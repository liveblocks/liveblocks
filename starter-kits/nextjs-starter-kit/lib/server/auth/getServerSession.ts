import type { GetServerSidePropsContext } from "next";
<<<<<<< HEAD
import { getServerSession as session } from "next-auth/next";
=======
import { getServerSession as getNextAuthServerSession } from "next-auth/next";
>>>>>>> b826b62a
import { authOptions } from "../../../pages/api/auth/[...nextauth]";

export function getServerSession(
  req: GetServerSidePropsContext["req"],
  res: GetServerSidePropsContext["res"]
) {
<<<<<<< HEAD
  return session(req, res, authOptions);
=======
  return getNextAuthServerSession(req, res, authOptions);
>>>>>>> b826b62a
}<|MERGE_RESOLUTION|>--- conflicted
+++ resolved
@@ -1,18 +1,10 @@
 import type { GetServerSidePropsContext } from "next";
-<<<<<<< HEAD
-import { getServerSession as session } from "next-auth/next";
-=======
 import { getServerSession as getNextAuthServerSession } from "next-auth/next";
->>>>>>> b826b62a
 import { authOptions } from "../../../pages/api/auth/[...nextauth]";
 
 export function getServerSession(
   req: GetServerSidePropsContext["req"],
   res: GetServerSidePropsContext["res"]
 ) {
-<<<<<<< HEAD
-  return session(req, res, authOptions);
-=======
   return getNextAuthServerSession(req, res, authOptions);
->>>>>>> b826b62a
 }