{
  "description": "This repository contains a collaborative starter kit using Liveblocks and Next.js.",
  "license": "Apache-2.0",
  "private": true,
  "scripts": {
    "dev": "next dev",
    "build": "next build",
    "start": "next start",
    "lint": "next lint --fix",
    "typecheck": "tsc --project tsconfig.json --noEmit"
  },
  "dependencies": {
<<<<<<< HEAD
    "@liveblocks/client": "^1.12.0",
    "@liveblocks/node": "^1.12.0",
    "@liveblocks/react": "^1.12.0",
    "@liveblocks/react-comments": "^1.12.0",
    "@liveblocks/yjs": "^1.12.0",
=======
    "@liveblocks/client": "^2.0.3",
    "@liveblocks/node": "^2.0.3",
    "@liveblocks/react": "^2.0.3",
    "@liveblocks/react-ui": "^2.0.3",
    "@liveblocks/yjs": "^2.0.3",
>>>>>>> a16a0224
    "@radix-ui/react-dialog": "^1.0.2",
    "@radix-ui/react-popover": "^1.0.2",
    "@radix-ui/react-select": "^1.1.1",
    "@radix-ui/react-tabs": "^1.0.1",
    "@radix-ui/react-tooltip": "^1.0.2",
    "@tiptap/extension-character-count": "^2.2.4",
    "@tiptap/extension-collaboration": "^2.2.4",
    "@tiptap/extension-collaboration-cursor": "^2.2.4",
    "@tiptap/extension-highlight": "^2.2.4",
    "@tiptap/extension-image": "^2.2.4",
    "@tiptap/extension-link": "^2.2.4",
    "@tiptap/extension-placeholder": "^2.2.4",
    "@tiptap/extension-task-item": "^2.2.4",
    "@tiptap/extension-task-list": "^2.2.4",
    "@tiptap/extension-text-align": "^2.2.4",
    "@tiptap/extension-typography": "^2.2.4",
    "@tiptap/extension-youtube": "^2.2.4",
    "@tiptap/pm": "^2.2.4",
    "@tiptap/react": "^2.2.4",
    "@tiptap/starter-kit": "^2.2.4",
    "base-64": "^1.0.0",
    "clsx": "^1.2.1",
    "date-fns": "^3.3.1",
    "nanoid": "^4.0.0",
    "next": "^14.1.4",
    "next-auth": "^5.0.0-beta.16",
    "react": "^18.2.0",
    "react-dom": "^18.2.0",
    "swr": "^2.2.5",
    "yjs": "^13.6.11"
  },
  "devDependencies": {
    "@types/base-64": "^1.0.0",
    "@types/node": "^18.11.9",
    "@types/react": "^18.3.3",
    "@typescript-eslint/eslint-plugin": "^6.3.0",
    "@typescript-eslint/parser": "^6.3.0",
    "eslint": "^8.47.0",
    "eslint-config-next": "^13.4.13",
    "eslint-config-prettier": "^9.0.0",
    "eslint-plugin-import": "^2.28.0",
    "eslint-plugin-prettier": "^5.0.0",
    "eslint-plugin-unused-imports": "^3.0.0",
    "prettier": "^3.0.1",
    "typescript": "^5.4.3"
  }
}<|MERGE_RESOLUTION|>--- conflicted
+++ resolved
@@ -10,19 +10,11 @@
     "typecheck": "tsc --project tsconfig.json --noEmit"
   },
   "dependencies": {
-<<<<<<< HEAD
-    "@liveblocks/client": "^1.12.0",
-    "@liveblocks/node": "^1.12.0",
-    "@liveblocks/react": "^1.12.0",
-    "@liveblocks/react-comments": "^1.12.0",
-    "@liveblocks/yjs": "^1.12.0",
-=======
     "@liveblocks/client": "^2.0.3",
     "@liveblocks/node": "^2.0.3",
     "@liveblocks/react": "^2.0.3",
     "@liveblocks/react-ui": "^2.0.3",
     "@liveblocks/yjs": "^2.0.3",
->>>>>>> a16a0224
     "@radix-ui/react-dialog": "^1.0.2",
     "@radix-ui/react-popover": "^1.0.2",
     "@radix-ui/react-select": "^1.1.1",
