--- conflicted
+++ resolved
@@ -36,15 +36,9 @@
     "yjs": "^13.6.7"
   },
   "devDependencies": {
-<<<<<<< HEAD
-    "@types/node": "20.6.0",
-    "@types/react": "18.2.21",
-    "@types/react-dom": "18.2.7",
-=======
     "@types/node": "^18.11.13",
     "@types/react": "^18.0.26",
     "@types/react-dom": "^18.0.9",
->>>>>>> e9d68809
     "@types/webextension-polyfill": "^0.10.0",
     "autoprefixer": "^10.4.13",
     "eslint-plugin-react-hooks": "^4.6.0",
