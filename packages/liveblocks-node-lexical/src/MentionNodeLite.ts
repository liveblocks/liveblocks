--- conflicted
+++ resolved
@@ -1,7 +1,7 @@
 import type { NodeKey, SerializedLexicalNode, Spread } from "lexical";
 import { $applyNodeReplacement, DecoratorNode } from "lexical";
 
-const MENTION_CHARACTER = "@";
+import { MENTION_CHARACTER } from "./constants";
 
 type LegacySerializedMentionNode = Spread<
   {
@@ -64,9 +64,6 @@
     return self.__id;
   }
 
-<<<<<<< HEAD
-  getTextContent(): string {
-=======
   getUserId(): string | undefined {
     const self = this.getLatest();
     return self.__userId;
@@ -81,7 +78,6 @@
 
     // Legacy behavior: return the ID as text content
     // Since the ID is an inbox notification ID ("in_xxx") and not a user ID, this isn't ideal
->>>>>>> 14764103
     return this.getId();
   }
 
