--- conflicted
+++ resolved
@@ -1,10 +1,6 @@
 {
   "name": "@liveblocks/node-lexical",
-<<<<<<< HEAD
-  "version": "2.7.0-versions2",
-=======
   "version": "2.6.1",
->>>>>>> ea628052
   "description": "A server-side utility that lets you modify lexical documents hosted in Liveblocks.",
   "license": "Apache-2.0",
   "type": "commonjs",
@@ -38,13 +34,8 @@
     "test:watch": "jest --silent --verbose --color=always --watch"
   },
   "dependencies": {
-<<<<<<< HEAD
-    "@liveblocks/core": "2.7.0-versions2",
-    "@liveblocks/node": "2.7.0-versions2",
-=======
     "@liveblocks/core": "2.6.1",
     "@liveblocks/node": "2.6.1",
->>>>>>> ea628052
     "yjs": "^13.6.18"
   },
   "peerDependencies": {
