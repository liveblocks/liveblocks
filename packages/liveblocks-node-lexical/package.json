--- conflicted
+++ resolved
@@ -1,10 +1,6 @@
 {
   "name": "@liveblocks/node-lexical",
-<<<<<<< HEAD
-  "version": "2.7.0-beta3",
-=======
   "version": "2.7.0",
->>>>>>> 89deb930
   "description": "A server-side utility that lets you modify lexical documents hosted in Liveblocks.",
   "license": "Apache-2.0",
   "type": "commonjs",
@@ -38,13 +34,8 @@
     "test:watch": "jest --silent --verbose --color=always --watch"
   },
   "dependencies": {
-<<<<<<< HEAD
-    "@liveblocks/core": "2.7.0-beta3",
-    "@liveblocks/node": "2.7.0-beta3",
-=======
     "@liveblocks/core": "2.7.0",
     "@liveblocks/node": "2.7.0",
->>>>>>> 89deb930
     "yjs": "^13.6.18"
   },
   "peerDependencies": {
