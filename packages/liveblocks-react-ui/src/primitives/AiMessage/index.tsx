import type {
  AiOpaqueToolInvocationProps,
  AiToolInvocationPart,
  MessageId,
  ToolResultData,
} from "@liveblocks/core";
import { kInternal } from "@liveblocks/core";
import { useClient } from "@liveblocks/react";
import { useSignal } from "@liveblocks/react/_private";
import { Slot } from "@radix-ui/react-slot";
import {
  createContext,
  forwardRef,
  Fragment,
  useCallback,
  useContext,
  useMemo,
} from "react";

<<<<<<< HEAD
import { ChevronDownIcon, ChevronRightIcon } from "../../icons";
import * as CollapsiblePrimitive from "../../primitives/internal/Collapsible";
import { ErrorBoundary } from "../ErrorBoundary";
import { MarkdownWithMemoizedBlocks } from "../internal/Markdown";
=======
import { Markdown } from "../Markdown";
>>>>>>> 5f8bf5c6
import type {
  AiMessageContentComponents,
  AiMessageContentProps,
} from "./types";

const AI_MESSAGE_CONTENT_NAME = "AiMessageContent";

const defaultMessageContentComponents: AiMessageContentComponents = {
  TextPart: ({ part }) => {
    return <Markdown content={part.text} />;
  },
  ReasoningPart: ({ part }) => {
    return <Markdown content={part.text} />;
  },
  ToolInvocationPart: Fragment,
};

/* -------------------------------------------------------------------------------------------------
 * ToolInvocationPart
 * -----------------------------------------------------------------------------------------------*/
const AiToolInvocationContext =
  createContext<AiOpaqueToolInvocationProps | null>(null);

export function useAiToolInvocationContext() {
  const context = useContext(AiToolInvocationContext);

  if (context === null) {
    throw new Error(
      "This component must be used within a tool's render method."
    );
  }

  return context;
}

function ToolInvocation({
  chatId,
  messageId,
  part,
}: {
  chatId: string;
  messageId: MessageId;
  part: AiToolInvocationPart;
}) {
  const client = useClient();
  const ai = client[kInternal].ai;
  const tool = useSignal(ai.signals.getToolDefinitionΣ(chatId, part.toolName));

  const respond = useCallback(
    (result: ToolResultData) => {
      if (part.status === "receiving") {
        console.log(
          `Ignoring respond(): tool '${part.toolName}' (${part.toolCallId}) is still receiving`
        );
      } else if (part.status === "executed") {
        console.log(
          `Ignoring respond(): tool '${part.toolName}' (${part.toolCallId}) has already executed`
        );
      } else {
        ai.setToolResult(
          chatId,
          messageId,
          part.toolCallId,
          result
          // TODO Pass in AiGenerationOptions here?
        );
      }
    },
    [ai, chatId, messageId, part.status, part.toolName, part.toolCallId]
  );

  if (tool === undefined || tool.render === undefined) return null;

  const { type: _, ...rest } = part;
  const props = {
    ...rest,
    respond,
    $types: undefined as never,
  };
  return (
    <ErrorBoundary
      fallback={
        <p style={{ color: "red" }}>
          Failed to render tool call result for '{part.toolName}'. See console
          for details.
        </p>
      }
    >
      <AiToolInvocationContext.Provider value={props}>
        <tool.render {...props} />
      </AiToolInvocationContext.Provider>
    </ErrorBoundary>
  );
}

/**
 * --------------------------------------------------------------------------
 * @private The API for this component is not yet stable.
 * --------------------------------------------------------------------------
 *
 * Primitive to help display an user or assistant message’s content, which is
 * an array of parts.
 *
 * @example
 * <AiMessage.Content message={message} components={{ TextPart }} />
 */
const AiMessageContent = forwardRef<HTMLDivElement, AiMessageContentProps>(
  ({ message, components, style, asChild, ...props }, forwardedRef) => {
    const Component = asChild ? Slot : "div";
    const { TextPart, ReasoningPart, ToolInvocationPart } = useMemo(
      () => ({ ...defaultMessageContentComponents, ...components }),
      [components]
    );

    const content = message.content ?? message.contentSoFar;
    const numParts = content.length;
    const isGenerating =
      message.role === "assistant" && message.status === "generating";
    return (
      <Component
        {...props}
        style={{ whiteSpace: "break-spaces", ...style }}
        ref={forwardedRef}
      >
        {content.map((part, index) => {
          // A part is considered to be still "streaming in" if it's the last
          // part in the content array, and the message is in "generating"
          // state.
          const isStreaming = isGenerating && index === numParts - 1;
          const extra = { index, isStreaming };
          switch (part.type) {
            case "text":
              return <TextPart key={index} part={part} {...extra} />;
            case "reasoning":
              return <ReasoningPart key={index} part={part} {...extra} />;
            case "tool-invocation":
              return (
                <ToolInvocationPart key={index} part={part} {...extra}>
                  <ToolInvocation
                    key={index}
                    part={part}
                    chatId={message.chatId}
                    messageId={message.id}
                  />
                </ToolInvocationPart>
              );
            default:
              return null;
          }
        })}
      </Component>
    );
  }
);

if (process.env.NODE_ENV !== "production") {
  AiMessageContent.displayName = AI_MESSAGE_CONTENT_NAME;
}

// NOTE: Every export from this file will be available publicly as AiMessage.*
export { AiMessageContent as Content };<|MERGE_RESOLUTION|>--- conflicted
+++ resolved
@@ -17,14 +17,8 @@
   useMemo,
 } from "react";
 
-<<<<<<< HEAD
-import { ChevronDownIcon, ChevronRightIcon } from "../../icons";
-import * as CollapsiblePrimitive from "../../primitives/internal/Collapsible";
 import { ErrorBoundary } from "../ErrorBoundary";
-import { MarkdownWithMemoizedBlocks } from "../internal/Markdown";
-=======
 import { Markdown } from "../Markdown";
->>>>>>> 5f8bf5c6
 import type {
   AiMessageContentComponents,
   AiMessageContentProps,
