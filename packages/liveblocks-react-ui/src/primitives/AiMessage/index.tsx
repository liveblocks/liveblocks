import type {
  AiOpaqueToolInvocationProps,
  AiToolInvocationPart,
  MessageId,
  ToolResultData,
} from "@liveblocks/core";
import { kInternal } from "@liveblocks/core";
import { useClient } from "@liveblocks/react";
import { useSignal } from "@liveblocks/react/_private";
import { Slot } from "@radix-ui/react-slot";
<<<<<<< HEAD
import { forwardRef, Fragment, useCallback, useMemo } from "react";

import { Markdown } from "../Markdown";
import { AiToolInvocationContext } from "./contexts";
=======
import {
  createContext,
  forwardRef,
  Fragment,
  useCallback,
  useContext,
  useMemo,
} from "react";

import { Markdown } from "../Markdown";
>>>>>>> 5f8bf5c6
import type {
  AiMessageContentComponents,
  AiMessageContentProps,
} from "./types";

const AI_MESSAGE_CONTENT_NAME = "AiMessageContent";

const defaultMessageContentComponents: AiMessageContentComponents = {
  TextPart: ({ part }) => {
    return <Markdown content={part.text} />;
  },
  ReasoningPart: ({ part }) => {
    return <Markdown content={part.text} />;
  },
  ToolInvocationPart: Fragment,
};

/* -------------------------------------------------------------------------------------------------
 * ToolInvocationPart
 * -----------------------------------------------------------------------------------------------*/
<<<<<<< HEAD
=======
const AiToolInvocationContext =
  createContext<AiOpaqueToolInvocationProps | null>(null);

export function useAiToolInvocationContext() {
  const context = useContext(AiToolInvocationContext);

  if (context === null) {
    throw new Error(
      "This component must be used within a tool's render method."
    );
  }

  return context;
}
>>>>>>> 5f8bf5c6

function ToolInvocation({
  chatId,
  messageId,
  part,
}: {
  chatId: string;
  messageId: MessageId;
  part: AiToolInvocationPart;
}) {
  const client = useClient();
  const ai = client[kInternal].ai;
  const tool = useSignal(ai.signals.getToolDefinitionΣ(chatId, part.toolName));

  const respond = useCallback(
    (result: ToolResultData) => {
      if (part.status === "receiving") {
        console.log(
          `Ignoring respond(): tool '${part.toolName}' (${part.toolCallId}) is still receiving`
        );
      } else if (part.status === "executed") {
        console.log(
          `Ignoring respond(): tool '${part.toolName}' (${part.toolCallId}) has already executed`
        );
      } else {
        ai.setToolResult(
          chatId,
          messageId,
          part.toolCallId,
          result
          // TODO Pass in AiGenerationOptions here?
        );
      }
    },
    [ai, chatId, messageId, part.status, part.toolName, part.toolCallId]
  );

  if (tool === undefined || tool.render === undefined) return null;

  const { type: _, ...rest } = part;
  const props = {
    ...rest,
    respond,
    $types: undefined as never,
  };
  return (
    <AiToolInvocationContext.Provider value={props}>
      <tool.render {...props} />
    </AiToolInvocationContext.Provider>
  );
}

/**
 * --------------------------------------------------------------------------
 * @private The API for this component is not yet stable.
 * --------------------------------------------------------------------------
 *
 * Primitive to help display an user or assistant message’s content, which is
 * an array of parts.
 *
 * @example
 * <AiMessage.Content message={message} components={{ TextPart }} />
 */
const AiMessageContent = forwardRef<HTMLDivElement, AiMessageContentProps>(
  ({ message, components, asChild, ...props }, forwardedRef) => {
    const Component = asChild ? Slot : "div";
    const { TextPart, ReasoningPart, ToolInvocationPart } = useMemo(
      () => ({ ...defaultMessageContentComponents, ...components }),
      [components]
    );

    const content = message.content ?? message.contentSoFar;
    const numParts = content.length;
    const isGenerating =
      message.role === "assistant" && message.status === "generating";
    return (
      <Component {...props} ref={forwardedRef}>
        {content.map((part, index) => {
          // A part is considered to be still "streaming in" if it's the last
          // part in the content array, and the message is in "generating"
          // state.
          const isStreaming = isGenerating && index === numParts - 1;
          const extra = { index, isStreaming };
          switch (part.type) {
            case "text":
              return <TextPart key={index} part={part} {...extra} />;
            case "reasoning":
              return <ReasoningPart key={index} part={part} {...extra} />;
            case "tool-invocation":
              // TODO: If the render() method doesn't exist, we should not render the ToolInvocationPart
              //       or pass it no children so that it can decide to not render?
              return (
                <ToolInvocationPart key={index} part={part} {...extra}>
                  <ToolInvocation
                    key={index}
                    part={part}
                    chatId={message.chatId}
                    messageId={message.id}
                  />
                </ToolInvocationPart>
              );
            default:
              return null;
          }
        })}
      </Component>
    );
  }
);

if (process.env.NODE_ENV !== "production") {
  AiMessageContent.displayName = AI_MESSAGE_CONTENT_NAME;
}

// NOTE: Every export from this file will be available publicly as AiMessage.*
export { AiMessageContent as Content };<|MERGE_RESOLUTION|>--- conflicted
+++ resolved
@@ -1,5 +1,4 @@
 import type {
-  AiOpaqueToolInvocationProps,
   AiToolInvocationPart,
   MessageId,
   ToolResultData,
@@ -8,23 +7,10 @@
 import { useClient } from "@liveblocks/react";
 import { useSignal } from "@liveblocks/react/_private";
 import { Slot } from "@radix-ui/react-slot";
-<<<<<<< HEAD
 import { forwardRef, Fragment, useCallback, useMemo } from "react";
 
 import { Markdown } from "../Markdown";
 import { AiToolInvocationContext } from "./contexts";
-=======
-import {
-  createContext,
-  forwardRef,
-  Fragment,
-  useCallback,
-  useContext,
-  useMemo,
-} from "react";
-
-import { Markdown } from "../Markdown";
->>>>>>> 5f8bf5c6
 import type {
   AiMessageContentComponents,
   AiMessageContentProps,
@@ -45,23 +31,6 @@
 /* -------------------------------------------------------------------------------------------------
  * ToolInvocationPart
  * -----------------------------------------------------------------------------------------------*/
-<<<<<<< HEAD
-=======
-const AiToolInvocationContext =
-  createContext<AiOpaqueToolInvocationProps | null>(null);
-
-export function useAiToolInvocationContext() {
-  const context = useContext(AiToolInvocationContext);
-
-  if (context === null) {
-    throw new Error(
-      "This component must be used within a tool's render method."
-    );
-  }
-
-  return context;
-}
->>>>>>> 5f8bf5c6
 
 function ToolInvocation({
   chatId,
