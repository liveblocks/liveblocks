--- conflicted
+++ resolved
@@ -5,7 +5,10 @@
 import { dedent } from "./_utils";
 
 describe("Markdown", () => {
-<<<<<<< HEAD
+  afterEach(() => {
+    cleanup();
+  });
+
   /****************************************
    *             <Markdown />             *
    ****************************************/
@@ -28,28 +31,6 @@
             "Another paragraph which spans multiple lines."
           );
         },
-=======
-  afterEach(() => {
-    cleanup();
-  });
-  test.each([
-    {
-      description: "paragraphs",
-      content: dedent`
-        A paragraph.
-
-        Another paragraph which
-        spans multiple lines.
-      `,
-      assertions: (element) => {
-        const paragraphs = element.querySelectorAll("p");
-
-        expect(paragraphs).toHaveLength(2);
-        expect(paragraphs[0]).toHaveTextContent("A paragraph.");
-        expect(paragraphs[1]).toHaveTextContent(
-          "Another paragraph which spans multiple lines."
-        );
->>>>>>> 19f26623
       },
       {
         description: "headings",
