"use client";

import type {
  DetectOverflowOptions,
  UseFloatingOptions,
} from "@floating-ui/react-dom";
import {
  autoUpdate,
  flip,
  hide,
  limitShift,
  shift,
  size,
  useFloating,
} from "@floating-ui/react-dom";
<<<<<<< HEAD
import {
  type CommentAttachment,
  type CommentBody,
  type CommentLocalAttachment,
  createCommentAttachmentId,
} from "@liveblocks/core";
import { useMentionSuggestions } from "@liveblocks/react/_private";
=======
import type { CommentAttachment, CommentBody } from "@liveblocks/core";
import { useRoom } from "@liveblocks/react";
import {
  useMentionSuggestions,
  useSyncSource,
} from "@liveblocks/react/_private";
>>>>>>> ef4e5d77
import { Slot, Slottable } from "@radix-ui/react-slot";
import type {
  AriaAttributes,
  ChangeEvent,
  FocusEvent,
  FormEvent,
  KeyboardEvent,
  MouseEvent,
  PointerEvent,
  SyntheticEvent,
} from "react";
import React, {
  forwardRef,
  useCallback,
  useEffect,
  useImperativeHandle,
  useMemo,
  useRef,
  useState,
} from "react";
import type {
  Descendant as SlateDescendant,
  Element as SlateElement,
} from "slate";
import {
  createEditor,
  Editor as SlateEditor,
  insertText as insertSlateText,
  Transforms as SlateTransforms,
} from "slate";
import { withHistory } from "slate-history";
import type {
  RenderElementProps,
  RenderElementSpecificProps,
  RenderLeafProps,
  RenderPlaceholderProps,
} from "slate-react";
import {
  Editable,
  ReactEditor,
  Slate,
  useSelected,
  useSlateStatic,
  withReact,
} from "slate-react";

import { useComposerRoomId } from "../../components/Composer";
import { useLiveblocksUIConfig } from "../../config";
import { FLOATING_ELEMENT_COLLISION_PADDING } from "../../constants";
import { withAutoFormatting } from "../../slate/plugins/auto-formatting";
import { withAutoLinks } from "../../slate/plugins/auto-links";
import { withCustomLinks } from "../../slate/plugins/custom-links";
import { withEmptyClearFormatting } from "../../slate/plugins/empty-clear-formatting";
import type { MentionDraft } from "../../slate/plugins/mentions";
import {
  getMentionDraftAtSelection,
  insertMention,
  insertMentionCharacter,
  MENTION_CHARACTER,
  withMentions,
} from "../../slate/plugins/mentions";
import { withNormalize } from "../../slate/plugins/normalize";
import { withPaste } from "../../slate/plugins/paste";
import { getDOMRange } from "../../slate/utils/get-dom-range";
import { isEmpty as isEditorEmpty } from "../../slate/utils/is-empty";
import { leaveMarkEdge, toggleMark } from "../../slate/utils/marks";
import type {
  ComposerBody as ComposerBodyData,
  ComposerBodyAutoLink,
  ComposerBodyCustomLink,
  ComposerBodyMention,
} from "../../types";
import { isKey } from "../../utils/is-key";
import { Persist, useAnimationPersist, usePersist } from "../../utils/Persist";
import { Portal } from "../../utils/Portal";
import { requestSubmit } from "../../utils/request-submit";
import { useId } from "../../utils/use-id";
import { useIndex } from "../../utils/use-index";
import { useInitial } from "../../utils/use-initial";
import { useLayoutEffect } from "../../utils/use-layout-effect";
import { useRefs } from "../../utils/use-refs";
import { toAbsoluteUrl } from "../Comment/utils";
import {
  ComposerAttachmentsContext,
  ComposerContext,
  ComposerEditorContext,
  ComposerSuggestionsContext,
  useComposer,
  useComposerAttachmentsContext,
  useComposerEditorContext,
  useComposerSuggestionsContext,
} from "./contexts";
import type {
  ComposerAttachFilesProps,
  ComposerAttachmentsDropAreaProps,
  ComposerEditorComponents,
  ComposerEditorElementProps,
  ComposerEditorLinkWrapperProps,
  ComposerEditorMentionSuggestionsWrapperProps,
  ComposerEditorMentionWrapperProps,
  ComposerEditorProps,
  ComposerFormProps,
  ComposerLinkProps,
  ComposerMentionProps,
  ComposerSubmitProps,
  ComposerSuggestionsListItemProps,
  ComposerSuggestionsListProps,
  ComposerSuggestionsProps,
  SuggestionsPosition,
} from "./types";
import {
  commentBodyToComposerBody,
  composerBodyToCommentBody,
  getPlacementFromPosition,
  getSideAndAlignFromPlacement,
  useComposerAttachmentsDropArea,
  useComposerAttachmentsManager,
} from "./utils";

const MENTION_SUGGESTIONS_POSITION: SuggestionsPosition = "top";

const COMPOSER_MENTION_NAME = "ComposerMention";
const COMPOSER_LINK_NAME = "ComposerLink";
const COMPOSER_SUGGESTIONS_NAME = "ComposerSuggestions";
const COMPOSER_SUGGESTIONS_LIST_NAME = "ComposerSuggestionsList";
const COMPOSER_SUGGESTIONS_LIST_ITEM_NAME = "ComposerSuggestionsListItem";
const COMPOSER_SUBMIT_NAME = "ComposerSubmit";
const COMPOSER_EDITOR_NAME = "ComposerEditor";
const COMPOSER_ATTACH_FILES_NAME = "ComposerAttachFiles";
const COMPOSER_ATTACHMENTS_DROP_AREA_NAME = "ComposerAttachmentsDropArea";
const COMPOSER_FORM_NAME = "ComposerForm";

const emptyCommentBody: CommentBody = {
  version: 1,
  content: [{ type: "paragraph", children: [{ text: "" }] }],
};

function createComposerEditor({
  createAttachments,
  pasteFilesAsAttachments,
}: {
  createAttachments: (files: File[]) => void;
  pasteFilesAsAttachments?: boolean;
}) {
  return withNormalize(
    withMentions(
      withCustomLinks(
        withAutoLinks(
          withAutoFormatting(
            withEmptyClearFormatting(
              withPaste(withHistory(withReact(createEditor())), {
                createAttachments,
                pasteFilesAsAttachments,
              })
            )
          )
        )
      )
    )
  );
}

function ComposerEditorMentionWrapper({
  Mention,
  attributes,
  children,
  element,
}: ComposerEditorMentionWrapperProps) {
  const isSelected = useSelected();

  return (
    <span {...attributes}>
      {element.id ? (
        <Mention userId={element.id} isSelected={isSelected} />
      ) : null}
      {children}
    </span>
  );
}

function ComposerEditorLinkWrapper({
  Link,
  attributes,
  element,
  children,
}: ComposerEditorLinkWrapperProps) {
  const href = useMemo(
    () => toAbsoluteUrl(element.url) ?? element.url,
    [element.url]
  );

  return (
    <span {...attributes}>
      <Link href={href}>{children}</Link>
    </span>
  );
}

function ComposerEditorMentionSuggestionsWrapper({
  id,
  itemId,
  userIds,
  selectedUserId,
  setSelectedUserId,
  mentionDraft,
  onItemSelect,
  position = MENTION_SUGGESTIONS_POSITION,
  dir,
  MentionSuggestions,
}: ComposerEditorMentionSuggestionsWrapperProps) {
  const editor = useSlateStatic();
  const { isFocused } = useComposer();
  const [content, setContent] = useState<HTMLDivElement | null>(null);
  const [contentZIndex, setContentZIndex] = useState<string>();
  const contentRef = useCallback(setContent, [setContent]);
  const { portalContainer } = useLiveblocksUIConfig();
  const floatingOptions: UseFloatingOptions = useMemo(() => {
    const detectOverflowOptions: DetectOverflowOptions = {
      padding: FLOATING_ELEMENT_COLLISION_PADDING,
    };

    return {
      strategy: "fixed",
      placement: getPlacementFromPosition(position, dir),
      middleware: [
        flip({ ...detectOverflowOptions, crossAxis: false }),
        hide(detectOverflowOptions),
        shift({
          ...detectOverflowOptions,
          limiter: limitShift(),
        }),
        size({
          ...detectOverflowOptions,
          apply({ availableWidth, availableHeight, elements }) {
            elements.floating.style.setProperty(
              "--lb-composer-suggestions-available-width",
              `${availableWidth}px`
            );
            elements.floating.style.setProperty(
              "--lb-composer-suggestions-available-height",
              `${availableHeight}px`
            );
          },
        }),
      ],
      whileElementsMounted: (...args) => {
        return autoUpdate(...args, {
          animationFrame: true,
        });
      },
    };
  }, [position, dir]);
  const {
    refs: { setReference, setFloating },
    strategy,
    isPositioned,
    placement,
    x,
    y,
  } = useFloating(floatingOptions);

  // Copy `z-index` from content to wrapper.
  // Inspired by https://github.com/radix-ui/primitives/blob/main/packages/react/popper/src/Popper.tsx
  useLayoutEffect(() => {
    if (content) {
      setContentZIndex(window.getComputedStyle(content).zIndex);
    }
  }, [content]);

  useLayoutEffect(() => {
    if (!mentionDraft) {
      return;
    }

    const domRange = getDOMRange(editor, mentionDraft.range);

    if (domRange) {
      setReference({
        getBoundingClientRect: () => domRange.getBoundingClientRect(),
        getClientRects: () => domRange.getClientRects(),
      });
    }
  }, [setReference, editor, mentionDraft]);

  return (
    <Persist>
      {mentionDraft?.range && isFocused && userIds ? (
        <ComposerSuggestionsContext.Provider
          value={{
            id,
            itemId,
            selectedValue: selectedUserId,
            setSelectedValue: setSelectedUserId,
            onItemSelect,
            placement,
            dir,
            ref: contentRef,
          }}
        >
          <Portal
            ref={setFloating}
            container={portalContainer}
            style={{
              position: strategy,
              top: 0,
              left: 0,
              transform: isPositioned
                ? `translate3d(${Math.round(x)}px, ${Math.round(y)}px, 0)`
                : "translate3d(0, -200%, 0)",
              minWidth: "max-content",
              zIndex: contentZIndex,
            }}
          >
            <MentionSuggestions
              userIds={userIds}
              selectedUserId={selectedUserId}
            />
          </Portal>
        </ComposerSuggestionsContext.Provider>
      ) : null}
    </Persist>
  );
}

function ComposerEditorElement({
  Mention,
  Link,
  ...props
}: ComposerEditorElementProps) {
  // eslint-disable-next-line @typescript-eslint/no-unsafe-assignment
  const { attributes, children, element } = props;

  switch (element.type) {
    case "mention":
      return (
        <ComposerEditorMentionWrapper
          Mention={Mention}
          {...(props as RenderElementSpecificProps<ComposerBodyMention>)}
        />
      );
    case "auto-link":
    case "custom-link":
      return (
        <ComposerEditorLinkWrapper
          Link={Link}
          {...(props as RenderElementSpecificProps<
            ComposerBodyAutoLink | ComposerBodyCustomLink
          >)}
        />
      );
    case "paragraph":
      return (
        <p {...attributes} style={{ position: "relative" }}>
          {children}
        </p>
      );
    default:
      return null;
  }
}

// <code><s><em><strong>text</strong></s></em></code>
function ComposerEditorLeaf({ attributes, children, leaf }: RenderLeafProps) {
  if (leaf.bold) {
    children = <strong>{children}</strong>;
  }

  if (leaf.italic) {
    children = <em>{children}</em>;
  }

  if (leaf.strikethrough) {
    children = <s>{children}</s>;
  }

  if (leaf.code) {
    children = <code>{children}</code>;
  }

  return <span {...attributes}>{children}</span>;
}

function ComposerEditorPlaceholder({
  attributes,
  children,
}: RenderPlaceholderProps) {
  const { opacity: _opacity, ...style } = attributes.style;

  return (
    <span {...attributes} style={style} data-placeholder="">
      {children}
    </span>
  );
}

/**
 * Displays mentions within `Composer.Editor`.
 *
 * @example
 * <Composer.Mention>@{userId}</Composer.Mention>
 */
const ComposerMention = forwardRef<HTMLSpanElement, ComposerMentionProps>(
  ({ children, asChild, ...props }, forwardedRef) => {
    const Component = asChild ? Slot : "span";
    const isSelected = useSelected();

    return (
      <Component
        data-selected={isSelected || undefined}
        {...props}
        ref={forwardedRef}
      >
        {children}
      </Component>
    );
  }
);

/**
 * Displays links within `Composer.Editor`.
 *
 * @example
 * <Composer.Link href={href}>{children}</Composer.Link>
 */
const ComposerLink = forwardRef<HTMLAnchorElement, ComposerLinkProps>(
  ({ children, asChild, ...props }, forwardedRef) => {
    const Component = asChild ? Slot : "a";

    return (
      <Component
        target="_blank"
        rel="noopener noreferrer nofollow"
        {...props}
        ref={forwardedRef}
      >
        {children}
      </Component>
    );
  }
);

/**
 * Contains suggestions within `Composer.Editor`.
 */
const ComposerSuggestions = forwardRef<
  HTMLDivElement,
  ComposerSuggestionsProps
>(({ children, style, asChild, ...props }, forwardedRef) => {
  const [isPresent] = usePersist();
  const ref = useRef<HTMLDivElement>(null);
  const {
    ref: contentRef,
    placement,
    dir,
  } = useComposerSuggestionsContext(COMPOSER_SUGGESTIONS_NAME);
  const mergedRefs = useRefs(forwardedRef, contentRef, ref);
  const [side, align] = useMemo(
    () => getSideAndAlignFromPlacement(placement),
    [placement]
  );
  const Component = asChild ? Slot : "div";
  useAnimationPersist(ref);

  return (
    <Component
      dir={dir}
      {...props}
      data-state={isPresent ? "open" : "closed"}
      data-side={side}
      data-align={align}
      style={{
        display: "flex",
        flexDirection: "column",
        maxHeight: "var(--lb-composer-suggestions-available-height)",
        overflowY: "auto",
        ...style,
      }}
      ref={mergedRefs}
    >
      {children}
    </Component>
  );
});

/**
 * Displays a list of suggestions within `Composer.Editor`.
 *
 * @example
 * <Composer.SuggestionsList>
 *   {userIds.map((userId) => (
 *     <Composer.SuggestionsListItem key={userId} value={userId}>
 *       @{userId}
 *     </Composer.SuggestionsListItem>
 *   ))}
 * </Composer.SuggestionsList>
 */
const ComposerSuggestionsList = forwardRef<
  HTMLUListElement,
  ComposerSuggestionsListProps
>(({ children, asChild, ...props }, forwardedRef) => {
  const { id } = useComposerSuggestionsContext(COMPOSER_SUGGESTIONS_LIST_NAME);
  const Component = asChild ? Slot : "ul";

  return (
    <Component
      role="listbox"
      id={id}
      aria-label="Suggestions list"
      {...props}
      ref={forwardedRef}
    >
      {children}
    </Component>
  );
});

/**
 * Displays a suggestion within `Composer.SuggestionsList`.
 *
 * @example
 * <Composer.SuggestionsListItem key={userId} value={userId}>
 *   @{userId}
 * </Composer.SuggestionsListItem>
 */
const ComposerSuggestionsListItem = forwardRef<
  HTMLLIElement,
  ComposerSuggestionsListItemProps
>(
  (
    {
      value,
      children,
      onPointerMove,
      onPointerDown,
      onClick,
      asChild,
      ...props
    },
    forwardedRef
  ) => {
    const ref = useRef<HTMLLIElement>(null);
    const mergedRefs = useRefs(forwardedRef, ref);
    const { selectedValue, setSelectedValue, itemId, onItemSelect } =
      useComposerSuggestionsContext(COMPOSER_SUGGESTIONS_LIST_ITEM_NAME);
    const Component = asChild ? Slot : "li";
    const isSelected = useMemo(
      () => selectedValue === value,
      [selectedValue, value]
    );
    // TODO: Support props.id if provided, it will need to be sent up to Composer.Editor to use it in aria-activedescendant
    const id = useMemo(() => itemId(value), [itemId, value]);

    useEffect(() => {
      if (ref?.current && isSelected) {
        ref.current.scrollIntoView({ block: "nearest" });
      }
    }, [isSelected]);

    const handlePointerMove = useCallback(
      (event: PointerEvent<HTMLLIElement>) => {
        onPointerMove?.(event);

        if (!event.isDefaultPrevented()) {
          setSelectedValue(value);
        }
      },
      [onPointerMove, setSelectedValue, value]
    );

    const handlePointerDown = useCallback(
      (event: PointerEvent<HTMLLIElement>) => {
        onPointerDown?.(event);

        event.preventDefault();
        event.stopPropagation();
      },
      [onPointerDown]
    );

    const handleClick = useCallback(
      (event: MouseEvent<HTMLLIElement>) => {
        onClick?.(event);

        const wasDefaultPrevented = event.isDefaultPrevented();

        event.preventDefault();
        event.stopPropagation();

        if (!wasDefaultPrevented) {
          onItemSelect(value);
        }
      },
      [onClick, onItemSelect, value]
    );

    return (
      <Component
        role="option"
        id={id}
        data-selected={isSelected || undefined}
        aria-selected={isSelected || undefined}
        onPointerMove={handlePointerMove}
        onPointerDown={handlePointerDown}
        onClick={handleClick}
        {...props}
        ref={mergedRefs}
      >
        {children}
      </Component>
    );
  }
);

const defaultEditorComponents: ComposerEditorComponents = {
  Link: ({ href, children }) => {
    return <ComposerLink href={href}>{children}</ComposerLink>;
  },
  Mention: ({ userId }) => {
    return (
      <ComposerMention>
        {MENTION_CHARACTER}
        {userId}
      </ComposerMention>
    );
  },
  MentionSuggestions: ({ userIds }) => {
    return userIds.length > 0 ? (
      <ComposerSuggestions>
        <ComposerSuggestionsList>
          {userIds.map((userId) => (
            <ComposerSuggestionsListItem key={userId} value={userId}>
              {userId}
            </ComposerSuggestionsListItem>
          ))}
        </ComposerSuggestionsList>
      </ComposerSuggestions>
    ) : null;
  },
};

/**
 * Displays the composer's editor.
 *
 * @example
 * <Composer.Editor placeholder="Write a comment…" />
 */
const ComposerEditor = forwardRef<HTMLDivElement, ComposerEditorProps>(
  (
    {
      defaultValue,
      onKeyDown,
      onFocus,
      onBlur,
      disabled,
      autoFocus,
      components,
      dir,
      ...props
    },
    forwardedRef
  ) => {
    const { editor, validate, setFocused } = useComposerEditorContext();
    const {
      submit,
      focus,
      select,
      canSubmit,
      isDisabled: isComposerDisabled,
      isFocused,
    } = useComposer();
    const isDisabled = isComposerDisabled || disabled;
    const initialBody = useInitial(defaultValue ?? emptyCommentBody);
    const initialEditorValue = useMemo(() => {
      return commentBodyToComposerBody(initialBody);
    }, [initialBody]);
    const { Link, Mention, MentionSuggestions } = useMemo(
      () => ({ ...defaultEditorComponents, ...components }),
      [components]
    );

    const [mentionDraft, setMentionDraft] = useState<MentionDraft>();
    const roomId = useComposerRoomId();
    const mentionSuggestions = useMentionSuggestions(
      roomId,
      mentionDraft?.text
    );
    const [
      selectedMentionSuggestionIndex,
      setPreviousSelectedMentionSuggestionIndex,
      setNextSelectedMentionSuggestionIndex,
      setSelectedMentionSuggestionIndex,
    ] = useIndex(0, mentionSuggestions?.length ?? 0);
    const id = useId();
    const suggestionsListId = useMemo(
      () => `liveblocks-suggestions-list-${id}`,
      [id]
    );
    const suggestionsListItemId = useCallback(
      (userId?: string) =>
        userId ? `liveblocks-suggestions-list-item-${id}-${userId}` : undefined,
      [id]
    );
    const renderElement = useCallback(
      (props: RenderElementProps) => {
        return (
          <ComposerEditorElement Mention={Mention} Link={Link} {...props} />
        );
      },
      [Link, Mention]
    );

    const handleChange = useCallback(
      (value: SlateDescendant[]) => {
        validate(value as SlateElement[]);

        setMentionDraft(getMentionDraftAtSelection(editor));
      },
      [editor, validate]
    );

    const createMention = useCallback(
      (userId?: string) => {
        if (!mentionDraft || !userId) {
          return;
        }

        SlateTransforms.select(editor, mentionDraft.range);
        insertMention(editor, userId);
        setMentionDraft(undefined);
        setSelectedMentionSuggestionIndex(0);
      },
      [editor, mentionDraft, setSelectedMentionSuggestionIndex]
    );

    const handleKeyDown = useCallback(
      (event: KeyboardEvent<HTMLDivElement>) => {
        onKeyDown?.(event);

        if (event.isDefaultPrevented()) {
          return;
        }

        // Allow leaving marks with ArrowLeft
        if (isKey(event, "ArrowLeft")) {
          leaveMarkEdge(editor, "start");
        }

        // Allow leaving marks with ArrowRight
        if (isKey(event, "ArrowRight")) {
          leaveMarkEdge(editor, "end");
        }

        if (mentionDraft && mentionSuggestions?.length) {
          // Select the next mention suggestion on ArrowDown
          if (isKey(event, "ArrowDown")) {
            event.preventDefault();
            setNextSelectedMentionSuggestionIndex();
          }

          // Select the previous mention suggestion on ArrowUp
          if (isKey(event, "ArrowUp")) {
            event.preventDefault();
            setPreviousSelectedMentionSuggestionIndex();
          }

          // Create a mention on Enter/Tab
          if (isKey(event, "Enter") || isKey(event, "Tab")) {
            event.preventDefault();

            const userId = mentionSuggestions?.[selectedMentionSuggestionIndex];
            createMention(userId);
          }

          // Close the suggestions on Escape
          if (isKey(event, "Escape")) {
            event.preventDefault();
            setMentionDraft(undefined);
            setSelectedMentionSuggestionIndex(0);
          }
        } else {
          // Blur the editor on Escape
          if (isKey(event, "Escape")) {
            event.preventDefault();
            ReactEditor.blur(editor);
          }

          // Submit the editor on Enter
          if (isKey(event, "Enter", { shift: false })) {
            // Even if submitting is not possible, don't do anything else on Enter. (e.g. creating a new line)
            event.preventDefault();

            if (canSubmit) {
              submit();
            }
          }

          // Create a new line on Shift + Enter
          if (isKey(event, "Enter", { shift: true })) {
            event.preventDefault();
            editor.insertBreak();
          }

          // Toggle bold on Command/Control + B
          if (isKey(event, "b", { mod: true })) {
            event.preventDefault();
            toggleMark(editor, "bold");
          }

          // Toggle italic on Command/Control + I
          if (isKey(event, "i", { mod: true })) {
            event.preventDefault();
            toggleMark(editor, "italic");
          }

          // Toggle strikethrough on Command/Control + Shift + S
          if (isKey(event, "s", { mod: true, shift: true })) {
            event.preventDefault();
            toggleMark(editor, "strikethrough");
          }

          // Toggle code on Command/Control + E
          if (isKey(event, "e", { mod: true })) {
            event.preventDefault();
            toggleMark(editor, "code");
          }
        }
      },
      [
        createMention,
        editor,
        canSubmit,
        mentionDraft,
        mentionSuggestions,
        selectedMentionSuggestionIndex,
        onKeyDown,
        setNextSelectedMentionSuggestionIndex,
        setPreviousSelectedMentionSuggestionIndex,
        setSelectedMentionSuggestionIndex,
        submit,
      ]
    );

    const handleFocus = useCallback(
      (event: FocusEvent<HTMLDivElement>) => {
        onFocus?.(event);

        if (!event.isDefaultPrevented()) {
          setFocused(true);
        }
      },
      [onFocus, setFocused]
    );

    const handleBlur = useCallback(
      (event: FocusEvent<HTMLDivElement>) => {
        onBlur?.(event);

        if (!event.isDefaultPrevented()) {
          setFocused(false);
        }
      },
      [onBlur, setFocused]
    );

    const selectedMentionSuggestionUserId = useMemo(
      () => mentionSuggestions?.[selectedMentionSuggestionIndex],
      [selectedMentionSuggestionIndex, mentionSuggestions]
    );
    const setSelectedMentionSuggestionUserId = useCallback(
      (userId: string) => {
        const index = mentionSuggestions?.indexOf(userId);

        if (index !== undefined && index >= 0) {
          setSelectedMentionSuggestionIndex(index);
        }
      },
      [setSelectedMentionSuggestionIndex, mentionSuggestions]
    );

    const propsWhileSuggesting: AriaAttributes = useMemo(
      () =>
        mentionDraft
          ? {
              role: "combobox",
              "aria-autocomplete": "list",
              "aria-expanded": true,
              "aria-controls": suggestionsListId,
              "aria-activedescendant": suggestionsListItemId(
                selectedMentionSuggestionUserId
              ),
            }
          : {},
      [
        mentionDraft,
        suggestionsListId,
        suggestionsListItemId,
        selectedMentionSuggestionUserId,
      ]
    );

    useImperativeHandle(forwardedRef, () => {
      return ReactEditor.toDOMNode(editor, editor) as HTMLDivElement;
    }, [editor]);

    // Manually focus the editor when `autoFocus` is true
    useEffect(() => {
      if (autoFocus) {
        focus();
      }
    }, [autoFocus, editor, focus]);

    // Manually add a selection in the editor if the selection
    // is still empty after being focused
    useEffect(() => {
      if (isFocused && editor.selection === null) {
        select();
      }
    }, [editor, select, isFocused]);

    return (
      <Slate
        editor={editor}
        initialValue={initialEditorValue}
        onChange={handleChange}
      >
        <Editable
          dir={dir}
          enterKeyHint={mentionDraft ? "enter" : "send"}
          autoCapitalize="sentences"
          aria-label="Composer editor"
          data-focused={isFocused || undefined}
          data-disabled={isDisabled || undefined}
          {...propsWhileSuggesting}
          {...props}
          readOnly={isDisabled}
          disabled={isDisabled}
          onKeyDown={handleKeyDown}
          onFocus={handleFocus}
          onBlur={handleBlur}
          renderElement={renderElement}
          renderLeaf={ComposerEditorLeaf}
          renderPlaceholder={ComposerEditorPlaceholder}
        />
        <ComposerEditorMentionSuggestionsWrapper
          dir={dir}
          mentionDraft={mentionDraft}
          selectedUserId={selectedMentionSuggestionUserId}
          setSelectedUserId={setSelectedMentionSuggestionUserId}
          userIds={mentionSuggestions}
          id={suggestionsListId}
          itemId={suggestionsListItemId}
          onItemSelect={createMention}
          MentionSuggestions={MentionSuggestions}
        />
      </Slate>
    );
  }
);

const MAX_ATTACHMENTS = 10;
const MAX_ATTACHMENT_SIZE = 1024 * 1024 * 1024; // 1 GB

function prepareAttachment(file: File): CommentLocalAttachment {
  return {
    type: "localAttachment",
    status: "idle",
    id: createCommentAttachmentId(),
    name: file.name,
    size: file.size,
    mimeType: file.type,
    file,
  };
}

/**
 * Surrounds the composer's content and handles submissions.
 *
 * @example
 * <Composer.Form onComposerSubmit={({ body }) => {}}>
 *	 <Composer.Editor />
 *   <Composer.Submit />
 * </Composer.Form>
 */
const ComposerForm = forwardRef<HTMLFormElement, ComposerFormProps>(
  (
    {
      children,
      onSubmit,
      onComposerSubmit,
      defaultAttachments = [],
      pasteFilesAsAttachments,
      preventUnsavedChanges = true,
      disabled,
      asChild,
      ...props
    },
    forwardedRef
  ) => {
    const Component = asChild ? Slot : "form";
    const [isEmpty, setEmpty] = useState(true);
    const [isSubmitting, setSubmitting] = useState(false);
    const [isFocused, setFocused] = useState(false);
    // Later: Offer as Composer.Form props: { maxAttachments: number; maxAttachmentSize: number; supportedAttachmentMimeTypes: string[]; }
    const maxAttachments = MAX_ATTACHMENTS;
    const maxAttachmentSize = MAX_ATTACHMENT_SIZE;

    const {
      attachments,
      isUploadingAttachments,
      addAttachments,
      removeAttachment,
      clearAttachments,
    } = useComposerAttachmentsManager(defaultAttachments, {
      maxFileSize: maxAttachmentSize,
    });
    const numberOfAttachments = attachments.length;
    const hasMaxAttachments = numberOfAttachments >= maxAttachments;

    const isDisabled = useMemo(() => {
      return isSubmitting || disabled === true;
    }, [isSubmitting, disabled]);
    const canSubmit = useMemo(() => {
      return !isEmpty && !isUploadingAttachments;
    }, [isEmpty, isUploadingAttachments]);
    const ref = useRef<HTMLFormElement>(null);
    const mergedRefs = useRefs(forwardedRef, ref);
    const fileInputRef = useRef<HTMLInputElement>(null);
    const syncSource = useSyncSource();

    // Mark the composer as a pending update when it has unsubmitted (draft)
    // text or attachments
    const isPending = !preventUnsavedChanges
      ? false
      : !isEmpty || isUploadingAttachments || attachments.length > 0;

    useEffect(() => {
      syncSource?.setSyncStatus(
        isPending ? "has-local-changes" : "synchronized"
      );
    }, [syncSource, isPending]);

    const createAttachments = useCallback(
      (files: File[]) => {
        if (!files.length) {
          return;
        }

        const numberOfAcceptedFiles = Math.max(
          0,
          maxAttachments - numberOfAttachments
        );

        files.splice(numberOfAcceptedFiles);

        const attachments = files.map((file) => prepareAttachment(file));

        addAttachments(attachments);
      },
      [addAttachments, maxAttachments, numberOfAttachments]
    );

    const createAttachmentsRef = useRef(createAttachments);

    useEffect(() => {
      createAttachmentsRef.current = createAttachments;
    }, [createAttachments]);

    const stableCreateAttachments = useCallback((files: File[]) => {
      createAttachmentsRef.current(files);
    }, []);

    const editor = useInitial(() =>
      createComposerEditor({
        createAttachments: stableCreateAttachments,
        pasteFilesAsAttachments,
      })
    );

    const validate = useCallback(
      (value: SlateElement[]) => {
        setEmpty(isEditorEmpty(editor, value));
      },
      [editor]
    );

    const submit = useCallback(() => {
      if (!canSubmit) {
        return;
      }

      // We need to wait for the next frame in some cases like when composing diacritics,
      // we want any native handling to be done first while still being handled on `keydown`.
      requestAnimationFrame(() => {
        if (ref.current) {
          requestSubmit(ref.current);
        }
      });
    }, [canSubmit]);

    const clear = useCallback(() => {
      SlateTransforms.delete(editor, {
        at: {
          anchor: SlateEditor.start(editor, []),
          focus: SlateEditor.end(editor, []),
        },
      });
    }, [editor]);

    const select = useCallback(() => {
      SlateTransforms.select(editor, {
        anchor: SlateEditor.end(editor, []),
        focus: SlateEditor.end(editor, []),
      });
    }, [editor]);

    const focus = useCallback(
      (resetSelection = true) => {
        if (!ReactEditor.isFocused(editor)) {
          SlateTransforms.select(
            editor,
            resetSelection || !editor.selection
              ? SlateEditor.end(editor, [])
              : editor.selection
          );
          ReactEditor.focus(editor);
        }
      },
      [editor]
    );

    const blur = useCallback(() => {
      ReactEditor.blur(editor);
    }, [editor]);

    const createMention = useCallback(() => {
      if (disabled) {
        return;
      }

      focus();
      insertMentionCharacter(editor);
    }, [disabled, editor, focus]);

    const insertText = useCallback(
      (text: string) => {
        if (disabled) {
          return;
        }

        focus(false);
        insertSlateText(editor, text);
      },
      [disabled, editor, focus]
    );

    const attachFiles = useCallback(() => {
      if (disabled) {
        return;
      }

      if (fileInputRef.current) {
        fileInputRef.current.click();
      }
    }, [disabled]);

    const handleAttachmentsInputChange = useCallback(
      (event: ChangeEvent<HTMLInputElement>) => {
        if (disabled) {
          return;
        }

        if (event.target.files) {
          createAttachments(Array.from(event.target.files));

          // Reset the input value to allow selecting the same file(s) again
          event.target.value = "";
        }
      },
      [createAttachments, disabled]
    );

    const onSubmitEnd = useCallback(() => {
      clear();
      blur();
      clearAttachments();
      setSubmitting(false);
    }, [blur, clear, clearAttachments]);

    const handleSubmit = useCallback(
      (event: FormEvent<HTMLFormElement>) => {
        if (disabled) {
          return;
        }

        // In some situations (e.g. pressing Enter while composing diacritics), it's possible
        // for the form to be submitted as empty even though we already checked whether the
        // editor was empty when handling the key press.
        const isEmpty = isEditorEmpty(editor, editor.children);

        // We even prevent the user's `onSubmit` handler from being called if the editor is empty.
        if (isEmpty) {
          event.preventDefault();

          return;
        }

        onSubmit?.(event);

        if (!onComposerSubmit || event.isDefaultPrevented()) {
          event.preventDefault();

          return;
        }

        const body = composerBodyToCommentBody(
          editor.children as ComposerBodyData
        );
        // Only non-local attachments are included to be submitted.
        const commentAttachments: CommentAttachment[] = attachments
          .filter(
            (attachment) =>
              attachment.type === "attachment" ||
              (attachment.type === "localAttachment" &&
                attachment.status === "uploaded")
          )
          .map((attachment) => {
            return {
              id: attachment.id,
              type: "attachment",
              mimeType: attachment.mimeType,
              size: attachment.size,
              name: attachment.name,
            };
          });

        const promise = onComposerSubmit(
          { body, attachments: commentAttachments },
          event
        );

        event.preventDefault();

        if (promise) {
          setSubmitting(true);
          promise.then(onSubmitEnd);
        } else {
          onSubmitEnd();
        }
      },
      [disabled, editor, attachments, onComposerSubmit, onSubmit, onSubmitEnd]
    );

    const stopPropagation = useCallback((event: SyntheticEvent) => {
      event.stopPropagation();
    }, []);

    return (
      <ComposerEditorContext.Provider
        value={{
          editor,
          validate,
          setFocused,
        }}
      >
        <ComposerAttachmentsContext.Provider
          value={{
            createAttachments,
            isUploadingAttachments,
            hasMaxAttachments,
            maxAttachments,
            maxAttachmentSize,
          }}
        >
          <ComposerContext.Provider
            value={{
              isDisabled,
              isFocused,
              isEmpty,
              canSubmit,
              submit,
              clear,
              select,
              focus,
              blur,
              createMention,
              insertText,
              attachments,
              attachFiles,
              removeAttachment,
            }}
          >
            <Component {...props} onSubmit={handleSubmit} ref={mergedRefs}>
              <input
                type="file"
                multiple
                ref={fileInputRef}
                onChange={handleAttachmentsInputChange}
                onClick={stopPropagation}
                tabIndex={-1}
                style={{ display: "none" }}
              />
              <Slottable>{children}</Slottable>
            </Component>
          </ComposerContext.Provider>
        </ComposerAttachmentsContext.Provider>
      </ComposerEditorContext.Provider>
    );
  }
);

/**
 * A button to submit the composer.
 *
 * @example
 * <Composer.Submit>Send</Composer.Submit>
 */
const ComposerSubmit = forwardRef<HTMLButtonElement, ComposerSubmitProps>(
  ({ children, disabled, asChild, ...props }, forwardedRef) => {
    const Component = asChild ? Slot : "button";
    const { canSubmit, isDisabled: isComposerDisabled } = useComposer();
    const isDisabled = isComposerDisabled || disabled || !canSubmit;

    return (
      <Component
        type="submit"
        {...props}
        ref={forwardedRef}
        disabled={isDisabled}
      >
        {children}
      </Component>
    );
  }
);

/**
 * A button which opens a file picker to create attachments.
 *
 * @example
 * <Composer.AttachFiles>Attach files</Composer.AttachFiles>
 */
const ComposerAttachFiles = forwardRef<
  HTMLButtonElement,
  ComposerAttachFilesProps
>(({ children, onClick, disabled, asChild, ...props }, forwardedRef) => {
  const Component = asChild ? Slot : "button";
  const { hasMaxAttachments } = useComposerAttachmentsContext();
  const { isDisabled: isComposerDisabled, attachFiles } = useComposer();
  const isDisabled = isComposerDisabled || hasMaxAttachments || disabled;

  const handleClick = useCallback(
    (event: MouseEvent<HTMLButtonElement>) => {
      onClick?.(event);

      if (!event.isDefaultPrevented()) {
        attachFiles();
      }
    },
    [attachFiles, onClick]
  );

  return (
    <Component
      type="button"
      {...props}
      onClick={handleClick}
      ref={forwardedRef}
      disabled={isDisabled}
    >
      {children}
    </Component>
  );
});

/**
 * A drop area which accepts files to create attachments.
 *
 * @example
 * <Composer.AttachmentsDropArea>
 *   Drop files here
 * </Composer.AttachmentsDropArea>
 */
const ComposerAttachmentsDropArea = forwardRef<
  HTMLDivElement,
  ComposerAttachmentsDropAreaProps
>(
  (
    {
      onDragEnter,
      onDragLeave,
      onDragOver,
      onDrop,
      disabled,
      asChild,
      ...props
    },
    forwardedRef
  ) => {
    const Component = asChild ? Slot : "div";
    const { isDisabled: isComposerDisabled } = useComposer();
    const isDisabled = isComposerDisabled || disabled;
    const [, dropAreaProps] = useComposerAttachmentsDropArea({
      onDragEnter,
      onDragLeave,
      onDragOver,
      onDrop,
      disabled: isDisabled,
    });

    return (
      <Component
        {...dropAreaProps}
        data-disabled={isDisabled ? "" : undefined}
        {...props}
        ref={forwardedRef}
      />
    );
  }
);

if (process.env.NODE_ENV !== "production") {
  ComposerAttachFiles.displayName = COMPOSER_ATTACH_FILES_NAME;
  ComposerAttachmentsDropArea.displayName = COMPOSER_ATTACHMENTS_DROP_AREA_NAME;
  ComposerEditor.displayName = COMPOSER_EDITOR_NAME;
  ComposerForm.displayName = COMPOSER_FORM_NAME;
  ComposerMention.displayName = COMPOSER_MENTION_NAME;
  ComposerLink.displayName = COMPOSER_LINK_NAME;
  ComposerSubmit.displayName = COMPOSER_SUBMIT_NAME;
  ComposerSuggestions.displayName = COMPOSER_SUGGESTIONS_NAME;
  ComposerSuggestionsList.displayName = COMPOSER_SUGGESTIONS_LIST_NAME;
  ComposerSuggestionsListItem.displayName = COMPOSER_SUGGESTIONS_LIST_ITEM_NAME;
}

// NOTE: Every export from this file will be available publicly as Composer.*
export {
  ComposerAttachFiles as AttachFiles,
  ComposerAttachmentsDropArea as AttachmentsDropArea,
  ComposerEditor as Editor,
  ComposerForm as Form,
  ComposerLink as Link,
  ComposerMention as Mention,
  ComposerSubmit as Submit,
  ComposerSuggestions as Suggestions,
  ComposerSuggestionsList as SuggestionsList,
  ComposerSuggestionsListItem as SuggestionsListItem,
};<|MERGE_RESOLUTION|>--- conflicted
+++ resolved
@@ -13,22 +13,16 @@
   size,
   useFloating,
 } from "@floating-ui/react-dom";
-<<<<<<< HEAD
 import {
   type CommentAttachment,
   type CommentBody,
   type CommentLocalAttachment,
   createCommentAttachmentId,
 } from "@liveblocks/core";
-import { useMentionSuggestions } from "@liveblocks/react/_private";
-=======
-import type { CommentAttachment, CommentBody } from "@liveblocks/core";
-import { useRoom } from "@liveblocks/react";
 import {
   useMentionSuggestions,
   useSyncSource,
 } from "@liveblocks/react/_private";
->>>>>>> ef4e5d77
 import { Slot, Slottable } from "@radix-ui/react-slot";
 import type {
   AriaAttributes,
