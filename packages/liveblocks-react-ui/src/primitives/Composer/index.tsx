--- conflicted
+++ resolved
@@ -18,24 +18,17 @@
 import {
   type CommentAttachment,
   type CommentBody,
-<<<<<<< HEAD
+  type CommentLocalAttachment,
+  createCommentAttachmentId,
   type EventSource,
   kInternal,
   makeEventSource,
 } from "@liveblocks/core";
-import { useRoom } from "@liveblocks/react";
 import {
   useClientOrNull,
   useMentionSuggestions,
-=======
-  type CommentLocalAttachment,
-  createCommentAttachmentId,
-} from "@liveblocks/core";
-import {
-  useMentionSuggestions,
   useRoomOrNull,
   useSyncSource,
->>>>>>> 613407dd
 } from "@liveblocks/react/_private";
 import { Slot, Slottable } from "@radix-ui/react-slot";
 import * as TogglePrimitive from "@radix-ui/react-toggle";
@@ -929,13 +922,9 @@
     },
     forwardedRef
   ) => {
-<<<<<<< HEAD
     const client = useClientOrNull();
-    const { editor, validate, setFocused, editorChangeEventSource } =
+    const { editor, validate, setFocused, editorChangeEventSource, roomId } =
       useComposerEditorContext();
-=======
-    const { editor, validate, setFocused, roomId } = useComposerEditorContext();
->>>>>>> 613407dd
     const {
       submit,
       focus,
@@ -1603,11 +1592,8 @@
           editor,
           validate,
           setFocused,
-<<<<<<< HEAD
           editorChangeEventSource,
-=======
           roomId,
->>>>>>> 613407dd
         }}
       >
         <ComposerAttachmentsContext.Provider
