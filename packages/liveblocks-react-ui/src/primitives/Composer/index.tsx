--- conflicted
+++ resolved
@@ -66,33 +66,8 @@
   withReact,
 } from "slate-react";
 
-<<<<<<< HEAD
 import { useLiveblocksUiConfig } from "../../config";
-import { withAutoFormatting } from "../../slate/plugins/auto-formatting";
-import { withAutoLinks } from "../../slate/plugins/auto-links";
-import { withCustomLinks } from "../../slate/plugins/custom-links";
-import { withEmptyClearFormatting } from "../../slate/plugins/empty-clear-formatting";
-import type { MentionDraft } from "../../slate/plugins/mentions";
-import {
-  getMentionDraftAtSelection,
-  insertMention,
-  insertMentionCharacter,
-  MENTION_CHARACTER,
-  withMentions,
-} from "../../slate/plugins/mentions";
-import { withNormalize } from "../../slate/plugins/normalize";
-import { withPaste } from "../../slate/plugins/paste";
-import { getDOMRange } from "../../slate/utils/get-dom-range";
-import { isEmpty as isEditorEmpty } from "../../slate/utils/is-empty";
-import {
-  getMarks,
-  leaveMarkEdge,
-  toggleMark as toggleEditorMark,
-} from "../../slate/utils/marks";
-=======
-import { useLiveblocksUIConfig } from "../../config";
 import { MENTION_CHARACTER } from "../../constants";
->>>>>>> c495d17b
 import type {
   ComposerBody as ComposerBodyData,
   ComposerBodyAutoLink,
