"use client";

import {
  type CommentAttachment,
  type CommentBody,
  type CommentLocalAttachment,
  createCommentAttachmentId,
  type EventSource,
  kInternal,
  makeEventSource,
} from "@liveblocks/core";
import {
  useClientOrNull,
  useMentionSuggestions,
  useRoomOrNull,
  useSyncSource,
} from "@liveblocks/react/_private";
import { Slot, Slottable } from "@radix-ui/react-slot";
import * as TogglePrimitive from "@radix-ui/react-toggle";
import type {
  AriaAttributes,
  ChangeEvent,
  FocusEvent,
  FormEvent,
  KeyboardEvent,
  MouseEvent,
  PointerEvent,
  SyntheticEvent,
} from "react";
import React, {
  forwardRef,
  useCallback,
  useEffect,
  useImperativeHandle,
  useMemo,
  useRef,
  useState,
} from "react";
import type {
  Descendant as SlateDescendant,
  Element as SlateElement,
} from "slate";
import {
  createEditor,
  Editor as SlateEditor,
  insertText as insertSlateText,
  Range as SlateRange,
  Transforms as SlateTransforms,
} from "slate";
import { withHistory } from "slate-history";
import type {
  RenderElementProps,
  RenderElementSpecificProps,
  RenderLeafProps,
  RenderPlaceholderProps,
} from "slate-react";
import {
  Editable,
  ReactEditor,
  Slate,
  useSelected,
  useSlateStatic,
  withReact,
} from "slate-react";

import { useLiveblocksUIConfig } from "../../config";
import { withAutoFormatting } from "../../slate/plugins/auto-formatting";
import { withEmptyClearFormatting } from "../../slate/plugins/empty-clear-formatting";
import { withLinks } from "../../slate/plugins/links";
import type { MentionDraft } from "../../slate/plugins/mentions";
import {
  getMentionDraftAtSelection,
  insertMention,
  insertMentionCharacter,
  MENTION_CHARACTER,
  withMentions,
} from "../../slate/plugins/mentions";
import { withNormalize } from "../../slate/plugins/normalize";
import { withPaste } from "../../slate/plugins/paste";
import { getDOMRange } from "../../slate/utils/get-dom-range";
import { isEmpty as isEditorEmpty } from "../../slate/utils/is-empty";
<<<<<<< HEAD
import { getMarks, leaveMarkEdge, toggleMark } from "../../slate/utils/marks";
import type {
  ComposerBody as ComposerBodyData,
  ComposerBodyLink,
=======
import {
  getMarks,
  leaveMarkEdge,
  toggleMark as toggleEditorMark,
} from "../../slate/utils/marks";
import type {
  ComposerBody as ComposerBodyData,
  ComposerBodyAutoLink,
  ComposerBodyCustomLink,
  ComposerBodyMark,
  ComposerBodyMarks,
>>>>>>> ffd3813a
  ComposerBodyMention,
  ComposerBodyTextActiveFormats,
  ComposerBodyTextFormat,
} from "../../types";
import { isKey } from "../../utils/is-key";
import { Persist, useAnimationPersist, usePersist } from "../../utils/Persist";
import { Portal } from "../../utils/Portal";
import { requestSubmit } from "../../utils/request-submit";
import { useId } from "../../utils/use-id";
import { useIndex } from "../../utils/use-index";
import { useInitial } from "../../utils/use-initial";
import { useLayoutEffect } from "../../utils/use-layout-effect";
import { useObservable } from "../../utils/use-observable";
import { useRefs } from "../../utils/use-refs";
import { toAbsoluteUrl } from "../Comment/utils";
import {
  ComposerAttachmentsContext,
  ComposerContext,
  ComposerEditorContext,
  ComposerFloatingToolbarContext,
  ComposerSuggestionsContext,
  useComposer,
  useComposerAttachmentsContext,
  useComposerEditorContext,
  useComposerFloatingToolbarContext,
  useComposerSuggestionsContext,
} from "./contexts";
import type {
  ComposerAttachFilesProps,
  ComposerAttachmentsDropAreaProps,
  ComposerEditorComponents,
  ComposerEditorElementProps,
  ComposerEditorFloatingToolbarWrapperProps,
  ComposerEditorLinkWrapperProps,
  ComposerEditorMentionSuggestionsWrapperProps,
  ComposerEditorMentionWrapperProps,
  ComposerEditorProps,
  ComposerFloatingToolbarProps,
  ComposerFormProps,
  ComposerLinkProps,
  ComposerMarkToggleProps,
  ComposerMentionProps,
  ComposerSubmitProps,
  ComposerSuggestionsListItemProps,
  ComposerSuggestionsListProps,
  ComposerSuggestionsProps,
<<<<<<< HEAD
  ComposerTextFormatToggleProps,
=======
>>>>>>> ffd3813a
  FloatingPosition,
} from "./types";
import {
  commentBodyToComposerBody,
  composerBodyToCommentBody,
  getSideAndAlignFromFloatingPlacement,
  useComposerAttachmentsDropArea,
  useComposerAttachmentsManager,
  useContentZIndex,
  useFloatingWithOptions,
<<<<<<< HEAD
  useOnComposerEditorChange,
  useOnComposerEditorChangeWithEventSource,
=======
>>>>>>> ffd3813a
} from "./utils";

const MENTION_SUGGESTIONS_POSITION: FloatingPosition = "top";

const FLOATING_TOOLBAR_POSITION: FloatingPosition = "top";

const COMPOSER_MENTION_NAME = "ComposerMention";
const COMPOSER_LINK_NAME = "ComposerLink";
const COMPOSER_FLOATING_TOOLBAR_NAME = "ComposerFloatingToolbar";
const COMPOSER_SUGGESTIONS_NAME = "ComposerSuggestions";
const COMPOSER_SUGGESTIONS_LIST_NAME = "ComposerSuggestionsList";
const COMPOSER_SUGGESTIONS_LIST_ITEM_NAME = "ComposerSuggestionsListItem";
const COMPOSER_SUBMIT_NAME = "ComposerSubmit";
const COMPOSER_EDITOR_NAME = "ComposerEditor";
const COMPOSER_ATTACH_FILES_NAME = "ComposerAttachFiles";
const COMPOSER_ATTACHMENTS_DROP_AREA_NAME = "ComposerAttachmentsDropArea";
<<<<<<< HEAD
const COMPOSER_TEXT_FORMAT_TOGGLE_NAME = "ComposerTextFormatToggle";
=======
const COMPOSER_MARK_TOGGLE_NAME = "ComposerMarkToggle";
>>>>>>> ffd3813a
const COMPOSER_FORM_NAME = "ComposerForm";

const emptyCommentBody: CommentBody = {
  version: 1,
  content: [{ type: "paragraph", children: [{ text: "" }] }],
};

function createComposerEditor({
  createAttachments,
  pasteFilesAsAttachments,
}: {
  createAttachments: (files: File[]) => void;
  pasteFilesAsAttachments?: boolean;
}) {
  // The order of plugins is important
  return withNormalize(
    withMentions(
      withLinks(
        withAutoFormatting(
          withEmptyClearFormatting(
            withPaste(withHistory(withReact(createEditor())), {
              createAttachments,
              pasteFilesAsAttachments,
            })
          )
        )
      )
    )
  );
}

function ComposerEditorMentionWrapper({
  Mention,
  attributes,
  children,
  element,
}: ComposerEditorMentionWrapperProps) {
  const { isFocused } = useComposer();
  const isSelected = useSelected();

  return (
    <span {...attributes}>
      {element.id ? (
        <Mention userId={element.id} isSelected={isFocused && isSelected} />
      ) : null}
      {children}
    </span>
  );
}

function ComposerEditorLinkWrapper({
  Link,
  attributes,
  element,
  children,
}: ComposerEditorLinkWrapperProps) {
  const { isFocused } = useComposer();
  const isSelected = useSelected();
  const href = useMemo(
    () => toAbsoluteUrl(element.url) ?? element.url,
    [element.url]
  );

  return (
    <span {...attributes}>
      <Link href={href} isSelected={isFocused && isSelected}>
        {children}
      </Link>
    </span>
  );
}

function ComposerEditorMentionSuggestionsWrapper({
  id,
  itemId,
  userIds,
  selectedUserId,
  setSelectedUserId,
  mentionDraft,
  setMentionDraft,
  onItemSelect,
  position = MENTION_SUGGESTIONS_POSITION,
  dir,
  MentionSuggestions,
}: ComposerEditorMentionSuggestionsWrapperProps) {
  const editor = useSlateStatic();
  const { onEditorChange } = useComposerEditorContext();
  const { isFocused } = useComposer();
  const { portalContainer } = useLiveblocksUIConfig();
  const [contentRef, contentZIndex] = useContentZIndex();
<<<<<<< HEAD
  const isOpen = Boolean(isFocused && mentionDraft?.range && userIds);
=======
  const isOpen =
    isFocused && mentionDraft?.range !== undefined && userIds !== undefined;
>>>>>>> ffd3813a
  const {
    refs: { setReference, setFloating },
    strategy,
    isPositioned,
    placement,
    x,
    y,
  } = useFloatingWithOptions({
    position,
    dir,
    alignment: "start",
    open: isOpen,
  });

<<<<<<< HEAD
  useOnComposerEditorChange(() => {
=======
  useObservable(onEditorChange, () => {
>>>>>>> ffd3813a
    setMentionDraft(getMentionDraftAtSelection(editor));
  });

  useLayoutEffect(() => {
    if (!mentionDraft) {
      setReference(null);

      return;
    }

    const domRange = getDOMRange(editor, mentionDraft.range);
    setReference(domRange ?? null);
  }, [setReference, editor, mentionDraft]);

  return (
    <Persist>
      {isOpen ? (
        <ComposerSuggestionsContext.Provider
          value={{
            id,
            itemId,
            selectedValue: selectedUserId,
            setSelectedValue: setSelectedUserId,
            onItemSelect,
            placement,
            dir,
            ref: contentRef,
          }}
        >
          <Portal
            ref={setFloating}
            container={portalContainer}
            style={{
              position: strategy,
              top: 0,
              left: 0,
              transform: isPositioned
                ? `translate3d(${Math.round(x)}px, ${Math.round(y)}px, 0)`
                : "translate3d(0, -200%, 0)",
              minWidth: "max-content",
              zIndex: contentZIndex,
            }}
          >
            <MentionSuggestions
              userIds={userIds!}
              selectedUserId={selectedUserId}
            />
          </Portal>
        </ComposerSuggestionsContext.Provider>
      ) : null}
    </Persist>
  );
}

function ComposerEditorFloatingToolbarWrapper({
  id,
  position = FLOATING_TOOLBAR_POSITION,
  dir,
  FloatingToolbar,
  hasFloatingToolbarRange,
  setHasFloatingToolbarRange,
}: ComposerEditorFloatingToolbarWrapperProps) {
  const editor = useSlateStatic();
<<<<<<< HEAD
  const { isFocused, textFormats } = useComposer();
  const { portalContainer } = useLiveblocksUIConfig();
  const [contentRef, contentZIndex] = useContentZIndex();
  const [isPointerDown, setPointerDown] = useState(false);
  const isOpen = Boolean(
    isFocused && !isPointerDown && hasFloatingToolbarRange
  );
=======
  const { onEditorChange } = useComposerEditorContext();
  const { isFocused } = useComposer();
  const { portalContainer } = useLiveblocksUIConfig();
  const [contentRef, contentZIndex] = useContentZIndex();
  const [isPointerDown, setPointerDown] = useState(false);
  const isOpen = isFocused && !isPointerDown && hasFloatingToolbarRange;
>>>>>>> ffd3813a
  const {
    refs: { setReference, setFloating },
    strategy,
    isPositioned,
    placement,
    x,
    y,
  } = useFloatingWithOptions({
    type: "range",
    position,
    dir,
    alignment: "center",
    open: isOpen,
  });

  useLayoutEffect(() => {
    if (!isFocused) {
      return;
    }

    const handlePointerDown = () => setPointerDown(true);
    const handlePointerUp = () => setPointerDown(false);

    document.addEventListener("pointerdown", handlePointerDown);
    document.addEventListener("pointerup", handlePointerUp);

    return () => {
      document.removeEventListener("pointerdown", handlePointerDown);
      document.removeEventListener("pointerup", handlePointerUp);
    };
  }, [isFocused]);

<<<<<<< HEAD
  useOnComposerEditorChange(() => {
=======
  useObservable(onEditorChange, () => {
>>>>>>> ffd3813a
    // Detach from previous selection range (if any) to avoid sudden jumps
    setReference(null);

    // Then, wait for the next render to ensure the selection is updated
    requestAnimationFrame(() => {
      const domSelection = window.getSelection();

      // Finally, show the toolbar if there's a selection range
      if (
        !editor.selection ||
        SlateRange.isCollapsed(editor.selection) ||
        !domSelection ||
        !domSelection.rangeCount
      ) {
        setHasFloatingToolbarRange(false);
        setReference(null);
      } else {
        setHasFloatingToolbarRange(true);

        const domRange = domSelection.getRangeAt(0);
        setReference(domRange);
      }
    });
  });

  return (
    <Persist>
      {isOpen ? (
        <ComposerFloatingToolbarContext.Provider
          value={{
            id,
            placement,
            dir,
            ref: contentRef,
          }}
        >
          <Portal
            ref={setFloating}
            container={portalContainer}
            style={{
              position: strategy,
              top: 0,
              left: 0,
              transform: isPositioned
                ? `translate3d(${Math.round(x)}px, ${Math.round(y)}px, 0)`
                : "translate3d(0, -200%, 0)",
              minWidth: "max-content",
              zIndex: contentZIndex,
            }}
          >
<<<<<<< HEAD
            <FloatingToolbar textFormats={textFormats} />
=======
            <FloatingToolbar />
>>>>>>> ffd3813a
          </Portal>
        </ComposerFloatingToolbarContext.Provider>
      ) : null}
    </Persist>
  );
}

/**
 * Displays a floating toolbar attached to the selection within `Composer.Editor`.
 *
 * @example
 * <Composer.FloatingToolbar>
<<<<<<< HEAD
 *   <Composer.TextFormatToggle format="bold">Bold</Composer.TextFormatToggle>
 *   <Composer.TextFormatToggle format="italic">Italic</Composer.TextFormatToggle>
=======
 *   <Composer.MarkToggle mark="bold">Bold</Composer.MarkToggle>
 *   <Composer.MarkToggle mark="italic">Italic</Composer.MarkToggle>
>>>>>>> ffd3813a
 * </Composer.FloatingToolbar>
 */
const ComposerFloatingToolbar = forwardRef<
  HTMLDivElement,
  ComposerFloatingToolbarProps
>(({ children, onPointerDown, style, asChild, ...props }, forwardedRef) => {
  const [isPresent] = usePersist();
  const ref = useRef<HTMLDivElement>(null);
  const {
    id,
    ref: contentRef,
    placement,
    dir,
  } = useComposerFloatingToolbarContext(COMPOSER_FLOATING_TOOLBAR_NAME);
  const mergedRefs = useRefs(forwardedRef, contentRef, ref);
  const [side, align] = useMemo(
    () => getSideAndAlignFromFloatingPlacement(placement),
    [placement]
  );
  const Component = asChild ? Slot : "div";
  useAnimationPersist(ref);

  const handlePointerDown = useCallback(
    (event: PointerEvent<HTMLDivElement>) => {
      onPointerDown?.(event);

      event.preventDefault();
      event.stopPropagation();
    },
    [onPointerDown]
  );

  return (
    <Component
      dir={dir}
      role="toolbar"
      id={id}
      aria-label="Floating toolbar"
      {...props}
      onPointerDown={handlePointerDown}
      data-state={isPresent ? "open" : "closed"}
      data-side={side}
      data-align={align}
      style={{
        display: "flex",
        flexDirection: "row",
        maxWidth: "var(--lb-composer-floating-available-width)",
        overflowX: "auto",
        ...style,
      }}
      ref={mergedRefs}
    >
      {children}
    </Component>
  );
});

function ComposerEditorElement({
  Mention,
  Link,
  ...props
}: ComposerEditorElementProps) {
  // eslint-disable-next-line @typescript-eslint/no-unsafe-assignment
  const { attributes, children, element } = props;

  switch (element.type) {
    case "mention":
      return (
        <ComposerEditorMentionWrapper
          Mention={Mention}
          {...(props as RenderElementSpecificProps<ComposerBodyMention>)}
        />
      );
    case "link":
      return (
        <ComposerEditorLinkWrapper
          Link={Link}
          {...(props as RenderElementSpecificProps<ComposerBodyLink>)}
        />
      );
    case "paragraph":
      return (
        <p {...attributes} style={{ position: "relative" }}>
          {children}
        </p>
      );
    default:
      return null;
  }
}

// <code><s><em><strong>text</strong></s></em></code>
function ComposerEditorLeaf({ attributes, children, leaf }: RenderLeafProps) {
  if (leaf.bold) {
    children = <strong>{children}</strong>;
  }

  if (leaf.italic) {
    children = <em>{children}</em>;
  }

  if (leaf.strikethrough) {
    children = <s>{children}</s>;
  }

  if (leaf.code) {
    children = <code>{children}</code>;
  }

  return <span {...attributes}>{children}</span>;
}

function ComposerEditorPlaceholder({
  attributes,
  children,
}: RenderPlaceholderProps) {
  const { opacity: _opacity, ...style } = attributes.style;

  return (
    <span {...attributes} style={style} data-placeholder="">
      {children}
    </span>
  );
}

/**
 * Displays mentions within `Composer.Editor`.
 *
 * @example
 * <Composer.Mention>@{userId}</Composer.Mention>
 */
const ComposerMention = forwardRef<HTMLSpanElement, ComposerMentionProps>(
  ({ children, asChild, ...props }, forwardedRef) => {
    const Component = asChild ? Slot : "span";
    const { isFocused } = useComposer();
    const isSelected = useSelected();

    return (
      <Component
        data-selected={(isFocused && isSelected) || undefined}
        {...props}
        ref={forwardedRef}
      >
        {children}
      </Component>
    );
  }
);

/**
 * Displays links within `Composer.Editor`.
 *
 * @example
 * <Composer.Link href={href}>{children}</Composer.Link>
 */
const ComposerLink = forwardRef<HTMLAnchorElement, ComposerLinkProps>(
  ({ children, asChild, ...props }, forwardedRef) => {
    const Component = asChild ? Slot : "a";
    const { isFocused } = useComposer();
    const isSelected = useSelected();

    return (
      <Component
        target="_blank"
        rel="noopener noreferrer nofollow"
        data-selected={(isFocused && isSelected) || undefined}
        {...props}
        ref={forwardedRef}
      >
        {children}
      </Component>
    );
  }
);

/**
 * Contains suggestions within `Composer.Editor`.
 */
const ComposerSuggestions = forwardRef<
  HTMLDivElement,
  ComposerSuggestionsProps
>(({ children, style, asChild, ...props }, forwardedRef) => {
  const [isPresent] = usePersist();
  const ref = useRef<HTMLDivElement>(null);
  const {
    ref: contentRef,
    placement,
    dir,
  } = useComposerSuggestionsContext(COMPOSER_SUGGESTIONS_NAME);
  const mergedRefs = useRefs(forwardedRef, contentRef, ref);
  const [side, align] = useMemo(
    () => getSideAndAlignFromFloatingPlacement(placement),
    [placement]
  );
  const Component = asChild ? Slot : "div";
  useAnimationPersist(ref);

  return (
    <Component
      dir={dir}
      {...props}
      data-state={isPresent ? "open" : "closed"}
      data-side={side}
      data-align={align}
      style={{
        display: "flex",
        flexDirection: "column",
        maxHeight: "var(--lb-composer-floating-available-height)",
        overflowY: "auto",
        ...style,
      }}
      ref={mergedRefs}
    >
      {children}
    </Component>
  );
});

/**
 * Displays a list of suggestions within `Composer.Editor`.
 *
 * @example
 * <Composer.SuggestionsList>
 *   {userIds.map((userId) => (
 *     <Composer.SuggestionsListItem key={userId} value={userId}>
 *       @{userId}
 *     </Composer.SuggestionsListItem>
 *   ))}
 * </Composer.SuggestionsList>
 */
const ComposerSuggestionsList = forwardRef<
  HTMLUListElement,
  ComposerSuggestionsListProps
>(({ children, asChild, ...props }, forwardedRef) => {
  const { id } = useComposerSuggestionsContext(COMPOSER_SUGGESTIONS_LIST_NAME);
  const Component = asChild ? Slot : "ul";

  return (
    <Component
      role="listbox"
      id={id}
      aria-label="Suggestions list"
      {...props}
      ref={forwardedRef}
    >
      {children}
    </Component>
  );
});

/**
 * Displays a suggestion within `Composer.SuggestionsList`.
 *
 * @example
 * <Composer.SuggestionsListItem key={userId} value={userId}>
 *   @{userId}
 * </Composer.SuggestionsListItem>
 */
const ComposerSuggestionsListItem = forwardRef<
  HTMLLIElement,
  ComposerSuggestionsListItemProps
>(
  (
    {
      value,
      children,
      onPointerMove,
      onPointerDown,
      onClick,
      asChild,
      ...props
    },
    forwardedRef
  ) => {
    const ref = useRef<HTMLLIElement>(null);
    const mergedRefs = useRefs(forwardedRef, ref);
    const { selectedValue, setSelectedValue, itemId, onItemSelect } =
      useComposerSuggestionsContext(COMPOSER_SUGGESTIONS_LIST_ITEM_NAME);
    const Component = asChild ? Slot : "li";
    const isSelected = useMemo(
      () => selectedValue === value,
      [selectedValue, value]
    );
    // TODO: Support props.id if provided, it will need to be sent up to Composer.Editor to use it in aria-activedescendant
    const id = useMemo(() => itemId(value), [itemId, value]);

    useEffect(() => {
      if (ref?.current && isSelected) {
        ref.current.scrollIntoView({ block: "nearest" });
      }
    }, [isSelected]);

    const handlePointerMove = useCallback(
      (event: PointerEvent<HTMLLIElement>) => {
        onPointerMove?.(event);

        if (!event.isDefaultPrevented()) {
          setSelectedValue(value);
        }
      },
      [onPointerMove, setSelectedValue, value]
    );

    const handlePointerDown = useCallback(
      (event: PointerEvent<HTMLLIElement>) => {
        onPointerDown?.(event);

        event.preventDefault();
        event.stopPropagation();
      },
      [onPointerDown]
    );

    const handleClick = useCallback(
      (event: MouseEvent<HTMLLIElement>) => {
        onClick?.(event);

        const wasDefaultPrevented = event.isDefaultPrevented();

        event.preventDefault();
        event.stopPropagation();

        if (!wasDefaultPrevented) {
          onItemSelect(value);
        }
      },
      [onClick, onItemSelect, value]
    );

    return (
      <Component
        role="option"
        id={id}
        data-selected={isSelected || undefined}
        aria-selected={isSelected || undefined}
        onPointerMove={handlePointerMove}
        onPointerDown={handlePointerDown}
        onClick={handleClick}
        {...props}
        ref={mergedRefs}
      >
        {children}
      </Component>
    );
  }
);

const defaultEditorComponents: ComposerEditorComponents = {
  Link: ({ href, children }) => {
    return <ComposerLink href={href}>{children}</ComposerLink>;
  },
  Mention: ({ userId }) => {
    return (
      <ComposerMention>
        {MENTION_CHARACTER}
        {userId}
      </ComposerMention>
    );
  },
  MentionSuggestions: ({ userIds }) => {
    return userIds.length > 0 ? (
      <ComposerSuggestions>
        <ComposerSuggestionsList>
          {userIds.map((userId) => (
            <ComposerSuggestionsListItem key={userId} value={userId}>
              {userId}
            </ComposerSuggestionsListItem>
          ))}
        </ComposerSuggestionsList>
      </ComposerSuggestions>
    ) : null;
  },
};

/**
 * Displays the composer's editor.
 *
 * @example
 * <Composer.Editor placeholder="Write a comment…" />
 */
const ComposerEditor = forwardRef<HTMLDivElement, ComposerEditorProps>(
  (
    {
      defaultValue,
      onKeyDown,
      onFocus,
      onBlur,
      disabled,
      autoFocus,
      components,
      dir,
      ...props
    },
    forwardedRef
  ) => {
    const client = useClientOrNull();
<<<<<<< HEAD
    const { editor, validate, setFocused, editorChangeEventSource, roomId } =
=======
    const { editor, validate, setFocused, onEditorChange, roomId } =
>>>>>>> ffd3813a
      useComposerEditorContext();
    const {
      submit,
      focus,
      blur,
      select,
      canSubmit,
      isDisabled: isComposerDisabled,
      isFocused,
    } = useComposer();
    const isDisabled = isComposerDisabled || disabled;
    const initialBody = useInitial(defaultValue ?? emptyCommentBody);
    const initialEditorValue = useMemo(() => {
      return commentBodyToComposerBody(initialBody);
    }, [initialBody]);
    const { Link, Mention, MentionSuggestions, FloatingToolbar } = useMemo(
      () => ({ ...defaultEditorComponents, ...components }),
      [components]
    );

    const [hasFloatingToolbarRange, setHasFloatingToolbarRange] =
      useState(false);
    // If used with LiveblocksProvider but without resolveMentionSuggestions,
    // we can skip the mention suggestions logic entirely
    const hasResolveMentionSuggestions = client
      ? client[kInternal].resolveMentionSuggestions !== undefined
      : true;
    const [mentionDraft, setMentionDraft] = useState<MentionDraft>();
    const mentionSuggestions = useMentionSuggestions(
      roomId,
      mentionDraft?.text
    );
    const [
      selectedMentionSuggestionIndex,
      setPreviousSelectedMentionSuggestionIndex,
      setNextSelectedMentionSuggestionIndex,
      setSelectedMentionSuggestionIndex,
    ] = useIndex(0, mentionSuggestions?.length ?? 0);
    const id = useId();
    const floatingToolbarId = useMemo(
      () => `liveblocks-floating-toolbar-${id}`,
      [id]
    );
    const suggestionsListId = useMemo(
      () => `liveblocks-suggestions-list-${id}`,
      [id]
    );
    const suggestionsListItemId = useCallback(
      (userId?: string) =>
        userId ? `liveblocks-suggestions-list-item-${id}-${userId}` : undefined,
      [id]
    );

    const renderElement = useCallback(
      (props: RenderElementProps) => {
        return (
          <ComposerEditorElement Mention={Mention} Link={Link} {...props} />
        );
      },
      [Link, Mention]
    );

    const handleChange = useCallback(
      (value: SlateDescendant[]) => {
        validate(value as SlateElement[]);

        // Our multi-component setup requires us to instantiate the editor in `Composer.Form`
        // but we can only listen to changes here in `Composer.Editor` via `Slate`, so we use
        // an event source to notify `Composer.Form` of changes.
<<<<<<< HEAD
        editorChangeEventSource.notify();
      },
      [validate, editorChangeEventSource]
=======
        onEditorChange.notify();
      },
      [validate, onEditorChange]
>>>>>>> ffd3813a
    );

    const createMention = useCallback(
      (userId?: string) => {
        if (!mentionDraft || !userId) {
          return;
        }

        SlateTransforms.select(editor, mentionDraft.range);
        insertMention(editor, userId);
        setMentionDraft(undefined);
        setSelectedMentionSuggestionIndex(0);
      },
      [editor, mentionDraft, setSelectedMentionSuggestionIndex]
    );

    const handleKeyDown = useCallback(
      (event: KeyboardEvent<HTMLDivElement>) => {
        onKeyDown?.(event);

        if (event.isDefaultPrevented()) {
          return;
        }

        // Allow leaving marks with ArrowLeft
        if (isKey(event, "ArrowLeft")) {
          leaveMarkEdge(editor, "start");
        }

        // Allow leaving marks with ArrowRight
        if (isKey(event, "ArrowRight")) {
          leaveMarkEdge(editor, "end");
        }

        if (mentionDraft && mentionSuggestions?.length) {
          // Select the next mention suggestion on ArrowDown
          if (isKey(event, "ArrowDown")) {
            event.preventDefault();
            setNextSelectedMentionSuggestionIndex();
          }

          // Select the previous mention suggestion on ArrowUp
          if (isKey(event, "ArrowUp")) {
            event.preventDefault();
            setPreviousSelectedMentionSuggestionIndex();
          }

          // Create a mention on Enter/Tab
          if (isKey(event, "Enter") || isKey(event, "Tab")) {
            event.preventDefault();

            const userId = mentionSuggestions?.[selectedMentionSuggestionIndex];
            createMention(userId);
          }

          // Close the suggestions on Escape
          if (isKey(event, "Escape")) {
            event.preventDefault();
            setMentionDraft(undefined);
            setSelectedMentionSuggestionIndex(0);
          }
        } else {
          if (hasFloatingToolbarRange) {
            // Close the floating toolbar on Escape
            if (isKey(event, "Escape")) {
              event.preventDefault();
              setHasFloatingToolbarRange(false);
            }
          }

          // Blur the editor on Escape
          if (isKey(event, "Escape")) {
            event.preventDefault();
            blur();
          }

          // Submit the editor on Enter
          if (isKey(event, "Enter", { shift: false })) {
            // Even if submitting is not possible, don't do anything else on Enter. (e.g. creating a new line)
            event.preventDefault();

            if (canSubmit) {
              submit();
            }
          }

          // Create a new line on Shift + Enter
          if (isKey(event, "Enter", { shift: true })) {
            event.preventDefault();
            editor.insertBreak();
          }

          // Toggle bold on Command/Control + B
          if (isKey(event, "b", { mod: true })) {
            event.preventDefault();
            toggleEditorMark(editor, "bold");
          }

          // Toggle italic on Command/Control + I
          if (isKey(event, "i", { mod: true })) {
            event.preventDefault();
            toggleEditorMark(editor, "italic");
          }

          // Toggle strikethrough on Command/Control + Shift + S
          if (isKey(event, "s", { mod: true, shift: true })) {
            event.preventDefault();
            toggleEditorMark(editor, "strikethrough");
          }

          // Toggle code on Command/Control + E
          if (isKey(event, "e", { mod: true })) {
            event.preventDefault();
            toggleEditorMark(editor, "code");
          }
        }
      },
      [
        onKeyDown,
        mentionDraft,
        mentionSuggestions,
        hasFloatingToolbarRange,
        editor,
        setNextSelectedMentionSuggestionIndex,
        setPreviousSelectedMentionSuggestionIndex,
        selectedMentionSuggestionIndex,
        createMention,
        setSelectedMentionSuggestionIndex,
        blur,
        canSubmit,
        submit,
      ]
    );

    const handleFocus = useCallback(
      (event: FocusEvent<HTMLDivElement>) => {
        onFocus?.(event);

        if (!event.isDefaultPrevented()) {
          setFocused(true);
        }
      },
      [onFocus, setFocused]
    );

    const handleBlur = useCallback(
      (event: FocusEvent<HTMLDivElement>) => {
        onBlur?.(event);

        if (!event.isDefaultPrevented()) {
          setFocused(false);
        }
      },
      [onBlur, setFocused]
    );

    const selectedMentionSuggestionUserId = useMemo(
      () => mentionSuggestions?.[selectedMentionSuggestionIndex],
      [selectedMentionSuggestionIndex, mentionSuggestions]
    );
    const setSelectedMentionSuggestionUserId = useCallback(
      (userId: string) => {
        const index = mentionSuggestions?.indexOf(userId);

        if (index !== undefined && index >= 0) {
          setSelectedMentionSuggestionIndex(index);
        }
      },
      [setSelectedMentionSuggestionIndex, mentionSuggestions]
    );

    const additionalProps: AriaAttributes = useMemo(
      () =>
        mentionDraft
          ? {
              role: "combobox",
              "aria-autocomplete": "list",
              "aria-expanded": true,
              "aria-controls": suggestionsListId,
              "aria-activedescendant": suggestionsListItemId(
                selectedMentionSuggestionUserId
              ),
            }
          : hasFloatingToolbarRange
            ? {
                "aria-haspopup": true,
                "aria-controls": floatingToolbarId,
              }
            : {},
      [
        mentionDraft,
        suggestionsListId,
        suggestionsListItemId,
        selectedMentionSuggestionUserId,
        hasFloatingToolbarRange,
        floatingToolbarId,
      ]
    );

    useImperativeHandle(forwardedRef, () => {
      return ReactEditor.toDOMNode(editor, editor) as HTMLDivElement;
    }, [editor]);

    // Manually focus the editor when `autoFocus` is true
    useLayoutEffect(() => {
      if (autoFocus) {
        focus();
      }
    }, [autoFocus, editor, focus]);

    // Manually add a selection in the editor if the selection
    // is still empty after being focused
    useLayoutEffect(() => {
      if (isFocused && editor.selection === null) {
        select();
      }
    }, [editor, select, isFocused]);

    return (
      <Slate
        editor={editor}
        initialValue={initialEditorValue}
        onChange={handleChange}
      >
        <Editable
          dir={dir}
          enterKeyHint={mentionDraft ? "enter" : "send"}
          autoCapitalize="sentences"
          aria-label="Composer editor"
          data-focused={isFocused || undefined}
          data-disabled={isDisabled || undefined}
          {...additionalProps}
          {...props}
          readOnly={isDisabled}
          disabled={isDisabled}
          onKeyDown={handleKeyDown}
          onFocus={handleFocus}
          onBlur={handleBlur}
          renderElement={renderElement}
          renderLeaf={ComposerEditorLeaf}
          renderPlaceholder={ComposerEditorPlaceholder}
        />
        {hasResolveMentionSuggestions && (
          <ComposerEditorMentionSuggestionsWrapper
            dir={dir}
            mentionDraft={mentionDraft}
            setMentionDraft={setMentionDraft}
            selectedUserId={selectedMentionSuggestionUserId}
            setSelectedUserId={setSelectedMentionSuggestionUserId}
            userIds={mentionSuggestions}
            id={suggestionsListId}
            itemId={suggestionsListItemId}
            onItemSelect={createMention}
            MentionSuggestions={MentionSuggestions}
          />
        )}
        {FloatingToolbar && (
          <ComposerEditorFloatingToolbarWrapper
            dir={dir}
            id={floatingToolbarId}
            hasFloatingToolbarRange={hasFloatingToolbarRange}
            setHasFloatingToolbarRange={setHasFloatingToolbarRange}
            FloatingToolbar={FloatingToolbar}
          />
        )}
      </Slate>
    );
  }
);

const MAX_ATTACHMENTS = 10;
const MAX_ATTACHMENT_SIZE = 1024 * 1024 * 1024; // 1 GB

function prepareAttachment(file: File): CommentLocalAttachment {
  return {
    type: "localAttachment",
    status: "idle",
    id: createCommentAttachmentId(),
    name: file.name,
    size: file.size,
    mimeType: file.type,
    file,
  };
}

/**
 * Surrounds the composer's content and handles submissions.
 *
 * @example
 * <Composer.Form onComposerSubmit={({ body }) => {}}>
 *	 <Composer.Editor />
 *   <Composer.Submit />
 * </Composer.Form>
 */
const ComposerForm = forwardRef<HTMLFormElement, ComposerFormProps>(
  (
    {
      children,
      onSubmit,
      onComposerSubmit,
      defaultAttachments = [],
      pasteFilesAsAttachments,
      preventUnsavedChanges = true,
      disabled,
      asChild,
      roomId: _roomId,
      ...props
    },
    forwardedRef
  ) => {
    const Component = asChild ? Slot : "form";
    const [isEmpty, setEmpty] = useState(true);
    const [isSubmitting, setSubmitting] = useState(false);
    const [isFocused, setFocused] = useState(false);
    const room = useRoomOrNull();

    const roomId = _roomId !== undefined ? _roomId : room?.id;
    if (roomId === undefined) {
      throw new Error("Composer.Form must be a descendant of RoomProvider.");
    }

    // Later: Offer as Composer.Form props: { maxAttachments: number; maxAttachmentSize: number; supportedAttachmentMimeTypes: string[]; }
    const maxAttachments = MAX_ATTACHMENTS;
    const maxAttachmentSize = MAX_ATTACHMENT_SIZE;

    const {
      attachments,
      isUploadingAttachments,
      addAttachments,
      removeAttachment,
      clearAttachments,
    } = useComposerAttachmentsManager(defaultAttachments, {
      maxFileSize: maxAttachmentSize,
      roomId,
    });
    const numberOfAttachments = attachments.length;
    const hasMaxAttachments = numberOfAttachments >= maxAttachments;

    const isDisabled = useMemo(() => {
      return isSubmitting || disabled === true;
    }, [isSubmitting, disabled]);
    const canSubmit = useMemo(() => {
      return !isEmpty && !isUploadingAttachments;
    }, [isEmpty, isUploadingAttachments]);
<<<<<<< HEAD
    const [textFormats, setTextFormats] =
      useState<ComposerBodyTextActiveFormats>(getMarks);
=======
    const [marks, setMarks] = useState<ComposerBodyMarks>(getMarks);
>>>>>>> ffd3813a

    const ref = useRef<HTMLFormElement>(null);
    const mergedRefs = useRefs(forwardedRef, ref);
    const fileInputRef = useRef<HTMLInputElement>(null);
    const syncSource = useSyncSource();

    // Mark the composer as a pending update when it has unsubmitted (draft)
    // text or attachments
    const isPending = !preventUnsavedChanges
      ? false
      : !isEmpty || isUploadingAttachments || attachments.length > 0;

    useEffect(() => {
      syncSource?.setSyncStatus(
        isPending ? "has-local-changes" : "synchronized"
      );
    }, [syncSource, isPending]);

    const createAttachments = useCallback(
      (files: File[]) => {
        if (!files.length) {
          return;
        }

        const numberOfAcceptedFiles = Math.max(
          0,
          maxAttachments - numberOfAttachments
        );

        files.splice(numberOfAcceptedFiles);

        const attachments = files.map((file) => prepareAttachment(file));

        addAttachments(attachments);
      },
      [addAttachments, maxAttachments, numberOfAttachments]
    );

    const createAttachmentsRef = useRef(createAttachments);

    useEffect(() => {
      createAttachmentsRef.current = createAttachments;
    }, [createAttachments]);

    const stableCreateAttachments = useCallback((files: File[]) => {
      createAttachmentsRef.current(files);
    }, []);

    const editor = useInitial(() =>
      createComposerEditor({
        createAttachments: stableCreateAttachments,
        pasteFilesAsAttachments,
      })
    );
<<<<<<< HEAD
    const editorChangeEventSource = useInitial(
      makeEventSource
    ) as EventSource<void>;
=======
    const onEditorChange = useInitial(makeEventSource) as EventSource<void>;
>>>>>>> ffd3813a

    const validate = useCallback(
      (value: SlateElement[]) => {
        setEmpty(isEditorEmpty(editor, value));
      },
      [editor]
    );

    const submit = useCallback(() => {
      if (!canSubmit) {
        return;
      }

      // We need to wait for the next frame in some cases like when composing diacritics,
      // we want any native handling to be done first while still being handled on `keydown`.
      requestAnimationFrame(() => {
        if (ref.current) {
          requestSubmit(ref.current);
        }
      });
    }, [canSubmit]);

    const clear = useCallback(() => {
      SlateTransforms.delete(editor, {
        at: {
          anchor: SlateEditor.start(editor, []),
          focus: SlateEditor.end(editor, []),
        },
      });
    }, [editor]);

    const select = useCallback(() => {
      SlateTransforms.select(editor, SlateEditor.end(editor, []));
    }, [editor]);

    const focus = useCallback(
      (resetSelection = true) => {
        if (!ReactEditor.isFocused(editor)) {
          SlateTransforms.select(
            editor,
            resetSelection || !editor.selection
              ? SlateEditor.end(editor, [])
              : editor.selection
          );
          ReactEditor.focus(editor);
        }
      },
      [editor]
    );

    const blur = useCallback(() => {
      ReactEditor.blur(editor);
    }, [editor]);

    const createMention = useCallback(() => {
      if (disabled) {
        return;
      }

      focus();
      insertMentionCharacter(editor);
    }, [disabled, editor, focus]);

    const insertText = useCallback(
      (text: string) => {
        if (disabled) {
          return;
        }

        focus(false);
        insertSlateText(editor, text);
      },
      [disabled, editor, focus]
    );

    const attachFiles = useCallback(() => {
      if (disabled) {
        return;
      }

      if (fileInputRef.current) {
        fileInputRef.current.click();
      }
    }, [disabled]);

    const handleAttachmentsInputChange = useCallback(
      (event: ChangeEvent<HTMLInputElement>) => {
        if (disabled) {
          return;
        }

        if (event.target.files) {
          createAttachments(Array.from(event.target.files));

          // Reset the input value to allow selecting the same file(s) again
          event.target.value = "";
        }
      },
      [createAttachments, disabled]
    );

    const onSubmitEnd = useCallback(() => {
      clear();
      blur();
      clearAttachments();
      setSubmitting(false);
    }, [blur, clear, clearAttachments]);

    const handleSubmit = useCallback(
      (event: FormEvent<HTMLFormElement>) => {
        if (disabled) {
          return;
        }

        // In some situations (e.g. pressing Enter while composing diacritics), it's possible
        // for the form to be submitted as empty even though we already checked whether the
        // editor was empty when handling the key press.
        const isEmpty = isEditorEmpty(editor, editor.children);

        // We even prevent the user's `onSubmit` handler from being called if the editor is empty.
        if (isEmpty) {
          event.preventDefault();

          return;
        }

        onSubmit?.(event);

        if (!onComposerSubmit || event.isDefaultPrevented()) {
          event.preventDefault();

          return;
        }

        const body = composerBodyToCommentBody(
          editor.children as ComposerBodyData
        );
        // Only non-local attachments are included to be submitted.
        const commentAttachments: CommentAttachment[] = attachments
          .filter(
            (attachment) =>
              attachment.type === "attachment" ||
              (attachment.type === "localAttachment" &&
                attachment.status === "uploaded")
          )
          .map((attachment) => {
            return {
              id: attachment.id,
              type: "attachment",
              mimeType: attachment.mimeType,
              size: attachment.size,
              name: attachment.name,
            };
          });

        const promise = onComposerSubmit(
          { body, attachments: commentAttachments },
          event
        );

        event.preventDefault();

        if (promise) {
          setSubmitting(true);
          promise.then(onSubmitEnd);
        } else {
          onSubmitEnd();
        }
      },
      [disabled, editor, attachments, onComposerSubmit, onSubmit, onSubmitEnd]
    );

    const stopPropagation = useCallback((event: SyntheticEvent) => {
      event.stopPropagation();
    }, []);

<<<<<<< HEAD
    const toggleTextFormat = useCallback(
      (format: ComposerBodyTextFormat) => {
        toggleMark(editor, format);
=======
    const toggleMark = useCallback(
      (mark: ComposerBodyMark) => {
        toggleEditorMark(editor, mark);
>>>>>>> ffd3813a
      },
      [editor]
    );

<<<<<<< HEAD
    useOnComposerEditorChangeWithEventSource(editorChangeEventSource, () => {
      setTextFormats(getMarks(editor));
=======
    useObservable(onEditorChange, () => {
      setMarks(getMarks(editor));
>>>>>>> ffd3813a
    });

    return (
      <ComposerEditorContext.Provider
        value={{
          editor,
          validate,
          setFocused,
<<<<<<< HEAD
          editorChangeEventSource,
=======
          onEditorChange,
>>>>>>> ffd3813a
          roomId,
        }}
      >
        <ComposerAttachmentsContext.Provider
          value={{
            createAttachments,
            isUploadingAttachments,
            hasMaxAttachments,
            maxAttachments,
            maxAttachmentSize,
          }}
        >
          <ComposerContext.Provider
            value={{
              isDisabled,
              isFocused,
              isEmpty,
              canSubmit,
              submit,
              clear,
              select,
              focus,
              blur,
              createMention,
              insertText,
              attachments,
              attachFiles,
              removeAttachment,
<<<<<<< HEAD
              toggleTextFormat,
              textFormats,
=======
              toggleMark,
              marks,
>>>>>>> ffd3813a
            }}
          >
            <Component {...props} onSubmit={handleSubmit} ref={mergedRefs}>
              <input
                type="file"
                multiple
                ref={fileInputRef}
                onChange={handleAttachmentsInputChange}
                onClick={stopPropagation}
                tabIndex={-1}
                style={{ display: "none" }}
              />
              <Slottable>{children}</Slottable>
            </Component>
          </ComposerContext.Provider>
        </ComposerAttachmentsContext.Provider>
      </ComposerEditorContext.Provider>
    );
  }
);

/**
 * A button to submit the composer.
 *
 * @example
 * <Composer.Submit>Send</Composer.Submit>
 */
const ComposerSubmit = forwardRef<HTMLButtonElement, ComposerSubmitProps>(
  ({ children, disabled, asChild, ...props }, forwardedRef) => {
    const Component = asChild ? Slot : "button";
    const { canSubmit, isDisabled: isComposerDisabled } = useComposer();
    const isDisabled = isComposerDisabled || disabled || !canSubmit;

    return (
      <Component
        type="submit"
        {...props}
        ref={forwardedRef}
        disabled={isDisabled}
      >
        {children}
      </Component>
    );
  }
);

/**
 * A button which opens a file picker to create attachments.
 *
 * @example
 * <Composer.AttachFiles>Attach files</Composer.AttachFiles>
 */
const ComposerAttachFiles = forwardRef<
  HTMLButtonElement,
  ComposerAttachFilesProps
>(({ children, onClick, disabled, asChild, ...props }, forwardedRef) => {
  const Component = asChild ? Slot : "button";
  const { hasMaxAttachments } = useComposerAttachmentsContext();
  const { isDisabled: isComposerDisabled, attachFiles } = useComposer();
  const isDisabled = isComposerDisabled || hasMaxAttachments || disabled;

  const handleClick = useCallback(
    (event: MouseEvent<HTMLButtonElement>) => {
      onClick?.(event);

      if (!event.isDefaultPrevented()) {
        attachFiles();
      }
    },
    [attachFiles, onClick]
  );

  return (
    <Component
      type="button"
      {...props}
      onClick={handleClick}
      ref={forwardedRef}
      disabled={isDisabled}
    >
      {children}
    </Component>
  );
});

/**
 * A drop area which accepts files to create attachments.
 *
 * @example
 * <Composer.AttachmentsDropArea>
 *   Drop files here
 * </Composer.AttachmentsDropArea>
 */
const ComposerAttachmentsDropArea = forwardRef<
  HTMLDivElement,
  ComposerAttachmentsDropAreaProps
>(
  (
    {
      onDragEnter,
      onDragLeave,
      onDragOver,
      onDrop,
      disabled,
      asChild,
      ...props
    },
    forwardedRef
  ) => {
    const Component = asChild ? Slot : "div";
    const { isDisabled: isComposerDisabled } = useComposer();
    const isDisabled = isComposerDisabled || disabled;
    const [, dropAreaProps] = useComposerAttachmentsDropArea({
      onDragEnter,
      onDragLeave,
      onDragOver,
      onDrop,
      disabled: isDisabled,
    });

    return (
      <Component
        {...dropAreaProps}
        data-disabled={isDisabled ? "" : undefined}
        {...props}
        ref={forwardedRef}
      />
    );
  }
);

/**
<<<<<<< HEAD
 * A toggle button which toggles a specific text format.
 *
 * @example
 * <Composer.TextFormatToggle format="bold">
 *   Bold
 * </Composer.TextFormatToggle>
 */
const ComposerTextFormatToggle = forwardRef<
  HTMLButtonElement,
  ComposerTextFormatToggleProps
>(
  (
    {
      children,
      format,
      onFormatChange,
      onClick,
      onPointerDown,
      asChild,
      ...props
    },
    forwardedRef
  ) => {
    const Component = asChild ? Slot : "button";
    const { textFormats, toggleTextFormat } = useComposer();
=======
 * A toggle button which toggles a specific text mark.
 *
 * @example
 * <Composer.MarkToggle mark="bold">
 *   Bold
 * </Composer.MarkToggle>
 */
const ComposerMarkToggle = forwardRef<
  HTMLButtonElement,
  ComposerMarkToggleProps
>(
  (
    { children, mark, onValueChange, onClick, asChild, ...props },
    forwardedRef
  ) => {
    const Component = asChild ? Slot : "button";
    const { marks, toggleMark } = useComposer();
>>>>>>> ffd3813a

    const handleClick = useCallback(
      (event: MouseEvent<HTMLButtonElement>) => {
        onClick?.(event);

        if (!event.isDefaultPrevented()) {
<<<<<<< HEAD
          toggleTextFormat(format);
          onFormatChange?.(format);
        }
      },
      [format, onClick, onFormatChange, toggleTextFormat]
    );

    const handlePointerDown = useCallback(
      (event: PointerEvent<HTMLButtonElement>) => {
        onPointerDown?.(event);

        event.preventDefault();
        event.stopPropagation();
      },
      [onPointerDown]
=======
          toggleMark(mark);
          onValueChange?.(mark);
        }
      },
      [mark, onClick, onValueChange, toggleMark]
>>>>>>> ffd3813a
    );

    return (
      <TogglePrimitive.Root
        asChild
<<<<<<< HEAD
        pressed={textFormats[format]}
        onClick={handleClick}
        onPointerDown={handlePointerDown}
=======
        pressed={marks[mark]}
        onClick={handleClick}
>>>>>>> ffd3813a
        {...props}
      >
        <Component {...props} ref={forwardedRef}>
          {children}
        </Component>
      </TogglePrimitive.Root>
    );
  }
);

if (process.env.NODE_ENV !== "production") {
  ComposerAttachFiles.displayName = COMPOSER_ATTACH_FILES_NAME;
  ComposerAttachmentsDropArea.displayName = COMPOSER_ATTACHMENTS_DROP_AREA_NAME;
  ComposerEditor.displayName = COMPOSER_EDITOR_NAME;
  ComposerFloatingToolbar.displayName = COMPOSER_FLOATING_TOOLBAR_NAME;
  ComposerForm.displayName = COMPOSER_FORM_NAME;
  ComposerMention.displayName = COMPOSER_MENTION_NAME;
  ComposerLink.displayName = COMPOSER_LINK_NAME;
  ComposerSubmit.displayName = COMPOSER_SUBMIT_NAME;
  ComposerSuggestions.displayName = COMPOSER_SUGGESTIONS_NAME;
  ComposerSuggestionsList.displayName = COMPOSER_SUGGESTIONS_LIST_NAME;
  ComposerSuggestionsListItem.displayName = COMPOSER_SUGGESTIONS_LIST_ITEM_NAME;
<<<<<<< HEAD
  ComposerTextFormatToggle.displayName = COMPOSER_TEXT_FORMAT_TOGGLE_NAME;
=======
  ComposerMarkToggle.displayName = COMPOSER_MARK_TOGGLE_NAME;
>>>>>>> ffd3813a
}

// NOTE: Every export from this file will be available publicly as Composer.*
export {
  ComposerAttachFiles as AttachFiles,
  ComposerAttachmentsDropArea as AttachmentsDropArea,
  ComposerEditor as Editor,
  ComposerFloatingToolbar as FloatingToolbar,
  ComposerForm as Form,
  ComposerLink as Link,
  ComposerMarkToggle as MarkToggle,
  ComposerMention as Mention,
  ComposerSubmit as Submit,
  ComposerSuggestions as Suggestions,
  ComposerSuggestionsList as SuggestionsList,
  ComposerSuggestionsListItem as SuggestionsListItem,
  ComposerTextFormatToggle as TextFormatToggle,
};<|MERGE_RESOLUTION|>--- conflicted
+++ resolved
@@ -79,12 +79,6 @@
 import { withPaste } from "../../slate/plugins/paste";
 import { getDOMRange } from "../../slate/utils/get-dom-range";
 import { isEmpty as isEditorEmpty } from "../../slate/utils/is-empty";
-<<<<<<< HEAD
-import { getMarks, leaveMarkEdge, toggleMark } from "../../slate/utils/marks";
-import type {
-  ComposerBody as ComposerBodyData,
-  ComposerBodyLink,
-=======
 import {
   getMarks,
   leaveMarkEdge,
@@ -92,14 +86,10 @@
 } from "../../slate/utils/marks";
 import type {
   ComposerBody as ComposerBodyData,
-  ComposerBodyAutoLink,
-  ComposerBodyCustomLink,
+  ComposerBodyLink,
   ComposerBodyMark,
   ComposerBodyMarks,
->>>>>>> ffd3813a
   ComposerBodyMention,
-  ComposerBodyTextActiveFormats,
-  ComposerBodyTextFormat,
 } from "../../types";
 import { isKey } from "../../utils/is-key";
 import { Persist, useAnimationPersist, usePersist } from "../../utils/Persist";
@@ -143,10 +133,6 @@
   ComposerSuggestionsListItemProps,
   ComposerSuggestionsListProps,
   ComposerSuggestionsProps,
-<<<<<<< HEAD
-  ComposerTextFormatToggleProps,
-=======
->>>>>>> ffd3813a
   FloatingPosition,
 } from "./types";
 import {
@@ -157,11 +143,6 @@
   useComposerAttachmentsManager,
   useContentZIndex,
   useFloatingWithOptions,
-<<<<<<< HEAD
-  useOnComposerEditorChange,
-  useOnComposerEditorChangeWithEventSource,
-=======
->>>>>>> ffd3813a
 } from "./utils";
 
 const MENTION_SUGGESTIONS_POSITION: FloatingPosition = "top";
@@ -178,11 +159,7 @@
 const COMPOSER_EDITOR_NAME = "ComposerEditor";
 const COMPOSER_ATTACH_FILES_NAME = "ComposerAttachFiles";
 const COMPOSER_ATTACHMENTS_DROP_AREA_NAME = "ComposerAttachmentsDropArea";
-<<<<<<< HEAD
-const COMPOSER_TEXT_FORMAT_TOGGLE_NAME = "ComposerTextFormatToggle";
-=======
 const COMPOSER_MARK_TOGGLE_NAME = "ComposerMarkToggle";
->>>>>>> ffd3813a
 const COMPOSER_FORM_NAME = "ComposerForm";
 
 const emptyCommentBody: CommentBody = {
@@ -220,13 +197,12 @@
   children,
   element,
 }: ComposerEditorMentionWrapperProps) {
-  const { isFocused } = useComposer();
   const isSelected = useSelected();
 
   return (
     <span {...attributes}>
       {element.id ? (
-        <Mention userId={element.id} isSelected={isFocused && isSelected} />
+        <Mention userId={element.id} isSelected={isSelected} />
       ) : null}
       {children}
     </span>
@@ -239,7 +215,6 @@
   element,
   children,
 }: ComposerEditorLinkWrapperProps) {
-  const { isFocused } = useComposer();
   const isSelected = useSelected();
   const href = useMemo(
     () => toAbsoluteUrl(element.url) ?? element.url,
@@ -248,7 +223,7 @@
 
   return (
     <span {...attributes}>
-      <Link href={href} isSelected={isFocused && isSelected}>
+      <Link href={href} isSelected={isSelected}>
         {children}
       </Link>
     </span>
@@ -273,12 +248,8 @@
   const { isFocused } = useComposer();
   const { portalContainer } = useLiveblocksUIConfig();
   const [contentRef, contentZIndex] = useContentZIndex();
-<<<<<<< HEAD
-  const isOpen = Boolean(isFocused && mentionDraft?.range && userIds);
-=======
   const isOpen =
     isFocused && mentionDraft?.range !== undefined && userIds !== undefined;
->>>>>>> ffd3813a
   const {
     refs: { setReference, setFloating },
     strategy,
@@ -293,11 +264,7 @@
     open: isOpen,
   });
 
-<<<<<<< HEAD
-  useOnComposerEditorChange(() => {
-=======
   useObservable(onEditorChange, () => {
->>>>>>> ffd3813a
     setMentionDraft(getMentionDraftAtSelection(editor));
   });
 
@@ -342,7 +309,7 @@
             }}
           >
             <MentionSuggestions
-              userIds={userIds!}
+              userIds={userIds}
               selectedUserId={selectedUserId}
             />
           </Portal>
@@ -361,22 +328,12 @@
   setHasFloatingToolbarRange,
 }: ComposerEditorFloatingToolbarWrapperProps) {
   const editor = useSlateStatic();
-<<<<<<< HEAD
-  const { isFocused, textFormats } = useComposer();
-  const { portalContainer } = useLiveblocksUIConfig();
-  const [contentRef, contentZIndex] = useContentZIndex();
-  const [isPointerDown, setPointerDown] = useState(false);
-  const isOpen = Boolean(
-    isFocused && !isPointerDown && hasFloatingToolbarRange
-  );
-=======
   const { onEditorChange } = useComposerEditorContext();
   const { isFocused } = useComposer();
   const { portalContainer } = useLiveblocksUIConfig();
   const [contentRef, contentZIndex] = useContentZIndex();
   const [isPointerDown, setPointerDown] = useState(false);
   const isOpen = isFocused && !isPointerDown && hasFloatingToolbarRange;
->>>>>>> ffd3813a
   const {
     refs: { setReference, setFloating },
     strategy,
@@ -409,11 +366,7 @@
     };
   }, [isFocused]);
 
-<<<<<<< HEAD
-  useOnComposerEditorChange(() => {
-=======
   useObservable(onEditorChange, () => {
->>>>>>> ffd3813a
     // Detach from previous selection range (if any) to avoid sudden jumps
     setReference(null);
 
@@ -464,11 +417,7 @@
               zIndex: contentZIndex,
             }}
           >
-<<<<<<< HEAD
-            <FloatingToolbar textFormats={textFormats} />
-=======
             <FloatingToolbar />
->>>>>>> ffd3813a
           </Portal>
         </ComposerFloatingToolbarContext.Provider>
       ) : null}
@@ -481,13 +430,8 @@
  *
  * @example
  * <Composer.FloatingToolbar>
-<<<<<<< HEAD
- *   <Composer.TextFormatToggle format="bold">Bold</Composer.TextFormatToggle>
- *   <Composer.TextFormatToggle format="italic">Italic</Composer.TextFormatToggle>
-=======
  *   <Composer.MarkToggle mark="bold">Bold</Composer.MarkToggle>
  *   <Composer.MarkToggle mark="italic">Italic</Composer.MarkToggle>
->>>>>>> ffd3813a
  * </Composer.FloatingToolbar>
  */
 const ComposerFloatingToolbar = forwardRef<
@@ -622,12 +566,11 @@
 const ComposerMention = forwardRef<HTMLSpanElement, ComposerMentionProps>(
   ({ children, asChild, ...props }, forwardedRef) => {
     const Component = asChild ? Slot : "span";
-    const { isFocused } = useComposer();
     const isSelected = useSelected();
 
     return (
       <Component
-        data-selected={(isFocused && isSelected) || undefined}
+        data-selected={isSelected || undefined}
         {...props}
         ref={forwardedRef}
       >
@@ -646,14 +589,13 @@
 const ComposerLink = forwardRef<HTMLAnchorElement, ComposerLinkProps>(
   ({ children, asChild, ...props }, forwardedRef) => {
     const Component = asChild ? Slot : "a";
-    const { isFocused } = useComposer();
     const isSelected = useSelected();
 
     return (
       <Component
         target="_blank"
         rel="noopener noreferrer nofollow"
-        data-selected={(isFocused && isSelected) || undefined}
+        data-selected={isSelected || undefined}
         {...props}
         ref={forwardedRef}
       >
@@ -884,11 +826,7 @@
     forwardedRef
   ) => {
     const client = useClientOrNull();
-<<<<<<< HEAD
-    const { editor, validate, setFocused, editorChangeEventSource, roomId } =
-=======
     const { editor, validate, setFocused, onEditorChange, roomId } =
->>>>>>> ffd3813a
       useComposerEditorContext();
     const {
       submit,
@@ -958,15 +896,9 @@
         // Our multi-component setup requires us to instantiate the editor in `Composer.Form`
         // but we can only listen to changes here in `Composer.Editor` via `Slate`, so we use
         // an event source to notify `Composer.Form` of changes.
-<<<<<<< HEAD
-        editorChangeEventSource.notify();
-      },
-      [validate, editorChangeEventSource]
-=======
         onEditorChange.notify();
       },
       [validate, onEditorChange]
->>>>>>> ffd3813a
     );
 
     const createMention = useCallback(
@@ -1311,12 +1243,7 @@
     const canSubmit = useMemo(() => {
       return !isEmpty && !isUploadingAttachments;
     }, [isEmpty, isUploadingAttachments]);
-<<<<<<< HEAD
-    const [textFormats, setTextFormats] =
-      useState<ComposerBodyTextActiveFormats>(getMarks);
-=======
     const [marks, setMarks] = useState<ComposerBodyMarks>(getMarks);
->>>>>>> ffd3813a
 
     const ref = useRef<HTMLFormElement>(null);
     const mergedRefs = useRefs(forwardedRef, ref);
@@ -1371,13 +1298,7 @@
         pasteFilesAsAttachments,
       })
     );
-<<<<<<< HEAD
-    const editorChangeEventSource = useInitial(
-      makeEventSource
-    ) as EventSource<void>;
-=======
     const onEditorChange = useInitial(makeEventSource) as EventSource<void>;
->>>>>>> ffd3813a
 
     const validate = useCallback(
       (value: SlateElement[]) => {
@@ -1554,26 +1475,15 @@
       event.stopPropagation();
     }, []);
 
-<<<<<<< HEAD
-    const toggleTextFormat = useCallback(
-      (format: ComposerBodyTextFormat) => {
-        toggleMark(editor, format);
-=======
     const toggleMark = useCallback(
       (mark: ComposerBodyMark) => {
         toggleEditorMark(editor, mark);
->>>>>>> ffd3813a
       },
       [editor]
     );
 
-<<<<<<< HEAD
-    useOnComposerEditorChangeWithEventSource(editorChangeEventSource, () => {
-      setTextFormats(getMarks(editor));
-=======
     useObservable(onEditorChange, () => {
       setMarks(getMarks(editor));
->>>>>>> ffd3813a
     });
 
     return (
@@ -1582,11 +1492,7 @@
           editor,
           validate,
           setFocused,
-<<<<<<< HEAD
-          editorChangeEventSource,
-=======
           onEditorChange,
->>>>>>> ffd3813a
           roomId,
         }}
       >
@@ -1615,13 +1521,8 @@
               attachments,
               attachFiles,
               removeAttachment,
-<<<<<<< HEAD
-              toggleTextFormat,
-              textFormats,
-=======
               toggleMark,
               marks,
->>>>>>> ffd3813a
             }}
           >
             <Component {...props} onSubmit={handleSubmit} ref={mergedRefs}>
@@ -1754,33 +1655,6 @@
 );
 
 /**
-<<<<<<< HEAD
- * A toggle button which toggles a specific text format.
- *
- * @example
- * <Composer.TextFormatToggle format="bold">
- *   Bold
- * </Composer.TextFormatToggle>
- */
-const ComposerTextFormatToggle = forwardRef<
-  HTMLButtonElement,
-  ComposerTextFormatToggleProps
->(
-  (
-    {
-      children,
-      format,
-      onFormatChange,
-      onClick,
-      onPointerDown,
-      asChild,
-      ...props
-    },
-    forwardedRef
-  ) => {
-    const Component = asChild ? Slot : "button";
-    const { textFormats, toggleTextFormat } = useComposer();
-=======
  * A toggle button which toggles a specific text mark.
  *
  * @example
@@ -1798,49 +1672,24 @@
   ) => {
     const Component = asChild ? Slot : "button";
     const { marks, toggleMark } = useComposer();
->>>>>>> ffd3813a
 
     const handleClick = useCallback(
       (event: MouseEvent<HTMLButtonElement>) => {
         onClick?.(event);
 
         if (!event.isDefaultPrevented()) {
-<<<<<<< HEAD
-          toggleTextFormat(format);
-          onFormatChange?.(format);
-        }
-      },
-      [format, onClick, onFormatChange, toggleTextFormat]
-    );
-
-    const handlePointerDown = useCallback(
-      (event: PointerEvent<HTMLButtonElement>) => {
-        onPointerDown?.(event);
-
-        event.preventDefault();
-        event.stopPropagation();
-      },
-      [onPointerDown]
-=======
           toggleMark(mark);
           onValueChange?.(mark);
         }
       },
       [mark, onClick, onValueChange, toggleMark]
->>>>>>> ffd3813a
     );
 
     return (
       <TogglePrimitive.Root
         asChild
-<<<<<<< HEAD
-        pressed={textFormats[format]}
-        onClick={handleClick}
-        onPointerDown={handlePointerDown}
-=======
         pressed={marks[mark]}
         onClick={handleClick}
->>>>>>> ffd3813a
         {...props}
       >
         <Component {...props} ref={forwardedRef}>
@@ -1863,11 +1712,7 @@
   ComposerSuggestions.displayName = COMPOSER_SUGGESTIONS_NAME;
   ComposerSuggestionsList.displayName = COMPOSER_SUGGESTIONS_LIST_NAME;
   ComposerSuggestionsListItem.displayName = COMPOSER_SUGGESTIONS_LIST_ITEM_NAME;
-<<<<<<< HEAD
-  ComposerTextFormatToggle.displayName = COMPOSER_TEXT_FORMAT_TOGGLE_NAME;
-=======
   ComposerMarkToggle.displayName = COMPOSER_MARK_TOGGLE_NAME;
->>>>>>> ffd3813a
 }
 
 // NOTE: Every export from this file will be available publicly as Composer.*
@@ -1884,5 +1729,4 @@
   ComposerSuggestions as Suggestions,
   ComposerSuggestionsList as SuggestionsList,
   ComposerSuggestionsListItem as SuggestionsListItem,
-  ComposerTextFormatToggle as TextFormatToggle,
 };