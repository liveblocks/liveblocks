import type { Placement } from "@floating-ui/react-dom";
import type { CommentMixedAttachment, EventSource } from "@liveblocks/core";
import { nn } from "@liveblocks/core";
import type { DropdownMenuProps } from "@radix-ui/react-dropdown-menu";
import type { Dispatch, Ref, SetStateAction } from "react";
import { createContext, useContext } from "react";
import type { Editor as SlateEditor, Element as SlateElement } from "slate";

import type {
  ComposerBodyTextActiveFormats,
  ComposerBodyTextFormat,
} from "../../types";

export type ComposerContext = {
  /**
   * Whether the composer is currently disabled.
   */
  isDisabled: boolean;

  /**
   * Whether the composer can currently be submitted.
   */
  canSubmit: boolean;

  /**
   * Whether the editor is currently focused.
   */
  isFocused: boolean;

  /**
   * Whether the editor is currently empty.
   */
  isEmpty: boolean;

  /**
   * Submit the composer programmatically.
   */
  submit: () => void;

  /**
   * Clear the composer programmatically.
   */
  clear: () => void;

  /**
   * Select the editor programmatically.
   */
  select: () => void;

  /**
   * Focus the editor programmatically.
   */
  focus: () => void;

  /**
   * Blur the editor programmatically.
   */
  blur: () => void;

  /**
   * Start creating a mention at the current selection.
   */
  createMention: () => void;

  /**
   * Insert text at the current selection.
   */
  insertText: (text: string) => void;

  /**
   * Open a file picker programmatically to create attachments.
   */
  attachFiles: () => void;

  /**
   * The composer's current attachments.
   */
  attachments: CommentMixedAttachment[];

  /**
   * Remove an attachment by its ID.
   */
  removeAttachment: (attachmentId: string) => void;

  /**
   * Which text formats are currently active and which aren't.
   */
  textFormats: ComposerBodyTextActiveFormats;

  /**
   * Toggle a specific text format.
   */
  toggleTextFormat: (format: ComposerBodyTextFormat) => void;
};

export type ComposerEditorContext = {
  validate: (value: SlateElement[]) => void;
  editor: SlateEditor;
  setFocused: Dispatch<SetStateAction<boolean>>;
<<<<<<< HEAD
  editorChangeEventSource: EventSource<void>;
=======
  roomId: string;
>>>>>>> 613407dd
};

export type ComposerAttachmentsContext = {
  hasMaxAttachments: boolean;
  createAttachments: (files: File[]) => void;
  isUploadingAttachments: boolean;
  maxAttachments: number;
  maxAttachmentSize: number;
};

export type ComposerSuggestionsContext = {
  dir?: DropdownMenuProps["dir"];
  id: string;
  itemId: (value?: string) => string | undefined;
  placement: Placement;
  selectedValue?: string;
  setSelectedValue: (value: string) => void;
  onItemSelect: (value: string) => void;
  ref: Ref<HTMLDivElement>;
};

export type ComposerFloatingToolbarContext = {
  dir?: DropdownMenuProps["dir"];
  id: string;
  placement: Placement;
  ref: Ref<HTMLDivElement>;
};

export const ComposerContext = createContext<ComposerContext | null>(null);
export const ComposerEditorContext =
  createContext<ComposerEditorContext | null>(null);
export const ComposerAttachmentsContext =
  createContext<ComposerAttachmentsContext | null>(null);
export const ComposerSuggestionsContext =
  createContext<ComposerSuggestionsContext | null>(null);
export const ComposerFloatingToolbarContext =
  createContext<ComposerFloatingToolbarContext | null>(null);

export function useComposerEditorContext() {
  const composerEditorContext = useContext(ComposerEditorContext);

  return nn(
    composerEditorContext,
    "Composer.Form is missing from the React tree."
  );
}

export function useComposerAttachmentsContextOrNull() {
  return useContext(ComposerAttachmentsContext);
}

export function useComposerAttachmentsContext() {
  const composerAttachmentsContext = useComposerAttachmentsContextOrNull();

  return nn(
    composerAttachmentsContext,
    "Composer.Form is missing from the React tree."
  );
}

export function useComposerSuggestionsContext(
  source = "useComposerSuggestionsContext"
) {
  const composerSuggestionsContext = useContext(ComposerSuggestionsContext);

  return nn(
    composerSuggestionsContext,
    `${source} can’t be used outside of Composer.Editor.`
  );
}

export function useComposerFloatingToolbarContext(
  source = "useComposerFloatingToolbarContext"
) {
  const composerFloatingToolbarContext = useContext(
    ComposerFloatingToolbarContext
  );

  return nn(
    composerFloatingToolbarContext,
    `${source} can’t be used outside of Composer.Editor.`
  );
}

export function useComposer(): ComposerContext {
  const composerContext = useContext(ComposerContext);

  return nn(composerContext, "Composer.Form is missing from the React tree.");
}<|MERGE_RESOLUTION|>--- conflicted
+++ resolved
@@ -97,11 +97,8 @@
   validate: (value: SlateElement[]) => void;
   editor: SlateEditor;
   setFocused: Dispatch<SetStateAction<boolean>>;
-<<<<<<< HEAD
   editorChangeEventSource: EventSource<void>;
-=======
   roomId: string;
->>>>>>> 613407dd
 };
 
 export type ComposerAttachmentsContext = {
