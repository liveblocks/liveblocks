import type { Placement } from "@floating-ui/react-dom";
import type { CommentMixedAttachment, EventSource } from "@liveblocks/core";
import { nn } from "@liveblocks/core";
import type { DropdownMenuProps } from "@radix-ui/react-dropdown-menu";
import type { Dispatch, Ref, SetStateAction } from "react";
import { createContext, useContext } from "react";
import type { Editor as SlateEditor, Element as SlateElement } from "slate";

<<<<<<< HEAD
import type {
  ComposerBodyTextActiveFormats,
  ComposerBodyTextFormat,
} from "../../types";
=======
import type { ComposerBodyMark, ComposerBodyMarks } from "../../types";
>>>>>>> ffd3813a

export type ComposerContext = {
  /**
   * Whether the composer is currently disabled.
   */
  isDisabled: boolean;

  /**
   * Whether the composer can currently be submitted.
   */
  canSubmit: boolean;

  /**
   * Whether the editor is currently focused.
   */
  isFocused: boolean;

  /**
   * Whether the editor is currently empty.
   */
  isEmpty: boolean;

  /**
   * Submit the composer programmatically.
   */
  submit: () => void;

  /**
   * Clear the composer programmatically.
   */
  clear: () => void;

  /**
   * Select the editor programmatically.
   */
  select: () => void;

  /**
   * Focus the editor programmatically.
   */
  focus: () => void;

  /**
   * Blur the editor programmatically.
   */
  blur: () => void;

  /**
<<<<<<< HEAD
   * Which text formats are currently active and which aren't.
   */
  textFormats: ComposerBodyTextActiveFormats;

  /**
   * Toggle a specific text format.
   */
  toggleTextFormat: (format: ComposerBodyTextFormat) => void;
=======
   * Which text marks are currently active and which aren't.
   */
  marks: ComposerBodyMarks;

  /**
   * Toggle a specific text mark.
   */
  toggleMark: (mark: ComposerBodyMark) => void;
>>>>>>> ffd3813a

  /**
   * Start creating a mention at the current selection.
   */
  createMention: () => void;

  /**
   * Insert text at the current selection.
   */
  insertText: (text: string) => void;

  /**
   * Open a file picker programmatically to create attachments.
   */
  attachFiles: () => void;

  /**
   * The composer's current attachments.
   */
  attachments: CommentMixedAttachment[];

  /**
   * Remove an attachment by its ID.
   */
  removeAttachment: (attachmentId: string) => void;
};

export type ComposerEditorContext = {
  validate: (value: SlateElement[]) => void;
  editor: SlateEditor;
  setFocused: Dispatch<SetStateAction<boolean>>;
<<<<<<< HEAD
  editorChangeEventSource: EventSource<void>;
=======
  onEditorChange: EventSource<void>;
>>>>>>> ffd3813a
  roomId: string;
};

export type ComposerAttachmentsContext = {
  hasMaxAttachments: boolean;
  createAttachments: (files: File[]) => void;
  isUploadingAttachments: boolean;
  maxAttachments: number;
  maxAttachmentSize: number;
};

export type ComposerSuggestionsContext = {
  dir?: DropdownMenuProps["dir"];
  id: string;
  itemId: (value?: string) => string | undefined;
  placement: Placement;
  selectedValue?: string;
  setSelectedValue: (value: string) => void;
  onItemSelect: (value: string) => void;
  ref: Ref<HTMLDivElement>;
};

export type ComposerFloatingToolbarContext = {
  dir?: DropdownMenuProps["dir"];
  id: string;
  placement: Placement;
  ref: Ref<HTMLDivElement>;
};

export const ComposerContext = createContext<ComposerContext | null>(null);
export const ComposerEditorContext =
  createContext<ComposerEditorContext | null>(null);
export const ComposerAttachmentsContext =
  createContext<ComposerAttachmentsContext | null>(null);
export const ComposerSuggestionsContext =
  createContext<ComposerSuggestionsContext | null>(null);
export const ComposerFloatingToolbarContext =
  createContext<ComposerFloatingToolbarContext | null>(null);

export function useComposerEditorContext() {
  const composerEditorContext = useContext(ComposerEditorContext);

  return nn(
    composerEditorContext,
    "Composer.Form is missing from the React tree."
  );
}

export function useComposerAttachmentsContextOrNull() {
  return useContext(ComposerAttachmentsContext);
}

export function useComposerAttachmentsContext() {
  const composerAttachmentsContext = useComposerAttachmentsContextOrNull();

  return nn(
    composerAttachmentsContext,
    "Composer.Form is missing from the React tree."
  );
}

export function useComposerSuggestionsContext(
  source = "useComposerSuggestionsContext"
) {
  const composerSuggestionsContext = useContext(ComposerSuggestionsContext);

  return nn(
    composerSuggestionsContext,
    `${source} can’t be used outside of Composer.Editor.`
  );
}

export function useComposerFloatingToolbarContext(
  source = "useComposerFloatingToolbarContext"
) {
  const composerFloatingToolbarContext = useContext(
    ComposerFloatingToolbarContext
  );

  return nn(
    composerFloatingToolbarContext,
    `${source} can’t be used outside of Composer.Editor.`
  );
}

export function useComposer(): ComposerContext {
  const composerContext = useContext(ComposerContext);

  return nn(composerContext, "Composer.Form is missing from the React tree.");
}<|MERGE_RESOLUTION|>--- conflicted
+++ resolved
@@ -6,14 +6,7 @@
 import { createContext, useContext } from "react";
 import type { Editor as SlateEditor, Element as SlateElement } from "slate";
 
-<<<<<<< HEAD
-import type {
-  ComposerBodyTextActiveFormats,
-  ComposerBodyTextFormat,
-} from "../../types";
-=======
 import type { ComposerBodyMark, ComposerBodyMarks } from "../../types";
->>>>>>> ffd3813a
 
 export type ComposerContext = {
   /**
@@ -62,16 +55,6 @@
   blur: () => void;
 
   /**
-<<<<<<< HEAD
-   * Which text formats are currently active and which aren't.
-   */
-  textFormats: ComposerBodyTextActiveFormats;
-
-  /**
-   * Toggle a specific text format.
-   */
-  toggleTextFormat: (format: ComposerBodyTextFormat) => void;
-=======
    * Which text marks are currently active and which aren't.
    */
   marks: ComposerBodyMarks;
@@ -80,7 +63,6 @@
    * Toggle a specific text mark.
    */
   toggleMark: (mark: ComposerBodyMark) => void;
->>>>>>> ffd3813a
 
   /**
    * Start creating a mention at the current selection.
@@ -112,11 +94,7 @@
   validate: (value: SlateElement[]) => void;
   editor: SlateEditor;
   setFocused: Dispatch<SetStateAction<boolean>>;
-<<<<<<< HEAD
-  editorChangeEventSource: EventSource<void>;
-=======
   onEditorChange: EventSource<void>;
->>>>>>> ffd3813a
   roomId: string;
 };
 
