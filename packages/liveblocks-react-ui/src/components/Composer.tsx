"use client";

import type {
  BaseMetadata,
  CommentAttachment,
  CommentMixedAttachment,
  DM,
  GroupMentionData,
} from "@liveblocks/core";
import { assertNever, Permission } from "@liveblocks/core";
import { useRoom } from "@liveblocks/react";
import {
  useCreateRoomComment,
  useCreateRoomThread,
  useEditRoomComment,
  useLayoutEffect,
  useResolveMentionSuggestions,
  useRoomPermissions,
} from "@liveblocks/react/_private";
import type {
  ComponentPropsWithoutRef,
  ComponentType,
  FocusEvent,
  FormEvent,
  ForwardedRef,
  MouseEvent,
  PropsWithChildren,
  ReactNode,
  RefAttributes,
  SyntheticEvent,
} from "react";
import {
  createContext,
  forwardRef,
  useCallback,
  useMemo,
  useRef,
  useSyncExternalStore,
} from "react";

import { useLiveblocksUiConfig } from "../config";
import { FLOATING_ELEMENT_SIDE_OFFSET, MENTION_CHARACTER } from "../constants";
import { UsersIcon } from "../icons";
import { AttachmentIcon } from "../icons/Attachment";
import { BoldIcon } from "../icons/Bold";
import { CodeIcon } from "../icons/Code";
import { EmojiIcon } from "../icons/Emoji";
import { ItalicIcon } from "../icons/Italic";
import { MentionIcon } from "../icons/Mention";
import { SendIcon } from "../icons/Send";
import { StrikethroughIcon } from "../icons/Strikethrough";
import type { ComposerOverrides, GlobalOverrides } from "../overrides";
import { useOverrides } from "../overrides";
import * as ComposerPrimitive from "../primitives/Composer";
import {
  useComposer,
  useComposerAttachmentsContext,
  useComposerEditorContext,
} from "../primitives/Composer/contexts";
import type {
  ComposerEditorComponents,
  ComposerEditorLinkProps,
  ComposerEditorMentionProps,
  ComposerEditorMentionSuggestionsProps,
  ComposerEditorProps,
  ComposerFormProps,
  ComposerMarkToggleProps,
  ComposerSubmitComment,
} from "../primitives/Composer/types";
import { useComposerAttachmentsDropArea } from "../primitives/Composer/utils";
import type { ComposerBodyMark } from "../types";
import { cn } from "../utils/cn";
import { useControllableState } from "../utils/use-controllable-state";
import { useIsGroupMentionMember } from "../utils/use-group-mention";
import { FileAttachment } from "./internal/Attachment";
import { Attribution } from "./internal/Attribution";
import { Avatar } from "./internal/Avatar";
import { Button } from "./internal/Button";
import type { EmojiPickerProps } from "./internal/EmojiPicker";
import { EmojiPicker, EmojiPickerTrigger } from "./internal/EmojiPicker";
import { Group } from "./internal/Group";
import { GroupDescription } from "./internal/GroupDescription";
import { ShortcutTooltip, Tooltip, TooltipProvider } from "./internal/Tooltip";
import { User } from "./internal/User";

interface EditorActionProps extends ComponentPropsWithoutRef<"button"> {
  label: string;
  tooltipLabel?: string;
}

interface EmojiEditorActionProps extends EditorActionProps {
  onPickerOpenChange?: EmojiPickerProps["onOpenChange"];
}

interface MarkToggleProps extends ComposerMarkToggleProps {
  icon?: ReactNode;
  shortcut?: string;
}

type ComposerCreateThreadProps<M extends BaseMetadata> = {
  threadId?: never;
  commentId?: never;

  /**
   * The metadata of the thread to create.
   */
  metadata?: M;
};

type ComposerCreateCommentProps = {
  /**
   * The ID of the thread to reply to.
   */
  threadId: string;
  commentId?: never;
  metadata?: never;
};

type ComposerEditCommentProps = {
  /**
   * The ID of the thread to edit a comment in.
   */
  threadId: string;

  /**
   * The ID of the comment to edit.
   */
  commentId: string;
  metadata?: never;
};

export type ComposerProps<M extends BaseMetadata = DM> = Omit<
  ComponentPropsWithoutRef<"form">,
  "defaultValue"
> &
  (
    | ComposerCreateThreadProps<M>
    | ComposerCreateCommentProps
    | ComposerEditCommentProps
  ) & {
    /**
     * The event handler called when the composer is submitted.
     */
    onComposerSubmit?: (
      comment: ComposerSubmitComment,
      event: FormEvent<HTMLFormElement>
    ) => Promise<void> | void;

    /**
     * The composer's initial value.
     */
    defaultValue?: ComposerEditorProps["defaultValue"];

    /**
     * The composer's initial attachments.
     */
    defaultAttachments?: CommentAttachment[];

    /**
     * Whether the composer is collapsed. Setting a value will make the composer controlled.
     */
    collapsed?: boolean;

    /**
     * The event handler called when the collapsed state of the composer changes.
     */
    onCollapsedChange?: (collapsed: boolean) => void;

    /**
     * Whether the composer is initially collapsed. Setting a value will make the composer uncontrolled.
     */
    defaultCollapsed?: boolean;

    /**
     * Whether to show and allow adding attachments.
     */
    showAttachments?: boolean;

    /**
     * Whether to show formatting controls (e.g. a floating toolbar with formatting toggles when selecting text)
     */
    showFormattingControls?: boolean;

    /**
     * Whether the composer is disabled.
     */
    disabled?: ComposerFormProps["disabled"];

    /**
     * Whether to focus the composer on mount.
     */
    autoFocus?: ComposerEditorProps["autoFocus"];

    /**
     * Whether to blur the composer editor when the composer is submitted.
     */
    blurOnSubmit?: boolean;

    /**
     * Override the component's strings.
     */
    overrides?: Partial<GlobalOverrides & ComposerOverrides>;

    /**
     * @internal
     */
    actions?: ReactNode;

    /**
     * @internal
     */
    showAttribution?: boolean;

    /**
     * @internal
     */
    roomId?: string;
  };

interface ComposerEditorContainerProps
  extends Pick<
    ComposerProps,
    | "defaultValue"
    | "showAttachments"
    | "showFormattingControls"
    | "showAttribution"
    | "overrides"
    | "actions"
    | "autoFocus"
    | "disabled"
  > {
  isCollapsed: boolean | undefined;
  onEmptyChange: (isEmpty: boolean) => void;
  hasResolveMentionSuggestions: boolean;
  onEmojiPickerOpenChange: (isOpen: boolean) => void;
  onEditorClick: (event: MouseEvent<HTMLDivElement>) => void;
}

interface ComposerMentionProps extends ComposerEditorMentionProps {
  overrides?: ComposerProps["overrides"];
}

function ComposerInsertMentionEditorAction({
  label,
  tooltipLabel,
  className,
  onClick,
  ...props
}: EditorActionProps) {
  const { createMention } = useComposer();

  const preventDefault = useCallback((event: SyntheticEvent) => {
    event.preventDefault();
  }, []);

  const handleClick = useCallback(
    (event: MouseEvent<HTMLButtonElement>) => {
      onClick?.(event);

      if (!event.isDefaultPrevented()) {
        event.stopPropagation();
        createMention();
      }
    },
    [createMention, onClick]
  );

  return (
    <Tooltip content={tooltipLabel ?? label}>
      <Button
        className={cn("lb-composer-editor-action", className)}
        onPointerDown={preventDefault}
        onClick={handleClick}
        aria-label={label}
        icon={<MentionIcon />}
        {...props}
      />
    </Tooltip>
  );
}

function ComposerInsertEmojiEditorAction({
  label,
  tooltipLabel,
  onPickerOpenChange,
  className,
  ...props
}: EmojiEditorActionProps) {
  const { insertText } = useComposer();

  const preventDefault = useCallback((event: SyntheticEvent) => {
    event.preventDefault();
  }, []);

  const stopPropagation = useCallback((event: SyntheticEvent) => {
    event.stopPropagation();
  }, []);

  return (
    <EmojiPicker onEmojiSelect={insertText} onOpenChange={onPickerOpenChange}>
      <Tooltip content={tooltipLabel ?? label}>
        <EmojiPickerTrigger asChild>
          <Button
            className={cn("lb-composer-editor-action", className)}
            onPointerDown={preventDefault}
            onClick={stopPropagation}
            aria-label={label}
            icon={<EmojiIcon />}
            {...props}
          />
        </EmojiPickerTrigger>
      </Tooltip>
    </EmojiPicker>
  );
}

function ComposerAttachFilesEditorAction({
  label,
  tooltipLabel,
  className,
  ...props
}: EditorActionProps) {
  const preventDefault = useCallback((event: SyntheticEvent) => {
    event.preventDefault();
  }, []);

  const stopPropagation = useCallback((event: SyntheticEvent) => {
    event.stopPropagation();
  }, []);

  return (
    <Tooltip content={tooltipLabel ?? label}>
      <ComposerPrimitive.AttachFiles asChild>
        <Button
          className={cn("lb-composer-editor-action", className)}
          onPointerDown={preventDefault}
          onClick={stopPropagation}
          aria-label={label}
          icon={<AttachmentIcon />}
          {...props}
        />
      </ComposerPrimitive.AttachFiles>
    </Tooltip>
  );
}

function ComposerUserMention({ mention }: ComposerMentionProps) {
  return (
    <ComposerPrimitive.Mention className="lb-composer-mention">
      {MENTION_CHARACTER}
      <User userId={mention.id} />
    </ComposerPrimitive.Mention>
  );
}

function ComposerGroupMention({ mention }: ComposerMentionProps) {
  const isMember = useIsGroupMentionMember(mention as GroupMentionData);

  return (
    <ComposerPrimitive.Mention
      className="lb-composer-mention"
      data-self={isMember ? "" : undefined}
    >
      {MENTION_CHARACTER}
      <Group groupId={mention.id} />
    </ComposerPrimitive.Mention>
  );
}

export function ComposerMention({ mention, ...props }: ComposerMentionProps) {
  switch (mention.kind) {
    case "user":
<<<<<<< HEAD
      return <ComposerUserMention mention={mention} {...props} />;

    case "group":
      return <ComposerGroupMention mention={mention} {...props} />;
=======
      return (
        <ComposerPrimitive.Mention className="lb-mention lb-composer-mention">
          <span className="lb-mention-symbol">{MENTION_CHARACTER}</span>
          <User userId={mention.id} />
        </ComposerPrimitive.Mention>
      );
>>>>>>> ce563436

    default:
      return assertNever(mention, "Unhandled mention kind");
  }
}

function ComposerMentionSuggestions({
  mentions,
}: ComposerEditorMentionSuggestionsProps) {
  return mentions.length > 0 ? (
    <ComposerPrimitive.Suggestions className="lb-root lb-portal lb-elevation lb-composer-suggestions lb-composer-mention-suggestions">
      <ComposerPrimitive.SuggestionsList className="lb-composer-suggestions-list lb-composer-mention-suggestions-list">
        {mentions.map((mention) => {
          return (
            <ComposerPrimitive.SuggestionsListItem
              key={mention.id}
              className="lb-composer-suggestions-list-item lb-composer-mention-suggestion"
              value={mention.id}
            >
              {mention.kind === "user" ? (
                <>
                  <Avatar
                    userId={mention.id}
                    className="lb-composer-mention-suggestion-avatar"
                  />
                  <User
                    userId={mention.id}
                    className="lb-composer-mention-suggestion-user"
                  />
                </>
              ) : mention.kind === "group" ? (
                <>
                  <Avatar
                    groupId={mention.id}
                    className="lb-composer-mention-suggestion-avatar"
                    icon={<UsersIcon />}
                  />
                  <Group
                    groupId={mention.id}
                    className="lb-composer-mention-suggestion-group"
                  >
                    <GroupDescription
                      groupId={mention.id}
                      className="lb-composer-mention-suggestion-group-description"
                    />
                  </Group>
                </>
              ) : (
                assertNever(mention, "Unhandled mention kind")
              )}
            </ComposerPrimitive.SuggestionsListItem>
          );
        })}
      </ComposerPrimitive.SuggestionsList>
    </ComposerPrimitive.Suggestions>
  ) : null;
}

function MarkToggle({
  mark,
  icon,
  shortcut,
  children,
  ...props
}: MarkToggleProps) {
  const $ = useOverrides();
  const label = useMemo(() => {
    return $.COMPOSER_TOGGLE_MARK(mark);
  }, [$, mark]);

  return (
    <ShortcutTooltip
      content={label}
      shortcut={shortcut}
      sideOffset={FLOATING_ELEMENT_SIDE_OFFSET + 2}
    >
      <ComposerPrimitive.MarkToggle mark={mark} asChild {...props}>
        <Button aria-label={label} variant="toolbar" icon={icon}>
          {children}
        </Button>
      </ComposerPrimitive.MarkToggle>
    </ShortcutTooltip>
  );
}

type MarkToggles = {
  [K in ComposerBodyMark]: ComponentType<PropsWithChildren>;
};

const markToggles: MarkToggles = {
  bold: () => <MarkToggle mark="bold" shortcut="Mod-B" icon={<BoldIcon />} />,
  italic: () => (
    <MarkToggle mark="italic" shortcut="Mod-I" icon={<ItalicIcon />} />
  ),
  strikethrough: () => (
    <MarkToggle
      mark="strikethrough"
      shortcut="Mod-Shift-S"
      icon={<StrikethroughIcon />}
    />
  ),
  code: () => <MarkToggle mark="code" shortcut="Mod-E" icon={<CodeIcon />} />,
};

const markTogglesList = Object.entries(markToggles).map(([mark, Toggle]) => (
  <Toggle key={mark} />
));

function ComposerFloatingToolbar() {
  return (
    <ComposerPrimitive.FloatingToolbar className="lb-root lb-portal lb-elevation lb-composer-floating-toolbar">
      {markTogglesList}
    </ComposerPrimitive.FloatingToolbar>
  );
}

function ComposerLink({ href, children }: ComposerEditorLinkProps) {
  return (
    <ComposerPrimitive.Link href={href} className="lb-composer-link">
      {children}
    </ComposerPrimitive.Link>
  );
}

interface ComposerAttachmentsProps extends ComponentPropsWithoutRef<"div"> {
  overrides?: Partial<GlobalOverrides & ComposerOverrides>;
}

interface ComposerFileAttachmentProps extends ComponentPropsWithoutRef<"div"> {
  attachment: CommentMixedAttachment;
  overrides?: Partial<GlobalOverrides & ComposerOverrides>;
}

function ComposerFileAttachment({
  attachment,
  className,
  overrides,
  ...props
}: ComposerFileAttachmentProps) {
  const { removeAttachment } = useComposer();
  const { roomId } = useComposerEditorContext();

  const handleDeleteClick = useCallback(() => {
    removeAttachment(attachment.id);
  }, [attachment.id, removeAttachment]);

  return (
    <FileAttachment
      className={cn("lb-composer-attachment", className)}
      {...props}
      attachment={attachment}
      onDeleteClick={handleDeleteClick}
      preventFocusOnDelete
      overrides={overrides}
      roomId={roomId}
    />
  );
}

function ComposerAttachments({
  overrides,
  className,
  ...props
}: ComposerAttachmentsProps) {
  const { attachments } = useComposer();

  if (attachments.length === 0) {
    return null;
  }

  return (
    <div className={cn("lb-composer-attachments", className)} {...props}>
      <div className="lb-attachments">
        {attachments.map((attachment) => {
          return (
            <ComposerFileAttachment
              key={attachment.id}
              attachment={attachment}
              overrides={overrides}
            />
          );
        })}
      </div>
    </div>
  );
}

const editorRequiredComponents: ComposerEditorComponents = {
  Mention: ComposerMention,
  MentionSuggestions: ComposerMentionSuggestions,
  Link: ComposerLink,
};

function ComposerEditorContainer({
  showAttachments = true,
  showFormattingControls = true,
  showAttribution,
  defaultValue,
  isCollapsed,
  overrides,
  actions,
  autoFocus,
  disabled,
  hasResolveMentionSuggestions,
  onEmojiPickerOpenChange,
  onEmptyChange,
  onEditorClick,
}: ComposerEditorContainerProps) {
  const { isEmpty } = useComposer();
  const { hasMaxAttachments } = useComposerAttachmentsContext();
  const $ = useOverrides(overrides);
  const components = useMemo(() => {
    return {
      ...editorRequiredComponents,
      FloatingToolbar: showFormattingControls
        ? ComposerFloatingToolbar
        : undefined,
    };
  }, [showFormattingControls]);

  const [isDraggingOver, dropAreaProps] = useComposerAttachmentsDropArea({
    disabled: disabled || !showAttachments || hasMaxAttachments,
  });

  useLayoutEffect(() => {
    onEmptyChange(isEmpty);
  }, [isEmpty, onEmptyChange]);

  const preventDefault = useCallback((event: SyntheticEvent) => {
    event.preventDefault();
  }, []);

  const stopPropagation = useCallback((event: SyntheticEvent) => {
    event.stopPropagation();
  }, []);

  return (
    <div className="lb-composer-editor-container" {...dropAreaProps}>
      <ComposerPrimitive.Editor
        className="lb-composer-editor"
        onClick={onEditorClick}
        placeholder={$.COMPOSER_PLACEHOLDER}
        defaultValue={defaultValue}
        autoFocus={autoFocus}
        components={components}
        disabled={disabled}
        dir={$.dir}
      />
      {showAttachments && <ComposerAttachments overrides={overrides} />}
      {(!isCollapsed || isDraggingOver) && (
        <div className="lb-composer-footer">
          <div className="lb-composer-editor-actions">
            {hasResolveMentionSuggestions && (
              <ComposerInsertMentionEditorAction
                label={$.COMPOSER_INSERT_MENTION}
                disabled={disabled}
              />
            )}
            <ComposerInsertEmojiEditorAction
              label={$.COMPOSER_INSERT_EMOJI}
              onPickerOpenChange={onEmojiPickerOpenChange}
              disabled={disabled}
            />
            {showAttachments && (
              <ComposerAttachFilesEditorAction
                label={$.COMPOSER_ATTACH_FILES}
                disabled={disabled}
              />
            )}
          </div>
          {showAttribution && <Attribution />}
          <div className="lb-composer-actions">
            {actions ?? (
              <>
                <ShortcutTooltip content={$.COMPOSER_SEND} shortcut="Enter">
                  <ComposerPrimitive.Submit asChild>
                    <Button
                      onPointerDown={preventDefault}
                      onClick={stopPropagation}
                      className="lb-composer-action"
                      variant="primary"
                      aria-label={$.COMPOSER_SEND}
                      icon={<SendIcon />}
                    />
                  </ComposerPrimitive.Submit>
                </ShortcutTooltip>
              </>
            )}
          </div>
        </div>
      )}
      {showAttachments && isDraggingOver && (
        <div className="lb-composer-attachments-drop-area">
          <div className="lb-composer-attachments-drop-area-label">
            <AttachmentIcon />
            {$.COMPOSER_ATTACH_FILES}
          </div>
        </div>
      )}
    </div>
  );
}

export const ComposerRoomIdContext = createContext<string | null>(null);

/**
 * Displays a composer to create comments.
 *
 * @example
 * <Composer />
 */
export const Composer = forwardRef(
  <M extends BaseMetadata = DM>(
    {
      threadId,
      commentId,
      metadata,
      defaultValue,
      defaultAttachments,
      onComposerSubmit,
      collapsed: controlledCollapsed,
      defaultCollapsed,
      onCollapsedChange: controlledOnCollapsedChange,
      overrides,
      actions,
      onBlur,
      className,
      onFocus,
      autoFocus,
      disabled,
      blurOnSubmit = true,
      showAttachments = true,
      showFormattingControls = true,
      showAttribution,
      roomId: _roomId,
      ...props
    }: ComposerProps<M>,
    forwardedRef: ForwardedRef<HTMLFormElement>
  ) => {
    const room = useRoom({ allowOutsideRoom: true });

    const roomId = _roomId !== undefined ? _roomId : room?.id;
    if (roomId === undefined) {
      throw new Error(
        "Composer must be a descendant of RoomProvider component"
      );
    }

    const createThread = useCreateRoomThread(roomId);
    const createComment = useCreateRoomComment(roomId);
    const editComment = useEditRoomComment(roomId);
    const { preventUnsavedComposerChanges } = useLiveblocksUiConfig();
    const hasResolveMentionSuggestions =
      useResolveMentionSuggestions() !== undefined;
    const isEmptyRef = useRef(true);
    const isEmojiPickerOpenRef = useRef(false);
    const $ = useOverrides(overrides);
    const [isCollapsed, onCollapsedChange] = useControllableState(
      defaultCollapsed ?? false,
      controlledCollapsed,
      controlledOnCollapsedChange
    );

    const canCommentFallback = useSyncExternalStore(
      useCallback(
        (callback) => {
          if (room === null) return () => {};
          return room.events.self.subscribeOnce(callback);
        },
        [room]
      ),
      useCallback(() => {
        return room?.getSelf()?.canComment ?? true;
      }, [room]),
      useCallback(() => true, [])
    );

    const permissions = useRoomPermissions(roomId);
    const canComment =
      permissions.size > 0
        ? permissions.has(Permission.CommentsWrite) ||
          permissions.has(Permission.Write)
        : canCommentFallback;

    const setEmptyRef = useCallback((isEmpty: boolean) => {
      isEmptyRef.current = isEmpty;
    }, []);

    const setEmojiPickerOpenRef = useCallback((isEmojiPickerOpen: boolean) => {
      isEmojiPickerOpenRef.current = isEmojiPickerOpen;
    }, []);

    const handleFocus = useCallback(
      (event: FocusEvent<HTMLFormElement>) => {
        onFocus?.(event);

        if (event.isDefaultPrevented()) {
          return;
        }

        if (isEmptyRef.current && canComment) {
          onCollapsedChange?.(false);
        }
      },
      [onCollapsedChange, onFocus, canComment]
    );

    const handleBlur = useCallback(
      (event: FocusEvent<HTMLFormElement>) => {
        onBlur?.(event);

        if (event.isDefaultPrevented()) {
          return;
        }

        const isOutside = !event.currentTarget.contains(
          event.relatedTarget ?? document.activeElement
        );

        if (isOutside && isEmptyRef.current && !isEmojiPickerOpenRef.current) {
          onCollapsedChange?.(true);
        }
      },
      [onBlur, onCollapsedChange]
    );

    const handleEditorClick = useCallback(
      (event: MouseEvent<HTMLDivElement>) => {
        event.stopPropagation();

        if (isEmptyRef.current && canComment) {
          onCollapsedChange?.(false);
        }
      },
      [onCollapsedChange, canComment]
    );

    const handleComposerSubmit = useCallback(
      (comment: ComposerSubmitComment, event: FormEvent<HTMLFormElement>) => {
        onComposerSubmit?.(comment, event);

        if (event.isDefaultPrevented()) {
          return;
        }

        event.stopPropagation();

        if (commentId && threadId) {
          editComment({
            commentId,
            threadId,
            body: comment.body,
            attachments: comment.attachments,
          });
        } else if (threadId) {
          createComment({
            threadId,
            body: comment.body,
            attachments: comment.attachments,
          });
        } else {
          createThread({
            body: comment.body,
            metadata: metadata ?? {},
            attachments: comment.attachments,
          });
        }
      },
      [
        commentId,
        createComment,
        createThread,
        editComment,
        metadata,
        onComposerSubmit,
        threadId,
      ]
    );

    return (
      <TooltipProvider>
        <ComposerPrimitive.Form
          onComposerSubmit={handleComposerSubmit}
          className={cn("lb-root lb-composer lb-composer-form", className)}
          dir={$.dir}
          {...props}
          ref={forwardedRef}
          data-collapsed={isCollapsed ? "" : undefined}
          onFocus={handleFocus}
          onBlur={handleBlur}
          disabled={disabled || !canComment}
          defaultAttachments={defaultAttachments}
          pasteFilesAsAttachments={showAttachments}
          preventUnsavedChanges={preventUnsavedComposerChanges}
          blurOnSubmit={blurOnSubmit}
          roomId={roomId}
        >
          <ComposerEditorContainer
            defaultValue={defaultValue}
            actions={actions}
            overrides={overrides}
            isCollapsed={isCollapsed}
            showAttachments={showAttachments}
            showAttribution={showAttribution}
            showFormattingControls={showFormattingControls}
            hasResolveMentionSuggestions={hasResolveMentionSuggestions}
            onEmptyChange={setEmptyRef}
            onEmojiPickerOpenChange={setEmojiPickerOpenRef}
            onEditorClick={handleEditorClick}
            autoFocus={autoFocus}
            disabled={disabled}
          />
        </ComposerPrimitive.Form>
      </TooltipProvider>
    );
  }
) as <M extends BaseMetadata = DM>(
  props: ComposerProps<M> & RefAttributes<HTMLFormElement>
) => JSX.Element;<|MERGE_RESOLUTION|>--- conflicted
+++ resolved
@@ -346,8 +346,8 @@
 
 function ComposerUserMention({ mention }: ComposerMentionProps) {
   return (
-    <ComposerPrimitive.Mention className="lb-composer-mention">
-      {MENTION_CHARACTER}
+    <ComposerPrimitive.Mention className="lb-mention lb-composer-mention">
+      <span className="lb-mention-symbol">{MENTION_CHARACTER}</span>
       <User userId={mention.id} />
     </ComposerPrimitive.Mention>
   );
@@ -358,10 +358,10 @@
 
   return (
     <ComposerPrimitive.Mention
-      className="lb-composer-mention"
+      className="lb-mention lb-composer-mention"
       data-self={isMember ? "" : undefined}
     >
-      {MENTION_CHARACTER}
+      <span className="lb-mention-symbol">{MENTION_CHARACTER}</span>
       <Group groupId={mention.id} />
     </ComposerPrimitive.Mention>
   );
@@ -370,19 +370,10 @@
 export function ComposerMention({ mention, ...props }: ComposerMentionProps) {
   switch (mention.kind) {
     case "user":
-<<<<<<< HEAD
       return <ComposerUserMention mention={mention} {...props} />;
 
     case "group":
       return <ComposerGroupMention mention={mention} {...props} />;
-=======
-      return (
-        <ComposerPrimitive.Mention className="lb-mention lb-composer-mention">
-          <span className="lb-mention-symbol">{MENTION_CHARACTER}</span>
-          <User userId={mention.id} />
-        </ComposerPrimitive.Mention>
-      );
->>>>>>> ce563436
 
     default:
       return assertNever(mention, "Unhandled mention kind");
