"use client";

import type {
  BaseMetadata,
  CommentAttachment,
  CommentMixedAttachment,
  DM,
} from "@liveblocks/core";
import { kInternal, Permission } from "@liveblocks/core";
import { useClient } from "@liveblocks/react";
import {
  useCreateRoomComment,
  useCreateRoomThread,
  useEditRoomComment,
  useRoomOrNull,
  useRoomPermissions,
} from "@liveblocks/react/_private";
import type {
  ComponentPropsWithoutRef,
  ComponentType,
  FocusEvent,
  FormEvent,
  ForwardedRef,
  MouseEvent,
  PropsWithChildren,
  ReactNode,
  RefAttributes,
  SyntheticEvent,
} from "react";
import React, {
  createContext,
  forwardRef,
  useCallback,
  useMemo,
  useRef,
} from "react";
import { useSyncExternalStore } from "use-sync-external-store/shim/index.js";

import { useLiveblocksUIConfig } from "../config";
import { FLOATING_ELEMENT_SIDE_OFFSET } from "../constants";
import { AttachmentIcon } from "../icons/Attachment";
import { BoldIcon } from "../icons/Bold";
import { CodeIcon } from "../icons/Code";
import { EmojiIcon } from "../icons/Emoji";
import { ItalicIcon } from "../icons/Italic";
import { MentionIcon } from "../icons/Mention";
import { SendIcon } from "../icons/Send";
import { StrikethroughIcon } from "../icons/Strikethrough";
import type { ComposerOverrides, GlobalOverrides } from "../overrides";
import { useOverrides } from "../overrides";
import * as ComposerPrimitive from "../primitives/Composer";
import {
  useComposer,
  useComposerAttachmentsContext,
  useComposerEditorContext,
} from "../primitives/Composer/contexts";
import type {
  ComposerEditorComponents,
  ComposerEditorLinkProps,
  ComposerEditorMentionProps,
  ComposerEditorMentionSuggestionsProps,
  ComposerEditorProps,
  ComposerFormProps,
  ComposerMarkToggleProps,
  ComposerSubmitComment,
  ComposerTextFormatToggleProps,
} from "../primitives/Composer/types";
import { useComposerAttachmentsDropArea } from "../primitives/Composer/utils";
import { MENTION_CHARACTER } from "../slate/plugins/mentions";
<<<<<<< HEAD
import type { ComposerBodyTextFormat } from "../types";
=======
import type { ComposerBodyMark } from "../types";
>>>>>>> ffd3813a
import { classNames } from "../utils/class-names";
import { useControllableState } from "../utils/use-controllable-state";
import { useLayoutEffect } from "../utils/use-layout-effect";
import { FileAttachment } from "./internal/Attachment";
import { Attribution } from "./internal/Attribution";
import { Avatar } from "./internal/Avatar";
import { Button } from "./internal/Button";
import type { EmojiPickerProps } from "./internal/EmojiPicker";
import { EmojiPicker, EmojiPickerTrigger } from "./internal/EmojiPicker";
import {
  ShortcutTooltip,
  ShortcutTooltipKey,
  Tooltip,
  TooltipProvider,
} from "./internal/Tooltip";
import { User } from "./internal/User";

interface EditorActionProps extends ComponentPropsWithoutRef<"button"> {
  label: string;
  tooltipLabel?: string;
}

interface EmojiEditorActionProps extends EditorActionProps {
  onPickerOpenChange?: EmojiPickerProps["onOpenChange"];
}

<<<<<<< HEAD
interface TextFormatToggleProps extends ComposerTextFormatToggleProps {
=======
interface MarkToggleProps extends ComposerMarkToggleProps {
>>>>>>> ffd3813a
  shortcut?: ReactNode;
}

type ComposerCreateThreadProps<M extends BaseMetadata> = {
  threadId?: never;
  commentId?: never;

  /**
   * The metadata of the thread to create.
   */
  metadata?: M;
};

type ComposerCreateCommentProps = {
  /**
   * The ID of the thread to reply to.
   */
  threadId: string;
  commentId?: never;
  metadata?: never;
};

type ComposerEditCommentProps = {
  /**
   * The ID of the thread to edit a comment in.
   */
  threadId: string;

  /**
   * The ID of the comment to edit.
   */
  commentId: string;
  metadata?: never;
};

export type ComposerProps<M extends BaseMetadata = DM> = Omit<
  ComponentPropsWithoutRef<"form">,
  "defaultValue"
> &
  (
    | ComposerCreateThreadProps<M>
    | ComposerCreateCommentProps
    | ComposerEditCommentProps
  ) & {
    /**
     * The event handler called when the composer is submitted.
     */
    onComposerSubmit?: (
      comment: ComposerSubmitComment,
      event: FormEvent<HTMLFormElement>
    ) => Promise<void> | void;

    /**
     * The composer's initial value.
     */
    defaultValue?: ComposerEditorProps["defaultValue"];

    /**
     * The composer's initial attachments.
     */
    defaultAttachments?: CommentAttachment[];

    /**
     * Whether the composer is collapsed. Setting a value will make the composer controlled.
     */
    collapsed?: boolean;

    /**
     * The event handler called when the collapsed state of the composer changes.
     */
    onCollapsedChange?: (collapsed: boolean) => void;

    /**
     * Whether the composer is initially collapsed. Setting a value will make the composer uncontrolled.
     */
    defaultCollapsed?: boolean;

    /**
     * Whether to show and allow adding attachments.
     */
    showAttachments?: boolean;

    /**
     * Whether to show formatting controls (e.g. a floating toolbar with formatting toggles when selecting text)
     */
    showFormattingControls?: boolean;

    /**
     * Whether the composer is disabled.
     */
    disabled?: ComposerFormProps["disabled"];

    /**
     * Whether to focus the composer on mount.
     */
    autoFocus?: ComposerEditorProps["autoFocus"];

    /**
     * Override the component's strings.
     */
    overrides?: Partial<GlobalOverrides & ComposerOverrides>;

    /**
     * @internal
     */
    actions?: ReactNode;

    /**
     * @internal
     */
    showAttribution?: boolean;

    /**
     * @internal
     */
    roomId?: string;
  };

interface ComposerEditorContainerProps
  extends Pick<
    ComposerProps,
    | "defaultValue"
    | "showAttachments"
    | "showFormattingControls"
    | "showAttribution"
    | "overrides"
    | "actions"
    | "autoFocus"
    | "disabled"
  > {
  isCollapsed: boolean | undefined;
  onEmptyChange: (isEmpty: boolean) => void;
  hasResolveMentionSuggestions: boolean;
  onEmojiPickerOpenChange: (isOpen: boolean) => void;
  onEditorClick: (event: MouseEvent<HTMLDivElement>) => void;
}

function ComposerInsertMentionEditorAction({
  label,
  tooltipLabel,
  className,
  onClick,
  ...props
}: EditorActionProps) {
  const { createMention } = useComposer();

  const preventDefault = useCallback((event: SyntheticEvent) => {
    event.preventDefault();
  }, []);

  const handleClick = useCallback(
    (event: MouseEvent<HTMLButtonElement>) => {
      onClick?.(event);

      if (!event.isDefaultPrevented()) {
        event.stopPropagation();
        createMention();
      }
    },
    [createMention, onClick]
  );

  return (
    <Tooltip content={tooltipLabel ?? label}>
      <Button
        className={classNames("lb-composer-editor-action", className)}
        onPointerDown={preventDefault}
        onClick={handleClick}
        aria-label={label}
        {...props}
      >
        <MentionIcon className="lb-button-icon" />
      </Button>
    </Tooltip>
  );
}

function ComposerInsertEmojiEditorAction({
  label,
  tooltipLabel,
  onPickerOpenChange,
  className,
  ...props
}: EmojiEditorActionProps) {
  const { insertText } = useComposer();

  const preventDefault = useCallback((event: SyntheticEvent) => {
    event.preventDefault();
  }, []);

  const stopPropagation = useCallback((event: SyntheticEvent) => {
    event.stopPropagation();
  }, []);

  return (
    <EmojiPicker onEmojiSelect={insertText} onOpenChange={onPickerOpenChange}>
      <Tooltip content={tooltipLabel ?? label}>
        <EmojiPickerTrigger asChild>
          <Button
            className={classNames("lb-composer-editor-action", className)}
            onPointerDown={preventDefault}
            onClick={stopPropagation}
            aria-label={label}
            {...props}
          >
            <EmojiIcon className="lb-button-icon" />
          </Button>
        </EmojiPickerTrigger>
      </Tooltip>
    </EmojiPicker>
  );
}

function ComposerAttachFilesEditorAction({
  label,
  tooltipLabel,
  className,
  ...props
}: EditorActionProps) {
  const preventDefault = useCallback((event: SyntheticEvent) => {
    event.preventDefault();
  }, []);

  const stopPropagation = useCallback((event: SyntheticEvent) => {
    event.stopPropagation();
  }, []);

  return (
    <Tooltip content={tooltipLabel ?? label}>
      <ComposerPrimitive.AttachFiles asChild>
        <Button
          className={classNames("lb-composer-editor-action", className)}
          onPointerDown={preventDefault}
          onClick={stopPropagation}
          aria-label={label}
          {...props}
        >
          <AttachmentIcon className="lb-button-icon" />
        </Button>
      </ComposerPrimitive.AttachFiles>
    </Tooltip>
  );
}

function ComposerMention({ userId }: ComposerEditorMentionProps) {
  return (
    <ComposerPrimitive.Mention className="lb-composer-mention">
      {MENTION_CHARACTER}
      <User userId={userId} />
    </ComposerPrimitive.Mention>
  );
}

function ComposerMentionSuggestions({
  userIds,
}: ComposerEditorMentionSuggestionsProps) {
  return userIds.length > 0 ? (
    <ComposerPrimitive.Suggestions className="lb-root lb-portal lb-elevation lb-composer-suggestions lb-composer-mention-suggestions">
      <ComposerPrimitive.SuggestionsList className="lb-composer-suggestions-list lb-composer-mention-suggestions-list">
        {userIds.map((userId) => (
          <ComposerPrimitive.SuggestionsListItem
            key={userId}
            className="lb-composer-suggestions-list-item lb-composer-mention-suggestion"
            value={userId}
          >
            <Avatar
              userId={userId}
              className="lb-composer-mention-suggestion-avatar"
            />
            <User
              userId={userId}
              className="lb-composer-mention-suggestion-user"
            />
          </ComposerPrimitive.SuggestionsListItem>
        ))}
      </ComposerPrimitive.SuggestionsList>
    </ComposerPrimitive.Suggestions>
  ) : null;
}

<<<<<<< HEAD
function TextFormatToggle({
  format,
  shortcut,
  children,
  ...props
}: TextFormatToggleProps) {
  const $ = useOverrides();
  const label = useMemo(() => {
    return $.COMPOSER_TOGGLE_TEXT_FORMAT(format);
  }, [$, format]);
=======
function MarkToggle({ mark, shortcut, children, ...props }: MarkToggleProps) {
  const $ = useOverrides();
  const label = useMemo(() => {
    return $.COMPOSER_TOGGLE_MARK(mark);
  }, [$, mark]);
>>>>>>> ffd3813a

  return (
    <ShortcutTooltip
      content={label}
      shortcut={shortcut}
      sideOffset={FLOATING_ELEMENT_SIDE_OFFSET + 2}
    >
<<<<<<< HEAD
      <ComposerPrimitive.TextFormatToggle format={format} asChild {...props}>
        <Button aria-label={label}>{children}</Button>
      </ComposerPrimitive.TextFormatToggle>
=======
      <ComposerPrimitive.MarkToggle mark={mark} asChild {...props}>
        <Button aria-label={label} variant="toggle">
          {children}
        </Button>
      </ComposerPrimitive.MarkToggle>
>>>>>>> ffd3813a
    </ShortcutTooltip>
  );
}

<<<<<<< HEAD
type TextFormatToggles = {
  [K in ComposerBodyTextFormat]: ComponentType<PropsWithChildren>;
};

const textFormatToggles: TextFormatToggles = {
  bold: () => (
    <TextFormatToggle
      format="bold"
=======
type MarkToggles = {
  [K in ComposerBodyMark]: ComponentType<PropsWithChildren>;
};

const markToggles: MarkToggles = {
  bold: () => (
    <MarkToggle
      mark="bold"
>>>>>>> ffd3813a
      shortcut={
        <>
          <ShortcutTooltipKey name="mod" />
          <span>B</span>
        </>
      }
    >
      <BoldIcon />
<<<<<<< HEAD
    </TextFormatToggle>
  ),
  italic: () => (
    <TextFormatToggle
      format="italic"
=======
    </MarkToggle>
  ),
  italic: () => (
    <MarkToggle
      mark="italic"
>>>>>>> ffd3813a
      shortcut={
        <>
          <ShortcutTooltipKey name="mod" />
          <span>I</span>
        </>
      }
    >
      <ItalicIcon />
<<<<<<< HEAD
    </TextFormatToggle>
  ),
  strikethrough: () => (
    <TextFormatToggle
      format="strikethrough"
=======
    </MarkToggle>
  ),
  strikethrough: () => (
    <MarkToggle
      mark="strikethrough"
>>>>>>> ffd3813a
      shortcut={
        <>
          <ShortcutTooltipKey name="mod" />
          <ShortcutTooltipKey name="shift" />
          <span>S</span>
        </>
      }
    >
      <StrikethroughIcon />
<<<<<<< HEAD
    </TextFormatToggle>
  ),
  code: () => (
    <TextFormatToggle
      format="code"
=======
    </MarkToggle>
  ),
  code: () => (
    <MarkToggle
      mark="code"
>>>>>>> ffd3813a
      shortcut={
        <>
          <ShortcutTooltipKey name="mod" />
          <span>E</span>
        </>
      }
    >
      <CodeIcon />
<<<<<<< HEAD
    </TextFormatToggle>
  ),
};

const textFormatTogglesList = Object.entries(textFormatToggles).map(
  ([format, Toggle]) => <Toggle key={format} />
);
=======
    </MarkToggle>
  ),
};

const markTogglesList = Object.entries(markToggles).map(([mark, Toggle]) => (
  <Toggle key={mark} />
));
>>>>>>> ffd3813a

function ComposerFloatingToolbar() {
  return (
    <ComposerPrimitive.FloatingToolbar className="lb-root lb-portal lb-elevation lb-composer-floating-toolbar">
<<<<<<< HEAD
      {textFormatTogglesList}
=======
      {markTogglesList}
>>>>>>> ffd3813a
    </ComposerPrimitive.FloatingToolbar>
  );
}

function ComposerLink({ href, children }: ComposerEditorLinkProps) {
  return (
    <ComposerPrimitive.Link href={href} className="lb-composer-link">
      {children}
    </ComposerPrimitive.Link>
  );
}

interface ComposerAttachmentsProps extends ComponentPropsWithoutRef<"div"> {
  overrides?: Partial<GlobalOverrides & ComposerOverrides>;
}

interface ComposerFileAttachmentProps extends ComponentPropsWithoutRef<"div"> {
  attachment: CommentMixedAttachment;
  overrides?: Partial<GlobalOverrides & ComposerOverrides>;
}

function ComposerFileAttachment({
  attachment,
  className,
  overrides,
  ...props
}: ComposerFileAttachmentProps) {
  const { removeAttachment } = useComposer();
  const { roomId } = useComposerEditorContext();

  const handleDeleteClick = useCallback(() => {
    removeAttachment(attachment.id);
  }, [attachment.id, removeAttachment]);

  return (
    <FileAttachment
      className={classNames("lb-composer-attachment", className)}
      {...props}
      attachment={attachment}
      onDeleteClick={handleDeleteClick}
      preventFocusOnDelete
      overrides={overrides}
      roomId={roomId}
    />
  );
}

function ComposerAttachments({
  overrides,
  className,
  ...props
}: ComposerAttachmentsProps) {
  const { attachments } = useComposer();

  if (attachments.length === 0) {
    return null;
  }

  return (
    <div
      className={classNames("lb-composer-attachments", className)}
      {...props}
    >
      <div className="lb-attachments">
        {attachments.map((attachment) => {
          return (
            <ComposerFileAttachment
              key={attachment.id}
              attachment={attachment}
              overrides={overrides}
            />
          );
        })}
      </div>
    </div>
  );
}

const editorRequiredComponents: ComposerEditorComponents = {
  Mention: ComposerMention,
  MentionSuggestions: ComposerMentionSuggestions,
  FloatingToolbar: ComposerFloatingToolbar,
  Link: ComposerLink,
};

function ComposerEditorContainer({
  showAttachments = true,
  showFormattingControls = true,
  showAttribution,
  defaultValue,
  isCollapsed,
  overrides,
  actions,
  autoFocus,
  disabled,
  hasResolveMentionSuggestions,
  onEmojiPickerOpenChange,
  onEmptyChange,
  onEditorClick,
}: ComposerEditorContainerProps) {
  const { isEmpty } = useComposer();
  const { hasMaxAttachments } = useComposerAttachmentsContext();
  const $ = useOverrides(overrides);
  const components = useMemo(() => {
    return {
      ...editorRequiredComponents,
      FloatingToolbar: showFormattingControls
        ? ComposerFloatingToolbar
        : undefined,
    };
  }, [showFormattingControls]);

  const [isDraggingOver, dropAreaProps] = useComposerAttachmentsDropArea({
    disabled: disabled || hasMaxAttachments,
  });

  useLayoutEffect(() => {
    onEmptyChange(isEmpty);
  }, [isEmpty, onEmptyChange]);

  const preventDefault = useCallback((event: SyntheticEvent) => {
    event.preventDefault();
  }, []);

  const stopPropagation = useCallback((event: SyntheticEvent) => {
    event.stopPropagation();
  }, []);

  return (
    <div className="lb-composer-editor-container" {...dropAreaProps}>
      <ComposerPrimitive.Editor
        className="lb-composer-editor"
        onClick={onEditorClick}
        placeholder={$.COMPOSER_PLACEHOLDER}
        defaultValue={defaultValue}
        autoFocus={autoFocus}
        components={components}
        disabled={disabled}
        dir={$.dir}
      />
      {showAttachments && <ComposerAttachments overrides={overrides} />}
      {(!isCollapsed || isDraggingOver) && (
        <div className="lb-composer-footer">
          <div className="lb-composer-editor-actions">
            {hasResolveMentionSuggestions && (
              <ComposerInsertMentionEditorAction
                label={$.COMPOSER_INSERT_MENTION}
                disabled={disabled}
              />
            )}
            <ComposerInsertEmojiEditorAction
              label={$.COMPOSER_INSERT_EMOJI}
              onPickerOpenChange={onEmojiPickerOpenChange}
              disabled={disabled}
            />
            {showAttachments && (
              <ComposerAttachFilesEditorAction
                label={$.COMPOSER_ATTACH_FILES}
                disabled={disabled}
              />
            )}
          </div>
          {showAttribution && <Attribution />}
          <div className="lb-composer-actions">
            {actions ?? (
              <>
                <ShortcutTooltip
                  content={$.COMPOSER_SEND}
                  shortcut={<ShortcutTooltipKey name="enter" />}
                >
                  <ComposerPrimitive.Submit asChild>
                    <Button
                      onPointerDown={preventDefault}
                      onClick={stopPropagation}
                      className="lb-composer-action"
                      variant="primary"
                      aria-label={$.COMPOSER_SEND}
                    >
                      <SendIcon />
                    </Button>
                  </ComposerPrimitive.Submit>
                </ShortcutTooltip>
              </>
            )}
          </div>
        </div>
      )}
      {showAttachments && isDraggingOver && (
        <div className="lb-composer-attachments-drop-area">
          <div className="lb-composer-attachments-drop-area-label">
            <AttachmentIcon />
            {$.COMPOSER_ATTACH_FILES}
          </div>
        </div>
      )}
    </div>
  );
}

export const ComposerRoomIdContext = createContext<string | null>(null);

/**
 * Displays a composer to create comments.
 *
 * @example
 * <Composer />
 */
export const Composer = forwardRef(
  <M extends BaseMetadata = DM>(
    {
      threadId,
      commentId,
      metadata,
      defaultValue,
      defaultAttachments,
      onComposerSubmit,
      collapsed: controlledCollapsed,
      defaultCollapsed,
      onCollapsedChange: controlledOnCollapsedChange,
      overrides,
      actions,
      onBlur,
      className,
      onFocus,
      autoFocus,
      disabled,
      showAttachments = true,
      showFormattingControls = true,
      showAttribution,
      roomId: _roomId,
      ...props
    }: ComposerProps<M>,
    forwardedRef: ForwardedRef<HTMLFormElement>
  ) => {
    const client = useClient();
    const room = useRoomOrNull();

    const roomId = _roomId !== undefined ? _roomId : room?.id;
    if (roomId === undefined) {
      throw new Error(
        "Composer must be a descendant of RoomProvider component"
      );
    }

    const createThread = useCreateRoomThread(roomId);
    const createComment = useCreateRoomComment(roomId);
    const editComment = useEditRoomComment(roomId);
    const { preventUnsavedComposerChanges } = useLiveblocksUIConfig();
    const hasResolveMentionSuggestions =
      client[kInternal].resolveMentionSuggestions !== undefined;
    const isEmptyRef = useRef(true);
    const isEmojiPickerOpenRef = useRef(false);
    const $ = useOverrides(overrides);
    const [isCollapsed, onCollapsedChange] = useControllableState(
      // If the composer is neither controlled nor uncontrolled, it defaults to controlled as uncollapsed.
      controlledCollapsed === undefined && defaultCollapsed === undefined
        ? false
        : controlledCollapsed,
      controlledOnCollapsedChange,
      defaultCollapsed
    );

    const canCommentFallback = useSyncExternalStore(
      useCallback(
        (callback) => {
          if (room === null) return () => {};
          return room.events.self.subscribeOnce(callback);
        },
        [room]
      ),
      useCallback(() => {
        return room?.getSelf()?.canComment ?? true;
      }, [room]),
      useCallback(() => true, [])
    );

    const permissions = useRoomPermissions(roomId);
    const canComment =
      permissions.size > 0
        ? permissions.has(Permission.CommentsWrite) ||
          permissions.has(Permission.Write)
        : canCommentFallback;

    const setEmptyRef = useCallback((isEmpty: boolean) => {
      isEmptyRef.current = isEmpty;
    }, []);

    const setEmojiPickerOpenRef = useCallback((isEmojiPickerOpen: boolean) => {
      isEmojiPickerOpenRef.current = isEmojiPickerOpen;
    }, []);

    const handleFocus = useCallback(
      (event: FocusEvent<HTMLFormElement>) => {
        onFocus?.(event);

        if (event.isDefaultPrevented()) {
          return;
        }

        if (isEmptyRef.current && canComment) {
          onCollapsedChange?.(false);
        }
      },
      [onCollapsedChange, onFocus, canComment]
    );

    const handleBlur = useCallback(
      (event: FocusEvent<HTMLFormElement>) => {
        onBlur?.(event);

        if (event.isDefaultPrevented()) {
          return;
        }

        const isOutside = !event.currentTarget.contains(
          event.relatedTarget ?? document.activeElement
        );

        if (isOutside && isEmptyRef.current && !isEmojiPickerOpenRef.current) {
          onCollapsedChange?.(true);
        }
      },
      [onBlur, onCollapsedChange]
    );

    const handleEditorClick = useCallback(
      (event: MouseEvent<HTMLDivElement>) => {
        event.stopPropagation();

        if (isEmptyRef.current && canComment) {
          onCollapsedChange?.(false);
        }
      },
      [onCollapsedChange, canComment]
    );

    const handleCommentSubmit = useCallback(
      (comment: ComposerSubmitComment, event: FormEvent<HTMLFormElement>) => {
        onComposerSubmit?.(comment, event);

        if (event.isDefaultPrevented()) {
          return;
        }

        if (commentId && threadId) {
          editComment({
            commentId,
            threadId,
            body: comment.body,
            attachments: comment.attachments,
          });
        } else if (threadId) {
          createComment({
            threadId,
            body: comment.body,
            attachments: comment.attachments,
          });
        } else {
          createThread({
            body: comment.body,
            metadata: metadata ?? {},
            attachments: comment.attachments,
          });
        }
      },
      [
        commentId,
        createComment,
        createThread,
        editComment,
        metadata,
        onComposerSubmit,
        threadId,
      ]
    );

    return (
      <TooltipProvider>
        <ComposerPrimitive.Form
          onComposerSubmit={handleCommentSubmit}
          className={classNames(
            "lb-root lb-composer lb-composer-form",
            className
          )}
          dir={$.dir}
          {...props}
          ref={forwardedRef}
          data-collapsed={isCollapsed ? "" : undefined}
          onFocus={handleFocus}
          onBlur={handleBlur}
          disabled={disabled || !canComment}
          defaultAttachments={defaultAttachments}
          pasteFilesAsAttachments={showAttachments}
          preventUnsavedChanges={preventUnsavedComposerChanges}
          roomId={roomId}
        >
          <ComposerEditorContainer
            defaultValue={defaultValue}
            actions={actions}
            overrides={overrides}
            isCollapsed={isCollapsed}
            showAttachments={showAttachments}
            showAttribution={showAttribution}
            showFormattingControls={showFormattingControls}
            hasResolveMentionSuggestions={hasResolveMentionSuggestions}
            onEmptyChange={setEmptyRef}
            onEmojiPickerOpenChange={setEmojiPickerOpenRef}
            onEditorClick={handleEditorClick}
            autoFocus={autoFocus}
            disabled={disabled}
          />
        </ComposerPrimitive.Form>
      </TooltipProvider>
    );
  }
) as <M extends BaseMetadata = DM>(
  props: ComposerProps<M> & RefAttributes<HTMLFormElement>
) => JSX.Element;<|MERGE_RESOLUTION|>--- conflicted
+++ resolved
@@ -63,15 +63,10 @@
   ComposerFormProps,
   ComposerMarkToggleProps,
   ComposerSubmitComment,
-  ComposerTextFormatToggleProps,
 } from "../primitives/Composer/types";
 import { useComposerAttachmentsDropArea } from "../primitives/Composer/utils";
 import { MENTION_CHARACTER } from "../slate/plugins/mentions";
-<<<<<<< HEAD
-import type { ComposerBodyTextFormat } from "../types";
-=======
 import type { ComposerBodyMark } from "../types";
->>>>>>> ffd3813a
 import { classNames } from "../utils/class-names";
 import { useControllableState } from "../utils/use-controllable-state";
 import { useLayoutEffect } from "../utils/use-layout-effect";
@@ -98,11 +93,7 @@
   onPickerOpenChange?: EmojiPickerProps["onOpenChange"];
 }
 
-<<<<<<< HEAD
-interface TextFormatToggleProps extends ComposerTextFormatToggleProps {
-=======
 interface MarkToggleProps extends ComposerMarkToggleProps {
->>>>>>> ffd3813a
   shortcut?: ReactNode;
 }
 
@@ -383,24 +374,11 @@
   ) : null;
 }
 
-<<<<<<< HEAD
-function TextFormatToggle({
-  format,
-  shortcut,
-  children,
-  ...props
-}: TextFormatToggleProps) {
-  const $ = useOverrides();
-  const label = useMemo(() => {
-    return $.COMPOSER_TOGGLE_TEXT_FORMAT(format);
-  }, [$, format]);
-=======
 function MarkToggle({ mark, shortcut, children, ...props }: MarkToggleProps) {
   const $ = useOverrides();
   const label = useMemo(() => {
     return $.COMPOSER_TOGGLE_MARK(mark);
   }, [$, mark]);
->>>>>>> ffd3813a
 
   return (
     <ShortcutTooltip
@@ -408,31 +386,15 @@
       shortcut={shortcut}
       sideOffset={FLOATING_ELEMENT_SIDE_OFFSET + 2}
     >
-<<<<<<< HEAD
-      <ComposerPrimitive.TextFormatToggle format={format} asChild {...props}>
-        <Button aria-label={label}>{children}</Button>
-      </ComposerPrimitive.TextFormatToggle>
-=======
       <ComposerPrimitive.MarkToggle mark={mark} asChild {...props}>
         <Button aria-label={label} variant="toggle">
           {children}
         </Button>
       </ComposerPrimitive.MarkToggle>
->>>>>>> ffd3813a
     </ShortcutTooltip>
   );
 }
 
-<<<<<<< HEAD
-type TextFormatToggles = {
-  [K in ComposerBodyTextFormat]: ComponentType<PropsWithChildren>;
-};
-
-const textFormatToggles: TextFormatToggles = {
-  bold: () => (
-    <TextFormatToggle
-      format="bold"
-=======
 type MarkToggles = {
   [K in ComposerBodyMark]: ComponentType<PropsWithChildren>;
 };
@@ -441,7 +403,6 @@
   bold: () => (
     <MarkToggle
       mark="bold"
->>>>>>> ffd3813a
       shortcut={
         <>
           <ShortcutTooltipKey name="mod" />
@@ -450,19 +411,11 @@
       }
     >
       <BoldIcon />
-<<<<<<< HEAD
-    </TextFormatToggle>
-  ),
-  italic: () => (
-    <TextFormatToggle
-      format="italic"
-=======
     </MarkToggle>
   ),
   italic: () => (
     <MarkToggle
       mark="italic"
->>>>>>> ffd3813a
       shortcut={
         <>
           <ShortcutTooltipKey name="mod" />
@@ -471,19 +424,11 @@
       }
     >
       <ItalicIcon />
-<<<<<<< HEAD
-    </TextFormatToggle>
-  ),
-  strikethrough: () => (
-    <TextFormatToggle
-      format="strikethrough"
-=======
     </MarkToggle>
   ),
   strikethrough: () => (
     <MarkToggle
       mark="strikethrough"
->>>>>>> ffd3813a
       shortcut={
         <>
           <ShortcutTooltipKey name="mod" />
@@ -493,19 +438,11 @@
       }
     >
       <StrikethroughIcon />
-<<<<<<< HEAD
-    </TextFormatToggle>
-  ),
-  code: () => (
-    <TextFormatToggle
-      format="code"
-=======
     </MarkToggle>
   ),
   code: () => (
     <MarkToggle
       mark="code"
->>>>>>> ffd3813a
       shortcut={
         <>
           <ShortcutTooltipKey name="mod" />
@@ -514,15 +451,6 @@
       }
     >
       <CodeIcon />
-<<<<<<< HEAD
-    </TextFormatToggle>
-  ),
-};
-
-const textFormatTogglesList = Object.entries(textFormatToggles).map(
-  ([format, Toggle]) => <Toggle key={format} />
-);
-=======
     </MarkToggle>
   ),
 };
@@ -530,16 +458,11 @@
 const markTogglesList = Object.entries(markToggles).map(([mark, Toggle]) => (
   <Toggle key={mark} />
 ));
->>>>>>> ffd3813a
 
 function ComposerFloatingToolbar() {
   return (
     <ComposerPrimitive.FloatingToolbar className="lb-root lb-portal lb-elevation lb-composer-floating-toolbar">
-<<<<<<< HEAD
-      {textFormatTogglesList}
-=======
       {markTogglesList}
->>>>>>> ffd3813a
     </ComposerPrimitive.FloatingToolbar>
   );
 }
