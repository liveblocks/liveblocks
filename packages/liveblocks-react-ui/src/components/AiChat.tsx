--- conflicted
+++ resolved
@@ -606,11 +606,7 @@
             copilotId={copilotId as CopilotId}
             overrides={overrides}
             autoFocus={autoFocus}
-<<<<<<< HEAD
-=======
-            knowledge={localKnowledge}
             responseTimeout={responseTimeout}
->>>>>>> f2c016eb
             onComposerSubmit={onComposerSubmit}
             onComposerSubmitted={({ id }) => setLastSentMessageId(id)}
             className={cn(
