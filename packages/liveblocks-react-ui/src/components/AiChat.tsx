--- conflicted
+++ resolved
@@ -68,6 +68,7 @@
    * The component used to render the loading state of the chat.
    */
   Loading: ComponentType<AiChatComponentsLoadingProps>;
+
   /**
    * The components used to render Markdown content.
    */
@@ -124,6 +125,7 @@
 
 interface AiChatMessagesProps extends ComponentProps<"div"> {
   messages: NonNullable<ReturnType<typeof useAiChatMessages>["messages"]>;
+  copilotId: AiChatProps["copilotId"];
   overrides: AiChatProps["overrides"];
   components: AiChatProps["components"];
   lastSentMessageId: MessageId | null;
@@ -153,6 +155,7 @@
   (
     {
       messages,
+      copilotId,
       overrides,
       components,
       lastSentMessageId,
@@ -396,6 +399,7 @@
                 message={message}
                 overrides={overrides}
                 components={components}
+                copilotId={copilotId}
               />
             );
           } else {
@@ -515,6 +519,7 @@
             <>
               <AiChatMessages
                 ref={messagesRef}
+                copilotId={copilotId}
                 messages={messages}
                 overrides={overrides}
                 components={components}
@@ -540,34 +545,6 @@
                 }}
                 aria-hidden
               />
-<<<<<<< HEAD
-=======
-              <div className="lb-ai-chat-messages">
-                {messages.map((message) => {
-                  if (message.role === "user") {
-                    return (
-                      <AiChatUserMessage
-                        key={message.id}
-                        message={message}
-                        overrides={overrides}
-                      />
-                    );
-                  } else if (message.role === "assistant") {
-                    return (
-                      <AiChatAssistantMessage
-                        key={message.id}
-                        message={message}
-                        overrides={overrides}
-                        components={components}
-                        copilotId={copilotId}
-                      />
-                    );
-                  } else {
-                    return null;
-                  }
-                })}
-              </div>
->>>>>>> 347ea219
             </>
           )}
         </div>
