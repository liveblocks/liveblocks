"use client";

import type { CommentMixedAttachment } from "@liveblocks/core";
import { useRoomAttachmentUrl } from "@liveblocks/react/_private";
import type {
  ComponentPropsWithoutRef,
  KeyboardEvent,
  MouseEventHandler,
  PointerEvent,
} from "react";
import React, { memo, useCallback, useMemo, useState } from "react";

import { CrossIcon } from "../../icons/Cross";
import { SpinnerIcon } from "../../icons/Spinner";
import { WarningIcon } from "../../icons/Warning";
import type { Overrides } from "../../overrides";
import { useOverrides } from "../../overrides";
import { AttachmentTooLargeError } from "../../primitives";
import { useComposerAttachmentsContextOrNull } from "../../primitives/Composer/contexts";
import { classNames } from "../../utils/class-names";
import { formatFileSize } from "../../utils/format-file-size";
import { Tooltip } from "./Tooltip";

const MAX_DISPLAYED_MEDIA_SIZE = 60 * 1024 * 1024; // 60 MB

interface AttachmentProps extends ComponentPropsWithoutRef<"div"> {
  attachment: CommentMixedAttachment;
  onDeleteClick?: MouseEventHandler<HTMLButtonElement>;
  preventFocusOnDelete?: boolean;
  roomId: string;
  overrides?: Partial<Overrides>;
  allowMediaPreview?: boolean;
}

const fileExtensionRegex = /^(.+?)(\.[^.]+)?$/;

function splitFileName(name: string) {
  const match = name.match(fileExtensionRegex);

  return { base: match?.[1] ?? name, extension: match?.[2] };
}

function getAttachmentIconGlyph(mimeType: string) {
  if (
    mimeType === "application/zip" ||
    mimeType === "application/gzip" ||
    mimeType === "application/vnd.rar" ||
    mimeType === "application/x-rar-compressed" ||
    mimeType === "application/x-7z-compressed" ||
    mimeType === "application/x-zip-compressed" ||
    mimeType === "application/x-tar" ||
    mimeType === "application/x-bzip" ||
    mimeType === "application/x-bzip2"
  ) {
    return (
      <path d="M13 15h2v1h-1.5a.5.5 0 0 0 0 1H15v1h-1.5a.5.5 0 0 0 0 1H15v1h-1.5a.5.5 0 0 0 0 1h1a.5.5 0 0 0 .5-.5V20h1.5a.5.5 0 0 0 0-1H15v-1h1.5a.5.5 0 0 0 0-1H15v-1h1.5a.5.5 0 0 0 .5-.5V15a2 2 0 0 1 2 2v4a2 2 0 0 1-2 2h-4a2 2 0 0 1-2-2v-4a2 2 0 0 1 2-2Z" />
    );
  }

  if (
    mimeType.startsWith("text/") ||
    mimeType.startsWith("font/") ||
    mimeType.startsWith("application/")
  ) {
    return (
      <path d="M10 16a.5.5 0 0 1 .5-.5h5a.5.5 0 0 1 0 1h-5a.5.5 0 0 1-.5-.5Zm0 2a.5.5 0 0 1 .5-.5h9a.5.5 0 0 1 0 1h-9a.5.5 0 0 1-.5-.5Zm0 2a.5.5 0 0 1 .5-.5h7a.5.5 0 0 1 0 1h-7a.5.5 0 0 1-.5-.5Zm0 2a.5.5 0 0 1 .5-.5h8a.5.5 0 0 1 0 1h-8a.5.5 0 0 1-.5-.5Z" />
    );
  }

  if (mimeType.startsWith("image/")) {
    return (
      <path d="M12 16h6a1 1 0 0 1 1 1v3l-1.293-1.293a1 1 0 0 0-1.414 0L14.09 20.91l-.464-.386a1 1 0 0 0-1.265-.013l-1.231.985A.995.995 0 0 1 11 21v-4a1 1 0 0 1 1-1Zm-2 1a2 2 0 0 1 2-2h6a2 2 0 0 1 2 2v4a2 2 0 0 1-2 2h-6a2 2 0 0 1-2-2v-4Zm3 2a1 1 0 1 0 0-2 1 1 0 0 0 0 2Z" />
    );
  }

  if (mimeType.startsWith("video/")) {
    return (
      <path d="M12 15.71a1 1 0 0 1 1.49-.872l4.96 2.79a1 1 0 0 1 0 1.744l-4.96 2.79A1 1 0 0 1 12 21.29v-5.58Z" />
    );
  }

  if (mimeType.startsWith("audio/")) {
    return (
      <path d="M15 15a.5.5 0 0 0-.5.5v7a.5.5 0 0 0 1 0v-7a.5.5 0 0 0-.5-.5Zm-2.5 2.5a.5.5 0 0 1 1 0v3a.5.5 0 0 1-1 0v-3Zm-2 1a.5.5 0 0 1 1 0v1a.5.5 0 0 1-1 0v-1Zm6-1a.5.5 0 0 1 1 0v3a.5.5 0 0 1-1 0v-3ZM19 16a.5.5 0 0 0-.5.5v5a.5.5 0 0 0 1 0v-5a.5.5 0 0 0-.5-.5Z" />
    );
  }

  return null;
}

const AttachmentFileIcon = memo(({ mimeType }: { mimeType: string }) => {
  const iconGlyph = useMemo(() => getAttachmentIconGlyph(mimeType), [mimeType]);

  return (
    <svg
      className="lb-attachment-icon"
      width={30}
      height={30}
      viewBox="0 0 30 30"
      fill="currentColor"
      fillRule="evenodd"
      clipRule="evenodd"
      xmlns="http://www.w3.org/2000/svg"
    >
      <path
        d="M6 5a2 2 0 0 1 2-2h5.843a4 4 0 0 1 2.829 1.172l6.156 6.156A4 4 0 0 1 24 13.157V25a2 2 0 0 1-2 2H8a2 2 0 0 1-2-2V5Z"
        className="lb-attachment-icon-shadow"
      />
      <path
        d="M6 5a2 2 0 0 1 2-2h5.843a4 4 0 0 1 2.829 1.172l6.156 6.156A4 4 0 0 1 24 13.157V25a2 2 0 0 1-2 2H8a2 2 0 0 1-2-2V5Z"
        className="lb-attachment-icon-background"
      />
      <path
        d="M14.382 3.037a4 4 0 0 1 2.29 1.135l6.156 6.157a4 4 0 0 1 1.136 2.289A2 2 0 0 0 22 11h-4a2 2 0 0 1-2-2V5a2 2 0 0 0-1.618-1.963Z"
        className="lb-attachment-icon-fold"
      />

      {iconGlyph && <g className="lb-attachment-icon-glyph">{iconGlyph}</g>}
    </svg>
  );
});

function AttachmentImagePreview({
  attachment,
<<<<<<< HEAD
  roomId,
}: {
  attachment: CommentMixedAttachment;
  roomId: string;
=======
  markPreviewAsUnsupported,
}: {
  attachment: CommentMixedAttachment;
  markPreviewAsUnsupported: () => void;
>>>>>>> b131dc48
}) {
  const { url } = useRoomAttachmentUrl(attachment.id, roomId);
  const [isLoaded, setLoaded] = useState(false);

  const handleLoad = useCallback(() => {
    setLoaded(true);
  }, []);

  return (
    <>
      {!isLoaded ? <SpinnerIcon /> : null}
      {url ? (
        <div
          className="lb-attachment-preview-media"
          data-hidden={!isLoaded ? "" : undefined}
        >
          <img
            src={url}
            loading="lazy"
            onLoad={handleLoad}
            onError={markPreviewAsUnsupported}
          />
        </div>
      ) : null}
    </>
  );
}

function AttachmentVideoPreview({
  attachment,
<<<<<<< HEAD
  roomId,
}: {
  attachment: CommentMixedAttachment;
  roomId: string;
=======
  markPreviewAsUnsupported,
}: {
  attachment: CommentMixedAttachment;
  markPreviewAsUnsupported: () => void;
>>>>>>> b131dc48
}) {
  const { url } = useRoomAttachmentUrl(attachment.id, roomId);
  const [isLoaded, setLoaded] = useState(false);

  const handleLoad = useCallback(() => {
    setLoaded(true);
  }, []);

  return (
    <>
      {!isLoaded ? <SpinnerIcon /> : null}
      {url ? (
        <div
          className="lb-attachment-preview-media"
          data-hidden={!isLoaded ? "" : undefined}
        >
          <video
            src={url}
            onLoadedData={handleLoad}
            onError={markPreviewAsUnsupported}
          />
        </div>
      ) : null}
    </>
  );
}

function AttachmentPreview({
  attachment,
  allowMediaPreview = true,
  roomId,
}: {
  attachment: CommentMixedAttachment;
  allowMediaPreview?: boolean;
  roomId: string;
}) {
<<<<<<< HEAD
=======
  const [isUnsupportedPreview, setUnsupportedPreview] = useState(false);
  const isInsideRoom = useIsInsideRoom();
>>>>>>> b131dc48
  const isUploaded =
    attachment.type === "attachment" || attachment.status === "uploaded";

  function markPreviewAsUnsupported() {
    setUnsupportedPreview(true);
  }

  if (
    !isUnsupportedPreview &&
    allowMediaPreview &&
    isUploaded &&
    attachment.size <= MAX_DISPLAYED_MEDIA_SIZE
  ) {
    if (attachment.mimeType.startsWith("image/")) {
<<<<<<< HEAD
      return <AttachmentImagePreview attachment={attachment} roomId={roomId} />;
    }

    if (attachment.mimeType.startsWith("video/")) {
      return <AttachmentVideoPreview attachment={attachment} roomId={roomId} />;
=======
      return (
        <AttachmentImagePreview
          attachment={attachment}
          markPreviewAsUnsupported={markPreviewAsUnsupported}
        />
      );
    }

    if (attachment.mimeType.startsWith("video/")) {
      return (
        <AttachmentVideoPreview
          attachment={attachment}
          markPreviewAsUnsupported={markPreviewAsUnsupported}
        />
      );
>>>>>>> b131dc48
    }
  }

  return <AttachmentFileIcon mimeType={attachment.mimeType} />;
}

function AttachmentName({
  attachment,
}: {
  attachment: CommentMixedAttachment;
}) {
  const { base: fileBaseName, extension: fileExtension } = useMemo(() => {
    return splitFileName(attachment.name);
  }, [attachment.name]);

  return (
    <span className="lb-attachment-name" title={attachment.name}>
      <span className="lb-attachment-name-base">{fileBaseName}</span>
      {fileExtension && (
        <span className="lb-attachment-name-extension">{fileExtension}</span>
      )}
    </span>
  );
}

function useClickOnKeyDown(
  onKeyDown?: (event: KeyboardEvent<HTMLDivElement>) => void
) {
  const handleKeyDown = useCallback(
    (event: KeyboardEvent<HTMLDivElement>) => {
      onKeyDown?.(event);

      if (event.isDefaultPrevented()) {
        return;
      }

      // Simulate a click event on Enter or Space because it's a div
      if (event.key === "Enter" || event.key === " ") {
        event.preventDefault();

        const clickEvent = new MouseEvent("click", {
          bubbles: true,
          cancelable: true,
          view: window,
        });
        event.target.dispatchEvent(clickEvent);
      }
    },
    [onKeyDown]
  );

  return handleKeyDown;
}

function useAttachmentContent(
  attachment: CommentMixedAttachment,
  overrides?: Partial<Overrides>
) {
  const $ = useOverrides(overrides);
  const composerAttachmentsContext = useComposerAttachmentsContextOrNull();
  const isInComposer = Boolean(composerAttachmentsContext);
  const maxAttachmentSize = composerAttachmentsContext?.maxAttachmentSize;

  const status =
    attachment.type === "localAttachment" ? attachment.status : undefined;
  const isUploading = status === "uploading";
  const isError = status === "error";

  let description: string;

  if (attachment.type === "localAttachment" && attachment.status === "error") {
    if (attachment.error instanceof AttachmentTooLargeError) {
      if (attachment.error.origin === "server") {
        description = $.ATTACHMENT_TOO_LARGE();
      } else {
        description = $.ATTACHMENT_TOO_LARGE(
          maxAttachmentSize
            ? formatFileSize(maxAttachmentSize, $.locale)
            : undefined
        );
      }
    } else {
      description = $.ATTACHMENT_ERROR(attachment.error);
    }
  } else {
    description = formatFileSize(attachment.size, $.locale);
  }

  const deleteLabel = isInComposer
    ? $.COMPOSER_REMOVE_ATTACHMENT
    : $.COMMENT_DELETE_ATTACHMENT;

  return {
    isUploading,
    isError,
    description,
    deleteLabel,
  };
}

export function MediaAttachment({
  attachment,
  overrides,
  onClick,
  onDeleteClick,
  preventFocusOnDelete,
  allowMediaPreview = true,
  roomId,
  className,
  onKeyDown,
  ...props
}: AttachmentProps) {
  const { isUploading, isError, description, deleteLabel } =
    useAttachmentContent(attachment, overrides);

  const handleDeletePointerDown = useCallback(
    (event: PointerEvent<HTMLButtonElement>) => {
      if (preventFocusOnDelete) {
        event.preventDefault();
      }
    },
    [preventFocusOnDelete]
  );

  const handleKeyDown = useClickOnKeyDown(onKeyDown);

  return (
    <div
      className={classNames("lb-attachment lb-media-attachment", className)}
      data-error={isError ? "" : undefined}
      {...props}
      role={onClick ? "button" : undefined}
      onClick={onClick}
      tabIndex={onClick ? 0 : -1}
      onKeyDown={onClick ? handleKeyDown : undefined}
    >
      <div className="lb-attachment-preview">
        {isUploading ? (
          <SpinnerIcon />
        ) : isError ? (
          <WarningIcon />
        ) : (
          <AttachmentPreview
            attachment={attachment}
            allowMediaPreview={allowMediaPreview}
            roomId={roomId}
          />
        )}
      </div>
      <div className="lb-attachment-details">
        <AttachmentName attachment={attachment} />
        <span className="lb-attachment-description" title={description}>
          {description}
        </span>
      </div>
      {onDeleteClick && (
        <Tooltip content={deleteLabel}>
          <button
            type="button"
            className="lb-attachment-delete"
            onClick={onDeleteClick}
            onPointerDown={handleDeletePointerDown}
            aria-label={deleteLabel}
          >
            <CrossIcon />
          </button>
        </Tooltip>
      )}
    </div>
  );
}

export function FileAttachment({
  attachment,
  overrides,
  onClick,
  onDeleteClick,
  preventFocusOnDelete,
  allowMediaPreview = true,
  roomId,
  className,
  onKeyDown,
  ...props
}: AttachmentProps) {
  const { isUploading, isError, description, deleteLabel } =
    useAttachmentContent(attachment, overrides);

  const handleDeletePointerDown = useCallback(
    (event: PointerEvent<HTMLButtonElement>) => {
      if (preventFocusOnDelete) {
        event.preventDefault();
      }
    },
    [preventFocusOnDelete]
  );

  const handleKeyDown = useClickOnKeyDown(onKeyDown);

  return (
    <div
      className={classNames("lb-attachment lb-file-attachment", className)}
      data-error={isError ? "" : undefined}
      {...props}
      role={onClick ? "button" : undefined}
      onClick={onClick}
      tabIndex={onClick ? 0 : -1}
      onKeyDown={onClick ? handleKeyDown : undefined}
    >
      <div className="lb-attachment-preview">
        {isUploading ? (
          <SpinnerIcon />
        ) : isError ? (
          <WarningIcon />
        ) : (
          <AttachmentPreview
            attachment={attachment}
            allowMediaPreview={allowMediaPreview}
            roomId={roomId}
          />
        )}
      </div>
      <div className="lb-attachment-details">
        <AttachmentName attachment={attachment} />
        <span className="lb-attachment-description" title={description}>
          {description}
        </span>
      </div>
      {onDeleteClick && (
        <Tooltip content={deleteLabel}>
          <button
            type="button"
            className="lb-attachment-delete"
            onClick={onDeleteClick}
            onPointerDown={handleDeletePointerDown}
            aria-label={deleteLabel}
          >
            <CrossIcon />
          </button>
        </Tooltip>
      )}
    </div>
  );
}

export function separateMediaAttachments<T extends CommentMixedAttachment>(
  attachments: T[]
) {
  const mediaAttachments: T[] = [];
  const fileAttachments: T[] = [];

  for (const attachment of attachments) {
    if (
      (attachment.mimeType.startsWith("image/") ||
        attachment.mimeType.startsWith("video/")) &&
      attachment.size <= MAX_DISPLAYED_MEDIA_SIZE
    ) {
      mediaAttachments.push(attachment);
    } else {
      fileAttachments.push(attachment);
    }
  }

  return {
    mediaAttachments,
    fileAttachments,
  };
}<|MERGE_RESOLUTION|>--- conflicted
+++ resolved
@@ -122,17 +122,12 @@
 
 function AttachmentImagePreview({
   attachment,
-<<<<<<< HEAD
+  markPreviewAsUnsupported,
   roomId,
 }: {
   attachment: CommentMixedAttachment;
+  markPreviewAsUnsupported: () => void;
   roomId: string;
-=======
-  markPreviewAsUnsupported,
-}: {
-  attachment: CommentMixedAttachment;
-  markPreviewAsUnsupported: () => void;
->>>>>>> b131dc48
 }) {
   const { url } = useRoomAttachmentUrl(attachment.id, roomId);
   const [isLoaded, setLoaded] = useState(false);
@@ -163,17 +158,12 @@
 
 function AttachmentVideoPreview({
   attachment,
-<<<<<<< HEAD
+  markPreviewAsUnsupported,
   roomId,
 }: {
   attachment: CommentMixedAttachment;
+  markPreviewAsUnsupported: () => void;
   roomId: string;
-=======
-  markPreviewAsUnsupported,
-}: {
-  attachment: CommentMixedAttachment;
-  markPreviewAsUnsupported: () => void;
->>>>>>> b131dc48
 }) {
   const { url } = useRoomAttachmentUrl(attachment.id, roomId);
   const [isLoaded, setLoaded] = useState(false);
@@ -210,11 +200,7 @@
   allowMediaPreview?: boolean;
   roomId: string;
 }) {
-<<<<<<< HEAD
-=======
   const [isUnsupportedPreview, setUnsupportedPreview] = useState(false);
-  const isInsideRoom = useIsInsideRoom();
->>>>>>> b131dc48
   const isUploaded =
     attachment.type === "attachment" || attachment.status === "uploaded";
 
@@ -229,17 +215,11 @@
     attachment.size <= MAX_DISPLAYED_MEDIA_SIZE
   ) {
     if (attachment.mimeType.startsWith("image/")) {
-<<<<<<< HEAD
-      return <AttachmentImagePreview attachment={attachment} roomId={roomId} />;
-    }
-
-    if (attachment.mimeType.startsWith("video/")) {
-      return <AttachmentVideoPreview attachment={attachment} roomId={roomId} />;
-=======
       return (
         <AttachmentImagePreview
           attachment={attachment}
           markPreviewAsUnsupported={markPreviewAsUnsupported}
+          roomId={roomId}
         />
       );
     }
@@ -249,9 +229,9 @@
         <AttachmentVideoPreview
           attachment={attachment}
           markPreviewAsUnsupported={markPreviewAsUnsupported}
+          roomId={roomId}
         />
       );
->>>>>>> b131dc48
     }
   }
 
