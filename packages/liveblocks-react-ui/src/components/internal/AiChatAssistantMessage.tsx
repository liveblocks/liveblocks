--- conflicted
+++ resolved
@@ -8,22 +8,7 @@
   useState,
 } from "react";
 
-<<<<<<< HEAD
 import { ComponentsProvider, type GlobalComponents } from "../../components";
-=======
-import {
-  AiMessage,
-  type AiMessageContentReasoningPartProps,
-  type AiMessageContentTextPartProps,
-  Button,
-} from "../../_private";
-import {
-  ComponentsProvider,
-  type GlobalComponents,
-  useComponents,
-} from "../../components";
-import { CheckIcon } from "../../icons/Check";
->>>>>>> 5f8bf5c6
 import { ChevronRightIcon } from "../../icons/ChevronRight";
 import { WarningIcon } from "../../icons/Warning";
 import {
@@ -31,21 +16,12 @@
   type GlobalOverrides,
   useOverrides,
 } from "../../overrides";
-<<<<<<< HEAD
 import * as AiMessage from "../../primitives/AiMessage";
 import type {
   AiMessageContentReasoningPartProps,
   AiMessageContentTextPartProps,
 } from "../../primitives/AiMessage/types";
 import * as Collapsible from "../../primitives/Collapsible";
-=======
-import * as Collapsible from "../../primitives/Collapsible";
-import {
-  Markdown,
-  type MarkdownComponentsCodeBlockProps,
-  type MarkdownComponentsLinkProps,
-} from "../../primitives/Markdown";
->>>>>>> 5f8bf5c6
 import { classNames } from "../../utils/class-names";
 import { Prose } from "./Prose";
 
@@ -137,7 +113,6 @@
 
 function AssistantMessageContent({ message }: { message: UiAssistantMessage }) {
   return (
-<<<<<<< HEAD
     <AiMessage.Content
       message={message}
       components={{
@@ -147,18 +122,6 @@
       }}
       className="lb-ai-chat-message-content"
     />
-=======
-    <div className="lb-ai-chat-message-content">
-      <AiMessage.Content
-        message={message}
-        components={{
-          TextPart,
-          ReasoningPart,
-          ToolInvocationPart,
-        }}
-      />
-    </div>
->>>>>>> 5f8bf5c6
   );
 }
 
@@ -166,68 +129,7 @@
  * TextPart
  * -----------------------------------------------------------------------------------------------*/
 function TextPart({ part }: AiMessageContentTextPartProps) {
-<<<<<<< HEAD
   return <Prose content={part.text} className="lb-ai-chat-message-text" />;
-=======
-  return (
-    <Markdown
-      content={part.text}
-      components={{ Link, CodeBlock }}
-      className="lb-ai-chat-message-text"
-    />
-  );
-}
-
-// TODO: Improve (better copy handling, tooltips, etc)
-function CodeBlock({ language, code }: MarkdownComponentsCodeBlockProps) {
-  const [isCopied, setCopied] = useState(false);
-  const timeoutRef = useRef<ReturnType<typeof setTimeout> | null>(null);
-
-  useEffect(() => {
-    if (isCopied) {
-      timeoutRef.current = setTimeout(() => {
-        setCopied(false);
-      }, 1000);
-    }
-
-    return () => {
-      if (timeoutRef.current) {
-        clearTimeout(timeoutRef.current);
-      }
-    };
-  }, [isCopied]);
-
-  return (
-    <div className="lb-code-block">
-      <div className="lb-code-block-header">
-        <span className="lb-code-block-title">{language ?? "Plain text"}</span>
-        <div className="lb-code-block-header-actions">
-          <Button
-            className="lb-code-block-header-action"
-            icon={isCopied ? <CheckIcon /> : <CopyIcon />}
-            onClick={() => {
-              setCopied(true);
-              navigator.clipboard.writeText(code);
-            }}
-          />
-        </div>
-      </div>
-      <pre className="lb-code-block-content">
-        <code>{code}</code>
-      </pre>
-    </div>
-  );
->>>>>>> 5f8bf5c6
-}
-
-function Link({ href, title, children }: MarkdownComponentsLinkProps) {
-  const { Anchor } = useComponents();
-
-  return (
-    <Anchor href={href} title={title}>
-      {children}
-    </Anchor>
-  );
 }
 
 /* -------------------------------------------------------------------------------------------------
@@ -258,15 +160,7 @@
       </Collapsible.Trigger>
 
       <Collapsible.Content className="lb-collapsible-content">
-<<<<<<< HEAD
         <Prose content={part.text} />
-=======
-        <Markdown
-          content={part.text}
-          components={{ Link, CodeBlock }}
-          className="lb-ai-chat-message-text"
-        />
->>>>>>> 5f8bf5c6
       </Collapsible.Content>
     </Collapsible.Root>
   );
@@ -276,12 +170,5 @@
  * ToolInvocationPart
  * -----------------------------------------------------------------------------------------------*/
 function ToolInvocationPart({ children }: PropsWithChildren) {
-<<<<<<< HEAD
-  if (!children) {
-    return null;
-  }
-
-=======
->>>>>>> 5f8bf5c6
   return <div className="lb-ai-chat-message-tool-invocation">{children}</div>;
 }