import type { ComponentProps } from "react";

import {
  ComponentsProvider,
  type GlobalComponents,
  useComponents,
} from "../../components";
import type {
  MarkdownComponents,
  MarkdownComponentsCodeBlockProps,
  MarkdownComponentsLinkProps,
} from "../../primitives/Markdown";
import { Markdown } from "../../primitives/Markdown";
import { cn } from "../../utils/cn";
import { CodeBlock as DefaultCodeBlock } from "./CodeBlock";

interface ProseProps extends ComponentProps<"div"> {
  content: string;
  partial?: boolean;
  components?: Partial<
    GlobalComponents & { markdown?: Partial<MarkdownComponents> }
  >;
}

function Link({ href, title, children }: MarkdownComponentsLinkProps) {
  const { Anchor } = useComponents();

  return (
    <Anchor href={href} title={title}>
      {children}
    </Anchor>
  );
}

function CodeBlock({ language, code }: MarkdownComponentsCodeBlockProps) {
  return <DefaultCodeBlock title={language || "Plain text"} code={code} />;
}

const defaultMarkdownComponents: Partial<MarkdownComponents> = {
  Link,
  CodeBlock,
};

/**
 * This component renders Markdown content with `lb-prose`
 * styles and custom components (code blocks, etc)
 */
export function Prose({
  content,
  partial,
  components,
  className,
  ...props
}: ProseProps) {
  return (
    <ComponentsProvider components={components}>
      <Markdown
        content={content}
        components={{ ...defaultMarkdownComponents, ...components?.markdown }}
<<<<<<< HEAD
        className={cn("lb-root lb-prose", className)}
=======
        className={cn("lb-prose", className)}
        partial={partial}
>>>>>>> bc7a9e13
        {...props}
      />
    </ComponentsProvider>
  );
}<|MERGE_RESOLUTION|>--- conflicted
+++ resolved
@@ -57,12 +57,8 @@
       <Markdown
         content={content}
         components={{ ...defaultMarkdownComponents, ...components?.markdown }}
-<<<<<<< HEAD
         className={cn("lb-root lb-prose", className)}
-=======
-        className={cn("lb-prose", className)}
         partial={partial}
->>>>>>> bc7a9e13
         {...props}
       />
     </ComponentsProvider>
