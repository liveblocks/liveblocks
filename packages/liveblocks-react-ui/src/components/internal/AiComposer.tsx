import {
  type AiChatMessage,
  type CopilotId,
  type MessageId,
} from "@liveblocks/core";
import { useSendAiMessage } from "@liveblocks/react";
import {
  type ComponentProps,
  type FormEvent,
  forwardRef,
  type SyntheticEvent,
  useCallback,
} from "react";

import { SendIcon } from "../../icons/Send";
import { StopIcon } from "../../icons/Stop";
import {
  type AiComposerOverrides,
  type GlobalOverrides,
  useOverrides,
} from "../../overrides";
import * as AiComposerPrimitive from "../../primitives/AiComposer";
import { useAiComposer } from "../../primitives/AiComposer/contexts";
import type {
  AiComposerEditorProps,
  AiComposerFormProps,
  AiComposerSubmitMessage,
} from "../../primitives/AiComposer/types";
import { cn } from "../../utils/cn";
import { Button } from "./Button";
import { ShortcutTooltip, TooltipProvider } from "./Tooltip";

/* -------------------------------------------------------------------------------------------------
 * AiComposer
 * -----------------------------------------------------------------------------------------------*/
export interface AiComposerProps
  extends Omit<ComponentProps<"form">, "defaultValue"> {
  /**
   * The composer's initial value.
   */
  defaultValue?: string;

  /**
   * The event handler called when the composer is submitted.
   */
  onComposerSubmit?: (
    message: AiComposerSubmitMessage,
    event: FormEvent<HTMLFormElement>
  ) => void;

  /**
   * The event handler called after the composer is submitted.
   *
   * @internal This API will change, and is not considered stable. DO NOT RELY on it.
   */
  onComposerSubmitted?: (message: AiChatMessage) => void;

  /**
   * Whether the composer is disabled.
   */
  disabled?: AiComposerFormProps["disabled"];

  /**
   * Whether to focus the composer on mount.
   */
  autoFocus?: AiComposerEditorProps["autoFocus"];

  /**
   * Override the component's strings.
   */
  overrides?: Partial<GlobalOverrides & AiComposerOverrides>;

  /**
   * The ID of the chat the composer belongs to.
   */
  chatId: string;

  /**
   * The ID of the copilot to use to send the message.
   */
  copilotId?: CopilotId;

  /**
   * The time, in milliseconds, before an AI response will timeout.
   */
  responseTimeout?: number;

  /**
   * @internal
   */
  branchId?: MessageId;

  /**
   * @internal
   */
  stream?: boolean;
}

function AiComposerAction({
  overrides,
}: {
  overrides?: AiComposerProps["overrides"];
}) {
  const { canAbort } = useAiComposer();
  const $ = useOverrides(overrides);

  const preventDefault = useCallback((event: SyntheticEvent) => {
    event.preventDefault();
  }, []);

  const stopPropagation = useCallback((event: SyntheticEvent) => {
    event.stopPropagation();
  }, []);

  return canAbort ? (
    <ShortcutTooltip content={$.AI_COMPOSER_ABORT}>
      <AiComposerPrimitive.Abort asChild>
        <Button
          onPointerDown={preventDefault}
          onClick={stopPropagation}
          className="lb-ai-composer-action"
          variant="secondary"
          aria-label={$.AI_COMPOSER_ABORT}
          icon={<StopIcon />}
        />
      </AiComposerPrimitive.Abort>
    </ShortcutTooltip>
  ) : (
    <ShortcutTooltip content={$.AI_COMPOSER_SEND} shortcut="Enter">
      <AiComposerPrimitive.Submit asChild>
        <Button
          onPointerDown={preventDefault}
          onClick={stopPropagation}
          className="lb-ai-composer-action"
          variant="primary"
          aria-label={$.AI_COMPOSER_SEND}
          icon={<SendIcon />}
        />
      </AiComposerPrimitive.Submit>
    </ShortcutTooltip>
  );
}

export const AiComposer = forwardRef<HTMLFormElement, AiComposerProps>(
  (
    {
      defaultValue,
      onComposerSubmit,
      disabled,
      autoFocus,
      overrides,
      className,
      chatId,
      branchId,
      copilotId,
      responseTimeout,
      stream = true,
      onComposerSubmitted,
      ...props
    },
    forwardedRef
  ) => {
    const $ = useOverrides(overrides);
    const sendAiMessage = useSendAiMessage(chatId, {
      stream,
      copilotId,
<<<<<<< HEAD
    });
=======
      timeout: responseTimeout,
      // TODO: We shouldn't need to pass knowledge from AiChat to AiComposer
      //       to useSendAiMessage, ideally it would be attached to a chat ID
      //       behind the scenes inside AiChat.
      knowledge: localKnowledge,
    } as UseSendAiMessageOptions);
>>>>>>> f2c016eb

    const handleComposerSubmit = useCallback(
      (message: AiComposerSubmitMessage, event: FormEvent<HTMLFormElement>) => {
        onComposerSubmit?.(message, event);

        if (event.isDefaultPrevented()) return;

        const newMessage = sendAiMessage(message.text);

        onComposerSubmitted?.(newMessage);
      },
      [onComposerSubmit, sendAiMessage, onComposerSubmitted]
    );

    return (
      <TooltipProvider>
        <AiComposerPrimitive.Form
          className={cn(
            "lb-root lb-ai-composer lb-ai-composer-form",
            className
          )}
          dir={$.dir}
          {...props}
          disabled={disabled}
          ref={forwardedRef}
          onComposerSubmit={handleComposerSubmit}
          chatId={chatId}
          branchId={branchId}
        >
          <div className="lb-ai-composer-editor-container">
            <AiComposerPrimitive.Editor
              autoFocus={autoFocus}
              className="lb-ai-composer-editor"
              placeholder={$.AI_COMPOSER_PLACEHOLDER}
              defaultValue={defaultValue}
            />

            <div className="lb-ai-composer-footer">
              <div className="lb-ai-composer-editor-actions">
                {/* No actions for now but it makes sense to keep the DOM structure */}
              </div>

              <div className="lb-ai-composer-actions">
                <AiComposerAction overrides={overrides} />
              </div>
            </div>
          </div>
        </AiComposerPrimitive.Form>
      </TooltipProvider>
    );
  }
);<|MERGE_RESOLUTION|>--- conflicted
+++ resolved
@@ -164,16 +164,8 @@
     const sendAiMessage = useSendAiMessage(chatId, {
       stream,
       copilotId,
-<<<<<<< HEAD
+      timeout: responseTimeout,
     });
-=======
-      timeout: responseTimeout,
-      // TODO: We shouldn't need to pass knowledge from AiChat to AiComposer
-      //       to useSendAiMessage, ideally it would be attached to a chat ID
-      //       behind the scenes inside AiChat.
-      knowledge: localKnowledge,
-    } as UseSendAiMessageOptions);
->>>>>>> f2c016eb
 
     const handleComposerSubmit = useCallback(
       (message: AiComposerSubmitMessage, event: FormEvent<HTMLFormElement>) => {
