"use client";

import type {
  InboxNotificationCustomData,
  InboxNotificationData,
  InboxNotificationTextMentionData,
  InboxNotificationThreadData,
  KDAD,
} from "@liveblocks/core";
<<<<<<< HEAD
import { assertNever, warnOnce } from "@liveblocks/core";
=======
import {
  assertNever,
  console,
  generateUrl,
  sanitizeUrl,
} from "@liveblocks/core";
>>>>>>> f30b0e40
import {
  useDeleteInboxNotification,
  useInboxNotificationThread,
  useMarkInboxNotificationAsRead,
  useRoomInfo,
} from "@liveblocks/react";
import { useRoomThreadSubscription } from "@liveblocks/react/_private";
import { Slot } from "@radix-ui/react-slot";
import { TooltipProvider } from "@radix-ui/react-tooltip";
import type {
  ComponentProps,
  ComponentPropsWithoutRef,
  ComponentType,
  MouseEvent as ReactMouseEvent,
  ReactNode,
  SyntheticEvent,
} from "react";
import { forwardRef, useCallback, useMemo, useState } from "react";

import type { GlobalComponents } from "../components";
import { useComponents } from "../components";
import { BellIcon } from "../icons/Bell";
import { BellCrossedIcon } from "../icons/BellCrossed";
import { CheckIcon } from "../icons/Check";
import { DeleteIcon } from "../icons/Delete";
import { EllipsisIcon } from "../icons/Ellipsis";
import { WarningIcon } from "../icons/Warning";
import type {
  CommentOverrides,
  GlobalOverrides,
  InboxNotificationOverrides,
  ThreadOverrides,
} from "../overrides";
import { useOverrides } from "../overrides";
import { Timestamp } from "../primitives/Timestamp";
import { useCurrentUserId } from "../shared";
import type { SlotProp } from "../types";
import { cn } from "../utils/cn";
<<<<<<< HEAD
import { generateURL } from "../utils/url";
import { Avatar } from "./internal/Avatar";
=======
import { Avatar, type AvatarProps } from "./internal/Avatar";
>>>>>>> f30b0e40
import { Button } from "./internal/Button";
import { CodeBlock } from "./internal/CodeBlock";
import { Dropdown, DropdownItem, DropdownTrigger } from "./internal/Dropdown";
import {
  generateInboxNotificationThreadContents,
  INBOX_NOTIFICATION_THREAD_MAX_COMMENTS,
  InboxNotificationComment,
} from "./internal/InboxNotificationThread";
import { List } from "./internal/List";
import { Room } from "./internal/Room";
import { Tooltip } from "./internal/Tooltip";
import { User } from "./internal/User";

type ComponentTypeWithRef<
  T extends keyof JSX.IntrinsicElements,
  P,
> = ComponentType<P & Pick<ComponentProps<T>, "ref">>;

type InboxNotificationKinds<KS extends KDAD = KDAD> = {
  // For some reason, we cannot directly use KDAD in the mapped type line
  // below, because it will result in '{}' rather than picking up the
  // definition from the user-provided 'ActivitiesData'. Might be an internal
  // TS optimization, so we're making it a param to defer the resolution.
  [K in KS]: ComponentTypeWithRef<"a", InboxNotificationCustomKindProps<K>>;
} & {
  thread: ComponentTypeWithRef<"a", InboxNotificationThreadKindProps>;
  textMention: ComponentTypeWithRef<"a", InboxNotificationTextMentionKindProps>;
};

interface InboxNotificationSharedProps {
  /**
   * How to show or hide the actions.
   */
  showActions?: boolean | "hover";
}

export interface InboxNotificationProps
  extends Omit<ComponentPropsWithoutRef<"a">, "title">,
    InboxNotificationSharedProps {
  /**
   * The inbox notification to display.
   */
  inboxNotification: InboxNotificationData;

  /**
   * Override specific kinds of inbox notifications.
   */
  kinds?: Partial<InboxNotificationKinds>;

  /**
   * Override the component's strings.
   */
  overrides?: Partial<
    GlobalOverrides &
      InboxNotificationOverrides &
      ThreadOverrides &
      CommentOverrides
  >;

  /**
   * Override the component's components.
   */
  components?: Partial<GlobalComponents>;
}

export interface InboxNotificationThreadProps
  extends Omit<InboxNotificationProps, "kinds" | "children">,
    InboxNotificationSharedProps {
  /**
   * The inbox notification to display.
   */
  inboxNotification: InboxNotificationThreadData;

  /**
   * Whether to show the room name in the title.
   */
  showRoomName?: boolean;

  /**
   * Whether to show reactions.
   */
  showReactions?: boolean;

  /**
   * Whether to show attachments.
   */
  showAttachments?: boolean;
}

export interface InboxNotificationTextMentionProps
  extends Omit<InboxNotificationProps, "kinds">,
    InboxNotificationSharedProps {
  /**
   * The inbox notification to display.
   */
  inboxNotification: InboxNotificationTextMentionData;

  /**
   * Whether to show the room name in the title.
   */
  showRoomName?: boolean;
}

export interface InboxNotificationInspectorProps
  extends Omit<InboxNotificationProps, "kinds" | "children">,
    InboxNotificationSharedProps {
  /**
   * The inbox notification to display.
   */
  inboxNotification: InboxNotificationData;
}

export interface InboxNotificationCustomProps
  extends Omit<InboxNotificationProps, "kinds">,
    InboxNotificationSharedProps,
    SlotProp {
  /**
   * The inbox notification to display.
   */
  inboxNotification: InboxNotificationCustomData;

  /**
   * The inbox notification's content.
   */
  children: ReactNode;

  /**
   * The inbox notification's title.
   */
  title: ReactNode;

  /**
   * The inbox notification's aside content.
   * Can be combined with `InboxNotification.Icon` or `InboxNotification.Avatar` to easily follow default styles.
   */
  aside?: ReactNode;

  /**
   * Whether to mark the inbox notification as read when clicked.
   */
  markAsReadOnClick?: boolean;
}

export type InboxNotificationThreadKindProps = Omit<
  InboxNotificationProps,
  "kinds"
> & {
  inboxNotification: InboxNotificationThreadData;
};

export type InboxNotificationTextMentionKindProps = Omit<
  InboxNotificationProps,
  "kinds"
> & {
  inboxNotification: InboxNotificationTextMentionData;
};

export type InboxNotificationCustomKindProps<K extends KDAD = KDAD> = Omit<
  InboxNotificationProps,
  "kinds"
> & {
  inboxNotification: InboxNotificationCustomData<K>;
};

interface InboxNotificationLayoutProps
  extends Omit<ComponentPropsWithoutRef<"a">, "title">,
    InboxNotificationSharedProps,
    SlotProp {
  inboxNotification: InboxNotificationData;
  aside?: ReactNode;
  title: ReactNode;
  date: Date | string | number;
  unread?: boolean;
  overrides?: Partial<GlobalOverrides & InboxNotificationOverrides>;
  components?: Partial<GlobalComponents>;
  markAsReadOnClick?: boolean;

  /**
   * @internal
   */
  additionalDropdownItemsBefore?: ReactNode;

  /**
   * @internal
   */
  additionalDropdownItemsAfter?: ReactNode;
}

export type InboxNotificationIconProps = ComponentProps<"div">;

export interface InboxNotificationAvatarProps extends ComponentProps<"div"> {
  /**
   * The user ID to display the avatar for.
   */
  userId: string;
}

const InboxNotificationLayout = forwardRef<
  HTMLAnchorElement,
  InboxNotificationLayoutProps
>(
  (
    {
      inboxNotification,
      children,
      aside,
      title,
      date,
      unread,
      markAsReadOnClick,
      onClick,
      href,
      showActions,
      overrides,
      components,
      className,
      asChild,
      additionalDropdownItemsBefore,
      additionalDropdownItemsAfter,
      ...props
    },
    forwardedRef
  ) => {
    const $ = useOverrides(overrides);
    const { Anchor } = useComponents(components);
    const Component = asChild ? Slot : Anchor;
    const [isMoreActionOpen, setMoreActionOpen] = useState(false);
    const markInboxNotificationAsRead = useMarkInboxNotificationAsRead();
    const deleteInboxNotification = useDeleteInboxNotification();

    const handleClick = useCallback(
      (event: ReactMouseEvent<HTMLAnchorElement, MouseEvent>) => {
        onClick?.(event);

        const shouldMarkAsReadOnClick = markAsReadOnClick ?? Boolean(href);

        if (unread && shouldMarkAsReadOnClick) {
          markInboxNotificationAsRead(inboxNotification.id);
        }
      },
      [
        href,
        inboxNotification.id,
        markAsReadOnClick,
        markInboxNotificationAsRead,
        onClick,
        unread,
      ]
    );

    const stopPropagation = useCallback((event: SyntheticEvent) => {
      event.stopPropagation();
    }, []);

    const preventDefaultAndStopPropagation = useCallback(
      (event: SyntheticEvent) => {
        event.preventDefault();
        event.stopPropagation();
      },
      []
    );

    const handleMoreClick = useCallback((event: ReactMouseEvent) => {
      event.preventDefault();
      event.stopPropagation();
      setMoreActionOpen((open) => !open);
    }, []);

    const handleMarkAsRead = useCallback(() => {
      markInboxNotificationAsRead(inboxNotification.id);
    }, [inboxNotification.id, markInboxNotificationAsRead]);

    const handleDelete = useCallback(() => {
      deleteInboxNotification(inboxNotification.id);
    }, [inboxNotification.id, deleteInboxNotification]);

    return (
      <TooltipProvider>
        <Component
          className={cn(
            "lb-root lb-inbox-notification",
            showActions === "hover" &&
              "lb-inbox-notification:show-actions-hover",
            isMoreActionOpen && "lb-inbox-notification:action-open",
            className
          )}
          dir={$.dir}
          data-unread={unread ? "" : undefined}
          data-kind={inboxNotification.kind}
          onClick={handleClick}
          href={href}
          {...props}
          ref={forwardedRef}
        >
          {aside && <div className="lb-inbox-notification-aside">{aside}</div>}
          <div className="lb-inbox-notification-content">
            <div className="lb-inbox-notification-header">
              <span className="lb-inbox-notification-title">{title}</span>
              <div className="lb-inbox-notification-details">
                <span className="lb-inbox-notification-details-labels">
                  <Timestamp
                    locale={$.locale}
                    date={date}
                    className="lb-date lb-inbox-notification-date"
                  />
                  {unread && (
                    <span
                      className="lb-inbox-notification-unread-indicator"
                      role="presentation"
                    />
                  )}
                </span>
              </div>
              {showActions && (
                <div className="lb-inbox-notification-actions">
                  <Dropdown
                    open={isMoreActionOpen}
                    onOpenChange={setMoreActionOpen}
                    align="end"
                    content={
                      <>
                        {additionalDropdownItemsBefore}
                        {unread ? (
                          <DropdownItem
                            onSelect={handleMarkAsRead}
                            onClick={stopPropagation}
                            icon={<CheckIcon />}
                          >
                            {$.INBOX_NOTIFICATION_MARK_AS_READ}
                          </DropdownItem>
                        ) : null}
                        <DropdownItem
                          onSelect={handleDelete}
                          onClick={stopPropagation}
                          icon={<DeleteIcon />}
                        >
                          {$.INBOX_NOTIFICATION_DELETE}
                        </DropdownItem>
                        {additionalDropdownItemsAfter}
                      </>
                    }
                  >
                    <Tooltip content={$.INBOX_NOTIFICATION_MORE}>
                      <DropdownTrigger asChild>
                        <Button
                          className="lb-inbox-notification-action"
                          onClick={handleMoreClick}
                          onPointerDown={preventDefaultAndStopPropagation}
                          onPointerUp={preventDefaultAndStopPropagation}
                          aria-label={$.INBOX_NOTIFICATION_MORE}
                          icon={<EllipsisIcon />}
                        />
                      </DropdownTrigger>
                    </Tooltip>
                  </Dropdown>
                </div>
              )}
            </div>
            <div className="lb-inbox-notification-body">{children}</div>
          </div>
        </Component>
      </TooltipProvider>
    );
  }
);

function InboxNotificationIcon({
  className,
  ...props
}: InboxNotificationIconProps) {
  return (
    <div className={cn("lb-inbox-notification-icon", className)} {...props} />
  );
}

function InboxNotificationAvatar({
  className,
  ...props
}: InboxNotificationAvatarProps) {
  return (
    <Avatar
      className={cn("lb-inbox-notification-avatar", className)}
      {...props}
    />
  );
}

const InboxNotificationThread = forwardRef<
  HTMLAnchorElement,
  InboxNotificationThreadProps
>(
  (
    {
      inboxNotification,
      href,
      showRoomName = true,
      showReactions = true,
      showAttachments = true,
      showActions = "hover",
      overrides,
      ...props
    },
    forwardedRef
  ) => {
    const $ = useOverrides(overrides);
    const thread = useInboxNotificationThread(inboxNotification.id);
    const {
      status: subscriptionStatus,
      subscribe,
      unsubscribe,
    } = useRoomThreadSubscription(thread.roomId, thread.id);
    const currentUserId = useCurrentUserId();
    const { info } = useRoomInfo(inboxNotification.roomId);
    const contents = useMemo(() => {
      const contents = generateInboxNotificationThreadContents(
        inboxNotification,
        thread,
        currentUserId ?? ""
      );

      if (contents.comments.length === 0 || contents.userIds.length === 0) {
        return null;
      }

      switch (contents.type) {
        case "comments": {
          const reversedUserIds = [...contents.userIds].reverse();
          const firstUserId = reversedUserIds[0]!;

          const aside = <InboxNotificationAvatar userId={firstUserId} />;
          const title = $.INBOX_NOTIFICATION_THREAD_COMMENTS_LIST(
            <List
              values={reversedUserIds.map((userId) => (
                <User key={userId} userId={userId} replaceSelf />
              ))}
              formatRemaining={$.LIST_REMAINING_USERS}
              truncate={INBOX_NOTIFICATION_THREAD_MAX_COMMENTS - 1}
              locale={$.locale}
            />,
            showRoomName ? <Room roomId={thread.roomId} /> : undefined,
            reversedUserIds.length
          );
          const content = (
            <div className="lb-inbox-notification-comments">
              {contents.comments.map((comment) => (
                <InboxNotificationComment
                  key={comment.id}
                  comment={comment}
                  showHeader={contents.comments.length > 1}
                  showAttachments={showAttachments}
                  showReactions={showReactions}
                  overrides={overrides}
                />
              ))}
            </div>
          );

          return {
            unread: contents.unread,
            date: contents.date,
            aside,
            title,
            content,
            threadId: thread.id,
            commentId: contents.comments[contents.comments.length - 1]!.id,
          };
        }

        case "mention": {
          const mentionCreatedBy = contents.userIds[0]!;
          const mentionComment = contents.comments[0]!;

          const aside = <InboxNotificationAvatar userId={mentionCreatedBy} />;
          const title = $.INBOX_NOTIFICATION_THREAD_MENTION(
            <User key={mentionCreatedBy} userId={mentionCreatedBy} />,
            showRoomName ? <Room roomId={thread.roomId} /> : undefined
          );
          const content = (
            <div className="lb-inbox-notification-comments">
              <InboxNotificationComment
                key={mentionComment.id}
                comment={mentionComment}
                showHeader={false}
                showAttachments={showAttachments}
                showReactions={showReactions}
                overrides={overrides}
              />
            </div>
          );

          return {
            unread: contents.unread,
            date: contents.date,
            aside,
            title,
            content,
            threadId: thread.id,
            commentId: mentionComment.id,
          };
        }

        default:
          return assertNever(
            contents,
            "Unexpected thread inbox notification type"
          );
      }
    }, [
      $,
      currentUserId,
      inboxNotification,
      overrides,
      showRoomName,
      showAttachments,
      showReactions,
      thread,
    ]);
    // Use URL from `resolveRoomsInfo` if `href` isn't set.
    const resolvedHref = useMemo(() => {
      const resolvedHref = href ?? info?.url;

      return resolvedHref
        ? // Set the comment ID as the URL hash.
          generateUrl(resolvedHref, undefined, contents?.commentId)
        : undefined;
    }, [contents?.commentId, href, info?.url]);

    const handleSubscribeChange = useCallback(() => {
      if (subscriptionStatus === "subscribed") {
        unsubscribe();
      } else {
        subscribe();
      }
    }, [subscriptionStatus, subscribe, unsubscribe]);

    const stopPropagation = useCallback((event: SyntheticEvent) => {
      event.stopPropagation();
    }, []);

    if (!contents) {
      return null;
    }

    const { aside, title, content, date, unread } = contents;

    return (
      <InboxNotificationLayout
        inboxNotification={inboxNotification}
        aside={aside}
        title={title}
        date={date}
        unread={unread}
        overrides={overrides}
        href={resolvedHref}
        showActions={showActions}
        markAsReadOnClick={false}
        additionalDropdownItemsBefore={
          <DropdownItem
            onSelect={handleSubscribeChange}
            onClick={stopPropagation}
            icon={
              subscriptionStatus === "subscribed" ? (
                <BellCrossedIcon />
              ) : (
                <BellIcon />
              )
            }
          >
            {subscriptionStatus === "subscribed"
              ? $.THREAD_UNSUBSCRIBE
              : $.THREAD_SUBSCRIBE}
          </DropdownItem>
        }
        {...props}
        ref={forwardedRef}
      >
        {content}
      </InboxNotificationLayout>
    );
  }
);

const InboxNotificationTextMention = forwardRef<
  HTMLAnchorElement,
  InboxNotificationTextMentionProps
>(
  (
    {
      inboxNotification,
      showActions = "hover",
      showRoomName = true,
      href,
      overrides,
      ...props
    },
    ref
  ) => {
    const $ = useOverrides(overrides);
    const { info } = useRoomInfo(inboxNotification.roomId);
    // Use URL from `resolveRoomsInfo` if `href` isn't set.
    const resolvedHref = useMemo(() => {
      const resolvedHref = href ?? info?.url;

      return resolvedHref
        ? (sanitizeUrl(resolvedHref) ?? undefined)
        : undefined;
    }, [href, info?.url]);

    const unread = useMemo(() => {
      return (
        !inboxNotification.readAt ||
        inboxNotification.notifiedAt > inboxNotification.readAt
      );
    }, [inboxNotification.notifiedAt, inboxNotification.readAt]);

    return (
      <InboxNotificationLayout
        inboxNotification={inboxNotification}
        aside={<InboxNotificationAvatar userId={inboxNotification.createdBy} />}
        title={$.INBOX_NOTIFICATION_TEXT_MENTION(
          <User
            key={inboxNotification.createdBy}
            userId={inboxNotification.createdBy}
          />,
          showRoomName ? <Room roomId={inboxNotification.roomId} /> : undefined
        )}
        date={inboxNotification.notifiedAt}
        unread={unread}
        overrides={overrides}
        showActions={showActions}
        href={resolvedHref}
        {...props}
        ref={ref}
      />
    );
  }
);

const InboxNotificationCustom = forwardRef<
  HTMLAnchorElement,
  InboxNotificationCustomProps
>(
  (
    {
      inboxNotification,
      showActions = "hover",
      title,
      aside,
      children,
      overrides,
      ...props
    },
    forwardedRef
  ) => {
    const unread = useMemo(() => {
      return (
        !inboxNotification.readAt ||
        inboxNotification.notifiedAt > inboxNotification.readAt
      );
    }, [inboxNotification.notifiedAt, inboxNotification.readAt]);

    return (
      <InboxNotificationLayout
        inboxNotification={inboxNotification}
        aside={aside}
        title={title}
        date={inboxNotification.notifiedAt}
        unread={unread}
        overrides={overrides}
        showActions={showActions}
        {...props}
        ref={forwardedRef}
      >
        {children}
      </InboxNotificationLayout>
    );
  }
);

const InboxNotificationInspector = forwardRef<
  HTMLAnchorElement,
  InboxNotificationInspectorProps
>(
  (
    { inboxNotification, showActions = "hover", overrides, ...props },
    forwardedRef
  ) => {
    const unread = useMemo(() => {
      return (
        !inboxNotification.readAt ||
        inboxNotification.notifiedAt > inboxNotification.readAt
      );
    }, [inboxNotification.notifiedAt, inboxNotification.readAt]);

    return (
      <InboxNotificationLayout
        inboxNotification={inboxNotification}
        title={<code>{inboxNotification.id}</code>}
        date={inboxNotification.notifiedAt}
        unread={unread}
        overrides={overrides}
        showActions={showActions}
        {...props}
        ref={forwardedRef}
        data-inspector=""
      >
        <CodeBlock
          title="Data"
          code={JSON.stringify(inboxNotification, null, 2)}
        />
      </InboxNotificationLayout>
    );
  }
);

const InboxNotificationCustomMissing = forwardRef<
  HTMLAnchorElement,
  Omit<InboxNotificationCustomProps, "children" | "title" | "aside">
>(({ inboxNotification, ...props }, forwardedRef) => {
  return (
    <InboxNotificationCustom
      inboxNotification={inboxNotification}
      {...props}
      title={
        <>
          Custom notification kind <code>{inboxNotification.kind}</code> is not
          handled
        </>
      }
      aside={
        <InboxNotificationIcon>
          <WarningIcon />
        </InboxNotificationIcon>
      }
      ref={forwardedRef}
      data-missing=""
    >
      Notifications of this kind won’t be displayed in production. Use the{" "}
      <code>kinds</code> prop to define how they should be rendered, learn more
      in the console.
    </InboxNotificationCustom>
  );
});

/**
 * Displays a single inbox notification.
 *
 * @example
 * <>
 *   {inboxNotifications.map((inboxNotification) => (
 *     <InboxNotification
 *       key={inboxNotification.id}
 *       inboxNotification={inboxNotification}
 *       href={`/rooms/${inboxNotification.roomId}`
 *     />
 *   ))}
 * </>
 */
export const InboxNotification = Object.assign(
  forwardRef<HTMLAnchorElement, InboxNotificationProps>(
    ({ inboxNotification, kinds, ...props }, forwardedRef) => {
      switch (inboxNotification.kind) {
        case "thread": {
          const ResolvedInboxNotificationThread =
            kinds?.thread ?? InboxNotificationThread;

          return (
            <ResolvedInboxNotificationThread
              inboxNotification={inboxNotification}
              {...props}
              ref={forwardedRef}
            />
          );
        }

        case "textMention": {
          const ResolvedInboxNotificationTextMention =
            kinds?.textMention ?? InboxNotificationTextMention;

          return (
            <ResolvedInboxNotificationTextMention
              inboxNotification={inboxNotification}
              {...props}
              ref={forwardedRef}
            />
          );
        }

        default: {
          const ResolvedInboxNotificationCustom =
            kinds?.[inboxNotification.kind];

          if (!ResolvedInboxNotificationCustom) {
            if (process.env.NODE_ENV !== "production") {
              warnOnce(
                `Custom notification kind "${inboxNotification.kind}" is not handled so notifications of this kind will not be displayed in production. Use the kinds prop to define how they should be rendered. Learn more: https://liveblocks.io/docs/api-reference/liveblocks-react-ui#Rendering-notification-kinds-differently.`
              );

              return (
                <InboxNotificationCustomMissing
                  inboxNotification={inboxNotification}
                  {...props}
                  ref={forwardedRef}
                />
              );
            } else {
              // Don't render anything in production if this inbox notification kind is not defined.
              return null;
            }
          }

          return (
            <ResolvedInboxNotificationCustom
              inboxNotification={inboxNotification}
              {...props}
              ref={forwardedRef}
            />
          );
        }
      }
    }
  ),
  {
    /**
     * Displays a thread inbox notification kind.
     */
    Thread: InboxNotificationThread,

    /**
     * Displays a text mention inbox notification kind.
     */
    TextMention: InboxNotificationTextMention,

    /**
     * Displays a custom inbox notification kind.
     */
    Custom: InboxNotificationCustom,

    /**
     * Display the inbox notification's data, which can be useful during development.
     *
     * @example
     * <InboxNotification
     *   inboxNotification={inboxNotification}
     *   kinds={{
     *     $custom: InboxNotification.Inspector,
     *   }}
     * />
     */
    Inspector: InboxNotificationInspector,
    Icon: InboxNotificationIcon,
    Avatar: InboxNotificationAvatar,
  }
);<|MERGE_RESOLUTION|>--- conflicted
+++ resolved
@@ -7,16 +7,12 @@
   InboxNotificationThreadData,
   KDAD,
 } from "@liveblocks/core";
-<<<<<<< HEAD
-import { assertNever, warnOnce } from "@liveblocks/core";
-=======
 import {
   assertNever,
-  console,
   generateUrl,
   sanitizeUrl,
+  warnOnce,
 } from "@liveblocks/core";
->>>>>>> f30b0e40
 import {
   useDeleteInboxNotification,
   useInboxNotificationThread,
@@ -55,12 +51,7 @@
 import { useCurrentUserId } from "../shared";
 import type { SlotProp } from "../types";
 import { cn } from "../utils/cn";
-<<<<<<< HEAD
-import { generateURL } from "../utils/url";
 import { Avatar } from "./internal/Avatar";
-=======
-import { Avatar, type AvatarProps } from "./internal/Avatar";
->>>>>>> f30b0e40
 import { Button } from "./internal/Button";
 import { CodeBlock } from "./internal/CodeBlock";
 import { Dropdown, DropdownItem, DropdownTrigger } from "./internal/Dropdown";
