"use client";

import type {
  DAD,
  InboxNotificationCustomData,
  InboxNotificationData,
  InboxNotificationTextMentionData,
  InboxNotificationThreadData,
} from "@liveblocks/core";
import { assertNever, console } from "@liveblocks/core";
import {
  useInboxNotificationThread,
  useMarkInboxNotificationAsRead,
  useRoomInfo,
} from "@liveblocks/react";
import { Slot } from "@radix-ui/react-slot";
import { TooltipProvider } from "@radix-ui/react-tooltip";
import type {
  ComponentProps,
  ComponentPropsWithoutRef,
  ComponentType,
  MouseEvent as ReactMouseEvent,
  ReactNode,
  SyntheticEvent,
} from "react";
import React, { forwardRef, useCallback, useMemo, useState } from "react";

import type { GlobalComponents } from "../components";
import { useComponents } from "../components";
import { CheckIcon } from "../icons/Check";
import { EllipsisIcon } from "../icons/Ellipsis";
import { MissingIcon } from "../icons/Missing";
import type {
  CommentOverrides,
  GlobalOverrides,
  InboxNotificationOverrides,
} from "../overrides";
import { useOverrides } from "../overrides";
import { Timestamp } from "../primitives/Timestamp";
import { useCurrentUserId } from "../shared";
import type { SlotProp } from "../types";
import { classNames } from "../utils/class-names";
import { generateURL } from "../utils/url";
import { Avatar, type AvatarProps } from "./internal/Avatar";
import { Button } from "./internal/Button";
import { Dropdown, DropdownItem, DropdownTrigger } from "./internal/Dropdown";
import {
  generateInboxNotificationThreadContents,
  INBOX_NOTIFICATION_THREAD_MAX_COMMENTS,
  InboxNotificationComment,
} from "./internal/InboxNotificationThread";
import { List } from "./internal/List";
import { Room } from "./internal/Room";
import { Tooltip } from "./internal/Tooltip";
import { User } from "./internal/User";

type ComponentTypeWithRef<
  T extends keyof JSX.IntrinsicElements,
  P,
> = ComponentType<P & Pick<ComponentProps<T>, "ref">>;

<<<<<<< HEAD
type InboxNotificationKinds = {
  [K in keyof DAD]: ComponentTypeWithRef<
    "a",
    InboxNotificationCustomKindProps<K>
  >;
} & {
  thread: ComponentTypeWithRef<"a", InboxNotificationThreadKindProps>;
=======
type InboxNotificationKinds = Record<
  `$${string}`,
  ComponentTypeWithRef<"a", InboxNotificationCustomKindProps>
> & {
  thread: ComponentTypeWithRef<"a", InboxNotificationThreadProps>;
  textMention: ComponentTypeWithRef<"a", InboxNotificationTextMentionProps>;
>>>>>>> aa700d69
};

interface InboxNotificationSharedProps {
  /**
   * How to show or hide the actions.
   */
  showActions?: boolean | "hover";
}

export interface InboxNotificationProps
  extends Omit<ComponentPropsWithoutRef<"a">, "title">,
    InboxNotificationSharedProps {
  /**
   * The inbox notification to display.
   */
  inboxNotification: InboxNotificationData;

  /**
   * Override specific kinds of inbox notifications.
   */
  kinds?: Partial<InboxNotificationKinds>;

  /**
   * Override the component's strings.
   */
  overrides?: Partial<
    GlobalOverrides & InboxNotificationOverrides & CommentOverrides
  >;

  /**
   * Override the component's components.
   */
  components?: Partial<GlobalComponents>;
}

export interface InboxNotificationThreadProps
  extends Omit<InboxNotificationProps, "kinds" | "children">,
    InboxNotificationSharedProps {
  /**
   * The inbox notification to display.
   */
  inboxNotification: InboxNotificationThreadData;

  /**
   * Whether to show the room name in the title.
   */
  showRoomName?: boolean;
}

export interface InboxNotificationTextMentionProps
  extends Omit<InboxNotificationProps, "kinds">,
    InboxNotificationSharedProps {
  /**
   * The inbox notification to display.
   */
  inboxNotification: InboxNotificationTextMentionData;

  /**
   * Whether to show the room name in the title.
   */
  showRoomName?: boolean;
}

export interface InboxNotificationCustomProps
  extends Omit<InboxNotificationProps, "kinds">,
    InboxNotificationSharedProps,
    SlotProp {
  /**
   * The inbox notification to display.
   */
  inboxNotification: InboxNotificationCustomData;

  /**
   * The inbox notification's content.
   */
  children: ReactNode;

  /**
   * The inbox notification's title.
   */
  title: ReactNode;

  /**
   * The inbox notification's aside content.
   * Can be combined with `InboxNotification.Icon` or `InboxNotification.Avatar` to easily follow default styles.
   */
  aside?: ReactNode;

  /**
   * Whether to mark the inbox notification as read when clicked.
   */
  markAsReadOnClick?: boolean;
}

export type InboxNotificationThreadKindProps = Omit<
  InboxNotificationProps,
  "kinds"
> & {
  inboxNotification: InboxNotificationThreadData;
};

export type InboxNotificationCustomKindProps<
  K extends `$${string}` = `$${string}`,
> = Omit<InboxNotificationProps, "kinds"> & {
  inboxNotification: InboxNotificationCustomData<K>;
};

interface InboxNotificationLayoutProps
  extends Omit<ComponentPropsWithoutRef<"a">, "title">,
    InboxNotificationSharedProps,
    SlotProp {
  inboxNotification: InboxNotificationData;
  aside: ReactNode;
  title: ReactNode;
  date: Date | string | number;
  unread?: boolean;
  overrides?: Partial<GlobalOverrides & InboxNotificationOverrides>;
  components?: Partial<GlobalComponents>;
  markAsReadOnClick?: boolean;
}

export type InboxNotificationIconProps = ComponentProps<"div">;

export type InboxNotificationAvatarProps = AvatarProps;

const InboxNotificationLayout = forwardRef<
  HTMLAnchorElement,
  InboxNotificationLayoutProps
>(
  (
    {
      inboxNotification,
      children,
      aside,
      title,
      date,
      unread,
      markAsReadOnClick,
      onClick,
      href,
      showActions,
      overrides,
      components,
      className,
      asChild,
      ...props
    },
    forwardedRef
  ) => {
    const $ = useOverrides(overrides);
    const { Anchor } = useComponents(components);
    const Component = asChild ? Slot : Anchor;
    const [isMoreActionOpen, setMoreActionOpen] = useState(false);
    const markInboxNotificationAsRead = useMarkInboxNotificationAsRead();

    const handleClick = useCallback(
      (event: ReactMouseEvent<HTMLAnchorElement, MouseEvent>) => {
        onClick?.(event);

        const shouldMarkAsReadOnClick = markAsReadOnClick ?? Boolean(href);

        if (unread && shouldMarkAsReadOnClick) {
          markInboxNotificationAsRead(inboxNotification.id);
        }
      },
      [
        href,
        inboxNotification.id,
        markAsReadOnClick,
        markInboxNotificationAsRead,
        onClick,
        unread,
      ]
    );

    const stopPropagation = useCallback((event: SyntheticEvent) => {
      event.stopPropagation();
    }, []);

    const preventDefaultAndStopPropagation = useCallback(
      (event: SyntheticEvent) => {
        event.preventDefault();
        event.stopPropagation();
      },
      []
    );

    const handleMoreClick = useCallback((event: ReactMouseEvent) => {
      event.preventDefault();
      event.stopPropagation();
      setMoreActionOpen((open) => !open);
    }, []);

    const handleMarkAsRead = useCallback(() => {
      markInboxNotificationAsRead(inboxNotification.id);
    }, [inboxNotification.id, markInboxNotificationAsRead]);

    return (
      <TooltipProvider>
        <Component
          className={classNames(
            "lb-root lb-inbox-notification",
            showActions === "hover" &&
              "lb-inbox-notification:show-actions-hover",
            isMoreActionOpen && "lb-inbox-notification:action-open",
            className
          )}
          dir={$.dir}
          data-unread={unread ? "" : undefined}
          data-kind={inboxNotification.kind}
          onClick={handleClick}
          href={href}
          {...props}
          ref={forwardedRef}
        >
          {aside && <div className="lb-inbox-notification-aside">{aside}</div>}
          <div className="lb-inbox-notification-content">
            <div className="lb-inbox-notification-header">
              <span className="lb-inbox-notification-title">{title}</span>
              <div className="lb-inbox-notification-details">
                <span className="lb-inbox-notification-details-labels">
                  <Timestamp
                    locale={$.locale}
                    date={date}
                    className="lb-inbox-notification-date"
                  />
                  {unread && (
                    <span
                      className="lb-inbox-notification-unread-indicator"
                      role="presentation"
                    />
                  )}
                </span>
              </div>
              {showActions && (
                <div className="lb-inbox-notification-actions">
                  <Dropdown
                    open={isMoreActionOpen}
                    onOpenChange={setMoreActionOpen}
                    align="end"
                    content={
                      <>
                        <DropdownItem
                          onSelect={handleMarkAsRead}
                          onClick={stopPropagation}
                          disabled={!unread}
                        >
                          <CheckIcon className="lb-dropdown-item-icon" />
                          {$.INBOX_NOTIFICATION_MARK_AS_READ}
                        </DropdownItem>
                      </>
                    }
                  >
                    <Tooltip content={$.INBOX_NOTIFICATION_MORE}>
                      <DropdownTrigger asChild>
                        <Button
                          className="lb-inbox-notification-action"
                          onClick={handleMoreClick}
                          onPointerDown={preventDefaultAndStopPropagation}
                          onPointerUp={preventDefaultAndStopPropagation}
                          aria-label={$.INBOX_NOTIFICATION_MORE}
                        >
                          <EllipsisIcon className="lb-button-icon" />
                        </Button>
                      </DropdownTrigger>
                    </Tooltip>
                  </Dropdown>
                </div>
              )}
            </div>
            <div className="lb-inbox-notification-body">{children}</div>
          </div>
        </Component>
      </TooltipProvider>
    );
  }
);

function InboxNotificationIcon({
  className,
  ...props
}: InboxNotificationIconProps) {
  return (
    <div
      className={classNames("lb-inbox-notification-icon", className)}
      {...props}
    />
  );
}

function InboxNotificationAvatar({
  className,
  ...props
}: InboxNotificationAvatarProps) {
  return (
    <Avatar
      className={classNames("lb-inbox-notification-avatar", className)}
      {...props}
    />
  );
}

/**
 * Displays a thread inbox notification.
 */
const InboxNotificationThread = forwardRef<
  HTMLAnchorElement,
  InboxNotificationThreadProps
>(
  (
    {
      inboxNotification,
      href,
      showRoomName = true,
      showActions = "hover",
      overrides,
      ...props
    },
    forwardedRef
  ) => {
    const $ = useOverrides(overrides);
    const thread = useInboxNotificationThread(inboxNotification.id);
    const currentUserId = useCurrentUserId();
    // TODO: If you provide `href` (or plan to), we shouldn't run this hook. We should find a way to conditionally run it.
    //       Because of batching and the fact that the same hook will be called within <Room /> in the notification's title,
    //       it's not a big deal, the only scenario where it would be superfluous would be if the user provides their own
    //       `href` AND disables room names in the title via `showRoomName={false}`.
    const { info } = useRoomInfo(inboxNotification.roomId);
    const { unread, date, aside, title, content, commentId } = useMemo(() => {
      const contents = generateInboxNotificationThreadContents(
        inboxNotification,
        thread,
        currentUserId ?? ""
      );

      switch (contents.type) {
        case "comments": {
          const reversedUserIds = [...contents.userIds].reverse();
          const firstUserId = reversedUserIds[0];

          const aside = <InboxNotificationAvatar userId={firstUserId} />;
          const title = $.INBOX_NOTIFICATION_THREAD_COMMENTS_LIST(
            <List
              values={reversedUserIds.map((userId, index) => (
                <User
                  key={userId}
                  userId={userId}
                  capitalize={index === 0}
                  replaceSelf
                />
              ))}
              formatRemaining={$.LIST_REMAINING_USERS}
              truncate={INBOX_NOTIFICATION_THREAD_MAX_COMMENTS - 1}
            />,
            showRoomName ? <Room roomId={thread.roomId} /> : undefined,
            reversedUserIds.length
          );
          const content = (
            <div className="lb-inbox-notification-comments">
              {contents.comments.map((comment) => (
                <InboxNotificationComment
                  key={comment.id}
                  comment={comment}
                  showHeader={contents.comments.length > 1}
                  overrides={overrides}
                />
              ))}
            </div>
          );

          return {
            unread: contents.unread,
            date: contents.date,
            aside,
            title,
            content,
            threadId: thread.id,
            commentId: contents.comments[contents.comments.length - 1].id,
          };
        }

        case "mention": {
          const mentionUserId = contents.userIds[0];
          const mentionComment = contents.comments[0];

          const aside = <InboxNotificationAvatar userId={mentionUserId} />;
          const title = $.INBOX_NOTIFICATION_THREAD_MENTION(
            <User key={mentionUserId} userId={mentionUserId} capitalize />,
            showRoomName ? <Room roomId={thread.roomId} /> : undefined
          );
          const content = (
            <div className="lb-inbox-notification-comments">
              <InboxNotificationComment
                key={mentionComment.id}
                comment={mentionComment}
                showHeader={false}
              />
            </div>
          );

          return {
            unread: contents.unread,
            date: contents.date,
            aside,
            title,
            content,
            threadId: thread.id,
            commentId: mentionComment.id,
          };
        }

        default:
          return assertNever(
            contents,
            "Unexpected thread inbox notification type"
          );
      }
    }, [$, currentUserId, inboxNotification, overrides, showRoomName, thread]);
    // Add the thread ID and comment ID to the `href`.
    // And use URL from `resolveRoomsInfo` if `href` isn't set.
    const resolvedHref = useMemo(() => {
      const resolvedHref = href ?? info?.url;

      return resolvedHref
        ? generateURL(resolvedHref, undefined, commentId)
        : undefined;
    }, [commentId, href, info?.url]);

    return (
      <InboxNotificationLayout
        inboxNotification={inboxNotification}
        aside={aside}
        title={title}
        date={date}
        unread={unread}
        overrides={overrides}
        href={resolvedHref}
        showActions={showActions}
        markAsReadOnClick={false}
        {...props}
        ref={forwardedRef}
      >
        {content}
      </InboxNotificationLayout>
    );
  }
);

/**
 * Displays a text mention notification kind.
 */
const InboxNotificationTextMention = forwardRef<
  HTMLAnchorElement,
  InboxNotificationTextMentionProps
>(
  (
    {
      inboxNotification,
      showActions = "hover",
      showRoomName = true,
      overrides,
      ...props
    },
    ref
  ) => {
    const $ = useOverrides(overrides);

    const unread = useMemo(() => {
      return (
        !inboxNotification.readAt ||
        inboxNotification.notifiedAt > inboxNotification.readAt
      );
    }, [inboxNotification.notifiedAt, inboxNotification.readAt]);

    return (
      <InboxNotificationLayout
        inboxNotification={inboxNotification}
        aside={<InboxNotificationIcon />}
        title={$.INBOX_NOTIFICATION_TEXT_MENTION(
          <User
            key={inboxNotification.createdBy}
            userId={inboxNotification.createdBy}
            capitalize
          />,
          showRoomName ? <Room roomId={inboxNotification.roomId} /> : undefined
        )}
        date={inboxNotification.notifiedAt}
        unread={unread}
        overrides={overrides}
        showActions={showActions}
        {...props}
        ref={ref}
      />
    );
  }
);

/**
 * Displays a custom notification kind.
 */
const InboxNotificationCustom = forwardRef<
  HTMLAnchorElement,
  InboxNotificationCustomProps
>(
  (
    {
      inboxNotification,
      showActions = "hover",
      title,
      aside,
      children,
      overrides,
      ...props
    },
    forwardedRef
  ) => {
    const unread = useMemo(() => {
      return (
        !inboxNotification.readAt ||
        inboxNotification.notifiedAt > inboxNotification.readAt
      );
    }, [inboxNotification.notifiedAt, inboxNotification.readAt]);

    return (
      <InboxNotificationLayout
        inboxNotification={inboxNotification}
        aside={aside}
        title={title}
        date={inboxNotification.notifiedAt}
        unread={unread}
        overrides={overrides}
        showActions={showActions}
        {...props}
        ref={forwardedRef}
      >
        {children}
      </InboxNotificationLayout>
    );
  }
);

const InboxNotificationCustomMissing = forwardRef<
  HTMLAnchorElement,
  Omit<InboxNotificationCustomProps, "children" | "title" | "aside">
>(({ inboxNotification, ...props }, forwardedRef) => {
  return (
    <InboxNotificationCustom
      inboxNotification={inboxNotification}
      {...props}
      title={
        <>
          Custom notification kind <code>{inboxNotification.kind}</code> is not
          handled
        </>
      }
      aside={
        <InboxNotificationIcon>
          <MissingIcon />
        </InboxNotificationIcon>
      }
      ref={forwardedRef}
      data-missing=""
    >
      {/* TODO: Add link to the docs */}
      Notifications of this kind won’t be displayed in production. Use the{" "}
      <code>kinds</code> prop to define how they should be rendered.
    </InboxNotificationCustom>
  );
});

// Keeps track of which inbox notification kinds it has warned about already.
const inboxNotificationKindsWarnings: Set<string> = new Set();

/**
 * @beta
 *
 * Displays a single inbox notification.
 *
 * @example
 * <>
 *   {inboxNotifications.map((inboxNotification) => (
 *     <InboxNotification
 *       key={inboxNotification.id}
 *       inboxNotification={inboxNotification}
 *       href={`/rooms/${inboxNotification.roomId}`
 *     />
 *   ))}
 * </>
 */
export const InboxNotification = Object.assign(
  forwardRef<HTMLAnchorElement, InboxNotificationProps>(
    ({ inboxNotification, kinds, ...props }, forwardedRef) => {
      switch (inboxNotification.kind) {
        case "thread": {
          const ResolvedInboxNotificationThread =
            kinds?.thread ?? InboxNotificationThread;

          return (
            <ResolvedInboxNotificationThread
              inboxNotification={inboxNotification}
              {...props}
              ref={forwardedRef}
            />
          );
        }

        case "textMention": {
          return (
            <InboxNotificationTextMention
              inboxNotification={inboxNotification}
              {...props}
              ref={forwardedRef}
            />
          );
        }

        default: {
          const ResolvedInboxNotificationCustom =
            kinds?.[inboxNotification.kind];

          if (!ResolvedInboxNotificationCustom) {
            if (process.env.NODE_ENV !== "production") {
              if (!inboxNotificationKindsWarnings.has(inboxNotification.kind)) {
                inboxNotificationKindsWarnings.add(inboxNotification.kind);
                // TODO: Add link to the docs
                console.warn(
                  `Custom notification kind "${inboxNotification.kind}" is not handled so notifications of this kind will not be displayed in production. Use the kinds prop to define how they should be rendered.`
                );
              }

              return (
                <InboxNotificationCustomMissing
                  inboxNotification={inboxNotification}
                  {...props}
                  ref={forwardedRef}
                />
              );
            } else {
              // Don't render anything in production if this inbox notification kind is not defined.
              return null;
            }
          }

          return (
            <ResolvedInboxNotificationCustom
              inboxNotification={inboxNotification}
              {...props}
              ref={forwardedRef}
            />
          );
        }
      }
    }
  ),
  {
    Thread: InboxNotificationThread,
    TextMention: InboxNotificationTextMention,
    Custom: InboxNotificationCustom,
    Icon: InboxNotificationIcon,
    Avatar: InboxNotificationAvatar,
  }
);<|MERGE_RESOLUTION|>--- conflicted
+++ resolved
@@ -59,7 +59,6 @@
   P,
 > = ComponentType<P & Pick<ComponentProps<T>, "ref">>;
 
-<<<<<<< HEAD
 type InboxNotificationKinds = {
   [K in keyof DAD]: ComponentTypeWithRef<
     "a",
@@ -67,14 +66,7 @@
   >;
 } & {
   thread: ComponentTypeWithRef<"a", InboxNotificationThreadKindProps>;
-=======
-type InboxNotificationKinds = Record<
-  `$${string}`,
-  ComponentTypeWithRef<"a", InboxNotificationCustomKindProps>
-> & {
-  thread: ComponentTypeWithRef<"a", InboxNotificationThreadProps>;
   textMention: ComponentTypeWithRef<"a", InboxNotificationTextMentionProps>;
->>>>>>> aa700d69
 };
 
 interface InboxNotificationSharedProps {
@@ -174,6 +166,13 @@
   "kinds"
 > & {
   inboxNotification: InboxNotificationThreadData;
+};
+
+export type InboxNotificationTextMentionKindProps = Omit<
+  InboxNotificationProps,
+  "kinds"
+> & {
+  inboxNotification: InboxNotificationTextMentionData;
 };
 
 export type InboxNotificationCustomKindProps<
