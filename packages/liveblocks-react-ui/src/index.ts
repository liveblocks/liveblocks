import { detectDupes } from "@liveblocks/core";

import { PKG_FORMAT, PKG_NAME, PKG_VERSION } from "./version";

detectDupes(PKG_NAME, PKG_VERSION, PKG_FORMAT);

export type { CommentProps } from "./components/Comment";
export { Comment } from "./components/Comment";
export type { ComposerProps } from "./components/Composer";
export { Composer } from "./components/Composer";
export type { HistoryVersionSummaryProps } from "./components/HistoryVersionSummary";
export { HistoryVersionSummary } from "./components/HistoryVersionSummary";
export type { HistoryVersionSummaryListProps } from "./components/HistoryVersionSummaryList";
export { HistoryVersionSummaryList } from "./components/HistoryVersionSummaryList";
export type {
  InboxNotificationAvatarProps,
  InboxNotificationCustomKindProps,
  InboxNotificationCustomProps,
  InboxNotificationIconProps,
  InboxNotificationProps,
  InboxNotificationTextMentionKindProps,
  InboxNotificationTextMentionProps,
  InboxNotificationThreadKindProps,
  InboxNotificationThreadProps,
} from "./components/InboxNotification";
export { InboxNotification } from "./components/InboxNotification";
export type { InboxNotificationListProps } from "./components/InboxNotificationList";
export { InboxNotificationList } from "./components/InboxNotificationList";
export type { ThreadProps } from "./components/Thread";
export { Thread } from "./components/Thread";
export { LiveblocksUIConfig } from "./config";
export type {
  CommentOverrides,
  ComposerOverrides,
  GlobalOverrides,
  InboxNotificationOverrides,
  LocalizationOverrides,
  Overrides,
  ThreadOverrides,
} from "./overrides";
export { useOverrides } from "./overrides";
export type { ComposerSubmitComment } from "./primitives";
<<<<<<< HEAD
export { Timestamp } from "./primitives/Timestamp";
export type { CommentAttachmentArgs, ComposerBodyTextFormat } from "./types";
=======
export type {
  CommentAttachmentArgs,
  ComposerBodyMark,
  ComposerBodyMarks,
} from "./types";
>>>>>>> ffd3813a
<|MERGE_RESOLUTION|>--- conflicted
+++ resolved
@@ -40,13 +40,8 @@
 } from "./overrides";
 export { useOverrides } from "./overrides";
 export type { ComposerSubmitComment } from "./primitives";
-<<<<<<< HEAD
-export { Timestamp } from "./primitives/Timestamp";
-export type { CommentAttachmentArgs, ComposerBodyTextFormat } from "./types";
-=======
 export type {
   CommentAttachmentArgs,
   ComposerBodyMark,
   ComposerBodyMarks,
-} from "./types";
->>>>>>> ffd3813a
+} from "./types";