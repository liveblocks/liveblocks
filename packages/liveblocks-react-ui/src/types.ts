--- conflicted
+++ resolved
@@ -19,11 +19,6 @@
   | ComposerBodyText
   | ComposerBodyMention
   | ComposerBodyLink;
-
-export type ComposerBodyInlineNonTextElement = Exclude<
-  ComposerBodyInlineElement,
-  ComposerBodyText
->;
 
 export type ComposerBodyInlineNonTextElement = Exclude<
   ComposerBodyInlineElement,
@@ -55,17 +50,10 @@
   text: string;
 };
 
-<<<<<<< HEAD
-export type ComposerBodyTextFormat = keyof Omit<ComposerBodyText, "text">;
-
-export type ComposerBodyTextActiveFormats = {
-  [K in ComposerBodyTextFormat]: boolean;
-=======
 export type ComposerBodyMark = keyof Omit<ComposerBodyText, "text">;
 
 export type ComposerBodyMarks = {
   [K in ComposerBodyMark]: boolean;
->>>>>>> ffd3813a
 };
 
 export type ComposerBodyEmptyText = {
