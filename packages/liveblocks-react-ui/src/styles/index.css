@import "./utils";
@import "./constants";

.lb-root {
  /**
   * Basic
   */
  --lb-radius: 0.5em;
  --lb-spacing: 1em;
  --lb-accent: #17f;
  --lb-accent-foreground: #fff;
  --lb-destructive: #f45;
  --lb-destructive-foreground: #fff;
  --lb-background: #fff;
  --lb-foreground: #111;

  /**
  * Advanced
  */
  --lb-line-height: 1.5;
  --lb-icon-size: 20px;
  --lb-icon-weight: 1.5px;
  --lb-avatar-radius: 50%;
  --lb-button-radius: calc(0.75 * var(--lb-radius));
  --lb-transition-duration: 0.1s;
  --lb-transition-easing: cubic-bezier(0.4, 0, 0.2, 1);
  --lb-highlight-shadow: inset 0 0 0 1px rgb(0 0 0 / 10%);
  --lb-elevation-shadow: $lb-elevation-shadow;
  --lb-elevation-shadow-moderate: $lb-elevation-shadow-moderate;
  --lb-tooltip-shadow: $lb-tooltip-shadow;
  --lb-accent-contrast: 8%;
  --lb-destructive-contrast: 8%;
  --lb-foreground-contrast: 8%;

  /**
   * Colors
   */
  --lb-background-foreground-faint: color-mix-scale(
    var(--lb-background),
    var(--lb-foreground),
    var(--lb-foreground-contrast),
    50
  );
  --lb-background-foreground-subtle: color-mix-scale(
    var(--lb-background),
    var(--lb-foreground),
    var(--lb-foreground-contrast),
    100
  );
  --lb-background-accent-faint: color-mix-scale(
    var(--lb-background),
    var(--lb-accent),
    var(--lb-accent-contrast),
    50
  );
  --lb-background-accent-subtle: color-mix-scale(
    var(--lb-background),
    var(--lb-accent),
    var(--lb-accent-contrast),
    100
  );
  --lb-background-destructive-faint: color-mix-scale(
    var(--lb-background),
    var(--lb-destructive),
    var(--lb-destructive-contrast),
    50
  );
  --lb-background-destructive-subtle: color-mix-scale(
    var(--lb-background),
    var(--lb-destructive),
    var(--lb-destructive-contrast),
    100
  );
  --lb-accent-subtle: color-mix-scale(
    var(--lb-dynamic-background),
    var(--lb-accent),
    var(--lb-accent-contrast),
    100
  );
  --lb-accent-moderate: color-mix-scale(
    var(--lb-dynamic-background),
    var(--lb-accent),
    var(--lb-accent-contrast),
    400
  );
  --lb-accent-tertiary: color-mix-scale(
    var(--lb-dynamic-background),
    var(--lb-accent),
    var(--lb-accent-contrast),
    600
  );
  --lb-accent-secondary: color-mix-scale(
    var(--lb-dynamic-background),
    var(--lb-accent),
    var(--lb-accent-contrast),
    800
  );
  --lb-destructive-subtle: color-mix-scale(
    var(--lb-dynamic-background),
    var(--lb-destructive),
    var(--lb-destructive-contrast),
    100
  );
  --lb-destructive-moderate: color-mix-scale(
    var(--lb-dynamic-background),
    var(--lb-destructive),
    var(--lb-destructive-contrast),
    400
  );
  --lb-destructive-tertiary: color-mix-scale(
    var(--lb-dynamic-background),
    var(--lb-destructive),
    var(--lb-destructive-contrast),
    600
  );
  --lb-destructive-secondary: color-mix-scale(
    var(--lb-dynamic-background),
    var(--lb-destructive),
    var(--lb-destructive-contrast),
    800
  );
  --lb-foreground-subtle: color-mix-scale(
    var(--lb-dynamic-background),
    var(--lb-foreground),
    var(--lb-foreground-contrast),
    100
  );
  --lb-foreground-moderate: color-mix-scale(
    var(--lb-dynamic-background),
    var(--lb-foreground),
    var(--lb-foreground-contrast),
    400
  );
  --lb-foreground-tertiary: color-mix-scale(
    var(--lb-dynamic-background),
    var(--lb-foreground),
    var(--lb-foreground-contrast),
    600
  );
  --lb-foreground-secondary: color-mix-scale(
    var(--lb-dynamic-background),
    var(--lb-foreground),
    var(--lb-foreground-contrast),
    800
  );
  --lb-selection: color-mix(in srgb, var(--lb-accent) 40%, transparent);

  overflow-wrap: break-word;
  accent-color: var(--lb-accent);
  text-size-adjust: none;
  -webkit-font-smoothing: antialiased;
  -moz-osx-font-smoothing: grayscale;

  &,
  *,
  ::before,
  ::after {
    box-sizing: border-box;
    transition: none var(--lb-transition-duration) var(--lb-transition-easing);
  }

  /* Define some variables only on first .lb-root instances */
  &:where(:not(& &)) {
    --lb-dynamic-background: var(--lb-background);
  }
}

/*************************************
 *              States               *
 *************************************/

.lb-loading,
.lb-empty,
.lb-error {
  position: absolute;
  inset: 0;
  display: flex;
  justify-content: center;
  align-items: center;
}

.lb-loading {
  color: var(--lb-foreground-moderate);
}

.lb-empty,
.lb-error {
  padding: var(--lb-spacing);
  color: var(--lb-foreground-tertiary);
  font-size: 0.875em;
  text-align: center;
  text-wrap: balance;
}

/*************************************
 *               Icon                *
 *************************************/

.lb-icon-container,
.lb-icon {
  inline-size: var(--lb-icon-size);
  block-size: var(--lb-icon-size);
}

.lb-icon-container {
  display: flex;
  justify-content: center;
  align-items: center;
}

.lb-icon {
  --lb-icon-background: var(--lb-dynamic-background);

  * {
    stroke-width: var(--lb-icon-weight);
    vector-effect: non-scaling-stroke;
  }
}

.lb-icon-spinner {
  transform-origin: center;
  animation: lb-animation-spin 0.75s linear infinite;
}

/*************************************
 *              Button               *
 *************************************/

.lb-button {
  --lb-button-background: var(--lb-dynamic-background);

  @include button;

  display: flex;
  justify-content: center;
  align-items: center;
  padding: calc(0.25 * var(--lb-spacing));
  border-radius: var(--lb-button-radius);
  background: var(--lb-button-background);
  color: var(--lb-foreground-moderate);

  &:where(.lb-button\:non-disableable:disabled) {
    cursor: default;
  }

  &:where(:not(.lb-button\:non-disableable):disabled) {
    opacity: 0.5;
    cursor: not-allowed;
  }

  &:where(
      :enabled:hover,
      :enabled:focus-visible,
      [aria-expanded="true"],
      [aria-selected="true"]
    ) {
    --lb-button-background: var(--lb-foreground-subtle);

    color: var(--lb-foreground-tertiary);
  }

  &:where(
      [data-variant="default"]:not(
          :is(
            :enabled:hover,
            :enabled:focus-visible,
            [aria-expanded="true"],
            [aria-selected="true"],
            [aria-pressed]
          )
        )
    ) {
    background: transparent;
  }

  &:where([data-variant="primary"]) {
    --lb-button-background: var(--lb-accent);

    color: var(--lb-accent-foreground);

    &:where(
        :enabled:hover,
        :enabled:focus-visible,
        [aria-expanded="true"],
        [aria-selected="true"]
      ) {
      --lb-button-background: var(--lb-accent-secondary);

      color: var(--lb-accent-foreground);
    }
  }

  &:where([data-variant="destructive"]) {
    --lb-button-background: var(--lb-destructive);

    color: var(--lb-destructive-foreground);

    &:where(
        :enabled:hover,
        :enabled:focus-visible,
        [aria-expanded="true"],
        [aria-selected="true"]
      ) {
      --lb-button-background: var(--lb-destructive-secondary);

      color: var(--lb-destructive-foreground);
    }
  }

  &:where([data-variant="outline"]) {
    box-shadow: inset 0 0 0 1px var(--lb-foreground-subtle);
    transition-property: background, color, opacity, box-shadow;
  }

  &:where([data-variant="ghost"]) {
    background: transparent;
  }

  &:where(:has(.lb-button-label)) {
    gap: calc(0.175 * var(--lb-spacing));
    padding-inline: calc(0.55 * var(--lb-spacing));

    &:where(:has(.lb-icon-container)) {
      padding-inline-start: calc(0.4 * var(--lb-spacing));
    }
  }

  &:where([data-variant="toolbar"]) {
    color: var(--lb-foreground-tertiary);

    &:where([aria-pressed="true"]) {
      --lb-button-background: var(--lb-foreground-subtle);

      color: var(--lb-foreground-secondary);

      :where(.lb-icon *) {
        stroke-width: calc(1.25 * var(--lb-icon-weight));
      }
    }
  }

  &:where([data-variant="secondary"]) {
    --lb-button-background: var(--lb-foreground-subtle);

    color: var(--lb-foreground-tertiary);

    &:where(
        :enabled:hover,
        :enabled:focus-visible,
        [aria-expanded="true"],
        [aria-selected="true"]
      ) {
      --lb-button-background: var(--lb-foreground);

      color: var(--lb-dynamic-background);
    }
  }

  &:where([data-size="large"]) {
    padding: calc(0.5 * var(--lb-spacing));

    &:where(:has(.lb-button-label)) {
      gap: calc(0.35 * var(--lb-spacing));
      padding-inline: calc(0.7 * var(--lb-spacing));

      &:where(:has(.lb-icon-container)) {
        padding-inline-start: calc(0.6 * var(--lb-spacing));
      }
    }
  }

  :where(.lb-icon-container) {
    flex: none;
  }

  :where(.lb-icon) {
    --lb-icon-background: var(--lb-button-background);
  }
}

.lb-button-label {
  display: inline-flex;
  flex: none;
  align-items: center;
  block-size: var(--lb-icon-size);
  font-weight: 500;
  font-size: calc(0.7 * var(--lb-icon-size));
  line-height: 1;
}

/*************************************
 *             Dropdown              *
 *************************************/

.lb-dropdown {
  min-inline-size: 160px;
}

.lb-dropdown-label {
  padding: calc(0.875 * var(--lb-spacing)) calc(0.625 * var(--lb-spacing))
    calc(0.125 * var(--lb-spacing));
  color: var(--lb-foreground-tertiary);
  font-weight: 600;
  font-size: 0.675em;
  text-transform: uppercase;
  pointer-events: none;
  user-select: none;

  &:where(:first-child) {
    padding-block-start: var(--lb-spacing);
  }
}

.lb-dropdown-separator {
  block-size: 1px;
  margin: $lb-elevation-padding calc(-1 * $lb-elevation-padding);
  background: var(--lb-foreground-subtle);
}

.lb-dropdown-item {
  :where(.lb-icon-container) {
    margin-inline-start: calc(-0.125 * var(--lb-spacing));
    margin-inline-end: calc(0.375 * var(--lb-spacing));
    color: var(--lb-foreground-moderate);
    transition-property: color;
  }
}

.lb-dropdown-item:where(
    :is(
      [data-highlighted]:not([data-highlighted="false"]),
      [data-selected]:not([data-selected="false"]),
      [data-active]:not([data-active="false"])
    )
  ) {
  :where(.lb-icon-container) {
    color: var(--lb-foreground-tertiary);
  }
}

.lb-dropdown-item:where(:has(.lb-dropdown-item-accessory)) {
  :where(.lb-dropdown-item-label) {
    margin-inline-end: calc(0.375 * var(--lb-spacing));
  }
}

.lb-dropdown-item-accessory {
  margin-inline-start: auto;
  margin-inline-end: calc(-0.25 * var(--lb-spacing));
}

/* If a dropdown has at least one icon, all items should be aligned has if they had an icon */
.lb-dropdown:where(:has(.lb-dropdown-item-icon))
  :where(.lb-dropdown-item:not(:has(.lb-dropdown-item-icon)))
  :where(.lb-dropdown-item-label) {
  margin-inline-start: calc(
    var(--lb-icon-size) + (0.375 - 0.125) * var(--lb-spacing)
  );
}

/*************************************
 *              Select               *
 *************************************/

.lb-select-button {
  min-inline-size: 0;

  :where(.lb-button-label) {
    @include truncate;

    flex: 1;
  }
}

.lb-select-button-chevron {
  flex: none;
  margin-inline-end: calc(-0.25 * var(--lb-spacing));
  opacity: 0.75;
}

/*************************************
 *            Collapsible            *
 *************************************/

.lb-collapsible-trigger {
  all: unset;
  position: relative;
  box-sizing: inherit;
  user-select: none;
  transition-timing-function: var(--lb-transition-easing);
  transition-duration: var(--lb-transition-duration);
  transition-property: color, background, opacity;
  -webkit-tap-highlight-color: transparent;

  &:where(:not([data-disabled])) {
    cursor: pointer;
  }
}

.lb-collapsible-chevron {
  inline-size: calc(0.8 * var(--lb-icon-size));
  block-size: calc(0.8 * var(--lb-icon-size));
  margin-inline-start: -1px;
  margin-block-start: 1px;
  opacity: 0.65;
}

@media (prefers-reduced-motion: no-preference) {
  @supports (interpolate-size: allow-keywords) {
    .lb-collapsible-content {
      block-size: 0;
      opacity: 0;
      transition-duration: calc(3 * var(--lb-transition-duration));
      transition-property: block-size, opacity, content-visibility;

      /* overflow-block: clip; doesn't work as expected */
      /* stylelint-disable-next-line plugin/use-logical-properties-and-values */
      overflow-y: clip;

      /* interpolate-size is a new-ish property */
      /* stylelint-disable-next-line */
      interpolate-size: allow-keywords;

      /* transition-behavior is a new-ish property */
      /* stylelint-disable-next-line */
      transition-behavior: allow-discrete;

      &:where([data-state="open"]) {
        block-size: auto;
        opacity: 1;

        /* overflow-block: auto; doesn't work as expected */
        /* stylelint-disable-next-line plugin/use-logical-properties-and-values */
        overflow-y: auto;
      }
    }
  }

  .lb-collapsible-chevron {
    transition-property: transform;

    .lb-collapsible:where([data-state="open"]) :where(&) {
      transform: rotate(90deg);
    }
  }
}

/* Fix default browser styles when `hidden="until-found"` isn't supported. */
.lb-collapsible-content:where([hidden]:not([hidden="until-found"])) {
  display: none !important;
}

/*************************************
 *              Prose               *
 *************************************/

.lb-prose {
  &,
  * {
    line-height: var(--lb-line-height);
  }

  :where(p) {
    margin-block: 0.75em;
  }

  :where(p, li) {
    text-wrap: pretty;
  }

  :where(h1, h2, h3, h4, h5, h6) {
    margin-block-start: 1.5em;
    margin-block-end: 0.375em;
    font-weight: 600;
    text-wrap: balance;
  }

  :where(h1) {
    font-size: 1.75em;
    line-height: calc(0.8 * var(--lb-line-height));
  }

  :where(h2) {
    font-size: 1.5em;
    line-height: calc(0.86 * var(--lb-line-height));
  }

  :where(h3) {
    font-size: 1.25em;
    line-height: calc(0.92 * var(--lb-line-height));
  }

  :where(h4) {
    font-size: 1.125em;
    line-height: calc(0.98 * var(--lb-line-height));
  }

  :where(h5) {
    font-size: 1em;
  }

  :where(h6) {
    font-size: 0.875em;
  }

  :where(hr) {
    margin-block: 1.5em;
    border: none;
    border-block-start: 1px solid var(--lb-foreground-subtle);
  }

  :where(ol, ul) {
    display: flex;
    flex-direction: column;
    gap: 0.25em;
    margin-block: 0.75em;
    padding-inline-start: 1.125em;
    list-style-position: outside;

    :where(ol, ul) {
      margin-block: 0;
    }
  }

  :where(ul) {
    list-style-type: disc;
  }

  :where(ol) {
    list-style-type: decimal;
  }

  :where(li) {
    margin-block: 0;

    > :where(ol, ul) {
      margin-block-start: 0.25em;
    }

    > :where(p) {
      margin-block: 0.25em;
    }

    > :where(p:first-child) {
      margin-block-start: 0;
    }

    > :where(p:last-child) {
      margin-block-end: 0;
    }
  }

  :where(a) {
    color: var(--lb-foreground);
    outline: none;
    font-weight: 500;
    transition-property: color, text-decoration-color;
    text-decoration-line: underline;
    text-decoration-color: var(--lb-foreground-moderate);
    text-underline-offset: 2px;

    &:where([href]):where(:hover, :focus-visible) {
      color: var(--lb-accent);
      text-decoration-color: var(--lb-accent-moderate);
    }
  }

  :where(strong) {
    font-weight: 600;
  }

  :where(table) {
    inline-size: 100%;
    min-inline-size: 0;
    margin-block: 1em;
    border-collapse: collapse;
    table-layout: auto;
    word-break: break-word;
  }

  :where(thead) {
    border-block-end: 2px solid var(--lb-foreground-subtle);

    :where(th) {
      vertical-align: bottom;
    }
  }

  :where(tbody) {
    :where(td) {
      vertical-align: baseline;
    }

    :where(tr:not(:last-child)) {
      border-block-end: 1px solid var(--lb-foreground-subtle);
    }
  }

  :where(tfoot) {
    border-block-start: 2px solid var(--lb-foreground-subtle);

    :where(td) {
      vertical-align: top;
    }
  }

  :where(th, td) {
    padding-inline: 0.75em;
    padding-block: 0.5em;
    text-align: start;

    &:where(:first-child) {
      padding-inline-start: 0;
    }

    &:where(:last-child) {
      padding-inline-end: 0;
    }
  }

  :where(.lb-code-block) {
    margin-block: 1em;
  }

  :where(blockquote) {
    position: relative;
    margin-inline: 0;
    margin-block: 0.75em;
    padding: 0;
    padding-inline-start: 1.25em;

    &::after {
      content: "";
      position: absolute;
      inset-inline-start: 0;
      inset-block-start: 0;
      inline-size: 4px;
      block-size: 100%;
      border-radius: calc(0.5 * var(--lb-radius));
      background: var(--lb-foreground-subtle);
    }

    &:where(& + &) {
      margin-block-start: 1em;
    }

    > :where(:first-child) {
      margin-block-start: 0;
    }

    > :where(:last-child) {
      margin-block-end: 0;
    }
  }

  > :where(:first-child) {
    margin-block-start: 0;
  }

  > :where(:last-child) {
    margin-block-end: 0;
  }
}

/*************************************
 *       Composer suggestions        *
 *************************************/

.lb-composer-suggestions-list {
  margin: 0;
  padding: 0;
  list-style: none;
}

.lb-composer-suggestions-list-item {
  scroll-margin-block: $lb-elevation-padding;
}

/*************************************
 *   Composer mention suggestions    *
 *************************************/

.lb-composer-mention-suggestions {
  --lb-composer-mention-suggestion-avatar-size: 1.25rem;
}

.lb-composer-mention-suggestion {
  padding: calc(0.375 * var(--lb-spacing)) calc(0.625 * var(--lb-spacing));
}

.lb-composer-mention-suggestion-avatar {
  inline-size: var(--lb-composer-mention-suggestion-avatar-size);
  margin-inline-start: calc(-0.125 * var(--lb-spacing));
  margin-inline-end: calc(0.5 * var(--lb-spacing));
  margin-block: calc(0.125 * var(--lb-spacing));
  background: var(--lb-foreground-subtle);
  color: var(--lb-foreground-moderate);
}

/*************************************
 *                List               *
 *************************************/

.lb-list {
  display: contents;

  :where(:first-child) {
    @include capitalize;
  }
}

/*************************************
 *                Date               *
 *************************************/

.lb-date {
  @include capitalize;
}

/*************************************
 *               Emoji               *
 *************************************/

.lb-emoji {
  display: inline-flex;
  justify-content: center;
  align-items: center;
  inline-size: 1em;
  white-space: nowrap;
}

@include safari-only {
  .lb-emoji {
    transform: scale(0.825);
    will-change: transform;
  }
}

/*************************************
 *           Emoji picker            *
 *************************************/

.lb-emoji-picker {
  --lb-emoji-picker-padding: $lb-emoji-picker-padding;
  --lb-emoji-picker-offset-padding: calc(
    $lb-emoji-picker-padding + 0.375 * var(--lb-spacing)
  );

  display: flex;
  flex-direction: column;
  inline-size: 100%;
  max-inline-size: var(--frimousse-viewport-width);
  block-size: 374px;
  color: var(--lb-foreground);
}

.lb-emoji-picker-header {
  flex: none;
  border-block-end: 1px solid var(--lb-foreground-subtle);
}

.lb-emoji-picker-footer {
  display: flex;
  flex: none;
  gap: calc(0.5 * var(--lb-spacing));
  align-items: center;
  inline-size: 100%;
  padding: calc(0.5 * var(--lb-spacing));
  border-block-start: 1px solid var(--lb-foreground-subtle);
}

.lb-emoji-picker-active-emoji {
  display: flex;
  flex: none;
  justify-content: center;
  align-items: center;
  inline-size: 1.25em;
  block-size: 1.25em;
  font-size: 1.25em;
}

.lb-emoji-picker-active-emoji-label {
  @include truncate;

  flex: 1;
  color: var(--lb-foreground-secondary);
  font-weight: 500;
  font-size: 0.8125em;
}

.lb-emoji-picker-active-emoji-label-placeholder {
  margin-inline-start: calc(0.5 * var(--lb-spacing));
  color: var(--lb-foreground-moderate);
}

.lb-emoji-picker-skin-tone-selector {
  display: flex;
  flex: none;
  justify-content: center;
  align-items: center;
  inline-size: calc(1.75 * var(--lb-spacing));
  block-size: calc(1.75 * var(--lb-spacing));
  margin-inline-start: auto;
}

.lb-emoji-picker-search-container {
  position: relative;
  display: flex;
  align-items: center;

  :where(.lb-icon) {
    position: absolute;
    inset-inline-start: var(--lb-emoji-picker-offset-padding);
    color: var(--lb-foreground-moderate);
    pointer-events: none;
  }
}

.lb-emoji-picker-search {
  all: unset;
  box-sizing: inherit;
  inline-size: 100%;
  padding: var(--lb-emoji-picker-offset-padding);
  padding-inline-start: calc(
    var(--lb-icon-size) + var(--lb-emoji-picker-offset-padding) + 0.375 *
      var(--lb-spacing)
  );
  background: transparent;
  outline: none;
  appearance: textfield;

  &::placeholder {
    color: var(--lb-foreground-moderate);
  }

  &::-webkit-search-cancel-button {
    display: none;
  }
}

.lb-emoji-picker-content {
  position: relative;
  flex: 1;
  outline: none;
}

.lb-emoji-picker-category-header {
  padding: var(--lb-emoji-picker-padding) var(--lb-emoji-picker-offset-padding);
  background: var(--lb-dynamic-background);
}

.lb-emoji-picker-category-header-title {
  color: var(--lb-foreground-tertiary);
  font-weight: 600;
  font-size: 0.675em;
  text-transform: uppercase;
}

.lb-emoji-picker-list {
  padding-block-end: var(--lb-emoji-picker-padding);
  animation: lb-animation-appear var(--lb-transition-duration)
    var(--lb-transition-easing) both;
}

.lb-emoji-picker-row {
  display: flex;
  padding-inline: var(--lb-emoji-picker-padding);
  scroll-margin-block-end: var(--lb-emoji-picker-padding);
}

.lb-emoji-picker-emoji {
  all: unset;
  display: flex;
  justify-content: center;
  align-items: center;
  overflow: hidden;
  box-sizing: inherit;
  aspect-ratio: 1;
  padding: calc(0.375 * var(--lb-spacing));
  border-radius: calc(var(--lb-radius) - 0.75 * $lb-emoji-picker-padding);
  text-align: center;
}

/*************************************
 *             Tooltip               *
 *************************************/

.lb-tooltip {
  --lb-background: #222;
  --lb-foreground: #fff;
  --lb-foreground-contrast: 10%;
  --lb-dynamic-background: var(--lb-background);

  position: relative;
  display: flex;
  align-items: center;
  max-inline-size: 300px;
  min-block-size: calc(
    $lb-tooltip-shortcut-height + 2 * $lb-tooltip-additional-padding
  );
  padding-inline: $lb-tooltip-horizontal-padding;
  border-radius: var(--lb-radius);
  background: var(--lb-dynamic-background);
  color: var(--lb-foreground);
  box-shadow: var(--lb-tooltip-shadow);
  font-size: 0.75rem;
  line-height: 1;
  overflow-wrap: anywhere;
  pointer-events: none;

  &::after {
    content: "";
    position: absolute;
    inset: 0;
    z-index: 1;
    border-radius: inherit;
    box-shadow: var(--lb-inset-shadow);
    pointer-events: none;
  }
}

.lb-tooltip\:multiline {
  justify-content: center;
  padding-block: calc(
    $lb-tooltip-vertical-padding * (1 / $lb-tooltip-line-height)
  );
  line-height: $lb-tooltip-line-height;
  text-align: center;
}

.lb-tooltip-shortcut {
  display: flex;
  gap: calc(0.125 * var(--lb-spacing));
  justify-content: center;
  align-items: center;
  block-size: $lb-tooltip-shortcut-height;
  margin-inline-start: $lb-tooltip-horizontal-padding;
  margin-inline-end: calc(
    -1 * $lb-tooltip-horizontal-padding + $lb-tooltip-additional-padding
  );
  padding-inline: calc(0.25 * var(--lb-spacing));
  border-radius: calc(
    var(--lb-radius) - 0.625 * $lb-tooltip-additional-padding
  );
  background: var(--lb-foreground-subtle);
  color: var(--lb-foreground-tertiary);
  font-family: inherit;
  line-height: 1;
  text-transform: uppercase;

  :where(abbr) {
    all: unset;
  }
}

/*************************************
 *              Avatar               *
 *************************************/

.lb-avatar {
  position: relative;
  container-type: inline-size;
  display: flex;
  justify-content: center;
  align-items: center;
  overflow: hidden;
  aspect-ratio: 1;
  border-radius: var(--lb-avatar-radius);
  background: var(--lb-foreground-subtle);
  color: var(--lb-foreground-moderate);

  &:where([data-loading]) {
    background: var(--lb-foreground);
    opacity: $lb-loading-opacity;
  }
}

.lb-avatar-image {
  position: absolute;
  inset: 0;
  object-fit: cover;
  inline-size: 100%;
  block-size: 100%;
}

.lb-avatar-fallback {
  font-weight: 500;
  font-size: 35cqi;
  white-space: nowrap;

  /**
   * Progressive enhancement: Only show the fallback when container queries are supported
   */
  @supports not (container-type: inline-size) {
    display: none;
  }
}

/*************************************
 *               Name                *
 *************************************/

.lb-name {
  display: inline-block;

  &:where([data-loading]) {
    &::before {
      content: "\FEFF";
      display: inline-block;
      vertical-align: middle;
      inline-size: 8ch;
      block-size: 1.75ex;
      border-radius: calc(0.5 * var(--lb-radius));
      background: currentcolor;
      opacity: $lb-loading-opacity;
      user-select: none;
    }
  }
}

/*************************************
 *              Loading              *
 *************************************/

:is(.lb-avatar, .lb-name):where([data-loading]) {
  animation: lb-animation-shimmer-skeleton 8s linear infinite;
}

/*************************************
 *               Body                *
 *************************************/

:is(.lb-comment-body, .lb-composer-editor) {
  color: var(--lb-foreground-secondary);

  &,
  * {
    line-height: var(--lb-line-height);
  }

  :where(p) {
    --lb-line-height-crop: calc(1lh - 1em) / -2;

    margin-block-start: 0.25em;
    margin-block-end: 0.25em;

    /* Cancel out the impact of line-height on margins/paddings */
    &:where(:first-of-type) {
      margin-block-start: calc(0.125em + var(--lb-line-height-crop));
    }

    /* Cancel out the impact of line-height on margins/paddings */
    &:where(:last-of-type) {
      margin-block-end: calc(0.125em + var(--lb-line-height-crop));
    }
  }

  :where(strong) {
    font-weight: 600;
  }
}

.lb-comment-mention,
.lb-composer-mention {
  color: var(--lb-accent);
  box-decoration-break: clone;
  font-weight: 500;
}

:is(.lb-comment-link, .lb-composer-link) {
  color: var(--lb-foreground);
  outline: none;
  font-weight: 500;
  transition-property: color, text-decoration-color;
  text-decoration-line: underline;
  text-decoration-color: var(--lb-foreground-moderate);
  text-underline-offset: 2px;

  &:where([href]):where(:hover, :focus-visible) {
    color: var(--lb-accent);
    text-decoration-color: var(--lb-accent-moderate);
  }
}

.lb-comment-mention:where([data-self]),
.lb-composer-mention {
  padding: 0.1em 0.3em;
  border-radius: calc(0.675 * var(--lb-radius));
  background: var(--lb-accent-subtle);
}

.lb-mention-symbol {
  display: contents;
}

/*************************************
 *             Composer              *
 *************************************/

.lb-composer {
  position: relative;
  background: var(--lb-dynamic-background);
  color: var(--lb-foreground);
  transition-property: background;
}

.lb-composer-form {
  margin: 0;
}

.lb-composer:where(:has(.lb-composer-editor:not(:focus-visible))) {
  :where(.lb-button[data-variant="primary"]) {
    --lb-button-background: var(--lb-foreground-subtle);

    color: var(--lb-foreground-tertiary);

    &:where(:enabled:hover, :enabled:focus-visible) {
      --lb-button-background: var(--lb-accent);

      color: var(--lb-accent-foreground);
    }
  }
}

.lb-composer-editor {
  padding: var(--lb-spacing);
  outline: none;

  &:where([data-disabled]:not([data-disabled="false"])) {
    opacity: 0.5;
    cursor: not-allowed;
  }

  :where(.lb-composer-editor-container:has(.lb-composer-attachments)) & {
    padding-block-end: calc(0.25 * var(--lb-spacing));
  }

  :where([data-placeholder]) {
    color: var(--lb-foreground-moderate);
  }
}

.lb-composer-mention {
  @include invisible-selection;

  &:where([data-selected]:not([data-selected="false"])) {
    background: var(--lb-accent);
    color: var(--lb-accent-foreground);
  }
}

.lb-composer-footer {
  display: flex;
  gap: calc(0.75 * var(--lb-spacing));
  align-items: center;
  block-size: calc($lb-button-size + var(--lb-spacing));
  margin-block-start: calc(-0.125 * var(--lb-spacing));
  padding: 0 var(--lb-spacing) var(--lb-spacing);
}

.lb-composer-actions,
.lb-composer-editor-actions {
  display: flex;
  gap: calc(0.125 * var(--lb-spacing));
  align-items: center;
}

.lb-composer-editor-actions {
  margin-inline-end: auto;
}

.lb-composer-attribution {
  color: var(--lb-foreground-moderate);
  outline: none;
  transition-property: color;

  &:where(:hover, :focus-visible) {
    color: var(--lb-foreground-tertiary);
  }

  :where(svg) {
    block-size: calc(0.75 * $lb-button-size);
  }
}

.lb-composer-attachments {
  padding-inline: var(--lb-spacing);
  padding-block-start: calc(0.75 * var(--lb-spacing));
  padding-block-end: var(--lb-spacing);
}

.lb-composer-editor-container:where([data-drop]) * {
  pointer-events: none;
}

.lb-composer-attachments-drop-area {
  position: absolute;
  inset: 0;
  display: flex;
  place-content: center;
  place-items: center;
  color: var(--lb-accent);

  &::before,
  &::after {
    content: "";
    position: absolute;
    inset: calc(0.5 * var(--lb-spacing));
    z-index: 0;
    border-radius: calc(0.75 * var(--lb-radius));
  }

  &::before {
    background: currentcolor;
    opacity: calc(1 * var(--lb-accent-contrast));
  }

  &::after {
    border: 2px dashed currentcolor;
    opacity: calc(2 * var(--lb-accent-contrast));
  }
}

.lb-composer-attachments-drop-area-label {
  position: relative;
  display: flex;
  gap: calc(0.25 * var(--lb-spacing));
  place-items: center;
  padding: calc(0.375 * var(--lb-spacing)) calc(0.5 * var(--lb-spacing));
  border-radius: calc(0.75 * var(--lb-radius));
  background: var(--lb-accent);
  color: var(--lb-accent-foreground);
  font-weight: 500;
  pointer-events: none;
}

/*************************************
 *         Floating Toolbar          *
 *************************************/

.lb-composer-floating-toolbar {
  display: flex;
  flex-direction: row;
  gap: $lb-elevation-padding;
  padding: $lb-elevation-padding;
  user-select: none;

  /* Invisibly increase the buttons' hit target size */
  :where(.lb-button) {
    &::before {
      content: "";
      position: absolute;
      inset: calc(-1 * $lb-elevation-padding);
      z-index: -1;
      border-radius: inherit;
    }

    &:where(:not(:first-of-type))::before {
      inset-inline-start: calc(-0.5 * $lb-elevation-padding);
    }

    &:where(:not(:last-of-type))::before {
      inset-inline-end: calc(-0.5 * $lb-elevation-padding);
    }
  }
}

/*************************************
 *              Comment              *
 *************************************/

.lb-comment {
  --lb-comment-avatar-size: $lb-button-size;

  position: relative;
  padding: var(--lb-spacing);
  background: var(--lb-dynamic-background);
  color: var(--lb-foreground);
  font-weight: 400;
  scroll-margin: var(--lb-spacing);

  @media (hover: hover) {
    &:where(.lb-comment\:show-actions-hover) {
      :where(.lb-comment-actions) {
        position: absolute;
        inset-inline-end: 0;
        opacity: 0;
        transition-property: opacity;
      }

      &:where(:is(:hover, :focus-within, .lb-comment\:action-open)) {
        :where(.lb-comment-actions) {
          position: relative;
          opacity: 1;
        }
      }
    }
  }

  &:where(:target, [data-target]) {
    --lb-dynamic-background: var(--lb-background-accent-faint);
  }

  &:where([data-editing]) {
    --lb-dynamic-background: var(--lb-background-foreground-faint);
  }
}

.lb-comment-header {
  position: relative;
  display: flex;
  gap: calc(0.75 * var(--lb-spacing));
  align-items: center;
  block-size: var(--lb-comment-avatar-size);
  margin-block-end: calc(0.75 * var(--lb-spacing));
}

.lb-comment-details {
  display: flex;
  gap: calc(0.75 * var(--lb-spacing));
  align-items: center;
  min-inline-size: 0;
}

.lb-comment-avatar {
  flex: none;
  inline-size: var(--lb-comment-avatar-size);
}

.lb-comment-details-labels {
  display: flex;
  gap: calc(0.5 * var(--lb-spacing));
  align-items: baseline;
  min-inline-size: 0;
}

.lb-comment-author,
.lb-comment-date {
  @include truncate;
  @include capitalize;
}

.lb-comment-author {
  font-weight: 500;
}

.lb-comment-date {
  color: var(--lb-foreground-tertiary);
  font-size: 0.875em;
}

.lb-comment-date-created,
.lb-comment-date-edited {
  display: contents;
}

.lb-comment-actions {
  display: flex;
  gap: calc(0.125 * var(--lb-spacing));
  margin-inline-start: auto;
}

.lb-comment-composer {
  margin: calc(-1 * var(--lb-spacing));
  background: unset;
}

.lb-comment-body {
  /**
   * Prevent empty lines from collapsing
   */
  :where(p span:only-child:empty)::before {
    content: "\FEFF";
    user-select: none;
  }
}

.lb-comment-attachments {
  margin-block-start: calc(0.75 * var(--lb-spacing));
}

.lb-comment-reactions {
  display: flex;
  flex-wrap: wrap;
  gap: calc(0.375 * var(--lb-spacing));
  margin-block-start: calc(0.75 * var(--lb-spacing));
}

.lb-comment-reaction {
  gap: calc(0.375 * var(--lb-spacing));
  block-size: $lb-button-size;
  padding-inline: calc(0.575 * var(--lb-spacing));
  border-radius: $lb-radius-full;

  &:where([data-self]) {
    background: var(--lb-accent-subtle);
    color: var(--lb-accent-secondary);
    box-shadow: inset 0 0 0 1px var(--lb-accent-moderate);

    &:where(
        :enabled:hover,
        :enabled:focus-visible,
        [aria-expanded="true"],
        [aria-selected="true"]
      ) {
      color: var(--lb-accent);
    }
  }
}

.lb-comment-reaction-count {
  font-weight: 500;
  font-size: 0.75em;
  font-variant-numeric: tabular-nums;
}

.lb-comment-reaction-tooltip {
  max-inline-size: 200px;
}

.lb-comment-deleted {
  color: var(--lb-foreground-tertiary);
  font-size: 0.875em;
}

.lb-comment\:indent-content {
  min-block-size: calc(var(--lb-comment-avatar-size) + 2 * var(--lb-spacing));

  :where(.lb-comment-header) {
    block-size: $lb-button-size;
    margin-block-end: calc(0.25 * var(--lb-spacing));
  }

  :where(.lb-comment-avatar) {
    position: absolute;
    inset-inline-start: 0;
    inset-block-start: 0;
  }

  :where(.lb-comment-details-labels) {
    margin-inline-start: calc(
      var(--lb-comment-avatar-size) + 0.75 * var(--lb-spacing)
    );
  }

  :where(.lb-comment-content) {
    padding-inline-start: calc(
      var(--lb-comment-avatar-size) + 0.75 * var(--lb-spacing)
    );
  }
}

/*************************************
 *              Thread               *
 *************************************/

.lb-thread {
  background: var(--lb-dynamic-background);
  color: var(--lb-foreground);
  transition-property: background;

  @media (hover: hover) {
    &:where(.lb-thread\:show-actions-hover :is(:hover, :focus-within)) {
      :where(.lb-thread-actions) {
        opacity: 1;
      }
    }
  }
}

.lb-thread-comments {
  position: relative;
  z-index: 0;
  display: flex;
  flex-direction: column;
}

.lb-thread-comment {
  z-index: 0;
  padding-block: calc(0.6 * var(--lb-spacing));
  transition-property: background;

  &:where(.lb-comment\:indent-content) {
    min-block-size: calc(var(--lb-comment-avatar-size) + var(--lb-spacing));
  }

  &:where(:first-of-type, [data-editing]) {
    padding-block-start: var(--lb-spacing);

    &:where(.lb-comment\:indent-content) {
      min-block-size: calc(
        var(--lb-comment-avatar-size) + 1.5 * var(--lb-spacing)
      );
    }
  }

  &:where(:last-of-type, [data-editing]) {
    padding-block-end: var(--lb-spacing);

    &:where(.lb-comment\:indent-content) {
      min-block-size: calc(
        var(--lb-comment-avatar-size) + 1.75 * var(--lb-spacing)
      );
    }
  }
}

.lb-thread-show-more {
  position: relative;
  z-index: 1;
  display: flex;
  gap: calc(0.5 * var(--lb-spacing));
  justify-content: center;
  align-items: center;

  &::before,
  &::after {
    content: "";
    z-index: 0;
    flex: 1 0 auto;
    min-inline-size: var(--lb-spacing);
    block-size: 0;
    border-block-start: 1px dashed var(--lb-foreground-subtle);
    transition-property: border;
  }
}

:where(.lb-thread-show-more + .lb-thread-new-indicator) {
  margin-block-start: calc(0.5 * var(--lb-spacing));
}

.lb-thread-new-indicator {
  position: relative;
  z-index: 1;
  display: flex;
  justify-content: center;
  align-items: center;
  block-size: 0;

  &::before,
  &::after {
    content: "";
    z-index: 0;
    flex: 1;
    block-size: 0;
    border-block-start: 1px solid var(--lb-foreground-subtle);
    transition-property: border;
  }
}

.lb-thread-new-indicator-label {
  z-index: 1;
  display: flex;
  flex: none;
  gap: calc(0.325 * var(--lb-spacing));
  align-items: center;
  padding: calc(0.25 * var(--lb-spacing)) var(--lb-spacing);
  color: var(--lb-accent);
  font-weight: 600;
  font-size: 0.675em;
  text-transform: uppercase;
}

.lb-thread-new-indicator-label-icon {
  inline-size: calc(0.6 * var(--lb-icon-size));
  block-size: calc(0.6 * var(--lb-icon-size));
}

.lb-thread-composer {
  position: relative;

  &::after {
    content: "";
    position: absolute;
    inset: 0;
    inline-size: 100%;
    block-size: 100%;
    border-block-start: 1px solid var(--lb-foreground-subtle);
    pointer-events: none;
    transition-property: border;
  }
}

/*************************************
 *            Attachments            *
 *************************************/

.lb-comment-attachments,
.lb-composer-attachments {
  display: flex;
  flex-direction: column;
  gap: calc(0.75 * var(--lb-spacing));
}

.lb-attachments {
  display: grid;
  grid-template-columns: repeat(auto-fill, minmax(min(100%, 200px), 1fr));
  gap: calc(0.75 * var(--lb-spacing));
}

.lb-attachment,
.lb-attachment-delete {
  @include button;
}

.lb-attachment {
  position: relative;
  display: flex;
  inline-size: 100%;
  min-inline-size: 0;
  border-radius: var(--lb-radius);
  background: var(--lb-dynamic-background);
  box-shadow: inset 0 0 0 1px var(--lb-foreground-subtle);

  &:where([tabindex="-1"]) {
    cursor: default;
  }

  &:where(:not([tabindex="-1"])) {
    &:where(:hover, :focus-visible) {
      background: var(--lb-foreground-subtle);
    }
  }
}

.lb-attachment-delete {
  position: absolute;
  inset-inline-end: -0.35rem;
  inset-block-start: -0.35rem;
  z-index: 2;
  display: flex;
  justify-content: center;
  align-items: center;
  inline-size: 1.1rem;
  block-size: 1.1rem;
  border-radius: 50%;
  background: var(--lb-foreground-subtle);
  color: var(--lb-foreground-secondary);
  box-shadow: 0 0 0 2px var(--lb-dynamic-background);
  opacity: 0;

  /* Invisibly increase the button's hit target size */
  &::before {
    content: "";
    position: absolute;
    inset: -4px;
    z-index: -1;
    border-radius: inherit;
  }

  &:where(:hover, :focus-visible) {
    background: var(--lb-foreground-secondary);
    color: var(--lb-dynamic-background);
  }

  :where(.lb-attachment:focus-within, .lb-attachment:hover) & {
    opacity: 1;
  }

  :where(.lb-icon) {
    inline-size: 0.75rem;
  }
}

.lb-attachment-details {
  position: relative;
  display: flex;
  flex-direction: column;
  gap: calc(0.25 * var(--lb-spacing));
  justify-content: center;
  min-inline-size: 0;
  font-size: 0.875em;
}

.lb-attachment-name {
  display: flex;
  font-weight: 500;
}

.lb-attachment-name-base,
.lb-attachment-description {
  @include truncate;

  transition-property: color;
}

.lb-attachment-preview {
  position: relative;
  display: flex;
  flex: none;
  justify-content: center;
  align-items: center;
  overflow: hidden;
  background: color-mix(
    in srgb,
    transparent,
    var(--lb-foreground) var(--lb-foreground-contrast)
  );
  color: var(--lb-foreground-tertiary);
  transition-property: background, color;
}

.lb-attachment-preview-media {
  border-radius: inherit;
  transition-property: opacity;

  &,
  &::after,
  img,
  video {
    position: absolute;
    inset: 0;
    inline-size: 100%;
    block-size: 100%;
  }

  img,
  video {
    object-fit: cover;
    pointer-events: none;
  }

  &::after {
    content: "";
    border-radius: inherit;
    box-shadow: var(--lb-highlight-shadow);
    pointer-events: none;
  }

  &:where([data-hidden]) {
    opacity: 0;
  }
}

.lb-attachment-icon {
  flex: none;
  overflow: visible;
  color: var(--lb-foreground);
}

.lb-attachment-icon-glyph {
  fill: var(--lb-foreground-moderate);
}

.lb-attachment-icon-background {
  fill: var(--lb-background);
}

.lb-attachment-icon-fold {
  fill-opacity: calc(0.75 * var(--lb-foreground-contrast));
}

.lb-attachment-icon-shadow {
  filter: blur(6px);
  fill-opacity: var(--lb-foreground-contrast);
}

.lb-file-attachment {
  gap: calc(0.5 * var(--lb-spacing));
  padding: calc(0.5 * var(--lb-spacing));
  padding-inline-end: calc(0.65 * var(--lb-spacing));

  :where(.lb-attachment-preview) {
    aspect-ratio: 1;
    inline-size: 2.5rem;
    border-radius: calc(0.5 * var(--lb-radius));
  }

  :where(.lb-attachment-name) {
    color: var(--lb-foreground-secondary);
  }

  :where(.lb-attachment-description) {
    color: var(--lb-foreground-tertiary);
  }

  &:where(:not([tabindex="-1"])) {
    &:where(:hover, :focus-visible, :focus-within) {
      :where(.lb-attachment-name) {
        color: var(--lb-foreground);
      }

      :where(.lb-attachment-description) {
        color: var(--lb-foreground-secondary);
      }
    }
  }
}

.lb-media-attachment {
  aspect-ratio: 16 / 10;

  :where(.lb-attachment-preview) {
    position: absolute;
    inset: 0;
    border-radius: inherit;
  }

  :where(.lb-attachment-details) {
    position: absolute;
    inset-inline: 0;
    inset-block-end: 0;
    padding: calc(0.75 * var(--lb-spacing));
    border-end-start-radius: inherit;
    border-end-end-radius: inherit;
    background: linear-gradient(to bottom, transparent, rgba(0 0 0 / 80%));
    text-shadow: 0 0 2px rgba(0 0 0 / 40%);
    opacity: 0;
    transition-property: opacity;
  }

  :where(.lb-attachment-name) {
    color: #fff;
  }

  :where(.lb-attachment-description) {
    color: rgba(255 255 255 / 80%);
  }

  &:where(:not([tabindex="-1"])) {
    &:where(:hover, :focus-visible, :focus-within) {
      :where(.lb-attachment-details) {
        opacity: 1;
      }
    }
  }
}

.lb-attachment:where([data-error]) {
  :where(.lb-attachment-preview) {
    background: var(--lb-destructive);
    color: var(--lb-destructive-foreground);
  }
}

/*************************************
 *        Inbox Notification         *
 *************************************/

.lb-inbox-notification {
  --lb-inbox-notification-aside-size: 36px;

  position: relative;
  display: flex;
  gap: calc(0.75 * var(--lb-spacing));
  overflow: hidden;
  padding: var(--lb-spacing);
  background: var(--lb-dynamic-background);
  color: var(--lb-foreground);
  font-weight: 400;
  text-decoration: inherit;
  transition-property: background;

  /* Highlight missing notifications during development */
  &:where([data-missing]) {
    --lb-accent: var(--lb-destructive) !important;
    --lb-accent-foreground: var(--lb-destructive-foreground) !important;
    --lb-accent-contrast: var(--lb-destructive-contrast) !important;
    --lb-dynamic-background: var(--lb-background-accent-faint);
  }

  &:where([data-unread]) {
    --lb-dynamic-background: var(--lb-background-accent-faint);
  }

  &:where([href]) {
    cursor: pointer;

    &:where(:hover, :focus-visible, :focus-within) {
      --lb-dynamic-background: var(--lb-background-foreground-faint);
    }

    &:where([data-unread]) {
      &:where(:hover, :focus-visible, :focus-within) {
        --lb-dynamic-background: var(--lb-background-accent-subtle);
      }
    }
  }

  @media (hover: hover) {
    &:where(.lb-inbox-notification\:show-actions-hover) {
      :where(.lb-inbox-notification-header) {
        display: grid;
        grid-template: "title secondary" / 1fr max-content;
      }

      :where(.lb-inbox-notification-details) {
        opacity: 1;
        transition-property: opacity;
      }

      :where(.lb-inbox-notification-actions) {
        opacity: 0;
        transition-property: opacity;
      }

      &:where(:is(:hover, :focus-within, .lb-inbox-notification\:action-open)) {
        :where(.lb-inbox-notification-details) {
          opacity: 0;
        }

        :where(.lb-inbox-notification-actions) {
          opacity: 1;
        }
      }

      :where(.lb-inbox-notification-details),
      :where(.lb-inbox-notification-actions) {
        grid-area: secondary;
        justify-self: end;
      }
    }
  }
}

.lb-inbox-notification-aside {
  flex: none;
  inline-size: var(--lb-inbox-notification-aside-size);
}

.lb-inbox-notification-icon {
  display: flex;
  justify-content: center;
  place-items: center;
  aspect-ratio: 1;
  border-radius: 50%;
  background: var(--lb-foreground-subtle);

  .lb-inbox-notification:where([data-missing]) :where(&) {
    background: var(--lb-accent-subtle);
    color: var(--lb-accent);
  }
}

.lb-inbox-notification-content {
  flex: 1;
}

.lb-inbox-notification-content,
.lb-inbox-notification-body {
  min-inline-size: 0;
  max-inline-size: 100%;
}

.lb-inbox-notification-header {
  display: flex;
  gap: calc(0.75 * var(--lb-spacing));
  align-items: center;
  margin-block-start: calc(0.25 * var(--lb-spacing));
  margin-block-end: calc(0.5 * var(--lb-spacing));
}

.lb-inbox-notification-title {
  min-block-size: $lb-button-size;

  :where(.lb-inbox-notification:not([data-inspector])) & {
    @include capitalize;
  }

  :where(strong, .lb-list, .lb-name) {
    font-weight: 500;
  }
}

.lb-inbox-notification-details {
  flex: none;
  align-self: start;
  min-inline-size: 0;
  block-size: $lb-button-size;
  margin-inline-start: auto;
}

.lb-inbox-notification-details-labels {
  display: flex;
  align-items: baseline;
  min-inline-size: 0;

  &::before {
    content: "\FEFF";
  }
}

.lb-inbox-notification-actions {
  display: flex;
  grid-area: actions;
  gap: calc(0.125 * var(--lb-spacing));
  align-self: start;
}

.lb-inbox-notification-comments {
  display: flex;
  flex-direction: column;
  gap: var(--lb-spacing);
}

.lb-inbox-notification-comment {
  padding: 0;
  background: transparent;

  :where(.lb-comment-header) {
    block-size: auto;
    color: var(--lb-foreground-tertiary);
    font-size: 0.875rem;
  }

  :where(.lb-comment-reaction),
  :where(.lb-comment-attachment) {
    pointer-events: none;
  }
}

.lb-inbox-notification-date {
  color: var(--lb-foreground-tertiary);
  font-size: 0.875em;
}

.lb-inbox-notification-unread-indicator {
  align-self: center;
  inline-size: 10px;
  block-size: 10px;
  margin-inline-start: calc(0.5 * var(--lb-spacing));
  border-radius: 50%;
  background: var(--lb-accent);
}

/*************************************
 *      History Version Summary      *
 *************************************/

.lb-history-version-summary {
  position: relative;
  display: flex;
  flex-direction: column;
  gap: calc(0.25 * var(--lb-spacing));
  justify-content: center;
  inline-size: 100%;
  min-inline-size: 0;
  padding: var(--lb-spacing);
  background: var(--lb-dynamic-background);
  transition-property: background;

  &:where(
      :hover,
      :focus-visible,
      :focus-within,
      [data-selected]:not([data-selected="false"])
    ) {
    --lb-dynamic-background: var(--lb-background-foreground-faint);
  }
}

.lb-history-version-summary-date,
.lb-history-version-summary-authors {
  @include truncate;
  @include capitalize;

  min-inline-size: 0;
  max-inline-size: 100%;
}

.lb-history-version-summary-date {
  color: var(--lb-foreground-secondary);
  font-weight: 500;
}

.lb-history-version-summary-authors {
  color: var(--lb-foreground-tertiary);
}

/*************************************
 *      History Version Previe       *
 *************************************/

.lb-history-version-preview {
  position: relative;
  display: flex;
  flex-direction: column;
  background: var(--lb-dynamic-background);

  /* overflow-block: auto; doesn't work as expected */
  /* stylelint-disable-next-line plugin/use-logical-properties-and-values */
  overflow-y: auto;
}

.lb-history-version-preview-content {
  flex: 1 0 auto;
  padding: var(--lb-spacing);
}

.lb-history-version-preview-footer {
  position: sticky;
  inset-block-end: 0;
  display: flex;
  flex: none;
  gap: var(--lb-spacing);
  align-items: center;
  margin-block-start: auto;
  padding: var(--lb-spacing);
  border-block-start: 1px solid var(--lb-foreground-subtle);
  background: var(--lb-dynamic-background);
}

.lb-history-version-preview-authors {
  @include truncate;

  flex: 1 1 auto;
  min-inline-size: 0;
  color: var(--lb-foreground-tertiary);
}

.lb-history-version-preview-actions {
  display: flex;
  flex: none;
  gap: calc(0.35 * var(--lb-spacing));
  align-items: center;
  margin-inline-start: auto;
}

/*************************************
 *               Lists               *
 *************************************/

.lb-inbox-notification-list,
.lb-history-version-summary-list {
  margin: 0;
  padding: 0;
  list-style: none;
}

.lb-inbox-notification-list-item,
.lb-history-version-summary-list-item {
  &:where(:not(:last-of-type)) {
    border-block-end: 1px solid var(--lb-foreground-subtle);
  }
}

/*************************************
 *            Inline code            *
 *************************************/

:is(.lb-root) {
  :where(code:not(pre > code)) {
    padding: 0.2em 0.4em;
    border-radius: calc(0.75 * var(--lb-radius));
    background: var(--lb-foreground-subtle);
    box-decoration-break: clone;
    font-size: 85%;
    line-height: 1;
  }

  /**
   * Merge adjacent inline code elements
   */
  :where(span:has(code) + span code) {
    padding-inline-start: 0;
    border-start-start-radius: 0;
    border-end-start-radius: 0;
  }

  :where(span:has(code):has(+ span code) code) {
    padding-inline-end: 0;
    border-start-end-radius: 0;
    border-end-end-radius: 0;
  }
}

/* 0,0,0 specificity to inherit any styles applied to `code` elements */
:where(:is(.lb-root) code) {
  font-family: ui-monospace, Menlo, Monaco, "Roboto Mono", "Cascadia Code",
    "Source Code Pro", Consolas, "DejaVu Sans Mono", monospace;
}

/*************************************
 *             Elevation             *
 *************************************/

.lb-elevation {
  --lb-dynamic-background: var(--lb-background);

  position: relative;
  overflow: hidden;
  border-radius: var(--lb-radius);
  background: var(--lb-dynamic-background);
  box-shadow: var(--lb-elevation-shadow);

  &::after {
    content: "";
    position: absolute;
    inset: 0;
    z-index: 1;
    border-radius: inherit;
    box-shadow: var(--lb-inset-shadow);
    pointer-events: none;
  }

  &:where(.lb-elevation-moderate) {
    box-shadow: var(--lb-elevation-shadow-moderate);
  }
}

/*************************************
 *          Elevation lists          *
 *************************************/

.lb-dropdown,
.lb-composer-suggestions {
  padding: $lb-elevation-padding;

  /* overflow-block: auto; doesn't work as expected */
  /* stylelint-disable-next-line plugin/use-logical-properties-and-values */
  overflow-y: auto;

  &:where([data-hidden]) {
    opacity: 0;
  }
}

.lb-dropdown-item,
.lb-composer-suggestions-list-item {
  display: flex;
  align-items: center;
  padding: calc(0.25 * var(--lb-spacing)) calc(0.5 * var(--lb-spacing));
  font-size: 0.875rem;
}

.lb-dropdown-item,
.lb-composer-suggestions-list-item,
.lb-emoji-picker-emoji {
  border-radius: calc(var(--lb-radius) - 0.75 * $lb-elevation-padding);
  color: var(--lb-foreground-secondary);
  outline: none;
  cursor: pointer;
  user-select: none;
  transition-property: background, color, opacity;
}

:is(
  .lb-dropdown-item,
  .lb-composer-suggestions-list-item,
  .lb-emoji-picker-emoji
) {
  &:where(
      [data-highlighted]:not([data-highlighted="false"]),
      [data-selected]:not([data-selected="false"]),
      [data-active]:not([data-active="false"])
    ) {
    background: var(--lb-foreground-subtle);
    transition-duration: calc(var(--lb-transition-duration) / 2);
  }

  &:where(:disabled, [data-disabled]:not([data-disabled="false"])) {
    opacity: 0.5;
    cursor: not-allowed;
  }
}

/*************************************
 *        Floating animations        *
 *************************************/

.lb-dropdown,
.lb-composer-suggestions,
.lb-composer-floating-toolbar,
.lb-tooltip,
.lb-emoji-picker {
  animation-duration: var(--lb-transition-duration);
  animation-timing-function: var(--lb-transition-easing);
  will-change: transform, opacity;
}

:is(
  .lb-dropdown,
  .lb-emoji-picker,
  .lb-tooltip:where([data-state="delayed-open"]),
  .lb-composer-suggestions,
  .lb-composer-floating-toolbar
) {
  &:where([data-side="top"]) {
    animation-name: lb-animation-slide-up;
  }

  &:where([data-side="bottom"]) {
    animation-name: lb-animation-slide-down;
  }
}

:is(
  .lb-dropdown,
  .lb-emoji-picker,
  .lb-tooltip,
  .lb-composer-suggestions,
  .lb-composer-floating-toolbar
) {
  &:where([data-state="closed"]) {
    animation-name: lb-animation-disappear;
  }
}

@media (prefers-reduced-motion) {
  .lb-dropdown:where(:not([data-state="closed"])),
  .lb-emoji-picker:where(:not([data-state="closed"])),
  .lb-tooltip:where([data-state="delayed-open"]:not([data-state="closed"])),
  .lb-composer-suggestions:where(:not([data-state="closed"])) {
    animation-name: lb-animation-appear;
  }
}

/*************************************
 *            Code block             *
 *************************************/

.lb-code-block {
  position: relative;
  min-inline-size: 0;
  border: 1px solid var(--lb-foreground-subtle);
  border-radius: var(--lb-radius);
  isolation: isolate;

  :where(.lb-code-block-header) {
    display: flex;
    align-items: center;
    padding: calc(0.5 * var(--lb-spacing));
  }

  :where(.lb-code-block-title) {
    margin-inline-start: calc(0.5 * var(--lb-spacing));
    color: var(--lb-foreground-tertiary);
    font-weight: 600;
    font-size: 0.675em;
    text-transform: uppercase;
  }

  :where(.lb-code-block-header-actions) {
    margin-inline-start: auto;
  }

  :where(.lb-code-block-content) {
    min-inline-size: 0;
    margin: 0;
    padding: 0 var(--lb-spacing) calc(0.875 * var(--lb-spacing));
    font-size: 85%;
    line-height: var(--lb-line-height);

    /* overflow-inline: auto; doesn't work as expected */
    /* stylelint-disable-next-line plugin/use-logical-properties-and-values */
    overflow-x: auto;
  }
}

/*************************************
 *            AI Composer            *
 *************************************/

.lb-ai-composer {
  position: relative;
  inline-size: 100%;
  color: var(--lb-foreground);
}

.lb-ai-composer-form:where(:has(.lb-ai-composer-editor:not(:focus-visible))) {
  :where(.lb-button[data-variant="primary"]) {
    --lb-button-background: var(--lb-foreground-subtle);

    color: var(--lb-foreground-tertiary);

    &:where(:enabled:hover, :enabled:focus-visible) {
      --lb-button-background: var(--lb-accent);

      color: var(--lb-accent-foreground);
    }
  }
}

.lb-ai-composer-editor {
  max-block-size: 15rem;
  padding: var(--lb-spacing) var(--lb-spacing) 0;
  color: var(--lb-foreground-secondary);
  outline: none;
  resize: none;

  /* overflow-block: auto; doesn't work as expected */
  /* stylelint-disable-next-line plugin/use-logical-properties-and-values */
  overflow-y: auto;

  &,
  * {
    line-height: var(--lb-line-height);
  }

  :where(p) {
    --lb-line-height-crop: calc(1lh - 1em) / -2;

    margin-block-start: 0.25em;
    margin-block-end: 0.25em;

    /* Cancel out the impact of line-height on margins/paddings */
    &:where(:first-of-type) {
      margin-block-start: calc(0.125em + var(--lb-line-height-crop));
    }

    /* Cancel out the impact of line-height on margins/paddings */
    &:where(:last-of-type) {
      margin-block-end: calc(0.125em + var(--lb-line-height-crop));
    }
  }

  &:where([data-disabled]:not([data-disabled="false"])) {
    opacity: 0.5;
    cursor: not-allowed;
  }

  :where([data-placeholder]) {
    color: var(--lb-foreground-moderate);
  }
}

.lb-ai-composer-footer {
  display: flex;
  gap: calc(0.75 * var(--lb-spacing));
  align-items: center;
  margin-block-start: calc(-0.125 * var(--lb-spacing));
  padding: var(--lb-spacing);
}

.lb-ai-composer-actions,
.lb-ai-composer-editor-actions {
  display: flex;
  gap: calc(0.125 * var(--lb-spacing));
  align-items: center;
}

.lb-ai-composer-editor-actions {
  margin-inline-end: auto;
}

/*************************************
 *           Chat message            *
 *************************************/

.lb-ai-chat-message {
  display: flex;
  flex-direction: column;
  gap: var(--lb-spacing);
  color: var(--lb-foreground);
  scroll-margin-block-start: calc(1.5 * var(--lb-spacing));
}

.lb-ai-chat-user-message {
  :where(.lb-ai-chat-message-content) {
    --lb-dynamic-background: var(--lb-background-foreground-faint);
    --lb-ai-chat-message-content-horizontal-padding: calc(
      0.9375 * var(--lb-spacing)
    );
    --lb-ai-chat-message-content-vertical-padding: calc(
      0.5625 * var(--lb-spacing)
    );

    min-block-size: calc(
      1lh + 2 * var(--lb-ai-chat-message-content-vertical-padding)
    );
    padding: var(--lb-ai-chat-message-content-vertical-padding)
      var(--lb-ai-chat-message-content-horizontal-padding);

    /**
     * Exactly half the height (line-height + padding) of a one line bubble,
     * so that it doesn't change when the text wraps and the bubble becomes taller.
     */
    border-radius: calc(
      (1lh + 2 * var(--lb-ai-chat-message-content-vertical-padding)) / 2
    );
    background: var(--lb-dynamic-background);
    color: var(--lb-foreground);
    line-height: var(--lb-line-height);

    /**
     * Rich messages get more padding than plain text ones.
     */
    &:where(
        :has(h1, h2, h3, h4, h5, h6, ul, ol, blockquote, table, .lb-code-block)
      ) {
      --lb-ai-chat-message-content-horizontal-padding: calc(
        1.375 * var(--lb-spacing)
      );
      --lb-ai-chat-message-content-vertical-padding: calc(
        1.125 * var(--lb-spacing)
      );
    }

    :where(.lb-code-block) {
      --lb-dynamic-background: var(--lb-background-foreground-subtle);

      border: none;
      background: var(--lb-dynamic-background);
    }
  }
}

.lb-ai-chat-message-deleted {
  position: relative;
  align-items: center;
  inline-size: 100%;
  color: var(--lb-foreground-moderate);
  font-size: 0.875em;
  text-wrap: pretty;
}

.lb-ai-chat-message-error {
  display: flex;
  gap: calc(0.5 * var(--lb-spacing));
  align-items: flex-start;
  inline-size: 100%;
  color: var(--lb-destructive);
  font-size: 0.875em;
  line-height: var(--lb-line-height);
  text-wrap: pretty;
  word-break: break-word;

  :where(.lb-icon-container) {
    block-size: 1lh;
    color: var(--lb-destructive-secondary);
  }

  :where(code:not(pre > code)) {
    background: var(--lb-destructive-subtle);
  }
}

.lb-ai-chat-message-content {
  inline-size: 100%;
  white-space: break-spaces;

  &:where(:empty) {
    display: contents;
  }

  > :where(.lb-ai-chat-message-text) {
    margin-block: var(--lb-spacing);
  }

  > :where(.lb-ai-chat-message-tool-invocation) {
    margin-block: var(--lb-spacing);
  }

  > :where(:first-child) {
    margin-block-start: 0;
  }

  > :where(:last-child) {
    margin-block-end: 0;
  }
}

.lb-ai-chat-messages {
  display: flex;
  flex-direction: column;
  gap: calc(1.5 * var(--lb-spacing));
  inline-size: 100%;
  max-inline-size: min(
    calc(var(--lb-ai-chat-container-width) - var(--lb-spacing)),
    calc(100% - 3 * var(--lb-spacing))
  );
  margin-inline: auto;
  padding-block-start: calc(1.5 * var(--lb-spacing));
  padding-block-end: calc(3 * var(--lb-spacing));

  :where(.lb-ai-chat-user-message) {
    max-inline-size: 80%;
    margin-inline-start: auto;
  }
}

.lb-ai-chat-footer {
  position: relative;
  display: flex;
  flex-direction: column;
  gap: calc(0.75 * var(--lb-spacing));
  inline-size: 100%;
}

.lb-ai-chat {
  --lb-ai-chat-container-width: 100%;

  display: flex;
  flex-direction: column;
  inline-size: 100%;
  block-size: 100%;
  background: var(--lb-background);
  isolation: isolate;

  /* overflow-block: auto; doesn't work as expected */
  /* stylelint-disable-next-line plugin/use-logical-properties-and-values */
  overflow-y: auto;

  :where(.lb-ai-chat-footer) {
    position: sticky;
    inset-block-end: 0;
    z-index: 1;
    margin-block-start: auto;
  }

  :where(.lb-ai-chat-composer) {
    margin-inline: auto;
  }
}

.lb-ai-chat:where(.lb-ai-chat\:layout-compact) {
  :where(.lb-ai-chat-footer) {
    background: var(--lb-dynamic-background);

    &::after {
      content: "";
      position: absolute;
      inset: 0;
      border-block-start: 1px solid var(--lb-foreground-subtle);
      pointer-events: none;
    }
  }

  :where(.lb-ai-chat-composer) {
    max-inline-size: min(
      100%,
      calc(var(--lb-ai-chat-container-width) + var(--lb-spacing))
    );
  }
}

.lb-ai-chat:where(.lb-ai-chat\:layout-inset) {
  :where(.lb-ai-chat-footer) {
    padding: var(--lb-spacing);
    padding-block-start: 0;

    &::before {
      content: "";
      position: absolute;
      inset: 0;
      inset-block-start: calc(-3 * var(--lb-spacing));
      background: linear-gradient(
        to bottom,
        transparent 0%,
        var(--lb-background) calc(3.5 * var(--lb-spacing))
      );
      pointer-events: none;
    }
  }

  :where(.lb-ai-chat-composer) {
    max-inline-size: var(--lb-ai-chat-container-width);
    border-radius: calc(2 * var(--lb-radius));
  }
}

.lb-ai-chat-content {
  position: relative;
  flex: 1 0 auto;
}

.lb-ai-chat-footer-actions {
  position: absolute;
  inset-inline: 0;
  inset-block-start: calc(-1 * var(--lb-spacing));
  display: flex;
  justify-content: center;
  pointer-events: none;
  transform: translateY(-100%);
}

.lb-ai-chat-scroll-indicator {
  border-radius: $lb-radius-full;
  color: var(--lb-foreground-moderate);
  opacity: 0;
  pointer-events: none;
  transition-property: transform, opacity, background;
  transform: scale(0.8);
  transform-origin: bottom;

  &:where([data-visible]) {
    opacity: 1;
    pointer-events: all;
    transform: scale(1);
  }
}

.lb-ai-chat-scroll-indicator-button {
  @include button-base;

  padding: calc(0.375 * var(--lb-spacing));
  border-radius: $lb-radius-full;
  color: var(--lb-foreground-moderate);
  transition-property: opacity, color;

  &:where(:hover, :focus-visible) {
    color: var(--lb-foreground-secondary);
  }

  &::after {
    content: "";
    position: absolute;
    inset: 0;
    border-radius: inherit;
    pointer-events: none;
    transition-property: box-shadow;
  }

  &:where(:focus-visible)::after {
    box-shadow: inset var(--lb-accent) 0 0 0 2px;
  }
}

.lb-ai-chat-pending {
  user-select: none;
  animation: lb-animation-shimmer-text 2s cubic-bezier(0.1, 0, 0.9, 1) infinite;
}

<<<<<<< HEAD
.lb-ai-chat-message-thinking,
.lb-ai-chat-message-reasoning,
.lb-ai-chat-message-knowledge {
=======
.lb-ai-chat-message-thinking {
>>>>>>> 2d1a5f22
  inline-size: fit-content;
  max-inline-size: 100%;
  color: var(--lb-foreground-tertiary);
  transition-property: color;

  &:where(.lb-ai-chat-pending) {
    color: var(--lb-foreground);
  }
}

.lb-ai-chat-message-reasoning {
  position: relative;
  margin-block-end: calc(0.75 * var(--lb-spacing));

  &::after {
    content: "";
    position: absolute;
    inset: calc(-0.375 * var(--lb-spacing));
    border-radius: calc(0.75 * var(--lb-radius));
    pointer-events: none;
    transition-property: box-shadow;
  }

  &:where(:has(.lb-collapsible-trigger:focus-visible)) {
    z-index: 1;

    &::after {
      box-shadow:
        var(--lb-dynamic-background) 0 0 0 2px,
        var(--lb-accent) 0 0 0 4px;
    }
  }

  :where(.lb-collapsible-trigger) {
    display: flex;
    gap: calc(0.25 * var(--lb-spacing));
    align-items: center;
    color: var(--lb-foreground-tertiary);
    transition-property: color;

    &:where(.lb-ai-chat-pending) {
      color: var(--lb-foreground);
    }
  }

  :where(.lb-collapsible-content) {
    display: flex;
    flex-direction: column;
    gap: calc(0.5 * var(--lb-spacing));
    line-height: var(--lb-line-height);

    :where(& > *:first-child) {
      margin-block-start: calc(0.5 * var(--lb-spacing));
    }
  }

  :where(.lb-prose) {
    color: var(--lb-foreground);
    font-size: 0.875em;
    opacity: 0.75;
  }
}

.lb-ai-chat-message-knowledge-search {
  font-weight: 500;

  &::before {
    content: "“";
  }

  &::after {
    content: "”";
  }
}

.lb-ai-tool {
  position: relative;

  &::after {
    content: "";
    position: absolute;
    inset: 0;
    border-radius: inherit;
    pointer-events: none;
    transition-property: box-shadow;
  }

  &:where(:has(.lb-ai-tool-header:focus-visible)) {
    z-index: 1;

    &::after {
      box-shadow:
        var(--lb-dynamic-background) 0 0 0 2px,
        var(--lb-accent) 0 0 0 4px;
    }
  }
}

.lb-ai-tool-header {
  display: flex;
  gap: calc(0.25 * var(--lb-spacing));
  align-items: center;
  inline-size: 100%;
}

.lb-ai-tool-header-icon-container,
.lb-ai-tool-icon {
  display: flex;
  flex: none;
  justify-content: center;
  align-items: center;
  inline-size: $lb-button-size;
  block-size: $lb-button-size;
}

.lb-ai-tool-header-icon-container {
  color: var(--lb-foreground-moderate);

  &:where(:has(.lb-ai-tool-icon)) {
    margin-inline-end: calc(0.25 * var(--lb-spacing));
  }
}

.lb-ai-tool-icon {
  border-radius: calc(0.75 * var(--lb-radius));
  background: var(--lb-foreground-subtle);
  font-size: 0.875em;
}

.lb-ai-tool-header-title {
  @include truncate;
}

.lb-ai-tool-header-status {
  flex: none;
  color: var(--lb-foreground-moderate);
}

.lb-ai-tool:where(.lb-ai-tool\:variant-block) {
  border-radius: var(--lb-radius);
  box-shadow: inset 0 0 0 1px var(--lb-foreground-subtle);

  :where(.lb-ai-tool-header) {
    block-size: calc($lb-button-size + var(--lb-spacing));
    padding-inline: calc(0.5 * var(--lb-spacing));
    color: var(--lb-foreground-secondary);
  }

  :where(.lb-ai-tool-header-title) {
    font-size: 0.9375em;

    &:where(:first-child) {
      margin-inline-start: calc(0.3125 * var(--lb-spacing));
    }
  }

  :where(.lb-ai-tool-header-status) {
    margin-inline-start: auto;
    margin-inline-end: calc(0.1875 * var(--lb-spacing));
  }

  :where(.lb-ai-tool-content:not(:empty)) {
    padding: 0 calc(0.75 * var(--lb-spacing)) calc(0.75 * var(--lb-spacing));
  }

  &:where([data-result="error"]) {
    box-shadow: inset 0 0 0 1px var(--lb-destructive-moderate);
  }
}

.lb-ai-tool:where(.lb-ai-tool\:variant-minimal) {
  &::after {
    inset: calc(-0.375 * var(--lb-spacing));
    border-radius: calc(0.75 * var(--lb-radius));
  }

  :where(.lb-ai-tool-header) {
    position: relative;
    inline-size: fit-content;
    max-inline-size: 100%;
    block-size: $lb-button-size;
    color: var(--lb-foreground-tertiary);
    transition-property: color;

    &:where(.lb-ai-chat-pending),
    :where(.lb-ai-chat-pending) {
      color: var(--lb-foreground);
    }

    /* Invisibly increase the header's hit target size */
    &::before {
      content: "";
      position: absolute;
      inset: calc(-0.375 * var(--lb-spacing));
      z-index: -1;
    }
  }

  :where(.lb-ai-tool-header-icon-container) {
    margin-inline-start: calc(-0.125 * var(--lb-spacing));
  }

  :where(.lb-ai-tool-header-title) {
    &:where(:not(:first-child)) {
      margin-inline-start: calc(-0.0625 * var(--lb-spacing));
    }
  }

  :where(.lb-ai-tool-content:not(:empty)) {
    padding-block-start: calc(0.5 * var(--lb-spacing));
  }

  &:where([data-result="cancelled"]) {
    :where(.lb-ai-tool-header) {
      color: var(--lb-foreground-moderate);
    }
  }
}

.lb-ai-tool:where([data-result="error"]) {
  &:where(:has(.lb-ai-tool-header:focus-visible)) {
    &::after {
      box-shadow:
        var(--lb-dynamic-background) 0 0 0 2px,
        var(--lb-destructive) 0 0 0 4px;
    }
  }

  :where(.lb-ai-tool-header),
  :where(.lb-ai-tool-header-status) {
    color: var(--lb-destructive);
  }

  :where(.lb-ai-tool-icon) {
    background: var(--lb-destructive-subtle);
  }

  :where(.lb-ai-tool-header-icon-container) {
    color: var(--lb-destructive-secondary);
  }
}

.lb-ai-tool-inspector {
  display: flex;
  flex-direction: column;
  gap: calc(0.75 * var(--lb-spacing));
}

.lb-ai-tool-confirmation-footer {
  display: flex;
  align-items: center;
  margin-block-start: calc(0.75 * var(--lb-spacing));
}

.lb-ai-tool-confirmation-actions {
  display: flex;
  gap: calc(0.75 * var(--lb-spacing));
  justify-content: flex-end;
  align-items: center;
  margin-inline-start: auto;
}

/*************************************
 *            Animations             *
 *************************************/

@keyframes lb-animation-slide-down {
  from {
    opacity: 0;
    transform: translateY(-4px);
  }

  to {
    opacity: 1;
    transform: translateY(0);
  }
}

@keyframes lb-animation-slide-up {
  from {
    opacity: 0;
    transform: translateY(4px);
  }

  to {
    opacity: 1;
    transform: translateY(0);
  }
}

@keyframes lb-animation-appear {
  from {
    opacity: 0;
  }

  to {
    opacity: 1;
  }
}

@keyframes lb-animation-disappear {
  from {
    opacity: 1;
  }

  to {
    opacity: 0;
  }
}

@keyframes lb-animation-shimmer-skeleton {
  from,
  to {
    mask-image: linear-gradient(
      90deg,
      rgb(0 0 0 / 50%),
      #000,
      #000,
      rgb(0 0 0 / 50%)
    );
    mask-size: 400% 100%;
  }

  from {
    mask-position: 200% 0;
  }

  to {
    mask-position: -200% 0;
  }
}

@keyframes lb-animation-shimmer-text {
  from,
  to {
    mask-image: linear-gradient(
      90deg,
      rgb(0 0 0 / 75%) 36%,
      rgb(0 0 0 / 20%) 48%,
      rgb(0 0 0 / 20%) 52%,
      rgb(0 0 0 / 75%) 64%
    );
    mask-size: 300% 100%;
  }

  from {
    mask-position: 100% 0;
  }

  to {
    mask-position: 0% 0;
  }
}

@keyframes lb-animation-spin {
  from {
    transform: rotate(0deg);
  }

  to {
    transform: rotate(360deg);
  }
}<|MERGE_RESOLUTION|>--- conflicted
+++ resolved
@@ -2811,13 +2811,8 @@
   animation: lb-animation-shimmer-text 2s cubic-bezier(0.1, 0, 0.9, 1) infinite;
 }
 
-<<<<<<< HEAD
 .lb-ai-chat-message-thinking,
-.lb-ai-chat-message-reasoning,
 .lb-ai-chat-message-knowledge {
-=======
-.lb-ai-chat-message-thinking {
->>>>>>> 2d1a5f22
   inline-size: fit-content;
   max-inline-size: 100%;
   color: var(--lb-foreground-tertiary);
