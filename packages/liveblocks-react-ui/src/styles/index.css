@import "./utils";
@import "./constants";

.lb-root {
  /** 
   * Basic
   */
  --lb-radius: 0.5em;
  --lb-spacing: 1em;
  --lb-accent: #17f;
  --lb-accent-foreground: #fff;
  --lb-destructive: #f45;
  --lb-destructive-foreground: #fff;
  --lb-background: #fff;
  --lb-foreground: #111;

  /** 
  * Advanced
  */
  --lb-line-height: 1.5;
  --lb-icon-size: 20px;
  --lb-icon-weight: 1.5px;
  --lb-avatar-radius: 50%;
  --lb-button-radius: calc(0.75 * var(--lb-radius));
  --lb-transition-duration: 0.1s;
  --lb-transition-easing: cubic-bezier(0.4, 0, 0.2, 1);
  --lb-highlight-shadow: inset 0 0 0 1px rgb(0 0 0 / 10%);
  --lb-elevation-shadow: $lb-elevation-shadow;
  --lb-elevation-shadow-small: $lb-elevation-shadow-small;
  --lb-tooltip-shadow: $lb-tooltip-shadow;
  --lb-accent-contrast: 8%;
  --lb-destructive-contrast: 8%;
  --lb-foreground-contrast: 8%;

  /** 
   * Colors
   */
  --lb-background-foreground-faint: color-mix-scale(
    var(--lb-background),
    var(--lb-foreground),
    var(--lb-foreground-contrast),
    50
  );
  --lb-background-accent-faint: color-mix-scale(
    var(--lb-background),
    var(--lb-accent),
    var(--lb-accent-contrast),
    50
  );
  --lb-background-accent-subtle: color-mix-scale(
    var(--lb-background),
    var(--lb-accent),
    var(--lb-accent-contrast),
    100
  );
  --lb-background-destructive-faint: color-mix-scale(
    var(--lb-background),
    var(--lb-destructive),
    var(--lb-destructive-contrast),
    50
  );
  --lb-background-destructive-subtle: color-mix-scale(
    var(--lb-background),
    var(--lb-destructive),
    var(--lb-destructive-contrast),
    100
  );
  --lb-accent-subtle: color-mix-scale(
    var(--lb-dynamic-background),
    var(--lb-accent),
    var(--lb-accent-contrast),
    100
  );
  --lb-accent-moderate: color-mix-scale(
    var(--lb-dynamic-background),
    var(--lb-accent),
    var(--lb-accent-contrast),
    400
  );
  --lb-accent-tertiary: color-mix-scale(
    var(--lb-dynamic-background),
    var(--lb-accent),
    var(--lb-accent-contrast),
    600
  );
  --lb-accent-secondary: color-mix-scale(
    var(--lb-dynamic-background),
    var(--lb-accent),
    var(--lb-accent-contrast),
    800
  );
  --lb-destructive-subtle: color-mix-scale(
    var(--lb-dynamic-background),
    var(--lb-destructive),
    var(--lb-destructive-contrast),
    100
  );
  --lb-destructive-moderate: color-mix-scale(
    var(--lb-dynamic-background),
    var(--lb-destructive),
    var(--lb-destructive-contrast),
    400
  );
  --lb-destructive-tertiary: color-mix-scale(
    var(--lb-dynamic-background),
    var(--lb-destructive),
    var(--lb-destructive-contrast),
    600
  );
  --lb-destructive-secondary: color-mix-scale(
    var(--lb-dynamic-background),
    var(--lb-destructive),
    var(--lb-destructive-contrast),
    800
  );
  --lb-foreground-subtle: color-mix-scale(
    var(--lb-dynamic-background),
    var(--lb-foreground),
    var(--lb-foreground-contrast),
    100
  );
  --lb-foreground-moderate: color-mix-scale(
    var(--lb-dynamic-background),
    var(--lb-foreground),
    var(--lb-foreground-contrast),
    400
  );
  --lb-foreground-tertiary: color-mix-scale(
    var(--lb-dynamic-background),
    var(--lb-foreground),
    var(--lb-foreground-contrast),
    600
  );
  --lb-foreground-secondary: color-mix-scale(
    var(--lb-dynamic-background),
    var(--lb-foreground),
    var(--lb-foreground-contrast),
    800
  );
  --lb-selection: color-mix(in srgb, var(--lb-accent) 40%, transparent);

  overflow-wrap: break-word;
  accent-color: var(--lb-accent);
  text-size-adjust: none;
  -webkit-font-smoothing: antialiased;
  -moz-osx-font-smoothing: grayscale;

  &,
  *,
  ::before,
  ::after {
    box-sizing: border-box;
    transition: none var(--lb-transition-duration) var(--lb-transition-easing);
  }

  /* Define some variables only on first .lb-root instances */
  &:where(:not(& &)) {
    --lb-dynamic-background: var(--lb-background);
  }
}

/*************************************
 *              States               *
 *************************************/

.lb-loading,
.lb-empty,
.lb-error {
  position: absolute;
  inset: 0;
  display: flex;
  justify-content: center;
  align-items: center;
}

.lb-loading {
  color: var(--lb-foreground-moderate);
}

.lb-empty,
.lb-error {
  padding: var(--lb-spacing);
  color: var(--lb-foreground-tertiary);
  font-size: 0.875em;
  text-align: center;
  text-wrap: balance;
}

/*************************************
 *               Icon                *
 *************************************/

.lb-icon-container,
.lb-icon {
  inline-size: var(--lb-icon-size);
  block-size: var(--lb-icon-size);
}

.lb-icon-container {
  display: flex;
  justify-content: center;
  align-items: center;
}

.lb-icon {
  --lb-icon-background: var(--lb-dynamic-background);

  * {
    stroke-width: var(--lb-icon-weight);
    vector-effect: non-scaling-stroke;
  }
}

.lb-icon-spinner {
  transform-origin: center;
  animation: lb-animation-spin 0.75s linear infinite;
}

/*************************************
 *              Button               *
 *************************************/

.lb-button {
  --lb-button-background: var(--lb-dynamic-background);

  @include button;

  display: flex;
  justify-content: center;
  align-items: center;
  padding: calc(0.25 * var(--lb-spacing));
  border-radius: var(--lb-button-radius);
  background: var(--lb-button-background);
  color: var(--lb-foreground-moderate);

  &:where(.lb-button\:non-disableable:disabled) {
    cursor: default;
  }

  &:where(:not(.lb-button\:non-disableable):disabled) {
    opacity: 0.5;
    cursor: not-allowed;
  }

  &:where(
      :enabled:hover,
      :enabled:focus-visible,
      [aria-expanded="true"],
      [aria-selected="true"]
    ) {
    --lb-button-background: var(--lb-foreground-subtle);

    color: var(--lb-foreground-tertiary);
  }

  &:where(
      [data-variant="default"]:not(
          :is(
            :enabled:hover,
            :enabled:focus-visible,
            [aria-expanded="true"],
            [aria-selected="true"],
            [aria-pressed]
          )
        )
    ) {
    background: transparent;
  }

  &:where([data-variant="primary"]) {
    --lb-button-background: var(--lb-accent);

    color: var(--lb-accent-foreground);

    &:where(
        :enabled:hover,
        :enabled:focus-visible,
        [aria-expanded="true"],
        [aria-selected="true"]
      ) {
      --lb-button-background: var(--lb-accent-secondary);

      color: var(--lb-accent-foreground);
    }
  }

  &:where([data-variant="outline"]) {
    box-shadow: inset 0 0 0 1px var(--lb-foreground-subtle);
    transition-property: background, color, opacity, box-shadow;
  }

  &:where(:has(.lb-button-label)) {
    gap: calc(0.175 * var(--lb-spacing));
    padding-inline: calc(0.55 * var(--lb-spacing));

    &:where(:has(.lb-icon-container)) {
      padding-inline-start: calc(0.4 * var(--lb-spacing));
    }
  }

  &:where([data-variant="toolbar"]) {
    color: var(--lb-foreground-tertiary);

    &:where([aria-pressed="true"]) {
      --lb-button-background: var(--lb-foreground-subtle);

      color: var(--lb-foreground-secondary);

      :where(.lb-icon *) {
        stroke-width: calc(1.25 * var(--lb-icon-weight));
      }
    }
  }

  &:where([data-variant="secondary"]) {
    --lb-button-background: var(--lb-foreground-subtle);

    color: var(--lb-foreground-tertiary);

    &:where(
        :enabled:hover,
        :enabled:focus-visible,
        [aria-expanded="true"],
        [aria-selected="true"]
      ) {
      --lb-button-background: var(--lb-foreground);

      color: var(--lb-dynamic-background);
    }
  }

  &:where([data-size="large"]) {
    padding: calc(0.5 * var(--lb-spacing));

    &:where(:has(.lb-button-label)) {
      gap: calc(0.35 * var(--lb-spacing));
      padding-inline: calc(0.7 * var(--lb-spacing));

      &:where(:has(.lb-icon-container)) {
        padding-inline-start: calc(0.6 * var(--lb-spacing));
      }
    }
  }

  :where(.lb-icon-container) {
    flex: none;
  }

  :where(.lb-icon) {
    --lb-icon-background: var(--lb-button-background);
  }
}

.lb-button-label {
  display: inline-flex;
  flex: none;
  align-items: center;
  block-size: var(--lb-icon-size);
  font-weight: 500;
  font-size: calc(0.7 * var(--lb-icon-size));
  line-height: 1;
}

/*************************************
 *             Dropdown              *
 *************************************/

.lb-dropdown {
  min-inline-size: 160px;
}

.lb-dropdown-label {
  padding: calc(0.875 * var(--lb-spacing)) calc(0.625 * var(--lb-spacing))
    calc(0.125 * var(--lb-spacing));
  color: var(--lb-foreground-tertiary);
  font-weight: 600;
  font-size: 0.675em;
  text-transform: uppercase;
  pointer-events: none;
  user-select: none;

  &:where(:first-child) {
    padding-block-start: var(--lb-spacing);
  }
}

.lb-dropdown-separator {
  block-size: 1px;
  margin: $lb-elevation-padding calc(-1 * $lb-elevation-padding);
  background: var(--lb-foreground-subtle);
}

.lb-dropdown-item {
  :where(.lb-icon-container) {
    margin-inline-start: calc(-0.125 * var(--lb-spacing));
    margin-inline-end: calc(0.375 * var(--lb-spacing));
    color: var(--lb-foreground-moderate);
    transition-property: color;
  }
}

.lb-dropdown-item:where(
    :is(
      [data-highlighted]:not([data-highlighted="false"]),
      [data-selected]:not([data-selected="false"]),
      [data-active]:not([data-active="false"])
    )
  ) {
  :where(.lb-icon-container) {
    color: var(--lb-foreground-tertiary);
  }
}

.lb-dropdown-item:where(:has(.lb-dropdown-item-accessory)) {
  :where(.lb-dropdown-item-label) {
    margin-inline-end: calc(0.375 * var(--lb-spacing));
  }
}

.lb-dropdown-item-accessory {
  margin-inline-start: auto;
  margin-inline-end: calc(-0.25 * var(--lb-spacing));
}

/* If a dropdown has at least one icon, all items should be aligned has if they had an icon */
.lb-dropdown:where(:has(.lb-dropdown-item-icon))
  :where(.lb-dropdown-item:not(:has(.lb-dropdown-item-icon)))
  :where(.lb-dropdown-item-label) {
  margin-inline-start: calc(
    var(--lb-icon-size) + (0.375 - 0.125) * var(--lb-spacing)
  );
}

/*************************************
 *              Select               *
 *************************************/

.lb-select-button {
  min-inline-size: 0;

  :where(.lb-button-label) {
    @include truncate;

    flex: 1;
  }
}

.lb-select-button-chevron {
  flex: none;
  margin-inline-end: calc(-0.25 * var(--lb-spacing));
  opacity: 0.75;
}

/*************************************
 *       Composer suggestions        *
 *************************************/

.lb-composer-suggestions-list {
  margin: 0;
  padding: 0;
  list-style: none;
}

.lb-composer-suggestions-list-item {
  scroll-margin-block: $lb-elevation-padding;
}

/*************************************
 *   Composer mention suggestions    *
 *************************************/

.lb-composer-mention-suggestions {
  --lb-composer-mention-suggestion-avatar-size: 1.25rem;
}

.lb-composer-mention-suggestion {
  padding: calc(0.375 * var(--lb-spacing)) calc(0.625 * var(--lb-spacing));
}

.lb-composer-mention-suggestion-avatar {
  inline-size: var(--lb-composer-mention-suggestion-avatar-size);
  margin-inline-start: calc(-0.125 * var(--lb-spacing));
  margin-inline-end: calc(0.5 * var(--lb-spacing));
  margin-block: calc(0.125 * var(--lb-spacing));
  background: var(--lb-foreground-subtle);
  color: var(--lb-foreground-moderate);
}

/*************************************
 *                List               *
 *************************************/

.lb-list {
  display: contents;

  :where(:first-child) {
    @include capitalize;
  }
}

/*************************************
 *                Date               *
 *************************************/

.lb-date {
  @include capitalize;
}

/*************************************
 *               Emoji               *
 *************************************/

@include safari-only {
  .lb-emoji {
    transform: scale(0.825);
    will-change: transform;
  }
}

/*************************************
 *           Emoji picker            *
 *************************************/

.lb-emoji-picker {
  --lb-emoji-picker-padding: $lb-emoji-picker-padding;
  --lb-emoji-picker-offset-padding: calc(
    $lb-emoji-picker-padding + 0.375 * var(--lb-spacing)
  );

  display: flex;
  flex-direction: column;
  inline-size: 100%;
  max-inline-size: var(--frimousse-viewport-width);
  block-size: 374px;
  color: var(--lb-foreground);
}

.lb-emoji-picker-header {
  flex: none;
  border-block-end: 1px solid var(--lb-foreground-subtle);
}

.lb-emoji-picker-footer {
  display: flex;
  flex: none;
  gap: calc(0.5 * var(--lb-spacing));
  align-items: center;
  inline-size: 100%;
  padding: calc(0.5 * var(--lb-spacing));
  border-block-start: 1px solid var(--lb-foreground-subtle);
}

.lb-emoji-picker-active-emoji {
  display: flex;
  flex: none;
  justify-content: center;
  align-items: center;
  inline-size: 1.25em;
  block-size: 1.25em;
  font-size: 1.25em;
}

.lb-emoji-picker-active-emoji-label {
  @include truncate;

  flex: 1;
  color: var(--lb-foreground-secondary);
  font-weight: 500;
  font-size: 0.8125em;
}

.lb-emoji-picker-active-emoji-label-placeholder {
  margin-inline-start: calc(0.5 * var(--lb-spacing));
  color: var(--lb-foreground-moderate);
}

.lb-emoji-picker-skin-tone-selector {
  display: flex;
  flex: none;
  justify-content: center;
  align-items: center;
  inline-size: calc(1.75 * var(--lb-spacing));
  block-size: calc(1.75 * var(--lb-spacing));
  margin-inline-start: auto;
}

.lb-emoji-picker-search-container {
  position: relative;
  display: flex;
  align-items: center;

  :where(.lb-icon) {
    position: absolute;
    inset-inline-start: var(--lb-emoji-picker-offset-padding);
    color: var(--lb-foreground-moderate);
    pointer-events: none;
  }
}

.lb-emoji-picker-search {
  all: unset;
  box-sizing: inherit;
  inline-size: 100%;
  padding: var(--lb-emoji-picker-offset-padding);
  padding-inline-start: calc(
    var(--lb-icon-size) + var(--lb-emoji-picker-offset-padding) + 0.375 *
      var(--lb-spacing)
  );
  background: transparent;
  outline: none;
  appearance: textfield;

  &::placeholder {
    color: var(--lb-foreground-moderate);
  }

  &::-webkit-search-cancel-button {
    display: none;
  }
}

.lb-emoji-picker-content {
  position: relative;
  flex: 1;
  outline: none;
}

.lb-emoji-picker-category-header {
  padding: var(--lb-emoji-picker-padding) var(--lb-emoji-picker-offset-padding);
  background: var(--lb-dynamic-background);
}

.lb-emoji-picker-category-header-title {
  color: var(--lb-foreground-tertiary);
  font-weight: 600;
  font-size: 0.675em;
  text-transform: uppercase;
}

.lb-emoji-picker-list {
  padding-block-end: var(--lb-emoji-picker-padding);
  animation: lb-animation-appear var(--lb-transition-duration)
    var(--lb-transition-easing) both;
}

.lb-emoji-picker-row {
  display: flex;
  padding-inline: var(--lb-emoji-picker-padding);
  scroll-margin-block-end: var(--lb-emoji-picker-padding);
}

.lb-emoji-picker-emoji {
  all: unset;
  display: flex;
  justify-content: center;
  align-items: center;
  overflow: hidden;
  box-sizing: inherit;
  aspect-ratio: 1;
  padding: calc(0.375 * var(--lb-spacing));
  border-radius: calc(var(--lb-radius) - 0.75 * $lb-emoji-picker-padding);
  text-align: center;
}

/*************************************
 *             Tooltip               *
 *************************************/

.lb-tooltip {
  --lb-background: #222;
  --lb-foreground: #fff;
  --lb-foreground-contrast: 10%;

  position: relative;
  display: flex;
  align-items: center;
  max-inline-size: 300px;
  min-block-size: calc(
    $lb-tooltip-shortcut-height + 2 * $lb-tooltip-additional-padding
  );
  padding-inline: $lb-tooltip-horizontal-padding;
  border-radius: var(--lb-radius);
  background: var(--lb-dynamic-background);
  color: var(--lb-foreground);
  box-shadow: var(--lb-tooltip-shadow);
  font-size: 0.75rem;
  line-height: 1;
  overflow-wrap: anywhere;
  pointer-events: none;

  &::after {
    content: "";
    position: absolute;
    inset: 0;
    z-index: 1;
    border-radius: inherit;
    box-shadow: var(--lb-inset-shadow);
    pointer-events: none;
  }
}

.lb-tooltip\:multiline {
  justify-content: center;
  padding-block: calc(
    $lb-tooltip-vertical-padding * (1 / $lb-tooltip-line-height)
  );
  line-height: $lb-tooltip-line-height;
  text-align: center;
}

.lb-tooltip-shortcut {
  display: flex;
  gap: calc(0.125 * var(--lb-spacing));
  justify-content: center;
  align-items: center;
  block-size: $lb-tooltip-shortcut-height;
  margin-inline-start: $lb-tooltip-horizontal-padding;
  margin-inline-end: calc(
    -1 * $lb-tooltip-horizontal-padding + $lb-tooltip-additional-padding
  );
  padding-inline: calc(0.25 * var(--lb-spacing));
  border-radius: calc(
    var(--lb-radius) - 0.625 * $lb-tooltip-additional-padding
  );
  background: var(--lb-foreground-subtle);
  color: var(--lb-foreground-tertiary);
  font-family: inherit;
  line-height: 1;
  text-transform: uppercase;

  :where(abbr) {
    all: unset;
  }
}

/*************************************
 *              Avatar               *
 *************************************/

.lb-avatar {
  position: relative;
  container-type: inline-size;
  display: flex;
  justify-content: center;
  align-items: center;
  overflow: hidden;
  aspect-ratio: 1;
  border-radius: var(--lb-avatar-radius);
  background: var(--lb-foreground-subtle);
  color: var(--lb-foreground-moderate);

  &:where([data-loading]) {
    background: var(--lb-foreground);
    opacity: $lb-loading-opacity;
  }
}

.lb-avatar-image {
  position: absolute;
  inset: 0;
  object-fit: cover;
  inline-size: 100%;
  block-size: 100%;
}

.lb-avatar-fallback {
  font-weight: 500;
  font-size: 35cqi;
  white-space: nowrap;

  /**
   * Progressive enhancement: Only show the fallback when container queries are supported
   */
  @supports not (container-type: inline-size) {
    display: none;
  }
}

/*************************************
 *               Name                *
 *************************************/

.lb-name:where([data-loading]) {
  &::before {
    content: "\FEFF";
    display: inline-block;
    vertical-align: middle;
    inline-size: 8ch;
    block-size: 1.75ex;
    border-radius: calc(0.5 * var(--lb-radius));
    background: currentcolor;
    opacity: $lb-loading-opacity;
    user-select: none;
  }
}

/*************************************
 *              Loading              *
 *************************************/

:is(.lb-avatar, .lb-name):where([data-loading]) {
  animation: lb-animation-shimmer 8s linear infinite;
}

/*************************************
 *               Body                *
 *************************************/

:is(.lb-comment-body, .lb-composer-editor) {
  color: var(--lb-foreground-secondary);

  &,
  * {
    line-height: var(--lb-line-height);
  }

  :where(p) {
    --lb-line-height-crop: calc(1lh - 1em) / -2;

    margin-block-start: 0.25em;
    margin-block-end: 0.25em;

    /* Cancel out the impact of line-height on margins/paddings */
    &:where(:first-of-type) {
      margin-block-start: calc(0.125em + var(--lb-line-height-crop));
    }

    /* Cancel out the impact of line-height on margins/paddings */
    &:where(:last-of-type) {
      margin-block-end: calc(0.125em + var(--lb-line-height-crop));
    }
  }

  :where(strong) {
    font-weight: 600;
  }
}

.lb-comment-mention,
.lb-composer-mention {
  color: var(--lb-accent);
  box-decoration-break: clone;
  font-weight: 500;
}

:is(.lb-comment-link, .lb-composer-link) {
  color: var(--lb-foreground);
  outline: none;
  font-weight: 500;
  transition-property: color, text-decoration-color;
  text-decoration-line: underline;
  text-decoration-color: var(--lb-foreground-moderate);
  text-underline-offset: 2px;

  &:where([href]):where(:hover, :focus-visible) {
    color: var(--lb-accent);
    text-decoration-color: var(--lb-accent-moderate);
  }
}

.lb-comment-mention:where([data-self]),
.lb-composer-mention {
  padding: 0.1em 0.3em;
  border-radius: calc(0.675 * var(--lb-radius));
  background: var(--lb-accent-subtle);
}

/*************************************
 *             Composer              *
 *************************************/

.lb-composer {
  position: relative;
  background: var(--lb-dynamic-background);
  color: var(--lb-foreground);
  transition-property: background;
}

.lb-composer-form {
  margin: 0;
}

.lb-composer:where(:has(.lb-composer-editor:not(:focus-visible))) {
  :where(.lb-button[data-variant="primary"]) {
    --lb-button-background: var(--lb-foreground-subtle);

    color: var(--lb-foreground-tertiary);

    &:where(:enabled:hover, :enabled:focus-visible) {
      --lb-button-background: var(--lb-accent);

      color: var(--lb-accent-foreground);
    }
  }
}

.lb-composer-editor {
  padding: var(--lb-spacing);
  outline: none;

  &:where([data-disabled]:not([data-disabled="false"])) {
    opacity: 0.5;
    cursor: not-allowed;
  }

  :where(.lb-composer-editor-container:has(.lb-composer-attachments)) & {
    padding-block-end: calc(0.25 * var(--lb-spacing));
  }

  :where([data-placeholder]) {
    color: var(--lb-foreground-moderate);
  }
}

.lb-composer-mention {
  @include invisible-selection;

  &:where([data-selected]:not([data-selected="false"])) {
    background: var(--lb-accent);
    color: var(--lb-accent-foreground);
  }
}

.lb-composer-footer {
  display: flex;
  gap: calc(0.75 * var(--lb-spacing));
  align-items: center;
  block-size: calc($lb-button-size + var(--lb-spacing));
  margin-block-start: calc(-0.125 * var(--lb-spacing));
  padding: 0 var(--lb-spacing) var(--lb-spacing);
}

.lb-composer-actions,
.lb-composer-editor-actions {
  display: flex;
  gap: calc(0.125 * var(--lb-spacing));
  align-items: center;
}

.lb-composer-editor-actions {
  margin-inline-end: auto;
}

.lb-composer-attribution {
  color: var(--lb-foreground-moderate);
  outline: none;
  transition-property: color;

  &:where(:hover, :focus-visible) {
    color: var(--lb-foreground-tertiary);
  }

  :where(svg) {
    block-size: calc(0.75 * $lb-button-size);
  }
}

.lb-composer-attachments {
  padding-inline: var(--lb-spacing);
  padding-block-start: calc(0.75 * var(--lb-spacing));
  padding-block-end: var(--lb-spacing);
}

.lb-composer-editor-container:where([data-drop]) * {
  pointer-events: none;
}

.lb-composer-attachments-drop-area {
  position: absolute;
  inset: 0;
  display: flex;
  place-content: center;
  place-items: center;
  color: var(--lb-accent);

  &::before,
  &::after {
    content: "";
    position: absolute;
    inset: calc(0.5 * var(--lb-spacing));
    z-index: 0;
    border-radius: calc(0.75 * var(--lb-radius));
  }

  &::before {
    background: currentcolor;
    opacity: calc(1 * var(--lb-accent-contrast));
  }

  &::after {
    border: 2px dashed currentcolor;
    opacity: calc(2 * var(--lb-accent-contrast));
  }
}

.lb-composer-attachments-drop-area-label {
  position: relative;
  display: flex;
  gap: calc(0.25 * var(--lb-spacing));
  place-items: center;
  padding: calc(0.375 * var(--lb-spacing)) calc(0.5 * var(--lb-spacing));
  border-radius: calc(0.75 * var(--lb-radius));
  background: var(--lb-accent);
  color: var(--lb-accent-foreground);
  font-weight: 500;
  pointer-events: none;
}

/*************************************
 *         Floating Toolbar          *
 *************************************/

.lb-composer-floating-toolbar {
  display: flex;
  flex-direction: row;
  gap: $lb-elevation-padding;
  padding: $lb-elevation-padding;
  user-select: none;

  /* Invisibly increase the buttons' hit target size */
  :where(.lb-button) {
    &::before {
      content: "";
      position: absolute;
      inset: calc(-1 * $lb-elevation-padding);
      z-index: -1;
      border-radius: inherit;
    }

    &:where(:not(:first-of-type))::before {
      inset-inline-start: calc(-0.5 * $lb-elevation-padding);
    }

    &:where(:not(:last-of-type))::before {
      inset-inline-end: calc(-0.5 * $lb-elevation-padding);
    }
  }
}

/*************************************
 *              Comment              *
 *************************************/

.lb-comment {
  --lb-comment-avatar-size: $lb-button-size;

  position: relative;
  padding: var(--lb-spacing);
  background: var(--lb-dynamic-background);
  color: var(--lb-foreground);
  font-weight: 400;
  scroll-margin: var(--lb-spacing);

  @media (hover: hover) {
    &:where(.lb-comment\:show-actions-hover) {
      :where(.lb-comment-actions) {
        position: absolute;
        inset-inline-end: 0;
        opacity: 0;
        transition-property: opacity;
      }

      &:where(:is(:hover, :focus-within, .lb-comment\:action-open)) {
        :where(.lb-comment-actions) {
          position: relative;
          opacity: 1;
        }
      }
    }
  }

  &:where(:target, [data-target]) {
    --lb-dynamic-background: var(--lb-background-accent-faint);
  }

  &:where([data-editing]) {
    --lb-dynamic-background: var(--lb-background-foreground-faint);
  }
}

.lb-comment-header {
  position: relative;
  display: flex;
  gap: calc(0.75 * var(--lb-spacing));
  align-items: center;
  block-size: var(--lb-comment-avatar-size);
  margin-block-end: calc(0.75 * var(--lb-spacing));
}

.lb-comment-details {
  display: flex;
  gap: calc(0.75 * var(--lb-spacing));
  align-items: center;
  min-inline-size: 0;
}

.lb-comment-avatar {
  flex: none;
  inline-size: var(--lb-comment-avatar-size);
}

.lb-comment-details-labels {
  display: flex;
  gap: calc(0.5 * var(--lb-spacing));
  align-items: baseline;
  min-inline-size: 0;
}

.lb-comment-author,
.lb-comment-date {
  @include truncate;
  @include capitalize;
}

.lb-comment-author {
  font-weight: 500;
}

.lb-comment-date {
  color: var(--lb-foreground-tertiary);
  font-size: 0.875em;
}

.lb-comment-date-created,
.lb-comment-date-edited {
  display: contents;
}

.lb-comment-actions {
  display: flex;
  gap: calc(0.125 * var(--lb-spacing));
  margin-inline-start: auto;
}

.lb-comment-composer {
  margin: calc(-1 * var(--lb-spacing));
  background: unset;
}

.lb-comment-body {
  /**
   * Prevent empty lines from collapsing
   */
  :where(p span:only-child:empty)::before {
    content: "\FEFF";
    user-select: none;
  }
}

.lb-comment-attachments {
  margin-block-start: calc(0.75 * var(--lb-spacing));
}

.lb-comment-reactions {
  display: flex;
  flex-wrap: wrap;
  gap: calc(0.375 * var(--lb-spacing));
  margin-block-start: calc(0.75 * var(--lb-spacing));
}

.lb-comment-reaction {
  gap: calc(0.375 * var(--lb-spacing));
  block-size: $lb-button-size;
  padding-inline: calc(0.575 * var(--lb-spacing));
  border-radius: $lb-radius-full;

  &:where([data-self]) {
    background: var(--lb-accent-subtle);
    color: var(--lb-accent-secondary);
    box-shadow: inset 0 0 0 1px var(--lb-accent-moderate);

    &:where(
        :enabled:hover,
        :enabled:focus-visible,
        [aria-expanded="true"],
        [aria-selected="true"]
      ) {
      color: var(--lb-accent);
    }
  }
}

.lb-comment-reaction-count {
  font-weight: 500;
  font-size: 0.75em;
  font-variant-numeric: tabular-nums;
}

.lb-comment-reaction-tooltip {
  max-inline-size: 200px;
}

.lb-comment-deleted {
  color: var(--lb-foreground-tertiary);
  font-size: 0.875em;
}

.lb-comment\:indent-content {
  min-block-size: calc(var(--lb-comment-avatar-size) + 2 * var(--lb-spacing));

  :where(.lb-comment-header) {
    block-size: $lb-button-size;
    margin-block-end: calc(0.25 * var(--lb-spacing));
  }

  :where(.lb-comment-avatar) {
    position: absolute;
    inset-inline-start: 0;
    inset-block-start: 0;
  }

  :where(.lb-comment-details-labels) {
    margin-inline-start: calc(
      var(--lb-comment-avatar-size) + 0.75 * var(--lb-spacing)
    );
  }

  :where(.lb-comment-content) {
    padding-inline-start: calc(
      var(--lb-comment-avatar-size) + 0.75 * var(--lb-spacing)
    );
  }
}

/*************************************
 *              Thread               *
 *************************************/

.lb-thread {
  background: var(--lb-dynamic-background);
  color: var(--lb-foreground);
  transition-property: background;

  @media (hover: hover) {
    &:where(.lb-thread\:show-actions-hover :is(:hover, :focus-within)) {
      :where(.lb-thread-actions) {
        opacity: 1;
      }
    }
  }
}

.lb-thread-comments {
  position: relative;
  z-index: 0;
  display: flex;
  flex-direction: column;
}

.lb-thread-comment {
  z-index: 0;
  padding-block: calc(0.6 * var(--lb-spacing));
  transition-property: background;

  &:where(.lb-comment\:indent-content) {
    min-block-size: calc(var(--lb-comment-avatar-size) + var(--lb-spacing));
  }

  &:where(:first-of-type, [data-editing]) {
    padding-block-start: var(--lb-spacing);

    &:where(.lb-comment\:indent-content) {
      min-block-size: calc(
        var(--lb-comment-avatar-size) + 1.5 * var(--lb-spacing)
      );
    }
  }

  &:where(:last-of-type, [data-editing]) {
    padding-block-end: var(--lb-spacing);

    &:where(.lb-comment\:indent-content) {
      min-block-size: calc(
        var(--lb-comment-avatar-size) + 1.75 * var(--lb-spacing)
      );
    }
  }
}

.lb-thread-new-indicator {
  position: relative;
  z-index: 1;
  display: flex;
  justify-content: center;
  align-items: center;
  block-size: 0;

  &::before,
  &::after {
    content: "";
    z-index: 0;
    flex: 1;
    block-size: 0;
    border-block-start: 1px solid var(--lb-foreground-subtle);
    transition-property: border;
  }
}

.lb-thread-new-indicator-label {
  z-index: 1;
  display: flex;
  flex: none;
  gap: calc(0.325 * var(--lb-spacing));
  align-items: center;
  padding: calc(0.25 * var(--lb-spacing)) var(--lb-spacing);
  color: var(--lb-accent);
  font-weight: 600;
  font-size: 0.675em;
  text-transform: uppercase;
}

.lb-thread-new-indicator-label-icon {
  inline-size: calc(0.6 * var(--lb-icon-size));
  block-size: calc(0.6 * var(--lb-icon-size));
}

.lb-thread-composer {
  position: relative;

  &::after {
    content: "";
    position: absolute;
    inset: 0;
    inline-size: 100%;
    block-size: 100%;
    border-block-start: 1px solid var(--lb-foreground-subtle);
    pointer-events: none;
    transition-property: border;
  }
}

/*************************************
 *            Attachments            *
 *************************************/

.lb-comment-attachments,
.lb-composer-attachments {
  display: flex;
  flex-direction: column;
  gap: calc(0.75 * var(--lb-spacing));
}

.lb-attachments {
  display: grid;
  grid-template-columns: repeat(auto-fill, minmax(min(100%, 200px), 1fr));
  gap: calc(0.75 * var(--lb-spacing));
}

.lb-attachment,
.lb-attachment-delete {
  @include button;
}

.lb-attachment {
  position: relative;
  display: flex;
  inline-size: 100%;
  min-inline-size: 0;
  border-radius: var(--lb-radius);
  background: var(--lb-dynamic-background);
  box-shadow: inset 0 0 0 1px var(--lb-foreground-subtle);

  &:where([tabindex="-1"]) {
    cursor: default;
  }

  &:where(:not([tabindex="-1"])) {
    &:where(:hover, :focus-visible) {
      background: var(--lb-foreground-subtle);
    }
  }
}

.lb-attachment-delete {
  position: absolute;
  inset-inline-end: -0.35rem;
  inset-block-start: -0.35rem;
  z-index: 2;
  display: flex;
  justify-content: center;
  align-items: center;
  inline-size: 1.1rem;
  block-size: 1.1rem;
  border-radius: 50%;
  background: var(--lb-foreground-subtle);
  color: var(--lb-foreground-secondary);
  box-shadow: 0 0 0 2px var(--lb-dynamic-background);
  opacity: 0;

  /* Invisibly increase the button's hit target size */
  &::before {
    content: "";
    position: absolute;
    inset: -4px;
    z-index: -1;
    border-radius: inherit;
  }

  &:where(:hover, :focus-visible) {
    background: var(--lb-foreground-secondary);
    color: var(--lb-dynamic-background);
  }

  :where(.lb-attachment:focus-within, .lb-attachment:hover) & {
    opacity: 1;
  }

  :where(.lb-icon) {
    inline-size: 0.75rem;
  }
}

.lb-attachment-details {
  position: relative;
  display: flex;
  flex-direction: column;
  gap: calc(0.25 * var(--lb-spacing));
  justify-content: center;
  min-inline-size: 0;
  font-size: 0.875em;
}

.lb-attachment-name {
  display: flex;
  font-weight: 500;
}

.lb-attachment-name-base,
.lb-attachment-description {
  @include truncate;

  transition-property: color;
}

.lb-attachment-preview {
  position: relative;
  display: flex;
  flex: none;
  justify-content: center;
  align-items: center;
  overflow: hidden;
  background: color-mix(
    in srgb,
    transparent,
    var(--lb-foreground) var(--lb-foreground-contrast)
  );
  color: var(--lb-foreground-tertiary);
  transition-property: background, color;
}

.lb-attachment-preview-media {
  border-radius: inherit;
  transition-property: opacity;

  &,
  &::after,
  img,
  video {
    position: absolute;
    inset: 0;
    inline-size: 100%;
    block-size: 100%;
  }

  img,
  video {
    object-fit: cover;
    pointer-events: none;
  }

  &::after {
    content: "";
    border-radius: inherit;
    box-shadow: var(--lb-highlight-shadow);
    pointer-events: none;
  }

  &:where([data-hidden]) {
    opacity: 0;
  }
}

.lb-attachment-icon {
  flex: none;
  overflow: visible;
  color: var(--lb-foreground);
}

.lb-attachment-icon-glyph {
  fill: var(--lb-foreground-moderate);
}

.lb-attachment-icon-background {
  fill: var(--lb-background);
}

.lb-attachment-icon-fold {
  fill-opacity: calc(0.75 * var(--lb-foreground-contrast));
}

.lb-attachment-icon-shadow {
  filter: blur(6px);
  fill-opacity: var(--lb-foreground-contrast);
}

.lb-file-attachment {
  gap: calc(0.5 * var(--lb-spacing));
  padding: calc(0.5 * var(--lb-spacing));
  padding-inline-end: calc(0.65 * var(--lb-spacing));

  :where(.lb-attachment-preview) {
    aspect-ratio: 1;
    inline-size: 2.5rem;
    border-radius: calc(0.5 * var(--lb-radius));
  }

  :where(.lb-attachment-name) {
    color: var(--lb-foreground-secondary);
  }

  :where(.lb-attachment-description) {
    color: var(--lb-foreground-tertiary);
  }

  &:where(:not([tabindex="-1"])) {
    &:where(:hover, :focus-visible, :focus-within) {
      :where(.lb-attachment-name) {
        color: var(--lb-foreground);
      }

      :where(.lb-attachment-description) {
        color: var(--lb-foreground-secondary);
      }
    }
  }
}

.lb-media-attachment {
  aspect-ratio: 16 / 10;

  :where(.lb-attachment-preview) {
    position: absolute;
    inset: 0;
    border-radius: inherit;
  }

  :where(.lb-attachment-details) {
    position: absolute;
    inset-inline: 0;
    inset-block-end: 0;
    padding: calc(0.75 * var(--lb-spacing));
    border-end-start-radius: inherit;
    border-end-end-radius: inherit;
    background: linear-gradient(to bottom, transparent, rgba(0 0 0 / 80%));
    text-shadow: 0 0 2px rgba(0 0 0 / 40%);
    opacity: 0;
    transition-property: opacity;
  }

  :where(.lb-attachment-name) {
    color: #fff;
  }

  :where(.lb-attachment-description) {
    color: rgba(255 255 255 / 80%);
  }

  &:where(:not([tabindex="-1"])) {
    &:where(:hover, :focus-visible, :focus-within) {
      :where(.lb-attachment-details) {
        opacity: 1;
      }
    }
  }
}

.lb-attachment:where([data-error]) {
  :where(.lb-attachment-preview) {
    background: var(--lb-destructive);
    color: var(--lb-destructive-foreground);
  }
}

/*************************************
 *        Inbox Notification         *
 *************************************/

.lb-inbox-notification {
  --lb-inbox-notification-aside-size: 36px;

  position: relative;
  display: flex;
  gap: calc(0.75 * var(--lb-spacing));
  overflow: hidden;
  padding: var(--lb-spacing);
  background: var(--lb-dynamic-background);
  color: var(--lb-foreground);
  font-weight: 400;
  text-decoration: inherit;
  transition-property: background;

  /* Highlight missing notifications during development */
  &:where([data-missing]) {
    --lb-accent: var(--lb-destructive) !important;
    --lb-accent-foreground: var(--lb-destructive-foreground) !important;
    --lb-accent-contrast: var(--lb-destructive-contrast) !important;
    --lb-dynamic-background: var(--lb-background-accent-faint);
  }

  &:where([data-unread]) {
    --lb-dynamic-background: var(--lb-background-accent-faint);
  }

  &:where([href]) {
    cursor: pointer;

    &:where(:hover, :focus-visible, :focus-within) {
      --lb-dynamic-background: var(--lb-background-foreground-faint);
    }

    &:where([data-unread]) {
      &:where(:hover, :focus-visible, :focus-within) {
        --lb-dynamic-background: var(--lb-background-accent-subtle);
      }
    }
  }

  @media (hover: hover) {
    &:where(.lb-inbox-notification\:show-actions-hover) {
      :where(.lb-inbox-notification-header) {
        display: grid;
        grid-template: "title secondary" / 1fr max-content;
      }

      :where(.lb-inbox-notification-details) {
        opacity: 1;
        transition-property: opacity;
      }

      :where(.lb-inbox-notification-actions) {
        opacity: 0;
        transition-property: opacity;
      }

      &:where(:is(:hover, :focus-within, .lb-inbox-notification\:action-open)) {
        :where(.lb-inbox-notification-details) {
          opacity: 0;
        }

        :where(.lb-inbox-notification-actions) {
          opacity: 1;
        }
      }

      :where(.lb-inbox-notification-details),
      :where(.lb-inbox-notification-actions) {
        grid-area: secondary;
        justify-self: end;
      }
    }
  }
}

.lb-inbox-notification-aside {
  flex: none;
  inline-size: var(--lb-inbox-notification-aside-size);
}

.lb-inbox-notification-icon {
  display: flex;
  justify-content: center;
  place-items: center;
  aspect-ratio: 1;
  border-radius: 50%;
  background: var(--lb-foreground-subtle);

  .lb-inbox-notification:where([data-missing]) :where(&) {
    background: var(--lb-accent-subtle);
    color: var(--lb-accent);
  }
}

.lb-inbox-notification-content {
  flex: 1;
}

.lb-inbox-notification-content,
.lb-inbox-notification-body {
  min-inline-size: 0;
  max-inline-size: 100%;
}

.lb-inbox-notification-header {
  display: flex;
  gap: calc(0.75 * var(--lb-spacing));
  align-items: center;
  margin-block-start: calc(0.25 * var(--lb-spacing));
  margin-block-end: calc(0.5 * var(--lb-spacing));
}

.lb-inbox-notification-title {
  @include capitalize;

  min-block-size: $lb-button-size;

  :where(strong, .lb-list, .lb-name) {
    font-weight: 500;
  }
}

.lb-inbox-notification-details {
  flex: none;
  align-self: start;
  min-inline-size: 0;
  block-size: $lb-button-size;
  margin-inline-start: auto;
}

.lb-inbox-notification-details-labels {
  display: flex;
  align-items: baseline;
  min-inline-size: 0;

  &::before {
    content: "\FEFF";
  }
}

.lb-inbox-notification-actions {
  display: flex;
  grid-area: actions;
  gap: calc(0.125 * var(--lb-spacing));
  align-self: start;
}

.lb-inbox-notification-comments {
  display: flex;
  flex-direction: column;
  gap: var(--lb-spacing);
}

.lb-inbox-notification-comment {
  padding: 0;
  background: transparent;

  :where(.lb-comment-header) {
    block-size: auto;
    color: var(--lb-foreground-tertiary);
    font-size: 0.875rem;
  }

  :where(.lb-comment-reaction),
  :where(.lb-comment-attachment) {
    pointer-events: none;
  }
}

.lb-inbox-notification-date {
  color: var(--lb-foreground-tertiary);
  font-size: 0.875em;
}

.lb-inbox-notification-unread-indicator {
  align-self: center;
  inline-size: 10px;
  block-size: 10px;
  margin-inline-start: calc(0.5 * var(--lb-spacing));
  border-radius: 50%;
  background: var(--lb-accent);
}

/*************************************
 *      History Version Summary      *
 *************************************/

.lb-history-version-summary {
  position: relative;
  display: flex;
  flex-direction: column;
  gap: calc(0.25 * var(--lb-spacing));
  justify-content: center;
  inline-size: 100%;
  min-inline-size: 0;
  padding: var(--lb-spacing);
  background: var(--lb-dynamic-background);
  transition-property: background;

  &:where(
      :hover,
      :focus-visible,
      :focus-within,
      [data-selected]:not([data-selected="false"])
    ) {
    --lb-dynamic-background: var(--lb-background-foreground-faint);
  }
}

.lb-history-version-summary-date,
.lb-history-version-summary-authors {
  @include truncate;
  @include capitalize;

  min-inline-size: 0;
  max-inline-size: 100%;
}

.lb-history-version-summary-date {
  color: var(--lb-foreground-secondary);
  font-weight: 500;
}

.lb-history-version-summary-authors {
  color: var(--lb-foreground-tertiary);
}

/*************************************
 *      History Version Previe       *
 *************************************/

.lb-history-version-preview {
  position: relative;
  display: flex;
  flex-direction: column;
  background: var(--lb-dynamic-background);

  /* overflow-block: auto; doesn't work as expected */
  /* stylelint-disable-next-line plugin/use-logical-properties-and-values */
  overflow-y: auto;
}

.lb-history-version-preview-content {
  flex: 1 0 auto;
  padding: var(--lb-spacing);
}

.lb-history-version-preview-footer {
  position: sticky;
  inset-block-end: 0;
  display: flex;
  flex: none;
  gap: var(--lb-spacing);
  align-items: center;
  margin-block-start: auto;
  padding: var(--lb-spacing);
  border-block-start: 1px solid var(--lb-foreground-subtle);
  background: var(--lb-dynamic-background);
}

.lb-history-version-preview-authors {
  @include truncate;

  flex: 1 1 auto;
  min-inline-size: 0;
  color: var(--lb-foreground-tertiary);
}

.lb-history-version-preview-actions {
  display: flex;
  flex: none;
  gap: calc(0.35 * var(--lb-spacing));
  align-items: center;
  margin-inline-start: auto;
}

/*************************************
 *               Lists               *
 *************************************/

.lb-inbox-notification-list,
.lb-history-version-summary-list {
  margin: 0;
  padding: 0;
  list-style: none;
}

.lb-inbox-notification-list-item,
.lb-history-version-summary-list-item {
  &:where(:not(:last-of-type)) {
    border-block-end: 1px solid var(--lb-foreground-subtle);
  }
}

/*************************************
 *            Inline code            *
 *************************************/

:is(.lb-root) {
  :where(code) {
    padding: 0.2em 0.4em;
    border-radius: calc(0.75 * var(--lb-radius));
    background: var(--lb-foreground-subtle);
    box-decoration-break: clone;
    font-size: 85%;
    line-height: 1;
  }

  /**
   * Merge adjacent inline code elements
   */
  :where(span:has(code) + span code) {
    padding-inline-start: 0;
    border-start-start-radius: 0;
    border-end-start-radius: 0;
  }

  :where(span:has(code):has(+ span code) code) {
    padding-inline-end: 0;
    border-start-end-radius: 0;
    border-end-end-radius: 0;
  }
}

/* 0,0,0 specificity to inherit any styles applied to `code` elements */
:where(:is(.lb-root) code) {
  font-family: ui-monospace, Menlo, Monaco, "Roboto Mono", "Cascadia Code",
    "Source Code Pro", Consolas, "DejaVu Sans Mono", monospace;
}

/*************************************
 *             Elevation             *
 *************************************/

.lb-elevation {
  position: relative;
  overflow: hidden;
  border-radius: var(--lb-radius);
  background: var(--lb-dynamic-background);
  box-shadow: var(--lb-elevation-shadow);

  &::after {
    content: "";
    position: absolute;
    inset: 0;
    z-index: 1;
    border-radius: inherit;
    box-shadow: var(--lb-inset-shadow);
    pointer-events: none;
  }
}

/*************************************
 *          Elevation lists          *
 *************************************/

.lb-dropdown,
.lb-composer-suggestions {
  padding: $lb-elevation-padding;

  /* overflow-block: auto; doesn't work as expected */
  /* stylelint-disable-next-line plugin/use-logical-properties-and-values */
  overflow-y: auto;

  &:where([data-hidden]) {
    opacity: 0;
  }
}

.lb-dropdown-item,
.lb-composer-suggestions-list-item {
  display: flex;
  align-items: center;
  padding: calc(0.25 * var(--lb-spacing)) calc(0.5 * var(--lb-spacing));
  font-size: 0.875rem;
}

.lb-dropdown-item,
.lb-composer-suggestions-list-item,
.lb-emoji-picker-emoji {
  border-radius: calc(var(--lb-radius) - 0.75 * $lb-elevation-padding);
  color: var(--lb-foreground-secondary);
  outline: none;
  cursor: pointer;
  user-select: none;
  transition-property: background, color, opacity;
}

:is(
  .lb-dropdown-item,
  .lb-composer-suggestions-list-item,
  .lb-emoji-picker-emoji
) {
  &:where(
      [data-highlighted]:not([data-highlighted="false"]),
      [data-selected]:not([data-selected="false"]),
      [data-active]:not([data-active="false"])
    ) {
    background: var(--lb-foreground-subtle);
    transition-duration: calc(var(--lb-transition-duration) / 2);
  }

  &:where(:disabled, [data-disabled]:not([data-disabled="false"])) {
    opacity: 0.5;
    cursor: not-allowed;
  }
}

/*************************************
 *        Floating animations        *
 *************************************/

.lb-dropdown,
.lb-composer-suggestions,
.lb-composer-floating-toolbar,
.lb-tooltip,
.lb-emoji-picker {
  animation-duration: var(--lb-transition-duration);
  animation-timing-function: var(--lb-transition-easing);
  will-change: transform, opacity;
}

:is(
  .lb-dropdown,
  .lb-emoji-picker,
  .lb-tooltip:where([data-state="delayed-open"]),
  .lb-composer-suggestions,
  .lb-composer-floating-toolbar
) {
  &:where([data-side="top"]) {
    animation-name: lb-animation-slide-up;
  }

  &:where([data-side="bottom"]) {
    animation-name: lb-animation-slide-down;
  }
}

:is(
  .lb-dropdown,
  .lb-emoji-picker,
  .lb-tooltip,
  .lb-composer-suggestions,
  .lb-composer-floating-toolbar
) {
  &:where([data-state="closed"]) {
    animation-name: lb-animation-disappear;
  }
}

@media (prefers-reduced-motion) {
  .lb-dropdown:where(:not([data-state="closed"])),
  .lb-emoji-picker:where(:not([data-state="closed"])),
  .lb-tooltip:where([data-state="delayed-open"]:not([data-state="closed"])),
  .lb-composer-suggestions:where(:not([data-state="closed"])) {
    animation-name: lb-animation-appear;
  }
}

/*************************************
 *          Chat Composer            *
 *************************************/
.lb-ai-chat-composer-form:where(
    :has(.lb-ai-chat-composer-editor:not(:focus-visible))
  ) {
  :where(.lb-button[data-variant="primary"]) {
    --lb-button-background: var(--lb-foreground-subtle);

    color: var(--lb-foreground-tertiary);

    &:where(:enabled:hover, :enabled:focus-visible) {
      --lb-button-background: var(--lb-accent);

      color: var(--lb-accent-foreground);
    }
  }
}

.lb-ai-chat-composer-form {
  position: relative;
  background: var(--lb-dynamic-background);
  color: var(--lb-foreground);
  transition-property: background;
}

.lb-ai-chat-composer-editor {
  max-block-size: 15rem;
  padding: var(--lb-spacing) var(--lb-spacing) 0;
  color: var(--lb-foreground-secondary);
  outline: none;
  resize: none;

  /* overflow-block: auto; doesn't work as expected */
  /* stylelint-disable-next-line plugin/use-logical-properties-and-values */
  overflow-y: auto;

  &,
  * {
    line-height: var(--lb-line-height);
  }

  :where(p) {
    --lb-line-height-crop: calc(1lh - 1em) / -2;

    margin-block-start: 0.25em;
    margin-block-end: 0.25em;

    /* Cancel out the impact of line-height on margins/paddings */
    &:where(:first-of-type) {
      margin-block-start: calc(0.125em + var(--lb-line-height-crop));
    }

    /* Cancel out the impact of line-height on margins/paddings */
    &:where(:last-of-type) {
      margin-block-end: calc(0.125em + var(--lb-line-height-crop));
    }
  }

  &:where([data-disabled]:not([data-disabled="false"])) {
    opacity: 0.5;
    cursor: not-allowed;
  }

  :where([data-placeholder]) {
    color: var(--lb-foreground-moderate);
  }
}

.lb-ai-chat-composer-footer {
  display: flex;
  gap: calc(0.75 * var(--lb-spacing));
  align-items: center;
  margin-block-start: calc(-0.125 * var(--lb-spacing));
  padding: var(--lb-spacing);
}

.lb-ai-chat-composer-actions,
.lb-ai-chat-composer-editor-actions {
  display: flex;
  gap: calc(0.125 * var(--lb-spacing));
  align-items: center;
}

.lb-ai-chat-composer-editor-actions {
  margin-inline-end: auto;
}

/*************************************
 *     Chat composer attachments     *
 *************************************/
.lb-ai-chat-composer-attachments {
  display: flex;
  flex-direction: column;
  gap: calc(0.75 * var(--lb-spacing));
  padding-inline: var(--lb-spacing);
  padding-block-start: calc(0.75 * var(--lb-spacing));
}

.lb-ai-chat-composer-editor-container:where([data-drop]) * {
  pointer-events: none;
}

/*************************************
 *           Chat message            *
 *************************************/
.lb-ai-chat-user-message {
  display: flex;
  flex-direction: column;
  gap: calc(0.75 * var(--lb-spacing));

  &,
  * {
    line-height: var(--lb-line-height);
  }
}

.lb-ai-chat-user-message-content {
  padding: calc(0.75 * var(--lb-spacing)) calc(1.375 * var(--lb-spacing));
  border-radius: calc(3 * var(--lb-radius));
  background: var(--lb-background-foreground-faint);
  color: var(--lb-foreground);
  white-space: break-spaces;
}

.lb-ai-chat-user-message-attachments {
  display: flex;
  flex-direction: column;
  gap: calc(0.75 * var(--lb-spacing));
}

.lb-ai-chat-user-message-media-attachments {
  display: flex;
  flex-wrap: wrap;
  gap: calc(0.75 * var(--lb-spacing));
  justify-content: flex-end;
}

.lb-ai-chat-user-message-attachment {
  flex-shrink: 1;
  flex-basis: 300px;
}

.lb-ai-chat-assistant-message {
  display: flex;
  flex-direction: column;
  gap: calc(0.75 * var(--lb-spacing));

  @media (hover: hover) {
    &:where(.lb-ai-chat-assistant-message\:show-actions-hover) {
      :where(.lb-ai-chat-assistant-message-actions) {
        opacity: 0;
        transition-property: opacity;
      }

      &:where(:is(:hover, :focus-within)) {
        :where(.lb-ai-chat-assistant-message-actions) {
          opacity: 1;
        }
      }
    }
  }
}

.lb-ai-chat-assistant-message-content {
  inline-size: 100%;
}

.lb-ai-chat-assistant-message-text-part {
  display: flex;
  flex-direction: column;

  &,
  * {
    line-height: var(--lb-line-height);
  }

  :where(p) {
    margin-block: 0.25em;
  }

  :where(h1, h2, h3, h4, h5, h6) {
    margin-block: 0.5em;
    font-weight: 600;
  }

  :where(h1) {
    font-size: 1.75em;
  }

  :where(h2) {
    font-size: 1.5em;
  }

  :where(h3) {
    font-size: 1.25em;
  }

  :where(h4) {
    font-size: 1.125em;
  }

  :where(h5) {
    font-size: 1em;
  }

  :where(h6) {
    font-size: 0.875em;
  }

  :where(ol, ul) {
    margin-block: calc(0.75 * var(--lb-spacing));
    padding-inline-start: calc(1.5 * var(--lb-spacing));
    list-style-position: outside;
  }

  :where(ul) {
    list-style-type: disc;
  }

  :where(ol) {
    list-style-type: decimal;
  }

  :where(li) {
    margin-block: calc(0.25 * var(--lb-spacing));
  }

  /**
   * Merge adjacent inline code elements
   */
  :where(span:has(code) + span code) {
    padding-inline-start: 0;
    border-start-start-radius: 0;
    border-end-start-radius: 0;
  }

  :where(span:has(code):has(+ span code) code) {
    padding-inline-end: 0;
    border-start-end-radius: 0;
    border-end-end-radius: 0;
  }

  :where(a) {
    color: var(--lb-foreground);
    outline: none;
    font-weight: 500;
    transition-property: color, text-decoration-color;
    text-decoration-line: underline;
    text-decoration-color: var(--lb-foreground-moderate);
    text-underline-offset: 2px;

    &:where([href]):where(:hover, :focus-visible) {
      color: var(--lb-accent);
      text-decoration-color: var(--lb-accent-moderate);
    }
  }

  :where(code) {
    padding: 0.2em 0.4em;
    border-radius: calc(0.75 * var(--lb-radius));
    background: var(--lb-foreground-subtle);
    box-decoration-break: clone;
    font-size: 85%;
    line-height: 1;
  }

  :where(pre) {
    margin-block: 0.25em;
    padding: var(--lb-spacing);
    border-radius: var(--lb-radius);
    box-decoration-break: clone;
    box-shadow: var(--lb-foreground-subtle) 0 0 0 1px inset;

    :where(code) {
      padding: 0;
      background: transparent;
    }
  }

  :where(strong) {
    font-weight: 600;
  }
}

.lb-ai-chat-assistant-message-thinking {
  @include truncate;

  user-select: none;
  animation: lb-animation-shimmer-small 8s linear infinite;
}

.lb-ai-chat-user-message-deleted,
.lb-ai-chat-assistant-message-deleted {
  position: relative;
  align-items: center;
  inline-size: 100%;
  color: var(--lb-foreground-moderate);
  font-size: 0.875em;
  text-wrap: balance;
}

.lb-asssitant-chat-message-error {
  --lb-dynamic-background: var(--lb-background-destructive-subtle);

  position: relative;
  display: flex;
  gap: calc(0.5 * var(--lb-spacing));
  align-items: center;
  inline-size: 100%;
  padding: calc(0.75 * var(--lb-spacing));
  border-radius: var(--lb-radius);
  background: var(--lb-dynamic-background);
  color: var(--lb-destructive);
  font-size: 0.875em;
  text-wrap: balance;

  :where(.lb-icon-container) {
    color: var(--lb-destructive-secondary);
  }
}

.lb-ai-chat-assistant-message-reasoning-part {
  position: relative;
  display: flex;
  flex-direction: column;
  inline-size: 100%;
  color: var(--lb-foreground-secondary);
  font-size: 0.875em;
}

.lb-ai-chat-assistant-message-reasoning-part-trigger {
  @include truncate;

  display: flex;
  gap: calc(0.25 * var(--lb-spacing));
  align-items: center;

  &:where([data-reasoning]) {
    animation: lb-animation-shimmer-small 8s linear infinite;
  }
}

.lb-ai-chat-assistant-message-reasoning-part-content {
  display: flex;
  gap: calc(0.5 * var(--lb-spacing));
  line-height: var(--lb-line-height);

  &:where([data-state="open"]) {
    margin-block-start: 0.25em;
  }
}

.lb-ai-chat-assistant-message-actions {
  display: flex;
  gap: calc(0.125 * var(--lb-spacing));
  align-items: center;
}

.lb-ai-chat {
  --lb-ai-chat-container-width: 100%;

  display: flex;
  flex-direction: column;
  inline-size: 100%;
  block-size: 100%;
  background: var(--lb-background);

  /* overflow-block: auto; doesn't work as expected */
  /* stylelint-disable-next-line plugin/use-logical-properties-and-values */
  overflow-y: auto;
}

.lb-ai-chat-messages {
  display: flex;
  flex-direction: column;
  gap: calc(0.75 * var(--lb-spacing));
  inline-size: 100%;
  max-inline-size: min(
    calc(var(--lb-ai-chat-container-width) - var(--lb-spacing)),
    calc(100% - 3 * var(--lb-spacing))
  );
  margin-inline: auto;
  padding-block-start: var(--lb-spacing);
  padding-block-end: calc(3 * var(--lb-spacing));
}

.lb-ai-chat-loading,
.lb-ai-chat-error {
  position: relative;
  flex: 1 1 auto;
}

.lb-ai-chat-messages-user-message {
  max-inline-size: 80%;
  margin-inline-start: auto;
}

.lb-ai-chat-footer {
  position: sticky;
  inset-block-end: 0;
  display: flex;
  flex-direction: column;
  gap: calc(0.75 * var(--lb-spacing));
  inline-size: 100%;
  margin-block-start: auto;
  padding: var(--lb-spacing);
  padding-block-start: 0;

  &::before {
    content: "";
    position: absolute;
    inset: 0;
    inset-block-start: calc(-3 * var(--lb-spacing));
    background: linear-gradient(
      to bottom,
      transparent 0%,
      var(--lb-background) calc(3 * var(--lb-spacing))
    );
    pointer-events: none;
  }
}

<<<<<<< HEAD
.lb-ai-chat-footer-actions {
  position: absolute;
  inset-inline: 0;
  inset-block-start: calc(-3 * var(--lb-spacing));
  display: flex;
  justify-content: center;
}

.lb-ai-chat-composer {
  inline-size: 100%;
  max-inline-size: var(--lb-ai-chat-container-width);
=======
.lb-chat-composer {
  position: relative;
  max-inline-size: var(--lb-chat-container-width);
>>>>>>> 5d1b248f
  margin-inline: auto;
  margin-block-start: auto;
  border-radius: calc(2 * var(--lb-radius));
  background: var(--lb-dynamic-background);
  box-shadow: var(--lb-elevation-shadow-small);

  &::after {
    content: "";
    position: absolute;
    inset: 0;
    z-index: 1;
    border-radius: inherit;
    box-shadow: var(--lb-inset-shadow);
    pointer-events: none;
  }
}

.lb-ai-chat-scroll-button {
  border-radius: $lb-radius-full;
  opacity: 0;
  pointer-events: none;
  transition-property: opacity;

  &:where([data-visible]) {
    opacity: 1;
    pointer-events: all;
  }
}

/*************************************
 *            Animations             *
 *************************************/

@keyframes lb-animation-slide-down {
  from {
    opacity: 0;
    transform: translateY(-4px);
  }

  to {
    opacity: 1;
    transform: translateY(0);
  }
}

@keyframes lb-animation-slide-up {
  from {
    opacity: 0;
    transform: translateY(4px);
  }

  to {
    opacity: 1;
    transform: translateY(0);
  }
}

@keyframes lb-animation-appear {
  from {
    opacity: 0;
  }

  to {
    opacity: 1;
  }
}

@keyframes lb-animation-disappear {
  from {
    opacity: 1;
  }

  to {
    opacity: 0;
  }
}

@keyframes lb-animation-shimmer {
  from,
  to {
    mask-image: linear-gradient(
      90deg,
      rgb(0 0 0 / 50%),
      #000,
      #000,
      rgb(0 0 0 / 50%)
    );
    mask-size: 400% 100%;
  }

  from {
    mask-position: 200% 0;
  }

  to {
    mask-position: -200% 0;
  }
}

@keyframes lb-animation-shimmer-small {
  from,
  to {
    mask-image: linear-gradient(
      90deg,
      #000 8%,
      rgb(0 0 0 / 50%) 20%,
      rgb(0 0 0 / 50%) 80%,
      #000 92%
    );
    mask-size: 400% 100%;
  }

  from {
    mask-position: 200% 0;
  }

  to {
    mask-position: -200% 0;
  }
}

@keyframes lb-animation-spin {
  from {
    transform: rotate(0deg);
  }

  to {
    transform: rotate(360deg);
  }
}<|MERGE_RESOLUTION|>--- conflicted
+++ resolved
@@ -2468,23 +2468,9 @@
   }
 }
 
-<<<<<<< HEAD
-.lb-ai-chat-footer-actions {
-  position: absolute;
-  inset-inline: 0;
-  inset-block-start: calc(-3 * var(--lb-spacing));
-  display: flex;
-  justify-content: center;
-}
-
 .lb-ai-chat-composer {
-  inline-size: 100%;
-  max-inline-size: var(--lb-ai-chat-container-width);
-=======
-.lb-chat-composer {
   position: relative;
   max-inline-size: var(--lb-chat-container-width);
->>>>>>> 5d1b248f
   margin-inline: auto;
   margin-block-start: auto;
   border-radius: calc(2 * var(--lb-radius));
