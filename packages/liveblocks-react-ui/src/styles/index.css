@import "./utils";
@import "./constants";

.lb-root {
  /** 
   * Basic
   */
  --lb-radius: 0.5em;
  --lb-spacing: 1em;
  --lb-accent: #17f;
  --lb-accent-foreground: #fff;
  --lb-destructive: #f45;
  --lb-destructive-foreground: #fff;
  --lb-background: #fff;
  --lb-foreground: #111;

  /** 
  * Advanced
  */
  --lb-line-height: 1.5;
  --lb-icon-size: 20px;
  --lb-icon-weight: 1.5px;
  --lb-avatar-radius: 50%;
  --lb-button-radius: calc(0.75 * var(--lb-radius));
  --lb-transition-duration: 0.1s;
  --lb-transition-easing: cubic-bezier(0.4, 0, 0.2, 1);
  --lb-highlight-shadow: inset 0 0 0 1px rgb(0 0 0 / 10%);
  --lb-elevation-shadow: $lb-elevation-shadow;
  --lb-tooltip-shadow: $lb-tooltip-shadow;
  --lb-accent-contrast: 8%;
  --lb-destructive-contrast: 8%;
  --lb-foreground-contrast: 8%;

  /** 
   * Colors
   */
  --lb-background-foreground-faint: color-mix-scale(
    var(--lb-background),
    var(--lb-foreground),
    var(--lb-foreground-contrast),
    50
  );
  --lb-background-accent-faint: color-mix-scale(
    var(--lb-background),
    var(--lb-accent),
    var(--lb-accent-contrast),
    50
  );
  --lb-background-accent-subtle: color-mix-scale(
    var(--lb-background),
    var(--lb-accent),
    var(--lb-accent-contrast),
    100
  );
  --lb-accent-subtle: color-mix-scale(
    var(--lb-dynamic-background),
    var(--lb-accent),
    var(--lb-accent-contrast),
    100
  );
  --lb-accent-moderate: color-mix-scale(
    var(--lb-dynamic-background),
    var(--lb-accent),
    var(--lb-accent-contrast),
    400
  );
  --lb-accent-tertiary: color-mix-scale(
    var(--lb-dynamic-background),
    var(--lb-accent),
    var(--lb-accent-contrast),
    600
  );
  --lb-accent-secondary: color-mix-scale(
    var(--lb-dynamic-background),
    var(--lb-accent),
    var(--lb-accent-contrast),
    800
  );
  --lb-foreground-subtle: color-mix-scale(
    var(--lb-dynamic-background),
    var(--lb-foreground),
    var(--lb-foreground-contrast),
    100
  );
  --lb-foreground-moderate: color-mix-scale(
    var(--lb-dynamic-background),
    var(--lb-foreground),
    var(--lb-foreground-contrast),
    400
  );
  --lb-foreground-tertiary: color-mix-scale(
    var(--lb-dynamic-background),
    var(--lb-foreground),
    var(--lb-foreground-contrast),
    600
  );
  --lb-foreground-secondary: color-mix-scale(
    var(--lb-dynamic-background),
    var(--lb-foreground),
    var(--lb-foreground-contrast),
    800
  );
  --lb-selection: color-mix(in srgb, var(--lb-accent) 40%, transparent);

  overflow-wrap: break-word;
  accent-color: var(--lb-accent);
  text-size-adjust: none;
  -webkit-font-smoothing: antialiased;
  -moz-osx-font-smoothing: grayscale;

  &,
  *,
  ::before,
  ::after {
    box-sizing: border-box;
    transition: none var(--lb-transition-duration) var(--lb-transition-easing);
  }

  /* Define some variables only on first .lb-root instances */
  &:where(:not(& &)) {
    --lb-dynamic-background: var(--lb-background);
  }
}

/*************************************
 *              States               *
 *************************************/

.lb-loading,
.lb-empty,
.lb-error {
  position: absolute;
  inset: 0;
  display: flex;
  justify-content: center;
  align-items: center;
}

.lb-loading {
  color: var(--lb-foreground-moderate);
}

.lb-empty,
.lb-error {
  padding: var(--lb-spacing);
  color: var(--lb-foreground-tertiary);
  font-size: 0.875em;
  text-align: center;
  text-wrap: balance;
}

/*************************************
 *               Icon                *
 *************************************/

.lb-icon {
  --lb-icon-background: var(--lb-dynamic-background);

  inline-size: var(--lb-icon-size);
  block-size: var(--lb-icon-size);

  * {
    stroke-width: var(--lb-icon-weight);
    vector-effect: non-scaling-stroke;
  }
}

.lb-icon-spinner {
  transform-origin: center;
  animation: lb-animation-spin 0.75s linear infinite;
}

/*************************************
 *              Button               *
 *************************************/

.lb-button {
  --lb-button-background: var(--lb-dynamic-background);

  @include button;

  display: flex;
  justify-content: center;
  align-items: center;
  padding: calc(0.25 * var(--lb-spacing));
  border-radius: var(--lb-button-radius);
  background: var(--lb-button-background);
  color: var(--lb-foreground-moderate);

  &:where(.lb-button\:non-disableable:disabled) {
    cursor: default;
  }

  &:where(:not(.lb-button\:non-disableable):disabled) {
    opacity: 0.5;
    cursor: not-allowed;
  }

  &:where(
      :enabled:hover,
      :enabled:focus-visible,
      [aria-expanded="true"],
      [aria-selected="true"]
    ) {
    --lb-button-background: var(--lb-foreground-subtle);

    color: var(--lb-foreground-tertiary);
  }

  &:where(
      [data-variant="default"]:not(
          :is(
              :enabled:hover,
              :enabled:focus-visible,
              [aria-expanded="true"],
              [aria-selected="true"]
            )
        )
    ) {
    background: transparent;
  }

  &:where([data-variant="primary"]) {
    --lb-button-background: var(--lb-accent);

    color: var(--lb-accent-foreground);

    &:where(
        :enabled:hover,
        :enabled:focus-visible,
        [aria-expanded="true"],
        [aria-selected="true"]
      ) {
      --lb-button-background: var(--lb-accent-secondary);

      color: var(--lb-accent-foreground);
    }
  }

  &:where([data-variant="outline"]) {
    box-shadow: inset 0 0 0 1px var(--lb-foreground-subtle);
    transition-property: background, color, opacity, box-shadow;
  }

  &:where(:has(.lb-button-label)) {
    gap: calc(0.25 * var(--lb-spacing));
    padding-inline: calc(0.5 * var(--lb-spacing));
  }

  &:where([data-size="large"]) {
    padding: calc(0.5 * var(--lb-spacing));

    &:where(:has(.lb-button-label)) {
      gap: calc(0.35 * var(--lb-spacing));
      padding-inline: calc(0.7 * var(--lb-spacing));
    }
  }

<<<<<<< HEAD
  &:where([aria-pressed="true"]) {
    &:where([data-variant="default"]) {
      color: var(--lb-foreground-secondary);
    }

    :where(.lb-icon *) {
      stroke-width: calc(1.25 * var(--lb-icon-weight));
=======
  &:where([data-variant="toggle"]) {
    color: var(--lb-foreground-tertiary);

    &:where([aria-pressed="true"]) {
      --lb-button-background: var(--lb-foreground-subtle);

      color: var(--lb-foreground-secondary);

      :where(.lb-icon *) {
        stroke-width: calc(1.25 * var(--lb-icon-weight));
      }
>>>>>>> ffd3813a
    }
  }
}

.lb-button-icon {
  --lb-icon-background: var(--lb-button-background);
}

.lb-button-label {
  font-weight: 500;
}

/*************************************
 *             Dropdown              *
 *************************************/

.lb-dropdown-item-icon {
  margin-inline-start: calc(-0.125 * var(--lb-spacing));
  margin-inline-end: calc(0.375 * var(--lb-spacing));
  color: var(--lb-foreground-moderate);
  transition-property: color;
}

.lb-dropdown-item:where(:is([data-highlighted], [data-selected])) {
  :where(.lb-dropdown-item-icon) {
    color: var(--lb-foreground-tertiary);
  }
}

/*************************************
 *       Composer suggestions        *
 *************************************/

.lb-composer-suggestions-list {
  margin: 0;
  padding: 0;
  list-style: none;
}

.lb-composer-suggestions-list-item {
  scroll-margin-block: $lb-elevation-padding;
}

/*************************************
 *   Composer mention suggestions    *
 *************************************/

.lb-composer-mention-suggestions {
  --lb-composer-mention-suggestion-avatar-size: 1.25rem;
}

.lb-composer-mention-suggestion {
  padding: calc(0.375 * var(--lb-spacing)) calc(0.625 * var(--lb-spacing));
}

.lb-composer-mention-suggestion-avatar {
  inline-size: var(--lb-composer-mention-suggestion-avatar-size);
  margin-inline-start: calc(-0.125 * var(--lb-spacing));
  margin-inline-end: calc(0.5 * var(--lb-spacing));
  margin-block: calc(0.125 * var(--lb-spacing));
  background: var(--lb-foreground-subtle);
  color: var(--lb-foreground-moderate);
}

/*************************************
 *                List               *
 *************************************/

.lb-list {
  display: contents;

  :where(:first-child) {
    @include capitalize;
  }
}

/*************************************
 *                Date               *
 *************************************/

.lb-date {
  @include capitalize;
}

/*************************************
 *               Emoji               *
 *************************************/

@include safari-only {
  .lb-emoji {
    transform: scale(0.825);
    will-change: transform;
  }
}

/*************************************
 *           Emoji picker            *
 *************************************/

.lb-emoji-picker {
  --lb-emoji-picker-padding: $lb-emoji-picker-padding;
  --lb-emoji-picker-offset-padding: calc(
    $lb-emoji-picker-padding + 0.375 * var(--lb-spacing)
  );

  display: flex;
  flex-direction: column;
  block-size: 360px;
  color: var(--lb-foreground);
}

.lb-emoji-picker-header {
  flex: none;
  border-block-end: 1px solid var(--lb-foreground-subtle);
}

.lb-emoji-picker-search-container {
  position: relative;
  display: flex;
  align-items: center;
}

.lb-emoji-picker-search {
  all: unset;
  box-sizing: inherit;
  inline-size: 100%;
  padding: var(--lb-emoji-picker-offset-padding);
  padding-inline-start: calc(
    var(--lb-icon-size) + var(--lb-emoji-picker-offset-padding) + 0.375 *
      var(--lb-spacing)
  );
  background: transparent;
  outline: none;
  appearance: textfield;

  &::placeholder {
    color: var(--lb-foreground-moderate);
  }

  &::-webkit-search-cancel-button {
    display: none;
  }
}

.lb-emoji-picker-search-icon {
  position: absolute;
  inset-inline-start: var(--lb-emoji-picker-offset-padding);
  color: var(--lb-foreground-moderate);
  pointer-events: none;
}

.lb-emoji-picker-content {
  position: relative;
  flex: 1;
}

.lb-emoji-picker-category-header {
  padding: var(--lb-emoji-picker-padding) var(--lb-emoji-picker-offset-padding);
  background: var(--lb-dynamic-background);
}

.lb-emoji-picker-category-header-title {
  color: var(--lb-foreground-tertiary);
  font-weight: 600;
  font-size: 0.675em;
  text-transform: uppercase;
}

.lb-emoji-picker-grid {
  position: absolute;
  inset: 0;
  animation: lb-animation-appear var(--lb-transition-duration)
    var(--lb-transition-easing) both;
}

.lb-emoji-picker-row {
  display: flex;
  padding-inline: var(--lb-emoji-picker-padding);
  scroll-margin-block-end: var(--lb-emoji-picker-padding);

  &:where([data-last]) {
    padding-block-end: var(--lb-emoji-picker-padding);
  }
}

.lb-emoji-picker-emoji {
  all: unset;
  display: flex;
  justify-content: center;
  align-items: center;
  overflow: hidden;
  box-sizing: inherit;
  aspect-ratio: 1;
  padding: calc(0.375 * var(--lb-spacing));
  border-radius: calc(var(--lb-radius) - 0.75 * $lb-emoji-picker-padding);
  text-align: center;
}

/*************************************
 *             Tooltip               *
 *************************************/

.lb-tooltip {
  --lb-background: #222;
  --lb-foreground: #fff;
  --lb-foreground-contrast: 10%;

  position: relative;
  display: flex;
  align-items: center;
  max-inline-size: 300px;
  min-block-size: calc(
    $lb-tooltip-shortcut-height + 2 * $lb-tooltip-additional-padding
  );
  padding-inline: $lb-tooltip-horizontal-padding;
  border-radius: var(--lb-radius);
  background: var(--lb-dynamic-background);
  color: var(--lb-foreground);
  box-shadow: var(--lb-tooltip-shadow);
  font-size: 0.75rem;
  line-height: 1;
  overflow-wrap: anywhere;
  pointer-events: none;

  &::after {
    content: "";
    position: absolute;
    inset: 0;
    z-index: 1;
    border-radius: inherit;
    box-shadow: var(--lb-inset-shadow);
    pointer-events: none;
  }
}

.lb-tooltip\:multiline {
  justify-content: center;
  padding-block: calc(
    $lb-tooltip-vertical-padding * (1 / $lb-tooltip-line-height)
  );
  line-height: $lb-tooltip-line-height;
  text-align: center;
}

.lb-tooltip-shortcut {
  display: flex;
  gap: calc(0.125 * var(--lb-spacing));
  justify-content: center;
  align-items: center;
  block-size: $lb-tooltip-shortcut-height;
  margin-inline-start: $lb-tooltip-horizontal-padding;
  margin-inline-end: calc(
    -1 * $lb-tooltip-horizontal-padding + $lb-tooltip-additional-padding
  );
  padding-inline: calc(0.25 * var(--lb-spacing));
  border-radius: calc(
    var(--lb-radius) - 0.625 * $lb-tooltip-additional-padding
  );
  background: var(--lb-foreground-subtle);
  color: var(--lb-foreground-tertiary);
  font-family: inherit;
  line-height: 1;
  text-transform: uppercase;

  :where(abbr) {
    all: unset;
  }
}

/*************************************
 *              Avatar               *
 *************************************/

.lb-avatar {
  position: relative;
  container-type: inline-size;
  display: flex;
  justify-content: center;
  align-items: center;
  overflow: hidden;
  aspect-ratio: 1;
  border-radius: var(--lb-avatar-radius);
  background: var(--lb-foreground-subtle);
  color: var(--lb-foreground-moderate);

  &:where([data-loading]) {
    background: var(--lb-foreground);
    opacity: $lb-loading-opacity;
  }
}

.lb-avatar-image {
  position: absolute;
  inset: 0;
  object-fit: cover;
  inline-size: 100%;
  block-size: 100%;
}

.lb-avatar-fallback {
  font-weight: 500;
  font-size: 35cqi;
  white-space: nowrap;

  /**
   * Progressive enhancement: Only show the fallback when container queries are supported
   */
  @supports not (container-type: inline-size) {
    display: none;
  }
}

/*************************************
 *               Name                *
 *************************************/

.lb-name:where([data-loading]) {
  &::before {
    content: "\FEFF";
    display: inline-block;
    vertical-align: middle;
    inline-size: 8ch;
    block-size: 1.75ex;
    border-radius: calc(0.5 * var(--lb-radius));
    background: currentcolor;
    opacity: $lb-loading-opacity;
    user-select: none;
  }
}

/*************************************
 *              Loading              *
 *************************************/

:is(.lb-avatar, .lb-name):where([data-loading]) {
  animation: lb-animation-shimmer 8s linear infinite;
}

/*************************************
 *               Body                *
 *************************************/

:is(.lb-comment-body, .lb-composer-editor) {
  color: var(--lb-foreground-secondary);

  &,
  * {
<<<<<<< HEAD
    line-height: 1.5;
=======
    line-height: var(--lb-line-height);
>>>>>>> ffd3813a
  }

  :where(p) {
    margin-block-start: 0.25em;
    margin-block-end: 0.25em;

    /* Cancel out the impact of line-height on margins/paddings */
    &:where(:first-of-type) {
      margin-block-start: calc((1lh - 1em) / -2);
    }

    /* Cancel out the impact of line-height on margins/paddings */
    &:where(:last-of-type) {
      margin-block-end: calc((1lh - 1em) / -2);
    }
  }

  :where(strong) {
    font-weight: 600;
  }
}

.lb-comment-mention,
.lb-composer-mention {
  color: var(--lb-accent);
  box-decoration-break: clone;
  font-weight: 500;
}

:is(.lb-comment-link, .lb-composer-link) {
  color: var(--lb-foreground);
  outline: none;
  font-weight: 500;
  transition-property: color, text-decoration-color;
  text-decoration-line: underline;
  text-decoration-color: var(--lb-foreground-moderate);
  text-underline-offset: 2px;

  &:where([href]):where(:hover, :focus-visible, [data-selected]) {
    color: var(--lb-accent);
    text-decoration-color: var(--lb-accent-moderate);
  }
}

.lb-comment-mention:where([data-self]),
.lb-composer-mention {
  padding: 0.1em 0.3em;
  border-radius: calc(0.675 * var(--lb-radius));
  background: var(--lb-accent-subtle);
}

/*************************************
 *             Composer              *
 *************************************/

.lb-composer {
  position: relative;
  background: var(--lb-dynamic-background);
  color: var(--lb-foreground);
  transition-property: background;
}

.lb-composer-form {
  margin: 0;
}

.lb-composer:where(:has(.lb-composer-editor:not(:focus-visible))) {
  :where(.lb-button[data-variant="primary"]) {
    --lb-button-background: var(--lb-foreground-subtle);

    color: var(--lb-foreground-tertiary);

    &:where(:enabled:hover, :enabled:focus-visible) {
      --lb-button-background: var(--lb-accent);

      color: var(--lb-accent-foreground);
    }
  }
}

.lb-composer-editor {
  padding: var(--lb-spacing);
  outline: none;

  &:where([data-disabled]) {
    opacity: 0.5;
    cursor: not-allowed;
  }

  :where(.lb-composer-editor-container:has(.lb-composer-attachments)) & {
    padding-block-end: calc(0.25 * var(--lb-spacing));
  }

  :where([data-placeholder]) {
    color: var(--lb-foreground-moderate);
  }
}

.lb-composer-mention {
  @include invisible-selection;

  &:where([data-selected]) {
    background: var(--lb-accent);
    color: var(--lb-accent-foreground);
  }
}

.lb-composer-footer {
  display: flex;
  gap: calc(0.75 * var(--lb-spacing));
  align-items: center;
  block-size: calc($lb-button-size + var(--lb-spacing));
  margin-block-start: calc(-0.125 * var(--lb-spacing));
  padding: 0 var(--lb-spacing) var(--lb-spacing);
}

.lb-composer-actions,
.lb-composer-editor-actions {
  display: flex;
  gap: calc(0.125 * var(--lb-spacing));
  align-items: center;
}

.lb-composer-editor-actions {
  margin-inline-end: auto;
}

.lb-composer-attribution {
  color: var(--lb-foreground-moderate);
  outline: none;
  transition-property: color;

  &:where(:hover, :focus-visible) {
    color: var(--lb-foreground-tertiary);
  }

  :where(svg) {
    block-size: calc(0.75 * $lb-button-size);
  }
}

.lb-composer-attachments {
  padding-inline: var(--lb-spacing);
  padding-block-start: calc(0.75 * var(--lb-spacing));
  padding-block-end: var(--lb-spacing);
}

.lb-composer-editor-container:where([data-drop]) * {
  pointer-events: none;
}

.lb-composer-attachments-drop-area {
  position: absolute;
  inset: 0;
  display: flex;
  place-content: center;
  place-items: center;
  color: var(--lb-accent);

  &::before,
  &::after {
    content: "";
    position: absolute;
    inset: calc(0.5 * var(--lb-spacing));
    z-index: 0;
    border-radius: calc(0.75 * var(--lb-radius));
  }

  &::before {
    background: currentcolor;
    opacity: calc(1 * var(--lb-accent-contrast));
  }

  &::after {
    border: 2px dashed currentcolor;
    opacity: calc(2 * var(--lb-accent-contrast));
  }
}

.lb-composer-attachments-drop-area-label {
  position: relative;
  display: flex;
  gap: calc(0.25 * var(--lb-spacing));
  place-items: center;
  padding: calc(0.375 * var(--lb-spacing)) calc(0.5 * var(--lb-spacing));
  border-radius: calc(0.75 * var(--lb-radius));
  background: var(--lb-accent);
  color: var(--lb-accent-foreground);
  font-weight: 500;
  pointer-events: none;
}

/*************************************
 *         Floating Toolbar          *
 *************************************/

.lb-composer-floating-toolbar {
  display: flex;
<<<<<<< HEAD
  padding: $lb-elevation-list-padding;
  user-select: none;
=======
  flex-direction: row;
  gap: $lb-elevation-padding;
  padding: $lb-elevation-padding;
  user-select: none;

  /* Invisibly increase the buttons' hit target size */
  :where(.lb-button) {
    &::before {
      content: "";
      position: absolute;
      inset: calc(-1 * $lb-elevation-padding);
      z-index: -1;
      border-radius: inherit;
    }

    &:where(:not(:first-of-type))::before {
      inset-inline-start: calc(-0.5 * $lb-elevation-padding);
    }

    &:where(:not(:last-of-type))::before {
      inset-inline-end: calc(-0.5 * $lb-elevation-padding);
    }
  }
>>>>>>> ffd3813a
}

/*************************************
 *              Comment              *
 *************************************/

.lb-comment {
  --lb-comment-avatar-size: $lb-button-size;

  position: relative;
  padding: var(--lb-spacing);
  background: var(--lb-dynamic-background);
  color: var(--lb-foreground);
  font-weight: 400;
  scroll-margin: var(--lb-spacing);

  @media (hover: hover) {
    &:where(.lb-comment\:show-actions-hover) {
      :where(.lb-comment-actions) {
        position: absolute;
        inset-inline-end: 0;
        opacity: 0;
        transition-property: opacity;
      }

      &:where(:is(:hover, :focus-within, .lb-comment\:action-open)) {
        :where(.lb-comment-actions) {
          position: relative;
          opacity: 1;
        }
      }
    }
  }

  &:where(:target, [data-target]) {
    --lb-dynamic-background: var(--lb-background-accent-faint);
  }

  &:where([data-editing]) {
    --lb-dynamic-background: var(--lb-background-foreground-faint);
  }
}

.lb-comment-header {
  position: relative;
  display: flex;
  gap: calc(0.75 * var(--lb-spacing));
  align-items: center;
  block-size: var(--lb-comment-avatar-size);
  margin-block-end: calc(0.75 * var(--lb-spacing));
}

.lb-comment-details {
  display: flex;
  gap: calc(0.75 * var(--lb-spacing));
  align-items: center;
  min-inline-size: 0;
}

.lb-comment-avatar {
  flex: none;
  inline-size: var(--lb-comment-avatar-size);
}

.lb-comment-details-labels {
  display: flex;
  gap: calc(0.5 * var(--lb-spacing));
  align-items: baseline;
  min-inline-size: 0;
}

.lb-comment-author,
.lb-comment-date {
  @include truncate;
  @include capitalize;
}

.lb-comment-author {
  font-weight: 500;
}

.lb-comment-date {
  color: var(--lb-foreground-tertiary);
  font-size: 0.875em;
}

.lb-comment-date-created,
.lb-comment-date-edited {
  display: contents;
}

.lb-comment-actions {
  display: flex;
  gap: calc(0.125 * var(--lb-spacing));
  margin-inline-start: auto;
}

.lb-comment-composer {
  margin: calc(-1 * var(--lb-spacing));
  background: unset;
}

.lb-comment-body {
  /**
   * Prevent empty lines from collapsing
   */
  :where(p span:only-child:empty)::before {
    content: "\FEFF";
    user-select: none;
  }
}

.lb-comment-attachments {
  margin-block-start: calc(0.75 * var(--lb-spacing));
}

.lb-comment-reactions {
  display: flex;
  flex-wrap: wrap;
  gap: calc(0.375 * var(--lb-spacing));
  margin-block-start: calc(0.75 * var(--lb-spacing));
}

.lb-comment-reaction {
  gap: calc(0.375 * var(--lb-spacing));
  block-size: $lb-button-size;
  padding-inline: calc(0.575 * var(--lb-spacing));
  border-radius: $lb-radius-full;

  &:where([data-self]) {
    background: var(--lb-accent-subtle);
    color: var(--lb-accent-secondary);
    box-shadow: inset 0 0 0 1px var(--lb-accent-moderate);

    &:where(
        :enabled:hover,
        :enabled:focus-visible,
        [aria-expanded="true"],
        [aria-selected="true"]
      ) {
      color: var(--lb-accent);
    }
  }
}

.lb-comment-reaction-count {
  font-weight: 500;
  font-size: 0.75em;
  font-variant-numeric: tabular-nums;
}

.lb-comment-reaction-tooltip {
  max-inline-size: 200px;
}

.lb-comment-deleted {
  color: var(--lb-foreground-tertiary);
  font-size: 0.875em;
}

.lb-comment\:indent-content {
  min-block-size: calc(var(--lb-comment-avatar-size) + 2 * var(--lb-spacing));

  :where(.lb-comment-header) {
    block-size: $lb-button-size;
    margin-block-end: calc(0.25 * var(--lb-spacing));
  }

  :where(.lb-comment-avatar) {
    position: absolute;
    inset-inline-start: 0;
    inset-block-start: 0;
  }

  :where(.lb-comment-details-labels) {
    margin-inline-start: calc(
      var(--lb-comment-avatar-size) + 0.75 * var(--lb-spacing)
    );
  }

  :where(.lb-comment-content) {
    padding-inline-start: calc(
      var(--lb-comment-avatar-size) + 0.75 * var(--lb-spacing)
    );
  }
}

/*************************************
 *              Thread               *
 *************************************/

.lb-thread {
  background: var(--lb-dynamic-background);
  color: var(--lb-foreground);
  transition-property: background;

  @media (hover: hover) {
    &:where(.lb-thread\:show-actions-hover :is(:hover, :focus-within)) {
      :where(.lb-thread-actions) {
        opacity: 1;
      }
    }
  }
}

.lb-thread-comments {
  position: relative;
  z-index: 0;
  display: flex;
  flex-direction: column;
}

.lb-thread-comment {
  z-index: 0;
  padding-block: calc(0.6 * var(--lb-spacing));
  transition-property: background;

  &:where(.lb-comment\:indent-content) {
    min-block-size: calc(var(--lb-comment-avatar-size) + var(--lb-spacing));
  }

  &:where(:first-of-type, [data-editing]) {
    padding-block-start: var(--lb-spacing);

    &:where(.lb-comment\:indent-content) {
      min-block-size: calc(
        var(--lb-comment-avatar-size) + 1.5 * var(--lb-spacing)
      );
    }
  }

  &:where(:last-of-type, [data-editing]) {
    padding-block-end: var(--lb-spacing);

    &:where(.lb-comment\:indent-content) {
      min-block-size: calc(
        var(--lb-comment-avatar-size) + 1.75 * var(--lb-spacing)
      );
    }
  }
}

.lb-thread-new-indicator {
  position: relative;
  z-index: 1;
  display: flex;
  justify-content: center;
  align-items: center;
  block-size: 0;

  &::before,
  &::after {
    content: "";
    z-index: 0;
    flex: 1;
    block-size: 0;
    border-block-start: 1px solid var(--lb-foreground-subtle);
    transition-property: border;
  }
}

.lb-thread-new-indicator-label {
  z-index: 1;
  display: flex;
  flex: none;
  gap: calc(0.325 * var(--lb-spacing));
  align-items: center;
  padding: calc(0.25 * var(--lb-spacing)) var(--lb-spacing);
  color: var(--lb-accent);
  font-weight: 600;
  font-size: 0.675em;
  text-transform: uppercase;
}

.lb-thread-new-indicator-label-icon {
  inline-size: calc(0.6 * var(--lb-icon-size));
  block-size: calc(0.6 * var(--lb-icon-size));
}

.lb-thread-composer {
  position: relative;

  &::after {
    content: "";
    position: absolute;
    inset: 0;
    inline-size: 100%;
    block-size: 100%;
    border-block-start: 1px solid var(--lb-foreground-subtle);
    pointer-events: none;
    transition-property: border;
  }
}

/*************************************
 *            Attachments            *
 *************************************/

.lb-comment-attachments,
.lb-composer-attachments {
  display: flex;
  flex-direction: column;
  gap: calc(0.75 * var(--lb-spacing));
}

.lb-attachments {
  display: grid;
  grid-template-columns: repeat(auto-fill, minmax(min(100%, 200px), 1fr));
  gap: calc(0.75 * var(--lb-spacing));
}

.lb-attachment,
.lb-attachment-delete {
  @include button;
}

.lb-attachment {
  position: relative;
  display: flex;
  inline-size: 100%;
  min-inline-size: 0;
  border-radius: var(--lb-radius);
  background: var(--lb-dynamic-background);
  box-shadow: inset 0 0 0 1px var(--lb-foreground-subtle);

  &:where([tabindex="-1"]) {
    cursor: default;
  }

  &:where(:not([tabindex="-1"])) {
    &:where(:hover, :focus-visible) {
      background: var(--lb-foreground-subtle);
    }
  }
}

.lb-attachment-delete {
  position: absolute;
  inset-inline-end: -0.35rem;
  inset-block-start: -0.35rem;
  z-index: 2;
  display: flex;
  justify-content: center;
  align-items: center;
  inline-size: 1.1rem;
  block-size: 1.1rem;
  border-radius: 50%;
  background: var(--lb-foreground-subtle);
  color: var(--lb-foreground-secondary);
  box-shadow: 0 0 0 2px var(--lb-dynamic-background);
  opacity: 0;

  /* Invisibly increase the button's hit target size */
  &::before {
    content: "";
    position: absolute;
    inset: -4px;
    z-index: -1;
    border-radius: inherit;
  }

  &:where(:hover, :focus-visible) {
    background: var(--lb-foreground-secondary);
    color: var(--lb-dynamic-background);
  }

  :where(.lb-attachment:focus-within, .lb-attachment:hover) & {
    opacity: 1;
  }

  :where(.lb-icon) {
    inline-size: 0.75rem;
  }
}

.lb-attachment-details {
  position: relative;
  display: flex;
  flex-direction: column;
  gap: calc(0.25 * var(--lb-spacing));
  justify-content: center;
  min-inline-size: 0;
  font-size: 0.875em;
}

.lb-attachment-name {
  display: flex;
  font-weight: 500;
}

.lb-attachment-name-base,
.lb-attachment-description {
  @include truncate;

  transition-property: color;
}

.lb-attachment-preview {
  position: relative;
  display: flex;
  flex: none;
  justify-content: center;
  align-items: center;
  overflow: hidden;
  background: color-mix(
    in srgb,
    transparent,
    var(--lb-foreground) var(--lb-foreground-contrast)
  );
  color: var(--lb-foreground-tertiary);
  transition-property: background, color;
}

.lb-attachment-preview-media {
  border-radius: inherit;
  transition-property: opacity;

  &,
  &::after,
  img,
  video {
    position: absolute;
    inset: 0;
    inline-size: 100%;
    block-size: 100%;
  }

  img,
  video {
    object-fit: cover;
    pointer-events: none;
  }

  &::after {
    content: "";
    border-radius: inherit;
    box-shadow: var(--lb-highlight-shadow);
    pointer-events: none;
  }

  &:where([data-hidden]) {
    opacity: 0;
  }
}

.lb-attachment-icon {
  flex: none;
  overflow: visible;
  color: var(--lb-foreground);
}

.lb-attachment-icon-glyph {
  fill: var(--lb-foreground-moderate);
}

.lb-attachment-icon-background {
  fill: var(--lb-background);
}

.lb-attachment-icon-fold {
  fill-opacity: calc(0.75 * var(--lb-foreground-contrast));
}

.lb-attachment-icon-shadow {
  filter: blur(6px);
  fill-opacity: var(--lb-foreground-contrast);
}

.lb-file-attachment {
  gap: calc(0.5 * var(--lb-spacing));
  padding: calc(0.5 * var(--lb-spacing));
  padding-inline-end: calc(0.65 * var(--lb-spacing));

  :where(.lb-attachment-preview) {
    aspect-ratio: 1;
    inline-size: 2.5rem;
    border-radius: calc(0.5 * var(--lb-radius));
  }

  :where(.lb-attachment-name) {
    color: var(--lb-foreground-secondary);
  }

  :where(.lb-attachment-description) {
    color: var(--lb-foreground-tertiary);
  }

  &:where(:not([tabindex="-1"])) {
    &:where(:hover, :focus-visible, :focus-within) {
      :where(.lb-attachment-name) {
        color: var(--lb-foreground);
      }

      :where(.lb-attachment-description) {
        color: var(--lb-foreground-secondary);
      }
    }
  }
}

.lb-media-attachment {
  aspect-ratio: 16 / 10;

  :where(.lb-attachment-preview) {
    position: absolute;
    inset: 0;
    border-radius: inherit;
  }

  :where(.lb-attachment-details) {
    position: absolute;
    inset-inline: 0;
    inset-block-end: 0;
    padding: calc(0.75 * var(--lb-spacing));
    border-end-start-radius: inherit;
    border-end-end-radius: inherit;
    background: linear-gradient(to bottom, transparent, rgba(0 0 0 / 80%));
    text-shadow: 0 0 2px rgba(0 0 0 / 40%);
    opacity: 0;
    transition-property: opacity;
  }

  :where(.lb-attachment-name) {
    color: #fff;
  }

  :where(.lb-attachment-description) {
    color: rgba(255 255 255 / 80%);
  }

  &:where(:not([tabindex="-1"])) {
    &:where(:hover, :focus-visible, :focus-within) {
      :where(.lb-attachment-details) {
        opacity: 1;
      }
    }
  }
}

.lb-attachment:where([data-error]) {
  :where(.lb-attachment-preview) {
    background: var(--lb-destructive);
    color: var(--lb-destructive-foreground);
  }
}

/*************************************
 *        Inbox Notification         *
 *************************************/

.lb-inbox-notification {
  --lb-inbox-notification-aside-size: 36px;

  position: relative;
  display: flex;
  gap: calc(0.75 * var(--lb-spacing));
  overflow: hidden;
  padding: var(--lb-spacing);
  background: var(--lb-dynamic-background);
  color: var(--lb-foreground);
  font-weight: 400;
  text-decoration: inherit;
  transition-property: background;

  /* Highlight missing notifications during development */
  &:where([data-missing]) {
    --lb-accent: var(--lb-destructive) !important;
    --lb-accent-foreground: var(--lb-destructive-foreground) !important;
    --lb-accent-contrast: var(--lb-destructive-contrast) !important;
    --lb-dynamic-background: var(--lb-background-accent-faint);
  }

  &:where([data-unread]) {
    --lb-dynamic-background: var(--lb-background-accent-faint);
  }

  &:where([href]) {
    cursor: pointer;

    &:where(:hover, :focus-visible, :focus-within) {
      --lb-dynamic-background: var(--lb-background-foreground-faint);
    }

    &:where([data-unread]) {
      &:where(:hover, :focus-visible, :focus-within) {
        --lb-dynamic-background: var(--lb-background-accent-subtle);
      }
    }
  }

  @media (hover: hover) {
    &:where(.lb-inbox-notification\:show-actions-hover) {
      :where(.lb-inbox-notification-header) {
        display: grid;
        grid-template: "title secondary" / 1fr max-content;
      }

      :where(.lb-inbox-notification-details) {
        opacity: 1;
        transition-property: opacity;
      }

      :where(.lb-inbox-notification-actions) {
        opacity: 0;
        transition-property: opacity;
      }

      &:where(:is(:hover, :focus-within, .lb-inbox-notification\:action-open)) {
        :where(.lb-inbox-notification-details) {
          opacity: 0;
        }

        :where(.lb-inbox-notification-actions) {
          opacity: 1;
        }
      }

      :where(.lb-inbox-notification-details),
      :where(.lb-inbox-notification-actions) {
        grid-area: secondary;
        justify-self: end;
      }
    }
  }
}

.lb-inbox-notification-aside {
  flex: none;
  inline-size: var(--lb-inbox-notification-aside-size);
}

.lb-inbox-notification-icon {
  display: flex;
  justify-content: center;
  place-items: center;
  aspect-ratio: 1;
  border-radius: 50%;
  background: var(--lb-foreground-subtle);

  .lb-inbox-notification:where([data-missing]) :where(&) {
    background: var(--lb-accent-subtle);
    color: var(--lb-accent);
  }
}

.lb-inbox-notification-content {
  flex: 1;
}

.lb-inbox-notification-content,
.lb-inbox-notification-body {
  min-inline-size: 0;
  max-inline-size: 100%;
}

.lb-inbox-notification-header {
  display: flex;
  gap: calc(0.75 * var(--lb-spacing));
  align-items: center;
  margin-block-start: calc(0.25 * var(--lb-spacing));
  margin-block-end: calc(0.5 * var(--lb-spacing));
}

.lb-inbox-notification-title {
  @include capitalize;

  min-block-size: $lb-button-size;

  :where(strong, .lb-list, .lb-name) {
    font-weight: 500;
  }
}

.lb-inbox-notification-details {
  flex: none;
  align-self: start;
  min-inline-size: 0;
  block-size: $lb-button-size;
  margin-inline-start: auto;
}

.lb-inbox-notification-details-labels {
  display: flex;
  align-items: baseline;
  min-inline-size: 0;

  &::before {
    content: "\FEFF";
  }
}

.lb-inbox-notification-actions {
  display: flex;
  grid-area: actions;
  gap: calc(0.125 * var(--lb-spacing));
  align-self: start;
}

.lb-inbox-notification-comments {
  display: flex;
  flex-direction: column;
  gap: var(--lb-spacing);
}

.lb-inbox-notification-comment {
  padding: 0;
  background: transparent;

  :where(.lb-comment-header) {
    block-size: auto;
    color: var(--lb-foreground-tertiary);
    font-size: 0.875rem;
  }

  :where(.lb-comment-reaction),
  :where(.lb-comment-attachment) {
    pointer-events: none;
  }
}

.lb-inbox-notification-date {
  color: var(--lb-foreground-tertiary);
  font-size: 0.875em;
}

.lb-inbox-notification-unread-indicator {
  align-self: center;
  inline-size: 10px;
  block-size: 10px;
  margin-inline-start: calc(0.5 * var(--lb-spacing));
  border-radius: 50%;
  background: var(--lb-accent);
}

/*************************************
 *      History Version Summary      *
 *************************************/

.lb-history-version-summary {
  position: relative;
  display: flex;
  flex-direction: column;
  gap: calc(0.25 * var(--lb-spacing));
  justify-content: center;
  inline-size: 100%;
  min-inline-size: 0;
  padding: var(--lb-spacing);
  background: var(--lb-dynamic-background);
  transition-property: background;

  &:where(:hover, :focus-visible, :focus-within, [data-selected]) {
    --lb-dynamic-background: var(--lb-background-foreground-faint);
  }
}

.lb-history-version-summary-date,
.lb-history-version-summary-authors {
  @include truncate;
  @include capitalize;

  min-inline-size: 0;
  max-inline-size: 100%;
}

.lb-history-version-summary-date {
  color: var(--lb-foreground-secondary);
  font-weight: 500;
}

.lb-history-version-summary-authors {
  color: var(--lb-foreground-tertiary);
}

/*************************************
 *      History Version Previe       *
 *************************************/

.lb-history-version-preview {
  position: relative;
  display: flex;
  flex-direction: column;
  background: var(--lb-dynamic-background);

  /* overflow-block: auto; doesn't work as expected */
  /* stylelint-disable-next-line plugin/use-logical-properties-and-values */
  overflow-y: auto;
}

.lb-history-version-preview-content {
  flex: 1 0 auto;
  padding: var(--lb-spacing);
}

.lb-history-version-preview-footer {
  position: sticky;
  inset-block-end: 0;
  display: flex;
  flex: none;
  gap: var(--lb-spacing);
  align-items: center;
  margin-block-start: auto;
  padding: var(--lb-spacing);
  border-block-start: 1px solid var(--lb-foreground-subtle);
  background: var(--lb-dynamic-background);
}

.lb-history-version-preview-authors {
  @include truncate;

  flex: 1 1 auto;
  min-inline-size: 0;
  color: var(--lb-foreground-tertiary);
}

.lb-history-version-preview-actions {
  display: flex;
  flex: none;
  gap: calc(0.35 * var(--lb-spacing));
  align-items: center;
  margin-inline-start: auto;
}

/*************************************
 *               Lists               *
 *************************************/

.lb-inbox-notification-list,
.lb-history-version-summary-list {
  margin: 0;
  padding: 0;
  list-style: none;
}

.lb-inbox-notification-list-item,
.lb-history-version-summary-list-item {
  &:where(:not(:last-of-type)) {
    border-block-end: 1px solid var(--lb-foreground-subtle);
  }
}

/*************************************
 *            Inline code            *
 *************************************/

:is(.lb-root) {
  :where(code) {
    padding: 0.2em 0.4em;
    border-radius: calc(0.75 * var(--lb-radius));
    background: var(--lb-foreground-subtle);
    box-decoration-break: clone;
    font-size: 85%;
    line-height: 1;
  }

  /**
   * Merge adjacent inline code elements
   */
  :where(span:has(code) + span code) {
    padding-inline-start: 0;
    border-start-start-radius: 0;
    border-end-start-radius: 0;
  }

  :where(span:has(code):has(+ span code) code) {
    padding-inline-end: 0;
    border-start-end-radius: 0;
    border-end-end-radius: 0;
  }
}

/* 0,0,0 specificity to inherit any styles applied to `code` elements */
:where(:is(.lb-root) code) {
  font-family: ui-monospace, Menlo, Monaco, "Roboto Mono", "Cascadia Code",
    "Source Code Pro", Consolas, "DejaVu Sans Mono", monospace;
}

/*************************************
 *             Elevation             *
 *************************************/

.lb-elevation {
  position: relative;
  overflow: hidden;
  border-radius: var(--lb-radius);
  background: var(--lb-dynamic-background);
  box-shadow: var(--lb-elevation-shadow);

  &::after {
    content: "";
    position: absolute;
    inset: 0;
    z-index: 1;
    border-radius: inherit;
    box-shadow: var(--lb-inset-shadow);
    pointer-events: none;
  }
}

/*************************************
 *          Elevation lists          *
 *************************************/

.lb-dropdown,
.lb-composer-suggestions {
  padding: $lb-elevation-padding;
}

.lb-dropdown-item,
.lb-composer-suggestions-list-item {
  display: flex;
  align-items: center;
  padding: calc(0.25 * var(--lb-spacing)) calc(0.5 * var(--lb-spacing));
  font-size: 0.875rem;
}

.lb-dropdown-item,
.lb-composer-suggestions-list-item,
.lb-emoji-picker-emoji {
  border-radius: calc(var(--lb-radius) - 0.75 * $lb-elevation-padding);
  color: var(--lb-foreground-secondary);
  outline: none;
  cursor: pointer;
  user-select: none;
  transition-property: background, color, opacity;
}

:is(
    .lb-dropdown-item,
    .lb-composer-suggestions-list-item,
    .lb-emoji-picker-emoji
  ) {
  &:where([data-highlighted], [data-selected]) {
    background: var(--lb-foreground-subtle);
    transition-duration: calc(var(--lb-transition-duration) / 2);
  }

  &:where(:disabled, [data-disabled]) {
    opacity: 0.5;
    cursor: not-allowed;
  }
}

/*************************************
 *        Floating animations        *
 *************************************/

.lb-dropdown,
.lb-composer-suggestions,
.lb-composer-floating-toolbar,
.lb-tooltip,
.lb-emoji-picker {
  animation-duration: var(--lb-transition-duration);
  animation-timing-function: var(--lb-transition-easing);
  will-change: transform, opacity;
}

:is(
    .lb-dropdown,
    .lb-emoji-picker,
    .lb-tooltip:where([data-state="delayed-open"]),
    .lb-composer-suggestions,
    .lb-composer-floating-toolbar
  ) {
  &:where([data-side="top"]) {
    animation-name: lb-animation-slide-up;
  }

  &:where([data-side="bottom"]) {
    animation-name: lb-animation-slide-down;
  }
}

:is(
    .lb-dropdown,
    .lb-emoji-picker,
    .lb-tooltip,
    .lb-composer-suggestions,
    .lb-composer-floating-toolbar
  ) {
  &:where([data-state="closed"]) {
    animation-name: lb-animation-disappear;
  }
}

@media (prefers-reduced-motion) {
  .lb-dropdown:where(:not([data-state="closed"])),
  .lb-emoji-picker:where(:not([data-state="closed"])),
  .lb-tooltip:where([data-state="delayed-open"]:not([data-state="closed"])),
  .lb-composer-suggestions:where(:not([data-state="closed"])) {
    animation-name: lb-animation-appear;
  }
}

/*************************************
 *            Animations             *
 *************************************/

@keyframes lb-animation-slide-down {
  from {
    opacity: 0;
    transform: translateY(-4px);
  }

  to {
    opacity: 1;
    transform: translateY(0);
  }
}

@keyframes lb-animation-slide-up {
  from {
    opacity: 0;
    transform: translateY(4px);
  }

  to {
    opacity: 1;
    transform: translateY(0);
  }
}

@keyframes lb-animation-appear {
  from {
    opacity: 0;
  }

  to {
    opacity: 1;
  }
}

@keyframes lb-animation-disappear {
  from {
    opacity: 1;
  }

  to {
    opacity: 0;
  }
}

@keyframes lb-animation-shimmer {
  from,
  to {
    mask-image: linear-gradient(
      90deg,
      rgb(0 0 0 / 50%),
      #000,
      #000,
      rgb(0 0 0 / 50%)
    );
    mask-size: 400% 100%;
  }

  from {
    mask-position: 200% 0;
  }

  to {
    mask-position: -200% 0;
  }
}

@keyframes lb-animation-spin {
  from {
    transform: rotate(0deg);
  }

  to {
    transform: rotate(360deg);
  }
}<|MERGE_RESOLUTION|>--- conflicted
+++ resolved
@@ -15,8 +15,8 @@
   --lb-foreground: #111;
 
   /** 
-  * Advanced
-  */
+   * Advanced
+   */
   --lb-line-height: 1.5;
   --lb-icon-size: 20px;
   --lb-icon-weight: 1.5px;
@@ -256,15 +256,6 @@
     }
   }
 
-<<<<<<< HEAD
-  &:where([aria-pressed="true"]) {
-    &:where([data-variant="default"]) {
-      color: var(--lb-foreground-secondary);
-    }
-
-    :where(.lb-icon *) {
-      stroke-width: calc(1.25 * var(--lb-icon-weight));
-=======
   &:where([data-variant="toggle"]) {
     color: var(--lb-foreground-tertiary);
 
@@ -276,7 +267,6 @@
       :where(.lb-icon *) {
         stroke-width: calc(1.25 * var(--lb-icon-weight));
       }
->>>>>>> ffd3813a
     }
   }
 }
@@ -624,11 +614,7 @@
 
   &,
   * {
-<<<<<<< HEAD
-    line-height: 1.5;
-=======
     line-height: var(--lb-line-height);
->>>>>>> ffd3813a
   }
 
   :where(p) {
@@ -827,10 +813,6 @@
 
 .lb-composer-floating-toolbar {
   display: flex;
-<<<<<<< HEAD
-  padding: $lb-elevation-list-padding;
-  user-select: none;
-=======
   flex-direction: row;
   gap: $lb-elevation-padding;
   padding: $lb-elevation-padding;
@@ -854,7 +836,6 @@
       inset-inline-end: calc(-0.5 * $lb-elevation-padding);
     }
   }
->>>>>>> ffd3813a
 }
 
 /*************************************
