@import "./utils";
@import "./constants";

.lb-root {
  /**
   * Basic
   */
  --lb-radius: 0.5em;
  --lb-spacing: 1em;
  --lb-accent: #17f;
  --lb-accent-foreground: #fff;
  --lb-destructive: #f45;
  --lb-destructive-foreground: #fff;
  --lb-background: #fff;
  --lb-foreground: #111;

  /**
  * Advanced
  */
  --lb-line-height: 1.5;
  --lb-icon-size: 20px;
  --lb-icon-weight: 1.5px;
  --lb-avatar-radius: 50%;
  --lb-button-radius: calc(0.75 * var(--lb-radius));
  --lb-transition-duration: 0.1s;
  --lb-transition-easing: cubic-bezier(0.4, 0, 0.2, 1);
  --lb-highlight-shadow: inset 0 0 0 1px rgb(0 0 0 / 10%);
  --lb-elevation-shadow: $lb-elevation-shadow;
  --lb-elevation-shadow-moderate: $lb-elevation-shadow-moderate;
  --lb-tooltip-shadow: $lb-tooltip-shadow;
  --lb-accent-contrast: 8%;
  --lb-destructive-contrast: 8%;
  --lb-foreground-contrast: 8%;

  /**
   * Colors
   */
  --lb-background-foreground-faint: color-mix-scale(
    var(--lb-background),
    var(--lb-foreground),
    var(--lb-foreground-contrast),
    50
  );
  --lb-background-accent-faint: color-mix-scale(
    var(--lb-background),
    var(--lb-accent),
    var(--lb-accent-contrast),
    50
  );
  --lb-background-accent-subtle: color-mix-scale(
    var(--lb-background),
    var(--lb-accent),
    var(--lb-accent-contrast),
    100
  );
  --lb-background-destructive-faint: color-mix-scale(
    var(--lb-background),
    var(--lb-destructive),
    var(--lb-destructive-contrast),
    50
  );
  --lb-background-destructive-subtle: color-mix-scale(
    var(--lb-background),
    var(--lb-destructive),
    var(--lb-destructive-contrast),
    100
  );
  --lb-accent-subtle: color-mix-scale(
    var(--lb-dynamic-background),
    var(--lb-accent),
    var(--lb-accent-contrast),
    100
  );
  --lb-accent-moderate: color-mix-scale(
    var(--lb-dynamic-background),
    var(--lb-accent),
    var(--lb-accent-contrast),
    400
  );
  --lb-accent-tertiary: color-mix-scale(
    var(--lb-dynamic-background),
    var(--lb-accent),
    var(--lb-accent-contrast),
    600
  );
  --lb-accent-secondary: color-mix-scale(
    var(--lb-dynamic-background),
    var(--lb-accent),
    var(--lb-accent-contrast),
    800
  );
  --lb-destructive-subtle: color-mix-scale(
    var(--lb-dynamic-background),
    var(--lb-destructive),
    var(--lb-destructive-contrast),
    100
  );
  --lb-destructive-moderate: color-mix-scale(
    var(--lb-dynamic-background),
    var(--lb-destructive),
    var(--lb-destructive-contrast),
    400
  );
  --lb-destructive-tertiary: color-mix-scale(
    var(--lb-dynamic-background),
    var(--lb-destructive),
    var(--lb-destructive-contrast),
    600
  );
  --lb-destructive-secondary: color-mix-scale(
    var(--lb-dynamic-background),
    var(--lb-destructive),
    var(--lb-destructive-contrast),
    800
  );
  --lb-foreground-subtle: color-mix-scale(
    var(--lb-dynamic-background),
    var(--lb-foreground),
    var(--lb-foreground-contrast),
    100
  );
  --lb-foreground-moderate: color-mix-scale(
    var(--lb-dynamic-background),
    var(--lb-foreground),
    var(--lb-foreground-contrast),
    400
  );
  --lb-foreground-tertiary: color-mix-scale(
    var(--lb-dynamic-background),
    var(--lb-foreground),
    var(--lb-foreground-contrast),
    600
  );
  --lb-foreground-secondary: color-mix-scale(
    var(--lb-dynamic-background),
    var(--lb-foreground),
    var(--lb-foreground-contrast),
    800
  );
  --lb-selection: color-mix(in srgb, var(--lb-accent) 40%, transparent);

  overflow-wrap: break-word;
  accent-color: var(--lb-accent);
  text-size-adjust: none;
  -webkit-font-smoothing: antialiased;
  -moz-osx-font-smoothing: grayscale;

  &,
  *,
  ::before,
  ::after {
    box-sizing: border-box;
    transition: none var(--lb-transition-duration) var(--lb-transition-easing);
  }

  /* Define some variables only on first .lb-root instances */
  &:where(:not(& &)) {
    --lb-dynamic-background: var(--lb-background);
  }
}

/*************************************
 *              States               *
 *************************************/

.lb-loading,
.lb-empty,
.lb-error {
  position: absolute;
  inset: 0;
  display: flex;
  justify-content: center;
  align-items: center;
}

.lb-loading {
  color: var(--lb-foreground-moderate);
}

.lb-empty,
.lb-error {
  padding: var(--lb-spacing);
  color: var(--lb-foreground-tertiary);
  font-size: 0.875em;
  text-align: center;
  text-wrap: balance;
}

/*************************************
 *               Icon                *
 *************************************/

.lb-icon-container,
.lb-icon {
  inline-size: var(--lb-icon-size);
  block-size: var(--lb-icon-size);
}

.lb-icon-container {
  display: flex;
  justify-content: center;
  align-items: center;
}

.lb-icon {
  --lb-icon-background: var(--lb-dynamic-background);

  * {
    stroke-width: var(--lb-icon-weight);
    vector-effect: non-scaling-stroke;
  }
}

.lb-icon-spinner {
  transform-origin: center;
  animation: lb-animation-spin 0.75s linear infinite;
}

/*************************************
 *              Button               *
 *************************************/

.lb-button {
  --lb-button-background: var(--lb-dynamic-background);

  @include button;

  display: flex;
  justify-content: center;
  align-items: center;
  padding: calc(0.25 * var(--lb-spacing));
  border-radius: var(--lb-button-radius);
  background: var(--lb-button-background);
  color: var(--lb-foreground-moderate);

  &:where(.lb-button\:non-disableable:disabled) {
    cursor: default;
  }

  &:where(:not(.lb-button\:non-disableable):disabled) {
    opacity: 0.5;
    cursor: not-allowed;
  }

  &:where(
      :enabled:hover,
      :enabled:focus-visible,
      [aria-expanded="true"],
      [aria-selected="true"]
    ) {
    --lb-button-background: var(--lb-foreground-subtle);

    color: var(--lb-foreground-tertiary);
  }

  &:where(
      [data-variant="default"]:not(
          :is(
            :enabled:hover,
            :enabled:focus-visible,
            [aria-expanded="true"],
            [aria-selected="true"],
            [aria-pressed]
          )
        )
    ) {
    background: transparent;
  }

  &:where([data-variant="primary"]) {
    --lb-button-background: var(--lb-accent);

    color: var(--lb-accent-foreground);

    &:where(
        :enabled:hover,
        :enabled:focus-visible,
        [aria-expanded="true"],
        [aria-selected="true"]
      ) {
      --lb-button-background: var(--lb-accent-secondary);

      color: var(--lb-accent-foreground);
    }
  }

  &:where([data-variant="destructive"]) {
    --lb-button-background: var(--lb-destructive);

    color: var(--lb-destructive-foreground);

    &:where(
        :enabled:hover,
        :enabled:focus-visible,
        [aria-expanded="true"],
        [aria-selected="true"]
      ) {
      --lb-button-background: var(--lb-destructive-secondary);

      color: var(--lb-destructive-foreground);
    }
  }

  &:where([data-variant="outline"]) {
    box-shadow: inset 0 0 0 1px var(--lb-foreground-subtle);
    transition-property: background, color, opacity, box-shadow;
  }

  &:where([data-variant="ghost"]) {
    background: transparent;
  }

  &:where(:has(.lb-button-label)) {
    gap: calc(0.175 * var(--lb-spacing));
    padding-inline: calc(0.55 * var(--lb-spacing));

    &:where(:has(.lb-icon-container)) {
      padding-inline-start: calc(0.4 * var(--lb-spacing));
    }
  }

  &:where([data-variant="toolbar"]) {
    color: var(--lb-foreground-tertiary);

    &:where([aria-pressed="true"]) {
      --lb-button-background: var(--lb-foreground-subtle);

      color: var(--lb-foreground-secondary);

      :where(.lb-icon *) {
        stroke-width: calc(1.25 * var(--lb-icon-weight));
      }
    }
  }

  &:where([data-variant="secondary"]) {
    --lb-button-background: var(--lb-foreground-subtle);

    color: var(--lb-foreground-tertiary);

    &:where(
        :enabled:hover,
        :enabled:focus-visible,
        [aria-expanded="true"],
        [aria-selected="true"]
      ) {
      --lb-button-background: var(--lb-foreground);

      color: var(--lb-dynamic-background);
    }
  }

  &:where([data-size="large"]) {
    padding: calc(0.5 * var(--lb-spacing));

    &:where(:has(.lb-button-label)) {
      gap: calc(0.35 * var(--lb-spacing));
      padding-inline: calc(0.7 * var(--lb-spacing));

      &:where(:has(.lb-icon-container)) {
        padding-inline-start: calc(0.6 * var(--lb-spacing));
      }
    }
  }

  :where(.lb-icon-container) {
    flex: none;
  }

  :where(.lb-icon) {
    --lb-icon-background: var(--lb-button-background);
  }
}

.lb-button-label {
  display: inline-flex;
  flex: none;
  align-items: center;
  block-size: var(--lb-icon-size);
  font-weight: 500;
  font-size: calc(0.7 * var(--lb-icon-size));
  line-height: 1;
}

/*************************************
 *             Dropdown              *
 *************************************/

.lb-dropdown {
  min-inline-size: 160px;
}

.lb-dropdown-label {
  padding: calc(0.875 * var(--lb-spacing)) calc(0.625 * var(--lb-spacing))
    calc(0.125 * var(--lb-spacing));
  color: var(--lb-foreground-tertiary);
  font-weight: 600;
  font-size: 0.675em;
  text-transform: uppercase;
  pointer-events: none;
  user-select: none;

  &:where(:first-child) {
    padding-block-start: var(--lb-spacing);
  }
}

.lb-dropdown-separator {
  block-size: 1px;
  margin: $lb-elevation-padding calc(-1 * $lb-elevation-padding);
  background: var(--lb-foreground-subtle);
}

.lb-dropdown-item {
  :where(.lb-icon-container) {
    margin-inline-start: calc(-0.125 * var(--lb-spacing));
    margin-inline-end: calc(0.375 * var(--lb-spacing));
    color: var(--lb-foreground-moderate);
    transition-property: color;
  }
}

.lb-dropdown-item:where(
    :is(
      [data-highlighted]:not([data-highlighted="false"]),
      [data-selected]:not([data-selected="false"]),
      [data-active]:not([data-active="false"])
    )
  ) {
  :where(.lb-icon-container) {
    color: var(--lb-foreground-tertiary);
  }
}

.lb-dropdown-item:where(:has(.lb-dropdown-item-accessory)) {
  :where(.lb-dropdown-item-label) {
    margin-inline-end: calc(0.375 * var(--lb-spacing));
  }
}

.lb-dropdown-item-accessory {
  margin-inline-start: auto;
  margin-inline-end: calc(-0.25 * var(--lb-spacing));
}

/* If a dropdown has at least one icon, all items should be aligned has if they had an icon */
.lb-dropdown:where(:has(.lb-dropdown-item-icon))
  :where(.lb-dropdown-item:not(:has(.lb-dropdown-item-icon)))
  :where(.lb-dropdown-item-label) {
  margin-inline-start: calc(
    var(--lb-icon-size) + (0.375 - 0.125) * var(--lb-spacing)
  );
}

/*************************************
 *              Select               *
 *************************************/

.lb-select-button {
  min-inline-size: 0;

  :where(.lb-button-label) {
    @include truncate;

    flex: 1;
  }
}

.lb-select-button-chevron {
  flex: none;
  margin-inline-end: calc(-0.25 * var(--lb-spacing));
  opacity: 0.75;
}

/*************************************
 *            Collapsible            *
 *************************************/

.lb-collapsible-trigger {
  all: unset;
  position: relative;
  box-sizing: inherit;
  user-select: none;
  transition-timing-function: var(--lb-transition-easing);
  transition-duration: var(--lb-transition-duration);
  transition-property: color, background, opacity;
  -webkit-tap-highlight-color: transparent;

  &:where(:not([data-disabled])) {
    cursor: pointer;
  }
}

.lb-collapsible-chevron {
  inline-size: calc(0.8 * var(--lb-icon-size));
  block-size: calc(0.8 * var(--lb-icon-size));
  margin-inline-start: -1px;
  margin-block-start: 1px;
  color: var(--lb-foreground-moderate);
}

@media (prefers-reduced-motion: no-preference) {
  @supports (interpolate-size: allow-keywords) {
    .lb-collapsible-content {
      block-size: 0;
      opacity: 0;
      transition-duration: calc(3 * var(--lb-transition-duration));
      transition-property: block-size, opacity, content-visibility;

      /* overflow-block: clip; doesn't work as expected */
      /* stylelint-disable-next-line plugin/use-logical-properties-and-values */
      overflow-y: clip;

      /* interpolate-size is a new-ish property */
      /* stylelint-disable-next-line */
      interpolate-size: allow-keywords;

      /* transition-behavior is a new-ish property */
      /* stylelint-disable-next-line */
      transition-behavior: allow-discrete;

      &:where([data-state="open"]) {
        block-size: auto;
        opacity: 1;

        /* overflow-block: auto; doesn't work as expected */
        /* stylelint-disable-next-line plugin/use-logical-properties-and-values */
        overflow-y: auto;
      }
    }
  }

  .lb-collapsible-chevron {
    transition-property: transform;

    .lb-collapsible:where([data-state="open"]) :where(&) {
      transform: rotate(90deg);
    }
  }
}

/* Fix default browser styles when `hidden="until-found"` isn't supported. */
.lb-collapsible-content:where([hidden]:not([hidden="until-found"])) {
  display: none !important;
}

/*************************************
 *              Prose               *
 *************************************/

.lb-prose {
  &,
  * {
    line-height: var(--lb-line-height);
  }

  :where(p) {
    margin-block: 0.75em;
  }

  :where(p, li) {
    text-wrap: pretty;
  }

  :where(h1, h2, h3, h4, h5, h6) {
    margin-block-start: 1.5em;
    margin-block-end: 0.375em;
    font-weight: 600;
    text-wrap: balance;
  }

  :where(h1) {
    font-size: 1.75em;
    line-height: calc(0.8 * var(--lb-line-height));
  }

  :where(h2) {
    font-size: 1.5em;
    line-height: calc(0.86 * var(--lb-line-height));
  }

  :where(h3) {
    font-size: 1.25em;
    line-height: calc(0.92 * var(--lb-line-height));
  }

  :where(h4) {
    font-size: 1.125em;
    line-height: calc(0.98 * var(--lb-line-height));
  }

  :where(h5) {
    font-size: 1em;
  }

  :where(h6) {
    font-size: 0.875em;
  }

  :where(hr) {
    margin-block: 1.5em;
    border: none;
    border-block-start: 1px solid var(--lb-foreground-subtle);
  }

  :where(ol, ul) {
    display: flex;
    flex-direction: column;
    gap: 0.25em;
    margin-block: 0.75em;
    padding-inline-start: 1.125em;
    list-style-position: outside;

    :where(ol, ul) {
      margin-block: 0;
    }
  }

  :where(ul) {
    list-style-type: disc;
  }

  :where(ol) {
    list-style-type: decimal;
  }

  :where(li) {
    margin-block: 0;

    > :where(ol, ul) {
      margin-block-start: 0.25em;
    }

    > :where(p) {
      margin-block: 0.25em;
    }

    > :where(p:first-child) {
      margin-block-start: 0;
    }

    > :where(p:last-child) {
      margin-block-end: 0;
    }
  }

  :where(a) {
    color: var(--lb-foreground);
    outline: none;
    font-weight: 500;
    transition-property: color, text-decoration-color;
    text-decoration-line: underline;
    text-decoration-color: var(--lb-foreground-moderate);
    text-underline-offset: 2px;

    &:where([href]):where(:hover, :focus-visible) {
      color: var(--lb-accent);
      text-decoration-color: var(--lb-accent-moderate);
    }
  }

  :where(strong) {
    font-weight: 600;
  }

  :where(table) {
    inline-size: 100%;
    min-inline-size: 0;
    margin-block: 1em;
    border-collapse: collapse;
    table-layout: auto;
    word-break: break-word;
  }

  :where(thead) {
    border-block-end: 2px solid var(--lb-foreground-subtle);

    :where(th) {
      vertical-align: bottom;
    }
  }

  :where(tbody) {
    :where(td) {
      vertical-align: baseline;
    }

    :where(tr:not(:last-child)) {
      border-block-end: 1px solid var(--lb-foreground-subtle);
    }
  }

  :where(tfoot) {
    border-block-start: 2px solid var(--lb-foreground-subtle);

    :where(td) {
      vertical-align: top;
    }
  }

  :where(th, td) {
    padding-inline: 0.75em;
    padding-block: 0.5em;
    text-align: start;

    &:where(:first-child) {
      padding-inline-start: 0;
    }

    &:where(:last-child) {
      padding-inline-end: 0;
    }
  }

  :where(.lb-code-block) {
    margin-block: 1em;
  }

  :where(blockquote) {
    position: relative;
    margin-inline: 0;
    margin-block: 0.75em;
    padding: 0;
    padding-inline-start: 1.25em;

    &::after {
      content: "";
      position: absolute;
      inset-inline-start: 0;
      inset-block-start: 0;
      inline-size: 4px;
      block-size: 100%;
      border-radius: calc(0.5 * var(--lb-radius));
      background: var(--lb-foreground-subtle);
    }

    &:where(& + &) {
      margin-block-start: 1em;
    }

    > :where(:first-child) {
      margin-block-start: 0;
    }

    > :where(:last-child) {
      margin-block-end: 0;
    }
  }

  > :where(:first-child) {
    margin-block-start: 0;
  }

  > :where(:last-child) {
    margin-block-end: 0;
  }
}

/*************************************
<<<<<<< HEAD
 *       Composer suggestions        *
 *************************************/

.lb-composer-suggestions-list {
  margin: 0;
  padding: 0;
  list-style: none;
}

.lb-composer-suggestions-list-item {
  scroll-margin-block: $lb-elevation-padding;
}

/*************************************
 *   Composer mention suggestions    *
 *************************************/

.lb-composer-mention-suggestions {
  --lb-composer-mention-suggestion-avatar-size: 1.25rem;
}

.lb-composer-mention-suggestion {
  padding: calc(0.375 * var(--lb-spacing)) calc(0.625 * var(--lb-spacing));
}

.lb-composer-mention-suggestion-avatar {
  display: flex;
  justify-content: center;
  align-items: center;
  inline-size: var(--lb-composer-mention-suggestion-avatar-size);
  block-size: var(--lb-composer-mention-suggestion-avatar-size);
  margin-inline-start: calc(-0.125 * var(--lb-spacing));
  margin-inline-end: calc(0.5 * var(--lb-spacing));
  margin-block: calc(0.125 * var(--lb-spacing));

  &:where(.lb-avatar) {
    background: var(--lb-foreground-subtle);
    color: var(--lb-foreground-moderate);
  }

  :where(.lb-icon) {
    color: var(--lb-foreground-moderate);
  }
}

.lb-composer-mention-suggestion-group-description {
  align-self: baseline;
  margin-inline-start: calc(0.625 * var(--lb-spacing));
  color: var(--lb-foreground-tertiary);
  font-size: 0.875em;
}

/*************************************
=======
>>>>>>> c7665977
 *                List               *
 *************************************/

.lb-list {
  display: contents;

  :where(:first-child) {
    @include capitalize;
  }

  :where(.lb-name) {
    display: contents;
  }
}

/*************************************
 *                Date               *
 *************************************/

.lb-date {
  @include capitalize;
}

/*************************************
 *               Emoji               *
 *************************************/

.lb-emoji {
  display: inline-flex;
  justify-content: center;
  align-items: center;
  inline-size: 1em;
  white-space: nowrap;
}

@include safari-only {
  .lb-emoji {
    transform: scale(0.825);
    will-change: transform;
  }
}

/*************************************
 *           Emoji picker            *
 *************************************/

.lb-emoji-picker {
  --lb-emoji-picker-padding: $lb-emoji-picker-padding;
  --lb-emoji-picker-offset-padding: calc(
    $lb-emoji-picker-padding + 0.375 * var(--lb-spacing)
  );

  display: flex;
  flex-direction: column;
  inline-size: 100%;
  max-inline-size: var(--frimousse-viewport-width);
  block-size: 374px;
  color: var(--lb-foreground);
}

.lb-emoji-picker-header {
  flex: none;
  border-block-end: 1px solid var(--lb-foreground-subtle);
}

.lb-emoji-picker-footer {
  display: flex;
  flex: none;
  gap: calc(0.5 * var(--lb-spacing));
  align-items: center;
  inline-size: 100%;
  padding: calc(0.5 * var(--lb-spacing));
  border-block-start: 1px solid var(--lb-foreground-subtle);
}

.lb-emoji-picker-active-emoji {
  display: flex;
  flex: none;
  justify-content: center;
  align-items: center;
  inline-size: 1.25em;
  block-size: 1.25em;
  font-size: 1.25em;
}

.lb-emoji-picker-active-emoji-label {
  @include truncate;

  flex: 1;
  color: var(--lb-foreground-secondary);
  font-weight: 500;
  font-size: 0.8125em;
}

.lb-emoji-picker-active-emoji-label-placeholder {
  margin-inline-start: calc(0.5 * var(--lb-spacing));
  color: var(--lb-foreground-moderate);
}

.lb-emoji-picker-skin-tone-selector {
  display: flex;
  flex: none;
  justify-content: center;
  align-items: center;
  inline-size: calc(1.75 * var(--lb-spacing));
  block-size: calc(1.75 * var(--lb-spacing));
  margin-inline-start: auto;
}

.lb-emoji-picker-search-container {
  position: relative;
  display: flex;
  align-items: center;

  :where(.lb-icon) {
    position: absolute;
    inset-inline-start: var(--lb-emoji-picker-offset-padding);
    color: var(--lb-foreground-moderate);
    pointer-events: none;
  }
}

.lb-emoji-picker-search {
  all: unset;
  box-sizing: inherit;
  inline-size: 100%;
  padding: var(--lb-emoji-picker-offset-padding);
  padding-inline-start: calc(
    var(--lb-icon-size) + var(--lb-emoji-picker-offset-padding) + 0.375 *
      var(--lb-spacing)
  );
  background: transparent;
  outline: none;
  appearance: textfield;

  &::placeholder {
    color: var(--lb-foreground-moderate);
  }

  &::-webkit-search-cancel-button {
    display: none;
  }
}

.lb-emoji-picker-content {
  position: relative;
  flex: 1;
  outline: none;
}

.lb-emoji-picker-category-header {
  padding: var(--lb-emoji-picker-padding) var(--lb-emoji-picker-offset-padding);
  background: var(--lb-dynamic-background);
}

.lb-emoji-picker-category-header-title {
  color: var(--lb-foreground-tertiary);
  font-weight: 600;
  font-size: 0.675em;
  text-transform: uppercase;
}

.lb-emoji-picker-list {
  padding-block-end: var(--lb-emoji-picker-padding);
  animation: lb-animation-appear var(--lb-transition-duration)
    var(--lb-transition-easing) both;
}

.lb-emoji-picker-row {
  display: flex;
  padding-inline: var(--lb-emoji-picker-padding);
  scroll-margin-block-end: var(--lb-emoji-picker-padding);
}

.lb-emoji-picker-emoji {
  all: unset;
  display: flex;
  justify-content: center;
  align-items: center;
  overflow: hidden;
  box-sizing: inherit;
  aspect-ratio: 1;
  padding: calc(0.375 * var(--lb-spacing));
  border-radius: calc(var(--lb-radius) - 0.75 * $lb-emoji-picker-padding);
  text-align: center;
}

/*************************************
 *             Tooltip               *
 *************************************/

.lb-tooltip {
  --lb-background: #222;
  --lb-foreground: #fff;
  --lb-foreground-contrast: 10%;
  --lb-dynamic-background: var(--lb-background);

  position: relative;
  display: flex;
  align-items: center;
  max-inline-size: 300px;
  min-block-size: calc(
    $lb-tooltip-shortcut-height + 2 * $lb-tooltip-additional-padding
  );
  padding-inline: $lb-tooltip-horizontal-padding;
  border-radius: var(--lb-radius);
  background: var(--lb-dynamic-background);
  color: var(--lb-foreground);
  box-shadow: var(--lb-tooltip-shadow);
  font-size: 0.75rem;
  line-height: 1;
  overflow-wrap: anywhere;
  pointer-events: none;

  &::after {
    content: "";
    position: absolute;
    inset: 0;
    z-index: 1;
    border-radius: inherit;
    box-shadow: var(--lb-inset-shadow);
    pointer-events: none;
  }
}

.lb-tooltip\:multiline {
  justify-content: center;
  padding-block: calc(
    $lb-tooltip-vertical-padding * (1 / $lb-tooltip-line-height)
  );
  line-height: $lb-tooltip-line-height;
  text-align: center;
}

.lb-tooltip-shortcut {
  display: flex;
  gap: calc(0.125 * var(--lb-spacing));
  justify-content: center;
  align-items: center;
  block-size: $lb-tooltip-shortcut-height;
  margin-inline-start: $lb-tooltip-horizontal-padding;
  margin-inline-end: calc(
    -1 * $lb-tooltip-horizontal-padding + $lb-tooltip-additional-padding
  );
  padding-inline: calc(0.25 * var(--lb-spacing));
  border-radius: calc(
    var(--lb-radius) - 0.625 * $lb-tooltip-additional-padding
  );
  background: var(--lb-foreground-subtle);
  color: var(--lb-foreground-tertiary);
  font-family: inherit;
  line-height: 1;
  text-transform: uppercase;

  :where(abbr) {
    all: unset;
  }
}

/*************************************
 *              Avatar               *
 *************************************/

.lb-avatar {
  position: relative;
  container-type: inline-size;
  display: flex;
  justify-content: center;
  align-items: center;
  overflow: hidden;
  aspect-ratio: 1;
  border-radius: var(--lb-avatar-radius);
  background: var(--lb-foreground-subtle);
  color: var(--lb-foreground-moderate);

  &:where([data-loading]) {
    background: var(--lb-foreground);
    opacity: $lb-loading-opacity;
  }
}

.lb-avatar-image {
  position: absolute;
  inset: 0;
  object-fit: cover;
  inline-size: 100%;
  block-size: 100%;
}

.lb-avatar-fallback {
  font-weight: 500;
  font-size: 35cqi;
  white-space: nowrap;

  /**
   * Progressive enhancement: Only show the fallback when container queries are supported
   */
  @supports not (container-type: inline-size) {
    display: none;
  }
}

/*************************************
 *               Name                *
 *************************************/

.lb-name,
.lb-group-members {
  display: inline-block;

  &:where([data-loading]) {
    &::before {
      content: "\FEFF";
      display: inline-block;
      vertical-align: middle;
      inline-size: 8ch;
      block-size: 1.75ex;
      border-radius: calc(0.5 * var(--lb-radius));
      background: currentcolor;
      opacity: $lb-loading-opacity;
      user-select: none;
    }
  }
}

/*************************************
 *              Loading              *
 *************************************/

:is(.lb-avatar, .lb-name, .lb-group-members):where([data-loading]) {
  animation: lb-animation-shimmer 8s linear infinite;
}

/*************************************
 *               Body                *
 *************************************/

:is(.lb-comment-body, .lb-composer-editor) {
  color: var(--lb-foreground-secondary);

  &,
  * {
    line-height: var(--lb-line-height);
  }

  :where(p) {
    --lb-line-height-crop: calc(1lh - 1em) / -2;

    margin-block-start: 0.25em;
    margin-block-end: 0.25em;

    /* Cancel out the impact of line-height on margins/paddings */
    &:where(:first-of-type) {
      margin-block-start: calc(0.125em + var(--lb-line-height-crop));
    }

    /* Cancel out the impact of line-height on margins/paddings */
    &:where(:last-of-type) {
      margin-block-end: calc(0.125em + var(--lb-line-height-crop));
    }
  }

  :where(strong) {
    font-weight: 600;
  }
}

.lb-comment-mention,
.lb-composer-mention {
  color: var(--lb-accent);
  box-decoration-break: clone;
  font-weight: 500;
  cursor: default;
}

:is(.lb-comment-link, .lb-composer-link) {
  color: var(--lb-foreground);
  outline: none;
  font-weight: 500;
  transition-property: color, text-decoration-color;
  text-decoration-line: underline;
  text-decoration-color: var(--lb-foreground-moderate);
  text-underline-offset: 2px;

  &:where([href]):where(:hover, :focus-visible) {
    color: var(--lb-accent);
    text-decoration-color: var(--lb-accent-moderate);
  }
}

.lb-comment-mention:where([data-self]),
.lb-composer-mention {
  padding: 0.1em 0.3em;
  border-radius: calc(0.675 * var(--lb-radius));
  background: var(--lb-accent-subtle);
}

/*************************************
 *             Composer              *
 *************************************/

.lb-composer {
  position: relative;
  background: var(--lb-dynamic-background);
  color: var(--lb-foreground);
  transition-property: background;
}

.lb-composer-form {
  margin: 0;
}

.lb-composer:where(:has(.lb-composer-editor:not(:focus-visible))) {
  :where(.lb-button[data-variant="primary"]) {
    --lb-button-background: var(--lb-foreground-subtle);

    color: var(--lb-foreground-tertiary);

    &:where(:enabled:hover, :enabled:focus-visible) {
      --lb-button-background: var(--lb-accent);

      color: var(--lb-accent-foreground);
    }
  }
}

.lb-composer-editor {
  padding: var(--lb-spacing);
  outline: none;

  &:where([data-disabled]:not([data-disabled="false"])) {
    opacity: 0.5;
    cursor: not-allowed;
  }

  :where(.lb-composer-editor-container:has(.lb-composer-attachments)) & {
    padding-block-end: calc(0.25 * var(--lb-spacing));
  }

  :where([data-placeholder]) {
    color: var(--lb-foreground-moderate);
  }
}

.lb-composer-mention {
  @include invisible-selection;

  &:where([data-selected]:not([data-selected="false"])) {
    background: var(--lb-accent);
    color: var(--lb-accent-foreground);
  }
}

.lb-composer-footer {
  display: flex;
  gap: calc(0.75 * var(--lb-spacing));
  align-items: center;
  block-size: calc($lb-button-size + var(--lb-spacing));
  margin-block-start: calc(-0.125 * var(--lb-spacing));
  padding: 0 var(--lb-spacing) var(--lb-spacing);
}

.lb-composer-actions,
.lb-composer-editor-actions {
  display: flex;
  gap: calc(0.125 * var(--lb-spacing));
  align-items: center;
}

.lb-composer-editor-actions {
  margin-inline-end: auto;
}

.lb-composer-attribution {
  color: var(--lb-foreground-moderate);
  outline: none;
  transition-property: color;

  &:where(:hover, :focus-visible) {
    color: var(--lb-foreground-tertiary);
  }

  :where(svg) {
    block-size: calc(0.75 * $lb-button-size);
  }
}

.lb-composer-attachments {
  padding-inline: var(--lb-spacing);
  padding-block-start: calc(0.75 * var(--lb-spacing));
  padding-block-end: var(--lb-spacing);
}

.lb-composer-editor-container:where([data-drop]) * {
  pointer-events: none;
}

.lb-composer-attachments-drop-area {
  position: absolute;
  inset: 0;
  display: flex;
  place-content: center;
  place-items: center;
  color: var(--lb-accent);

  &::before,
  &::after {
    content: "";
    position: absolute;
    inset: calc(0.5 * var(--lb-spacing));
    z-index: 0;
    border-radius: calc(0.75 * var(--lb-radius));
  }

  &::before {
    background: currentcolor;
    opacity: calc(1 * var(--lb-accent-contrast));
  }

  &::after {
    border: 2px dashed currentcolor;
    opacity: calc(2 * var(--lb-accent-contrast));
  }
}

.lb-composer-attachments-drop-area-label {
  position: relative;
  display: flex;
  gap: calc(0.25 * var(--lb-spacing));
  place-items: center;
  padding: calc(0.375 * var(--lb-spacing)) calc(0.5 * var(--lb-spacing));
  border-radius: calc(0.75 * var(--lb-radius));
  background: var(--lb-accent);
  color: var(--lb-accent-foreground);
  font-weight: 500;
  pointer-events: none;
}

/*************************************
 *         Floating Toolbar          *
 *************************************/

.lb-composer-floating-toolbar {
  display: flex;
  flex-direction: row;
  gap: $lb-elevation-padding;
  padding: $lb-elevation-padding;
  user-select: none;

  /* Invisibly increase the buttons' hit target size */
  :where(.lb-button) {
    &::before {
      content: "";
      position: absolute;
      inset: calc(-1 * $lb-elevation-padding);
      z-index: -1;
      border-radius: inherit;
    }

    &:where(:not(:first-of-type))::before {
      inset-inline-start: calc(-0.5 * $lb-elevation-padding);
    }

    &:where(:not(:last-of-type))::before {
      inset-inline-end: calc(-0.5 * $lb-elevation-padding);
    }
  }
}

/*************************************
 *              Comment              *
 *************************************/

.lb-comment {
  --lb-comment-avatar-size: $lb-button-size;

  position: relative;
  padding: var(--lb-spacing);
  background: var(--lb-dynamic-background);
  color: var(--lb-foreground);
  font-weight: 400;
  scroll-margin: var(--lb-spacing);

  @media (hover: hover) {
    &:where(.lb-comment\:show-actions-hover) {
      :where(.lb-comment-actions) {
        position: absolute;
        inset-inline-end: 0;
        opacity: 0;
        transition-property: opacity;
      }

      &:where(:is(:hover, :focus-within, .lb-comment\:action-open)) {
        :where(.lb-comment-actions) {
          position: relative;
          opacity: 1;
        }
      }
    }
  }

  &:where(:target, [data-target]) {
    --lb-dynamic-background: var(--lb-background-accent-faint);
  }

  &:where([data-editing]) {
    --lb-dynamic-background: var(--lb-background-foreground-faint);
  }
}

.lb-comment-header {
  position: relative;
  display: flex;
  gap: calc(0.75 * var(--lb-spacing));
  align-items: center;
  block-size: var(--lb-comment-avatar-size);
  margin-block-end: calc(0.75 * var(--lb-spacing));
}

.lb-comment-details {
  display: flex;
  gap: calc(0.75 * var(--lb-spacing));
  align-items: center;
  min-inline-size: 0;
}

.lb-comment-avatar {
  flex: none;
  inline-size: var(--lb-comment-avatar-size);
}

.lb-comment-details-labels {
  display: flex;
  gap: calc(0.5 * var(--lb-spacing));
  align-items: baseline;
  min-inline-size: 0;
}

.lb-comment-author,
.lb-comment-date {
  @include truncate;
  @include capitalize;
}

.lb-comment-author {
  font-weight: 500;
}

.lb-comment-date {
  color: var(--lb-foreground-tertiary);
  font-size: 0.875em;
}

.lb-comment-date-created,
.lb-comment-date-edited {
  display: contents;
}

.lb-comment-actions {
  display: flex;
  gap: calc(0.125 * var(--lb-spacing));
  margin-inline-start: auto;
}

.lb-comment-composer {
  margin: calc(-1 * var(--lb-spacing));
  background: unset;
}

.lb-comment-body {
  /**
   * Prevent empty lines from collapsing
   */
  :where(p span:only-child:empty)::before {
    content: "\FEFF";
    user-select: none;
  }
}

.lb-comment-attachments {
  margin-block-start: calc(0.75 * var(--lb-spacing));
}

.lb-comment-reactions {
  display: flex;
  flex-wrap: wrap;
  gap: calc(0.375 * var(--lb-spacing));
  margin-block-start: calc(0.75 * var(--lb-spacing));
}

.lb-comment-reaction {
  gap: calc(0.375 * var(--lb-spacing));
  block-size: $lb-button-size;
  padding-inline: calc(0.575 * var(--lb-spacing));
  border-radius: $lb-radius-full;

  &:where([data-self]) {
    background: var(--lb-accent-subtle);
    color: var(--lb-accent-secondary);
    box-shadow: inset 0 0 0 1px var(--lb-accent-moderate);

    &:where(
        :enabled:hover,
        :enabled:focus-visible,
        [aria-expanded="true"],
        [aria-selected="true"]
      ) {
      color: var(--lb-accent);
    }
  }
}

.lb-comment-reaction-count {
  font-weight: 500;
  font-size: 0.75em;
  font-variant-numeric: tabular-nums;
}

.lb-comment-reaction-tooltip {
  max-inline-size: 200px;
}

.lb-comment-deleted {
  color: var(--lb-foreground-tertiary);
  font-size: 0.875em;
}

.lb-comment\:indent-content {
  min-block-size: calc(var(--lb-comment-avatar-size) + 2 * var(--lb-spacing));

  :where(.lb-comment-header) {
    block-size: $lb-button-size;
    margin-block-end: calc(0.25 * var(--lb-spacing));
  }

  :where(.lb-comment-avatar) {
    position: absolute;
    inset-inline-start: 0;
    inset-block-start: 0;
  }

  :where(.lb-comment-details-labels) {
    margin-inline-start: calc(
      var(--lb-comment-avatar-size) + 0.75 * var(--lb-spacing)
    );
  }

  :where(.lb-comment-content) {
    padding-inline-start: calc(
      var(--lb-comment-avatar-size) + 0.75 * var(--lb-spacing)
    );
  }
}

/*************************************
 *              Thread               *
 *************************************/

.lb-thread {
  background: var(--lb-dynamic-background);
  color: var(--lb-foreground);
  transition-property: background;

  @media (hover: hover) {
    &:where(.lb-thread\:show-actions-hover :is(:hover, :focus-within)) {
      :where(.lb-thread-actions) {
        opacity: 1;
      }
    }
  }
}

.lb-thread-comments {
  position: relative;
  z-index: 0;
  display: flex;
  flex-direction: column;
}

.lb-thread-comment {
  z-index: 0;
  padding-block: calc(0.6 * var(--lb-spacing));
  transition-property: background;

  &:where(.lb-comment\:indent-content) {
    min-block-size: calc(var(--lb-comment-avatar-size) + var(--lb-spacing));
  }

  &:where(:first-of-type, [data-editing]) {
    padding-block-start: var(--lb-spacing);

    &:where(.lb-comment\:indent-content) {
      min-block-size: calc(
        var(--lb-comment-avatar-size) + 1.5 * var(--lb-spacing)
      );
    }
  }

  &:where(:last-of-type, [data-editing]) {
    padding-block-end: var(--lb-spacing);

    &:where(.lb-comment\:indent-content) {
      min-block-size: calc(
        var(--lb-comment-avatar-size) + 1.75 * var(--lb-spacing)
      );
    }
  }
}

.lb-thread-show-more {
  position: relative;
  z-index: 1;
  display: flex;
  gap: calc(0.5 * var(--lb-spacing));
  justify-content: center;
  align-items: center;

  &::before,
  &::after {
    content: "";
    z-index: 0;
    flex: 1 0 auto;
    min-inline-size: var(--lb-spacing);
    block-size: 0;
    border-block-start: 1px dashed var(--lb-foreground-subtle);
    transition-property: border;
  }
}

:where(.lb-thread-show-more + .lb-thread-new-indicator) {
  margin-block-start: calc(0.5 * var(--lb-spacing));
}

.lb-thread-new-indicator {
  position: relative;
  z-index: 1;
  display: flex;
  justify-content: center;
  align-items: center;
  block-size: 0;

  &::before,
  &::after {
    content: "";
    z-index: 0;
    flex: 1;
    block-size: 0;
    border-block-start: 1px solid var(--lb-foreground-subtle);
    transition-property: border;
  }
}

.lb-thread-new-indicator-label {
  z-index: 1;
  display: flex;
  flex: none;
  gap: calc(0.325 * var(--lb-spacing));
  align-items: center;
  padding: calc(0.25 * var(--lb-spacing)) var(--lb-spacing);
  color: var(--lb-accent);
  font-weight: 600;
  font-size: 0.675em;
  text-transform: uppercase;
}

.lb-thread-new-indicator-label-icon {
  inline-size: calc(0.6 * var(--lb-icon-size));
  block-size: calc(0.6 * var(--lb-icon-size));
}

.lb-thread-composer {
  position: relative;

  &::after {
    content: "";
    position: absolute;
    inset: 0;
    inline-size: 100%;
    block-size: 100%;
    border-block-start: 1px solid var(--lb-foreground-subtle);
    pointer-events: none;
    transition-property: border;
  }
}

/*************************************
 *            Attachments            *
 *************************************/

.lb-comment-attachments,
.lb-composer-attachments {
  display: flex;
  flex-direction: column;
  gap: calc(0.75 * var(--lb-spacing));
}

.lb-attachments {
  display: grid;
  grid-template-columns: repeat(auto-fill, minmax(min(100%, 200px), 1fr));
  gap: calc(0.75 * var(--lb-spacing));
}

.lb-attachment,
.lb-attachment-delete {
  @include button;
}

.lb-attachment {
  position: relative;
  display: flex;
  inline-size: 100%;
  min-inline-size: 0;
  border-radius: var(--lb-radius);
  background: var(--lb-dynamic-background);
  box-shadow: inset 0 0 0 1px var(--lb-foreground-subtle);

  &:where([tabindex="-1"]) {
    cursor: default;
  }

  &:where(:not([tabindex="-1"])) {
    &:where(:hover, :focus-visible) {
      background: var(--lb-foreground-subtle);
    }
  }
}

.lb-attachment-delete {
  position: absolute;
  inset-inline-end: -0.35rem;
  inset-block-start: -0.35rem;
  z-index: 2;
  display: flex;
  justify-content: center;
  align-items: center;
  inline-size: 1.1rem;
  block-size: 1.1rem;
  border-radius: 50%;
  background: var(--lb-foreground-subtle);
  color: var(--lb-foreground-secondary);
  box-shadow: 0 0 0 2px var(--lb-dynamic-background);
  opacity: 0;

  /* Invisibly increase the button's hit target size */
  &::before {
    content: "";
    position: absolute;
    inset: -4px;
    z-index: -1;
    border-radius: inherit;
  }

  &:where(:hover, :focus-visible) {
    background: var(--lb-foreground-secondary);
    color: var(--lb-dynamic-background);
  }

  :where(.lb-attachment:focus-within, .lb-attachment:hover) & {
    opacity: 1;
  }

  :where(.lb-icon) {
    inline-size: 0.75rem;
  }
}

.lb-attachment-details {
  position: relative;
  display: flex;
  flex-direction: column;
  gap: calc(0.25 * var(--lb-spacing));
  justify-content: center;
  min-inline-size: 0;
  font-size: 0.875em;
}

.lb-attachment-name {
  display: flex;
  font-weight: 500;
}

.lb-attachment-name-base,
.lb-attachment-description {
  @include truncate;

  transition-property: color;
}

.lb-attachment-preview {
  position: relative;
  display: flex;
  flex: none;
  justify-content: center;
  align-items: center;
  overflow: hidden;
  background: color-mix(
    in srgb,
    transparent,
    var(--lb-foreground) var(--lb-foreground-contrast)
  );
  color: var(--lb-foreground-tertiary);
  transition-property: background, color;
}

.lb-attachment-preview-media {
  border-radius: inherit;
  transition-property: opacity;

  &,
  &::after,
  img,
  video {
    position: absolute;
    inset: 0;
    inline-size: 100%;
    block-size: 100%;
  }

  img,
  video {
    object-fit: cover;
    pointer-events: none;
  }

  &::after {
    content: "";
    border-radius: inherit;
    box-shadow: var(--lb-highlight-shadow);
    pointer-events: none;
  }

  &:where([data-hidden]) {
    opacity: 0;
  }
}

.lb-attachment-icon {
  flex: none;
  overflow: visible;
  color: var(--lb-foreground);
}

.lb-attachment-icon-glyph {
  fill: var(--lb-foreground-moderate);
}

.lb-attachment-icon-background {
  fill: var(--lb-background);
}

.lb-attachment-icon-fold {
  fill-opacity: calc(0.75 * var(--lb-foreground-contrast));
}

.lb-attachment-icon-shadow {
  filter: blur(6px);
  fill-opacity: var(--lb-foreground-contrast);
}

.lb-file-attachment {
  gap: calc(0.5 * var(--lb-spacing));
  padding: calc(0.5 * var(--lb-spacing));
  padding-inline-end: calc(0.65 * var(--lb-spacing));

  :where(.lb-attachment-preview) {
    aspect-ratio: 1;
    inline-size: 2.5rem;
    border-radius: calc(0.5 * var(--lb-radius));
  }

  :where(.lb-attachment-name) {
    color: var(--lb-foreground-secondary);
  }

  :where(.lb-attachment-description) {
    color: var(--lb-foreground-tertiary);
  }

  &:where(:not([tabindex="-1"])) {
    &:where(:hover, :focus-visible, :focus-within) {
      :where(.lb-attachment-name) {
        color: var(--lb-foreground);
      }

      :where(.lb-attachment-description) {
        color: var(--lb-foreground-secondary);
      }
    }
  }
}

.lb-media-attachment {
  aspect-ratio: 16 / 10;

  :where(.lb-attachment-preview) {
    position: absolute;
    inset: 0;
    border-radius: inherit;
  }

  :where(.lb-attachment-details) {
    position: absolute;
    inset-inline: 0;
    inset-block-end: 0;
    padding: calc(0.75 * var(--lb-spacing));
    border-end-start-radius: inherit;
    border-end-end-radius: inherit;
    background: linear-gradient(to bottom, transparent, rgba(0 0 0 / 80%));
    text-shadow: 0 0 2px rgba(0 0 0 / 40%);
    opacity: 0;
    transition-property: opacity;
  }

  :where(.lb-attachment-name) {
    color: #fff;
  }

  :where(.lb-attachment-description) {
    color: rgba(255 255 255 / 80%);
  }

  &:where(:not([tabindex="-1"])) {
    &:where(:hover, :focus-visible, :focus-within) {
      :where(.lb-attachment-details) {
        opacity: 1;
      }
    }
  }
}

.lb-attachment:where([data-error]) {
  :where(.lb-attachment-preview) {
    background: var(--lb-destructive);
    color: var(--lb-destructive-foreground);
  }
}

/*************************************
 *        Inbox Notification         *
 *************************************/

.lb-inbox-notification {
  --lb-inbox-notification-aside-size: 36px;

  position: relative;
  display: flex;
  gap: calc(0.75 * var(--lb-spacing));
  overflow: hidden;
  padding: var(--lb-spacing);
  background: var(--lb-dynamic-background);
  color: var(--lb-foreground);
  font-weight: 400;
  text-decoration: inherit;
  transition-property: background;

  /* Highlight missing notifications during development */
  &:where([data-missing]) {
    --lb-accent: var(--lb-destructive) !important;
    --lb-accent-foreground: var(--lb-destructive-foreground) !important;
    --lb-accent-contrast: var(--lb-destructive-contrast) !important;
    --lb-dynamic-background: var(--lb-background-accent-faint);
  }

  &:where([data-unread]) {
    --lb-dynamic-background: var(--lb-background-accent-faint);
  }

  &:where([href]) {
    cursor: pointer;

    &:where(:hover, :focus-visible, :focus-within) {
      --lb-dynamic-background: var(--lb-background-foreground-faint);
    }

    &:where([data-unread]) {
      &:where(:hover, :focus-visible, :focus-within) {
        --lb-dynamic-background: var(--lb-background-accent-subtle);
      }
    }
  }

  @media (hover: hover) {
    &:where(.lb-inbox-notification\:show-actions-hover) {
      :where(.lb-inbox-notification-header) {
        display: grid;
        grid-template: "title secondary" / 1fr max-content;
      }

      :where(.lb-inbox-notification-details) {
        opacity: 1;
        transition-property: opacity;
      }

      :where(.lb-inbox-notification-actions) {
        opacity: 0;
        transition-property: opacity;
      }

      &:where(:is(:hover, :focus-within, .lb-inbox-notification\:action-open)) {
        :where(.lb-inbox-notification-details) {
          opacity: 0;
        }

        :where(.lb-inbox-notification-actions) {
          opacity: 1;
        }
      }

      :where(.lb-inbox-notification-details),
      :where(.lb-inbox-notification-actions) {
        grid-area: secondary;
        justify-self: end;
      }
    }
  }
}

.lb-inbox-notification-aside {
  flex: none;
  inline-size: var(--lb-inbox-notification-aside-size);
}

.lb-inbox-notification-icon {
  display: flex;
  justify-content: center;
  place-items: center;
  aspect-ratio: 1;
  border-radius: 50%;
  background: var(--lb-foreground-subtle);

  .lb-inbox-notification:where([data-missing]) :where(&) {
    background: var(--lb-accent-subtle);
    color: var(--lb-accent);
  }
}

.lb-inbox-notification-content {
  flex: 1;
}

.lb-inbox-notification-content,
.lb-inbox-notification-body {
  min-inline-size: 0;
  max-inline-size: 100%;
}

.lb-inbox-notification-header {
  display: flex;
  gap: calc(0.75 * var(--lb-spacing));
  align-items: center;
  margin-block-start: calc(0.25 * var(--lb-spacing));
  margin-block-end: calc(0.5 * var(--lb-spacing));
}

.lb-inbox-notification-title {
  min-block-size: $lb-button-size;

  :where(.lb-inbox-notification:not([data-inspector])) & {
    @include capitalize;
  }

  :where(strong, .lb-list, .lb-name) {
    font-weight: 500;
  }
}

.lb-inbox-notification-details {
  flex: none;
  align-self: start;
  min-inline-size: 0;
  block-size: $lb-button-size;
  margin-inline-start: auto;
}

.lb-inbox-notification-details-labels {
  display: flex;
  align-items: baseline;
  min-inline-size: 0;

  &::before {
    content: "\FEFF";
  }
}

.lb-inbox-notification-actions {
  display: flex;
  grid-area: actions;
  gap: calc(0.125 * var(--lb-spacing));
  align-self: start;
}

.lb-inbox-notification-comments {
  display: flex;
  flex-direction: column;
  gap: var(--lb-spacing);
}

.lb-inbox-notification-comment {
  padding: 0;
  background: transparent;

  :where(.lb-comment-header) {
    block-size: auto;
    color: var(--lb-foreground-tertiary);
    font-size: 0.875rem;
  }

  :where(.lb-comment-reaction),
  :where(.lb-comment-attachment) {
    pointer-events: none;
  }
}

.lb-inbox-notification-date {
  color: var(--lb-foreground-tertiary);
  font-size: 0.875em;
}

.lb-inbox-notification-unread-indicator {
  align-self: center;
  inline-size: 10px;
  block-size: 10px;
  margin-inline-start: calc(0.5 * var(--lb-spacing));
  border-radius: 50%;
  background: var(--lb-accent);
}

/*************************************
 *      History Version Summary      *
 *************************************/

.lb-history-version-summary {
  position: relative;
  display: flex;
  flex-direction: column;
  gap: calc(0.25 * var(--lb-spacing));
  justify-content: center;
  inline-size: 100%;
  min-inline-size: 0;
  padding: var(--lb-spacing);
  background: var(--lb-dynamic-background);
  transition-property: background;

  &:where(
      :hover,
      :focus-visible,
      :focus-within,
      [data-selected]:not([data-selected="false"])
    ) {
    --lb-dynamic-background: var(--lb-background-foreground-faint);
  }
}

.lb-history-version-summary-date,
.lb-history-version-summary-authors {
  @include truncate;
  @include capitalize;

  min-inline-size: 0;
  max-inline-size: 100%;
}

.lb-history-version-summary-date {
  color: var(--lb-foreground-secondary);
  font-weight: 500;
}

.lb-history-version-summary-authors {
  color: var(--lb-foreground-tertiary);
}

/*************************************
 *      History Version Previe       *
 *************************************/

.lb-history-version-preview {
  position: relative;
  display: flex;
  flex-direction: column;
  background: var(--lb-dynamic-background);

  /* overflow-block: auto; doesn't work as expected */
  /* stylelint-disable-next-line plugin/use-logical-properties-and-values */
  overflow-y: auto;
}

.lb-history-version-preview-content {
  flex: 1 0 auto;
  padding: var(--lb-spacing);
}

.lb-history-version-preview-footer {
  position: sticky;
  inset-block-end: 0;
  display: flex;
  flex: none;
  gap: var(--lb-spacing);
  align-items: center;
  margin-block-start: auto;
  padding: var(--lb-spacing);
  border-block-start: 1px solid var(--lb-foreground-subtle);
  background: var(--lb-dynamic-background);
}

.lb-history-version-preview-authors {
  @include truncate;

  flex: 1 1 auto;
  min-inline-size: 0;
  color: var(--lb-foreground-tertiary);
}

.lb-history-version-preview-actions {
  display: flex;
  flex: none;
  gap: calc(0.35 * var(--lb-spacing));
  align-items: center;
  margin-inline-start: auto;
}

/*************************************
 *               Lists               *
 *************************************/

.lb-inbox-notification-list,
.lb-history-version-summary-list {
  margin: 0;
  padding: 0;
  list-style: none;
}

.lb-inbox-notification-list-item,
.lb-history-version-summary-list-item {
  &:where(:not(:last-of-type)) {
    border-block-end: 1px solid var(--lb-foreground-subtle);
  }
}

/*************************************
 *            Inline code            *
 *************************************/

:is(.lb-root) {
  :where(code:not(pre > code)) {
    padding: 0.2em 0.4em;
    border-radius: calc(0.75 * var(--lb-radius));
    background: var(--lb-foreground-subtle);
    box-decoration-break: clone;
    font-size: 85%;
    line-height: 1;
  }

  /**
   * Merge adjacent inline code elements
   */
  :where(span:has(code) + span code) {
    padding-inline-start: 0;
    border-start-start-radius: 0;
    border-end-start-radius: 0;
  }

  :where(span:has(code):has(+ span code) code) {
    padding-inline-end: 0;
    border-start-end-radius: 0;
    border-end-end-radius: 0;
  }
}

/* 0,0,0 specificity to inherit any styles applied to `code` elements */
:where(:is(.lb-root) code) {
  font-family: ui-monospace, Menlo, Monaco, "Roboto Mono", "Cascadia Code",
    "Source Code Pro", Consolas, "DejaVu Sans Mono", monospace;
}

/*************************************
 *             Elevation             *
 *************************************/

.lb-elevation {
  --lb-dynamic-background: var(--lb-background);

  position: relative;
  overflow: hidden;
  border-radius: var(--lb-radius);
  background: var(--lb-dynamic-background);
  box-shadow: var(--lb-elevation-shadow);

  &::after {
    content: "";
    position: absolute;
    inset: 0;
    z-index: 1;
    border-radius: inherit;
    box-shadow: var(--lb-inset-shadow);
    pointer-events: none;
  }

  &:where(.lb-elevation-moderate) {
    box-shadow: var(--lb-elevation-shadow-moderate);
  }
}

/*************************************
 *          Elevation lists          *
 *************************************/

.lb-dropdown,
.lb-composer-suggestions {
  padding: $lb-elevation-padding;

  /* overflow-block: auto; doesn't work as expected */
  /* stylelint-disable-next-line plugin/use-logical-properties-and-values */
  overflow-y: auto;

  &:where([data-hidden]) {
    opacity: 0;
  }
}

.lb-dropdown-item,
.lb-composer-suggestions-list-item {
  display: flex;
  align-items: center;
  padding: calc(0.25 * var(--lb-spacing)) calc(0.5 * var(--lb-spacing));
  font-size: 0.875rem;
}

.lb-dropdown-item,
.lb-composer-suggestions-list-item,
.lb-emoji-picker-emoji {
  border-radius: calc(var(--lb-radius) - 0.75 * $lb-elevation-padding);
  color: var(--lb-foreground-secondary);
  outline: none;
  cursor: pointer;
  user-select: none;
  transition-property: background, color, opacity;
}

:is(
  .lb-dropdown-item,
  .lb-composer-suggestions-list-item,
  .lb-emoji-picker-emoji
) {
  &:where(
      [data-highlighted]:not([data-highlighted="false"]),
      [data-selected]:not([data-selected="false"]),
      [data-active]:not([data-active="false"])
    ) {
    background: var(--lb-foreground-subtle);
    transition-duration: calc(var(--lb-transition-duration) / 2);
  }

  &:where(:disabled, [data-disabled]:not([data-disabled="false"])) {
    opacity: 0.5;
    cursor: not-allowed;
  }
}

/*************************************
 *        Floating animations        *
 *************************************/

.lb-dropdown,
.lb-composer-suggestions,
.lb-composer-floating-toolbar,
.lb-tooltip,
.lb-emoji-picker {
  animation-duration: var(--lb-transition-duration);
  animation-timing-function: var(--lb-transition-easing);
  will-change: transform, opacity;
}

:is(
  .lb-dropdown,
  .lb-emoji-picker,
  .lb-tooltip:where([data-state="delayed-open"]),
  .lb-composer-suggestions,
  .lb-composer-floating-toolbar
) {
  &:where([data-side="top"]) {
    animation-name: lb-animation-slide-up;
  }

  &:where([data-side="bottom"]) {
    animation-name: lb-animation-slide-down;
  }
}

:is(
  .lb-dropdown,
  .lb-emoji-picker,
  .lb-tooltip,
  .lb-composer-suggestions,
  .lb-composer-floating-toolbar
) {
  &:where([data-state="closed"]) {
    animation-name: lb-animation-disappear;
  }
}

@media (prefers-reduced-motion) {
  .lb-dropdown:where(:not([data-state="closed"])),
  .lb-emoji-picker:where(:not([data-state="closed"])),
  .lb-tooltip:where([data-state="delayed-open"]:not([data-state="closed"])),
  .lb-composer-suggestions:where(:not([data-state="closed"])) {
    animation-name: lb-animation-appear;
  }
}

/*************************************
 *       Composer suggestions        *
 *************************************/

.lb-composer-suggestions-list {
  margin: 0;
  padding: 0;
  list-style: none;
}

.lb-composer-suggestions-list-item {
  scroll-margin-block: $lb-elevation-padding;
}

/*************************************
 *   Composer mention suggestions    *
 *************************************/

.lb-composer-mention-suggestions {
  --lb-composer-mention-suggestion-avatar-size: 1.25rem;
}

.lb-composer-mention-suggestion {
  padding-inline-start: calc(0.5 * var(--lb-spacing));
  padding-inline-end: calc(0.625 * var(--lb-spacing));
  padding-block: calc(0.25 * var(--lb-spacing));
}

.lb-composer-mention-suggestion-avatar {
  display: flex;
  justify-content: center;
  align-items: center;
  inline-size: var(--lb-composer-mention-suggestion-avatar-size);
  block-size: var(--lb-composer-mention-suggestion-avatar-size);
  margin-inline-start: calc(-0.125 * var(--lb-spacing));
  margin-inline-end: calc(0.5 * var(--lb-spacing));
  margin-block: calc(0.125 * var(--lb-spacing));

  &:where(.lb-avatar) {
    background: var(--lb-foreground-subtle);
    color: var(--lb-foreground-moderate);
  }

  :where(.lb-icon) {
    color: var(--lb-foreground-moderate);
  }
}

.lb-composer-mention-suggestion-group-description {
  align-self: baseline;
  margin-inline-start: calc(0.625 * var(--lb-spacing));
  color: var(--lb-foreground-tertiary);
  font-size: 0.875em;
}

/*************************************
 *            Code block             *
 *************************************/

.lb-code-block {
  min-inline-size: 0;
  border: 1px solid var(--lb-foreground-subtle);
  border-radius: var(--lb-radius);

  :where(.lb-code-block-header) {
    display: flex;
    align-items: center;
    padding: calc(0.5 * var(--lb-spacing));
  }

  :where(.lb-code-block-title) {
    margin-inline-start: calc(0.5 * var(--lb-spacing));
    color: var(--lb-foreground-tertiary);
    font-weight: 600;
    font-size: 0.675em;
    text-transform: uppercase;
  }

  :where(.lb-code-block-header-actions) {
    margin-inline-start: auto;
  }

  :where(.lb-code-block-content) {
    min-inline-size: 0;
    margin: 0;
    padding: 0 var(--lb-spacing) calc(0.875 * var(--lb-spacing));
    font-size: 85%;
    line-height: var(--lb-line-height);

    /* overflow-inline: auto; doesn't work as expected */
    /* stylelint-disable-next-line plugin/use-logical-properties-and-values */
    overflow-x: auto;
  }
}

/*************************************
 *            AI Composer            *
 *************************************/

.lb-ai-composer {
  position: relative;
  inline-size: 100%;
  color: var(--lb-foreground);
}

.lb-ai-composer-form:where(:has(.lb-ai-composer-editor:not(:focus-visible))) {
  :where(.lb-button[data-variant="primary"]) {
    --lb-button-background: var(--lb-foreground-subtle);

    color: var(--lb-foreground-tertiary);

    &:where(:enabled:hover, :enabled:focus-visible) {
      --lb-button-background: var(--lb-accent);

      color: var(--lb-accent-foreground);
    }
  }
}

.lb-ai-composer-editor {
  max-block-size: 15rem;
  padding: var(--lb-spacing) var(--lb-spacing) 0;
  color: var(--lb-foreground-secondary);
  outline: none;
  resize: none;

  /* overflow-block: auto; doesn't work as expected */
  /* stylelint-disable-next-line plugin/use-logical-properties-and-values */
  overflow-y: auto;

  &,
  * {
    line-height: var(--lb-line-height);
  }

  :where(p) {
    --lb-line-height-crop: calc(1lh - 1em) / -2;

    margin-block-start: 0.25em;
    margin-block-end: 0.25em;

    /* Cancel out the impact of line-height on margins/paddings */
    &:where(:first-of-type) {
      margin-block-start: calc(0.125em + var(--lb-line-height-crop));
    }

    /* Cancel out the impact of line-height on margins/paddings */
    &:where(:last-of-type) {
      margin-block-end: calc(0.125em + var(--lb-line-height-crop));
    }
  }

  &:where([data-disabled]:not([data-disabled="false"])) {
    opacity: 0.5;
    cursor: not-allowed;
  }

  :where([data-placeholder]) {
    color: var(--lb-foreground-moderate);
  }
}

.lb-ai-composer-footer {
  display: flex;
  gap: calc(0.75 * var(--lb-spacing));
  align-items: center;
  margin-block-start: calc(-0.125 * var(--lb-spacing));
  padding: var(--lb-spacing);
}

.lb-ai-composer-actions,
.lb-ai-composer-editor-actions {
  display: flex;
  gap: calc(0.125 * var(--lb-spacing));
  align-items: center;
}

.lb-ai-composer-editor-actions {
  margin-inline-end: auto;
}

/*************************************
 *           Chat message            *
 *************************************/

.lb-ai-chat-message {
  display: flex;
  flex-direction: column;
  gap: var(--lb-spacing);
  color: var(--lb-foreground);
  scroll-margin-block-start: calc(1.5 * var(--lb-spacing));
}

.lb-ai-chat-user-message {
  :where(.lb-ai-chat-message-content) {
    min-block-size: calc(1lh + var(--lb-spacing));
    padding: calc(0.5 * var(--lb-spacing)) var(--lb-spacing);

    /**
     * Exactly half the height (line-height + padding) of a one line bubble,
     * so that it doesn't change when the text wraps and the bubble becomes taller.
     */
    border-radius: calc((1lh + var(--lb-spacing)) / 2);
    background: var(--lb-background-foreground-faint);
    color: var(--lb-foreground);
    line-height: var(--lb-line-height);
  }
}

.lb-ai-chat-message-deleted {
  position: relative;
  align-items: center;
  inline-size: 100%;
  color: var(--lb-foreground-moderate);
  font-size: 0.875em;
  text-wrap: pretty;
}

.lb-ai-chat-message-error {
  display: flex;
  gap: calc(0.5 * var(--lb-spacing));
  align-items: flex-start;
  inline-size: 100%;
  color: var(--lb-destructive);
  font-size: 0.875em;
  line-height: var(--lb-line-height);
  text-wrap: pretty;
  word-break: break-word;

  :where(.lb-icon-container) {
    block-size: 1lh;
    color: var(--lb-destructive-secondary);
  }

  :where(code:not(pre > code)) {
    background: var(--lb-destructive-subtle);
  }
}

.lb-ai-chat-message-content {
  inline-size: 100%;
  white-space: break-spaces;

  &:where(:empty) {
    display: contents;
  }

  > :where(.lb-ai-chat-message-text) {
    margin-block: var(--lb-spacing);
  }

  > :where(.lb-ai-chat-message-tool-invocation) {
    margin-block: var(--lb-spacing);
  }

  > :where(:first-child) {
    margin-block-start: 0;
  }

  > :where(:last-child) {
    margin-block-end: 0;
  }
}

.lb-ai-chat-messages {
  display: flex;
  flex-direction: column;
  gap: calc(1.5 * var(--lb-spacing));
  inline-size: 100%;
  max-inline-size: min(
    calc(var(--lb-ai-chat-container-width) - var(--lb-spacing)),
    calc(100% - 3 * var(--lb-spacing))
  );
  margin-inline: auto;
  padding-block-start: calc(1.5 * var(--lb-spacing));
  padding-block-end: calc(3 * var(--lb-spacing));

  :where(.lb-ai-chat-user-message) {
    max-inline-size: 80%;
    margin-inline-start: auto;
  }
}

.lb-ai-chat-footer {
  position: relative;
  display: flex;
  flex-direction: column;
  gap: calc(0.75 * var(--lb-spacing));
  inline-size: 100%;
}

.lb-ai-chat {
  --lb-ai-chat-container-width: 100%;

  display: flex;
  flex-direction: column;
  inline-size: 100%;
  block-size: 100%;
  background: var(--lb-background);
  isolation: isolate;

  /* overflow-block: auto; doesn't work as expected */
  /* stylelint-disable-next-line plugin/use-logical-properties-and-values */
  overflow-y: auto;

  :where(.lb-ai-chat-footer) {
    position: sticky;
    inset-block-end: 0;
    z-index: 1;
    margin-block-start: auto;
  }

  :where(.lb-ai-chat-composer) {
    margin-inline: auto;
  }
}

.lb-ai-chat:where(.lb-ai-chat\:layout-compact) {
  :where(.lb-ai-chat-footer) {
    background: var(--lb-dynamic-background);

    &::after {
      content: "";
      position: absolute;
      inset: 0;
      border-block-start: 1px solid var(--lb-foreground-subtle);
      pointer-events: none;
    }
  }

  :where(.lb-ai-chat-composer) {
    max-inline-size: min(
      100%,
      calc(var(--lb-ai-chat-container-width) + var(--lb-spacing))
    );
  }
}

.lb-ai-chat:where(.lb-ai-chat\:layout-inset) {
  :where(.lb-ai-chat-footer) {
    padding: var(--lb-spacing);
    padding-block-start: 0;

    &::before {
      content: "";
      position: absolute;
      inset: 0;
      inset-block-start: calc(-3 * var(--lb-spacing));
      background: linear-gradient(
        to bottom,
        transparent 0%,
        var(--lb-background) calc(3.5 * var(--lb-spacing))
      );
      pointer-events: none;
    }
  }

  :where(.lb-ai-chat-composer) {
    max-inline-size: var(--lb-ai-chat-container-width);
    border-radius: calc(2 * var(--lb-radius));
  }
}

.lb-ai-chat-content {
  position: relative;
  flex: 1 0 auto;
}

.lb-ai-chat-footer-actions {
  position: absolute;
  inset-inline: 0;
  inset-block-start: calc(-1 * var(--lb-spacing));
  display: flex;
  justify-content: center;
  pointer-events: none;
  transform: translateY(-100%);
}

.lb-ai-chat-scroll-indicator {
  border-radius: $lb-radius-full;
  color: var(--lb-foreground-moderate);
  opacity: 0;
  pointer-events: none;
  transition-property: transform, opacity, background;
  transform: scale(0.8);
  transform-origin: bottom;

  &:where([data-visible]) {
    opacity: 1;
    pointer-events: all;
    transform: scale(1);
  }
}

.lb-ai-chat-scroll-indicator-button {
  @include button-base;

  padding: calc(0.375 * var(--lb-spacing));
  border-radius: $lb-radius-full;
  color: var(--lb-foreground-moderate);
  transition-property: opacity, color;

  &:where(:hover, :focus-visible) {
    color: var(--lb-foreground-secondary);
  }

  &::after {
    content: "";
    position: absolute;
    inset: 0;
    border-radius: inherit;
    pointer-events: none;
    transition-property: box-shadow;
  }

  &:where(:focus-visible)::after {
    box-shadow: inset var(--lb-accent) 0 0 0 2px;
  }
}

.lb-ai-chat-pending {
  user-select: none;
  animation: lb-animation-shimmer-small 5s linear infinite;
}

.lb-ai-chat-message-thinking,
.lb-ai-chat-message-reasoning {
  inline-size: fit-content;
  max-inline-size: 100%;
  color: var(--lb-foreground-tertiary);

  &:where(.lb-ai-chat-pending),
  :where(.lb-ai-chat-pending) {
    color: var(--lb-foreground);
  }
}

.lb-ai-chat-message-reasoning {
  margin-block-end: calc(0.75 * var(--lb-spacing));

  :where(.lb-collapsible-trigger) {
    display: flex;
    gap: calc(0.25 * var(--lb-spacing));
    align-items: center;

    &:where(:focus-visible) {
      color: var(--lb-accent);

      :where(.lb-collapsible-chevron) {
        color: var(--lb-accent-moderate);
      }
    }
  }

  :where(.lb-collapsible-content) {
    display: flex;
    flex-direction: column;
    gap: calc(0.5 * var(--lb-spacing));
    line-height: var(--lb-line-height);

    :where(& > *:first-child) {
      margin-block-start: calc(0.5 * var(--lb-spacing));
    }
  }

  :where(.lb-prose) {
    color: var(--lb-foreground);
    font-size: 0.875em;
    opacity: 0.75;
  }
}

.lb-ai-tool {
  position: relative;
  border-radius: var(--lb-radius);
  box-shadow: inset 0 0 0 1px var(--lb-foreground-subtle);

  &::after {
    content: "";
    position: absolute;
    inset: 0;
    border-radius: inherit;
    pointer-events: none;
    transition-property: box-shadow;
  }

  &:where(:has(.lb-ai-tool-header:focus-visible)) {
    z-index: 1;

    &::after {
      box-shadow:
        var(--lb-dynamic-background) 0 0 0 2px,
        var(--lb-accent) 0 0 0 4px;
    }
  }
}

.lb-ai-tool-header {
  display: flex;
  gap: calc(0.3125 * var(--lb-spacing));
  align-items: center;
  inline-size: 100%;
  block-size: calc($lb-button-size + var(--lb-spacing));
  padding-inline: calc(0.5 * var(--lb-spacing));
}

.lb-ai-tool-header-icon-container,
.lb-ai-tool-icon {
  display: flex;
  flex: none;
  justify-content: center;
  align-items: center;
  inline-size: $lb-button-size;
  block-size: $lb-button-size;
}

.lb-ai-tool-header-icon-container {
  color: var(--lb-foreground-moderate);

  &:where(:has(.lb-ai-tool-icon)) {
    margin-inline-end: calc(0.25 * var(--lb-spacing));
  }
}

.lb-ai-tool-icon {
  border-radius: calc(0.75 * var(--lb-radius));
  background: var(--lb-foreground-subtle);
  font-size: 0.875em;
}

.lb-ai-tool-header-title {
  @include truncate;

  margin-inline-end: calc(0.25 * var(--lb-spacing));
  color: var(--lb-foreground-secondary);
  font-size: 0.9375em;

  &:where(:first-child) {
    margin-inline-start: calc(0.3125 * var(--lb-spacing));
  }
}

.lb-ai-tool-header-status {
  flex: none;
  margin-inline-start: auto;
  margin-inline-end: calc(0.1875 * var(--lb-spacing));
  color: var(--lb-foreground-moderate);
}

.lb-ai-tool:where([data-result="error"]) {
  box-shadow: inset 0 0 0 1px var(--lb-destructive-moderate);

  &:where(:has(.lb-ai-tool-header:focus-visible)) {
    &::after {
      box-shadow:
        var(--lb-dynamic-background) 0 0 0 2px,
        var(--lb-destructive) 0 0 0 4px;
    }
  }

  :where(.lb-ai-tool-header-status) {
    color: var(--lb-destructive);
  }
}

.lb-ai-tool-content:where(:not(:empty)) {
  padding: 0 calc(0.75 * var(--lb-spacing)) calc(0.75 * var(--lb-spacing));
}

.lb-ai-tool-inspector {
  display: flex;
  flex-direction: column;
  gap: calc(0.75 * var(--lb-spacing));
}

.lb-ai-tool-confirmation-footer {
  display: flex;
  align-items: center;
  margin-block-start: calc(0.75 * var(--lb-spacing));
}

.lb-ai-tool-confirmation-actions {
  display: flex;
  gap: calc(0.75 * var(--lb-spacing));
  justify-content: flex-end;
  align-items: center;
  margin-inline-start: auto;
}

/*************************************
 *            Animations             *
 *************************************/

@keyframes lb-animation-slide-down {
  from {
    opacity: 0;
    transform: translateY(-4px);
  }

  to {
    opacity: 1;
    transform: translateY(0);
  }
}

@keyframes lb-animation-slide-up {
  from {
    opacity: 0;
    transform: translateY(4px);
  }

  to {
    opacity: 1;
    transform: translateY(0);
  }
}

@keyframes lb-animation-appear {
  from {
    opacity: 0;
  }

  to {
    opacity: 1;
  }
}

@keyframes lb-animation-disappear {
  from {
    opacity: 1;
  }

  to {
    opacity: 0;
  }
}

@keyframes lb-animation-shimmer {
  from,
  to {
    mask-image: linear-gradient(
      90deg,
      rgb(0 0 0 / 50%),
      #000,
      #000,
      rgb(0 0 0 / 50%)
    );
    mask-size: 400% 100%;
  }

  from {
    mask-position: 200% 0;
  }

  to {
    mask-position: -200% 0;
  }
}

@keyframes lb-animation-shimmer-small {
  from,
  to {
    mask-image: linear-gradient(
      90deg,
      #000 0%,
      rgb(0 0 0 / 50%) 18%,
      rgb(0 0 0 / 50%) 82%,
      #000 100%
    );
    mask-size: 300% 100%;
  }

  from {
    mask-position: 200% 0;
  }

  to {
    mask-position: -100% 0;
  }
}

@keyframes lb-animation-spin {
  from {
    transform: rotate(0deg);
  }

  to {
    transform: rotate(360deg);
  }
}<|MERGE_RESOLUTION|>--- conflicted
+++ resolved
@@ -757,62 +757,6 @@
 }
 
 /*************************************
-<<<<<<< HEAD
- *       Composer suggestions        *
- *************************************/
-
-.lb-composer-suggestions-list {
-  margin: 0;
-  padding: 0;
-  list-style: none;
-}
-
-.lb-composer-suggestions-list-item {
-  scroll-margin-block: $lb-elevation-padding;
-}
-
-/*************************************
- *   Composer mention suggestions    *
- *************************************/
-
-.lb-composer-mention-suggestions {
-  --lb-composer-mention-suggestion-avatar-size: 1.25rem;
-}
-
-.lb-composer-mention-suggestion {
-  padding: calc(0.375 * var(--lb-spacing)) calc(0.625 * var(--lb-spacing));
-}
-
-.lb-composer-mention-suggestion-avatar {
-  display: flex;
-  justify-content: center;
-  align-items: center;
-  inline-size: var(--lb-composer-mention-suggestion-avatar-size);
-  block-size: var(--lb-composer-mention-suggestion-avatar-size);
-  margin-inline-start: calc(-0.125 * var(--lb-spacing));
-  margin-inline-end: calc(0.5 * var(--lb-spacing));
-  margin-block: calc(0.125 * var(--lb-spacing));
-
-  &:where(.lb-avatar) {
-    background: var(--lb-foreground-subtle);
-    color: var(--lb-foreground-moderate);
-  }
-
-  :where(.lb-icon) {
-    color: var(--lb-foreground-moderate);
-  }
-}
-
-.lb-composer-mention-suggestion-group-description {
-  align-self: baseline;
-  margin-inline-start: calc(0.625 * var(--lb-spacing));
-  color: var(--lb-foreground-tertiary);
-  font-size: 0.875em;
-}
-
-/*************************************
-=======
->>>>>>> c7665977
  *                List               *
  *************************************/
 
