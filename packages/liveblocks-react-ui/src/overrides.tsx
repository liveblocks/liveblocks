--- conflicted
+++ resolved
@@ -6,11 +6,7 @@
 import * as React from "react";
 
 import { Emoji } from "./components/internal/Emoji";
-<<<<<<< HEAD
-import type { ComposerBodyTextFormat, Direction } from "./types";
-=======
 import type { ComposerBodyMark, Direction } from "./types";
->>>>>>> ffd3813a
 import { pluralize } from "./utils/pluralize";
 
 export interface LocalizationOverrides {
@@ -57,11 +53,7 @@
   COMPOSER_REMOVE_ATTACHMENT: string;
   COMPOSER_PLACEHOLDER: string;
   COMPOSER_SEND: string;
-<<<<<<< HEAD
-  COMPOSER_TOGGLE_TEXT_FORMAT: (format: ComposerBodyTextFormat) => string;
-=======
   COMPOSER_TOGGLE_MARK: (mark: ComposerBodyMark) => string;
->>>>>>> ffd3813a
 }
 
 export interface ThreadOverrides {
@@ -133,11 +125,7 @@
   COMPOSER_REMOVE_ATTACHMENT: "Remove attachment",
   COMPOSER_PLACEHOLDER: "Write a comment…",
   COMPOSER_SEND: "Send",
-<<<<<<< HEAD
-  COMPOSER_TOGGLE_TEXT_FORMAT: (format) => {
-=======
   COMPOSER_TOGGLE_MARK: (format) => {
->>>>>>> ffd3813a
     switch (format) {
       case "bold":
         return "Bold";
@@ -148,11 +136,7 @@
       case "code":
         return "Inline code";
       default:
-<<<<<<< HEAD
-        return assertNever(format, "Unexpected text format");
-=======
         return assertNever(format, "Unexpected mark");
->>>>>>> ffd3813a
     }
   },
   COMMENT_EDITED: "(edited)",
