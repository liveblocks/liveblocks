import { kInternal } from "@liveblocks/core";
import { useClient } from "@liveblocks/react";
<<<<<<< HEAD
import { useSyncExternalStore } from "react";
=======
import { useSignal } from "@liveblocks/react/_private";
>>>>>>> ca5d0f4f

export function useCurrentUserId(): string | null {
  const client = useClient();
  return useSignal(client[kInternal].currentUserId) ?? null;
}<|MERGE_RESOLUTION|>--- conflicted
+++ resolved
@@ -1,10 +1,6 @@
 import { kInternal } from "@liveblocks/core";
 import { useClient } from "@liveblocks/react";
-<<<<<<< HEAD
-import { useSyncExternalStore } from "react";
-=======
 import { useSignal } from "@liveblocks/react/_private";
->>>>>>> ca5d0f4f
 
 export function useCurrentUserId(): string | null {
   const client = useClient();
