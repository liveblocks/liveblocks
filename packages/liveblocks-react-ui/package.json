--- conflicted
+++ resolved
@@ -84,12 +84,7 @@
     "@radix-ui/react-slot": "^1.1.0",
     "@radix-ui/react-toggle": "^1.1.0",
     "@radix-ui/react-tooltip": "^1.1.3",
-<<<<<<< HEAD
     "frimousse": "^0.1.0",
-    "marked": "^15.0.8",
-=======
-    "frimousse": "^0.2.0",
->>>>>>> a2cfaadc
     "slate": "^0.110.2",
     "slate-history": "^0.110.3",
     "slate-hyperscript": "^0.100.0",
