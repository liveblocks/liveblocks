{
  "name": "@liveblocks/react-ui",
<<<<<<< HEAD
  "version": "3.9.0",
=======
  "version": "3.9.1",
>>>>>>> 530d8c31
  "description": "A set of React pre-built components for the Liveblocks products. Liveblocks is the all-in-one toolkit to build collaborative products like Figma, Notion, and more.",
  "license": "Apache-2.0",
  "type": "module",
  "main": "./dist/index.cjs",
  "types": "./dist/index.d.cts",
  "exports": {
    ".": {
      "import": {
        "types": "./dist/index.d.ts",
        "default": "./dist/index.js"
      },
      "require": {
        "types": "./dist/index.d.cts",
        "module": "./dist/index.js",
        "default": "./dist/index.cjs"
      }
    },
    "./primitives": {
      "import": {
        "types": "./dist/primitives/index.d.ts",
        "default": "./dist/primitives/index.js"
      },
      "require": {
        "types": "./dist/primitives/index.d.cts",
        "module": "./dist/primitives/index.js",
        "default": "./dist/primitives/index.cjs"
      }
    },
    "./_private": {
      "import": {
        "types": "./dist/_private/index.d.ts",
        "default": "./dist/_private/index.js"
      },
      "require": {
        "types": "./dist/_private/index.d.cts",
        "module": "./dist/_private/index.js",
        "default": "./dist/_private/index.cjs"
      }
    },
    "./styles.css": {
      "types": "./styles.css.d.cts",
      "default": "./styles.css"
    },
    "./styles/dark/media-query.css": {
      "types": "./styles/dark/media-query.css.d.cts",
      "default": "./styles/dark/media-query.css"
    },
    "./styles/dark/attributes.css": {
      "types": "./styles/dark/attributes.css.d.cts",
      "default": "./styles/dark/attributes.css"
    }
  },
  "files": [
    "dist/**",
    "primitives/**",
    "_private/**",
    "**/*.css",
    "**/*.css.d.cts",
    "**/*.css.d.ts",
    "**/*.css.map",
    "README.md"
  ],
  "scripts": {
    "dev": "rollup --config rollup.config.js --watch",
    "build": "rollup --config rollup.config.js",
    "start": "npm run dev",
    "format": "eslint --fix src/; stylelint --fix src/styles/; prettier --write src/",
    "lint": "eslint src/; stylelint src/styles/",
    "lint:package": "publint --strict && attw --pack",
    "test": "NODE_OPTIONS=\"--no-deprecation\" vitest run",
    "test:types": "ls test-d/* | xargs -n1 tsd --files",
    "test:watch": "NODE_OPTIONS=\"--no-deprecation\" vitest"
  },
  "dependencies": {
    "@floating-ui/react-dom": "^2.1.2",
<<<<<<< HEAD
    "@liveblocks/client": "3.9.0",
    "@liveblocks/core": "3.9.0",
    "@liveblocks/react": "3.9.0",
=======
    "@liveblocks/client": "3.9.1",
    "@liveblocks/core": "3.9.1",
    "@liveblocks/react": "3.9.1",
>>>>>>> 530d8c31
    "@radix-ui/react-dropdown-menu": "^2.1.2",
    "@radix-ui/react-popover": "^1.1.2",
    "@radix-ui/react-slot": "^1.1.0",
    "@radix-ui/react-toggle": "^1.1.0",
    "@radix-ui/react-tooltip": "^1.1.3",
    "frimousse": "^0.2.0",
    "marked": "^15.0.11",
    "slate": "^0.110.2",
    "slate-history": "^0.110.3",
    "slate-hyperscript": "^0.100.0",
    "slate-react": "^0.110.3"
  },
  "peerDependencies": {
    "@types/react": "*",
    "@types/react-dom": "*",
    "react": "^18 || ^19 || ^19.0.0-rc",
    "react-dom": "^18 || ^19 || ^19.0.0-rc"
  },
  "peerDependenciesMeta": {
    "@types/react": {
      "optional": true
    },
    "@types/react-dom": {
      "optional": true
    }
  },
  "devDependencies": {
    "@liveblocks/eslint-config": "*",
    "@liveblocks/rollup-config": "*",
    "@liveblocks/vitest-config": "*",
    "@testing-library/jest-dom": "^6.4.6",
    "@testing-library/react": "^13.1.1",
    "eslint-plugin-react": "^7.33.2",
    "eslint-plugin-react-hooks": "^4.6.0",
    "msw": "^2.10.4",
    "stylelint": "^15.10.2",
    "stylelint-config-standard": "^34.0.0",
    "stylelint-order": "^6.0.3",
    "stylelint-plugin-logical-css": "^0.13.2"
  },
  "sideEffects": false,
  "bugs": {
    "url": "https://github.com/liveblocks/liveblocks/issues"
  },
  "repository": {
    "type": "git",
    "url": "git+https://github.com/liveblocks/liveblocks.git",
    "directory": "packages/liveblocks-react-ui"
  },
  "homepage": "https://liveblocks.io",
  "keywords": [
    "react",
    "components",
    "comments",
    "threads",
    "notifications",
    "liveblocks",
    "real-time",
    "toolkit",
    "multiplayer",
    "websockets",
    "collaboration",
    "collaborative",
    "presence",
    "crdts",
    "synchronize",
    "rooms",
    "documents",
    "conflict resolution"
  ]
}<|MERGE_RESOLUTION|>--- conflicted
+++ resolved
@@ -1,10 +1,6 @@
 {
   "name": "@liveblocks/react-ui",
-<<<<<<< HEAD
-  "version": "3.9.0",
-=======
   "version": "3.9.1",
->>>>>>> 530d8c31
   "description": "A set of React pre-built components for the Liveblocks products. Liveblocks is the all-in-one toolkit to build collaborative products like Figma, Notion, and more.",
   "license": "Apache-2.0",
   "type": "module",
@@ -80,15 +76,9 @@
   },
   "dependencies": {
     "@floating-ui/react-dom": "^2.1.2",
-<<<<<<< HEAD
-    "@liveblocks/client": "3.9.0",
-    "@liveblocks/core": "3.9.0",
-    "@liveblocks/react": "3.9.0",
-=======
     "@liveblocks/client": "3.9.1",
     "@liveblocks/core": "3.9.1",
     "@liveblocks/react": "3.9.1",
->>>>>>> 530d8c31
     "@radix-ui/react-dropdown-menu": "^2.1.2",
     "@radix-ui/react-popover": "^1.1.2",
     "@radix-ui/react-slot": "^1.1.0",
