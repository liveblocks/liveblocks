--- conflicted
+++ resolved
@@ -245,7 +245,23 @@
   };
 }
 
-<<<<<<< HEAD
+export async function reconnect(
+  machine: Machine,
+  actor: number,
+  newItems: SerializedCrdtWithId[]
+) {
+  machine.connect();
+  machine.authenticationSuccess({ actor: actor }, new MockWebSocket("") as any);
+  machine.onOpen();
+
+  machine.onMessage(
+    serverMessage({
+      type: ServerMessageType.InitialStorageState,
+      items: newItems,
+    })
+  );
+}
+
 export async function prepareStorageImmutableTest<T, StateType>(
   items: SerializedCrdtWithId[],
   actor: number = 0
@@ -315,23 +331,6 @@
     refSubscribe: refMachine.subscribe,
     state,
   };
-=======
-export async function reconnect(
-  machine: Machine,
-  actor: number,
-  newItems: SerializedCrdtWithId[]
-) {
-  machine.connect();
-  machine.authenticationSuccess({ actor: actor }, new MockWebSocket("") as any);
-  machine.onOpen();
-
-  machine.onMessage(
-    serverMessage({
-      type: ServerMessageType.InitialStorageState,
-      items: newItems,
-    })
-  );
->>>>>>> e522e1ff
 }
 
 export function createSerializedObject(
