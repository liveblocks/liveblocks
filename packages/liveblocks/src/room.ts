--- conflicted
+++ resolved
@@ -750,19 +750,14 @@
 ): InternalRoom {
   const throttleDelay = options.throttle || 100;
   const liveblocksServer: string =
-<<<<<<< HEAD
-    (options as any).liveblocksServer || "wss://liveblocks.net";
+    (options as any).liveblocksServer || "wss://liveblocks.net/v2";
 
   let authEndpoint: AuthEndpoint
   if (options.authEndpoint) {
     authEndpoint = options.authEndpoint;
   } else {
-    authEndpoint = `http://localhost:3001/api/public/authorize`
-  }
-=======
-    (options as any).liveblocksServer || "wss://liveblocks.net/v2";
-  const authEndpoint: AuthEndpoint = options.authEndpoint;
->>>>>>> c3af3552
+    authEndpoint = `https://liveblocks.io/api/public/authorize`
+  }
 
   const state = defaultState(
     options.defaultPresence,
