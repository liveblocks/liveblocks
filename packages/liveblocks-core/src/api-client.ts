--- conflicted
+++ resolved
@@ -228,11 +228,7 @@
   }: {
     roomId: string;
     threadId: string;
-<<<<<<< HEAD
-  }): Promise<void>;
-=======
   }): Promise<SubscriptionData>;
->>>>>>> eb5c0405
 
   unsubscribeFromThread({
     roomId,
@@ -829,22 +825,15 @@
     roomId: string;
     threadId: string;
   }) {
-<<<<<<< HEAD
-    await httpClient.post(
-=======
     const subscription = await httpClient.post<SubscriptionDataPlain>(
->>>>>>> eb5c0405
       url`/v2/c/rooms/${options.roomId}/threads/${options.threadId}/subscribe`,
       await authManager.getAuthValue({
         requestedScope: "comments:read",
         roomId: options.roomId,
       })
     );
-<<<<<<< HEAD
-=======
 
     return convertToSubscriptionData(subscription);
->>>>>>> eb5c0405
   }
 
   async function unsubscribeFromThread(options: {
