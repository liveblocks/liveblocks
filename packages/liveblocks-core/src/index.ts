import { detectDupes } from "./dupe-detection";
import { PKG_FORMAT, PKG_NAME, PKG_VERSION } from "./version";

detectDupes(PKG_NAME, PKG_VERSION, PKG_FORMAT);

/**
 * PRIVATE / INTERNAL APIS
 * -----------------------
 *
 * This module is intended for internal use only, PLEASE DO NOT RELY ON ANY OF
 * THE EXPORTS IN HERE. These are implementation details that can change at any
 * time and without announcement. This module purely exists to share code
 * between the several Liveblocks packages.
 *
 * But since you're so deep inside Liveblocks code... we're hiring!
 * https://join.team/liveblocks ;)
 */

export type {
  Client,
  ClientOptions,
  EnterOptions,
  OpaqueClient,
  PrivateClientApi,
  ResolveMentionSuggestionsArgs,
  ResolveRoomsInfoArgs,
  ResolveUsersArgs,
  SyncStatus,
} from "./client";
export { createClient } from "./client";
export type {
  CommentBodyLinkElementArgs,
  CommentBodyMentionElementArgs,
  CommentBodyParagraphElementArgs,
  CommentBodyTextElementArgs,
  StringifyCommentBodyElements,
  StringifyCommentBodyOptions,
} from "./comments/comment-body";
export {
  getMentionedIdsFromCommentBody,
  html,
  htmlSafe,
  isCommentBodyLink,
  isCommentBodyMention,
  isCommentBodyText,
  resolveUsersInCommentBody,
  stringifyCommentBody,
  toAbsoluteUrl,
} from "./comments/comment-body";
export { generateCommentUrl } from "./comments/comment-url";
export type { BaseAuthResult, Delegates, LiveblocksError } from "./connection";
export type { LostConnectionEvent, Status } from "./connection";
export {
  convertToCommentData,
  convertToCommentUserReaction,
  convertToInboxNotificationData,
  convertToThreadData,
} from "./convert-plain-data";
export { cloneLson, isLiveNode } from "./crdts/liveblocks-helpers";
export { LiveList } from "./crdts/LiveList";
export { LiveMap } from "./crdts/LiveMap";
export { LiveObject } from "./crdts/LiveObject";
export type {
  LiveNode,
  LiveStructure,
  Lson,
  LsonObject,
  ToJson,
} from "./crdts/Lson";
export type {
  LiveListUpdate,
  LiveMapUpdate,
  LiveObjectUpdate,
  StorageUpdate,
} from "./crdts/StorageUpdates";
export type { ToImmutable } from "./crdts/utils";
export { toPlainLson } from "./crdts/utils";
export type {
  DAD,
  DE,
  DM,
  DP,
  DRI,
  DS,
  DU,
  KDAD,
} from "./globals/augmentation";
export {
  legacy_patchImmutableObject,
  lsonToJson,
  patchLiveObjectKey,
} from "./immutable";
export { kInternal } from "./internal";
export { assert, assertNever, nn } from "./lib/assert";
export type {
  AsyncError,
  AsyncLoading,
  AsyncResult,
  AsyncSuccess,
} from "./lib/AsyncResult";
export { autoRetry, HttpError } from "./lib/autoRetry";
export { chunk } from "./lib/chunk";
export { Promise_withResolvers } from "./lib/controlledPromise";
export {
  createCommentAttachmentId,
  createCommentId,
  createInboxNotificationId,
  createThreadId,
} from "./lib/createIds";
export { DefaultMap } from "./lib/DefaultMap";
export {
  deprecate,
  deprecateIf,
  errorIf,
  throwUsageError,
} from "./lib/deprecation";
export type {
  EventSource,
  Observable,
  UnsubscribeCallback,
} from "./lib/EventSource";
export { makeEventSource } from "./lib/EventSource";
export * as console from "./lib/fancy-console";
export { freeze } from "./lib/freeze";
export { isPlainObject, isStartsWithOperator } from "./lib/guards";
export type { Json, JsonArray, JsonObject, JsonScalar } from "./lib/Json";
export { isJsonArray, isJsonObject, isJsonScalar } from "./lib/Json";
export { nanoid } from "./lib/nanoid";
export type { NoInfr } from "./lib/NoInfer";
export { objectToQuery } from "./lib/objectToQuery";
export type { Poller } from "./lib/Poller";
export { makePoller } from "./lib/Poller";
export { asPos, makePosition } from "./lib/position";
export type { Resolve } from "./lib/Resolve";
export { shallow } from "./lib/shallow";
export type { ISignal, SignalType } from "./lib/signals";
export { batch, DerivedSignal, MutableSignal, Signal } from "./lib/signals";
export { SortedList } from "./lib/SortedList";
export { stringify, unstringify } from "./lib/stringify";
export type { QueryParams, URLSafeString } from "./lib/url";
export { url, urljoin } from "./lib/url";
export type { Brand, DistributiveOmit } from "./lib/utils";
export {
  b64decode,
  compactObject,
<<<<<<< HEAD
  entries,
  isPlainObject,
  keys,
=======
>>>>>>> 88e1f2dd
  mapValues,
  memoizeOnSuccess,
  raise,
  tryParseJson,
  wait,
  withTimeout,
} from "./lib/utils";
export type { CustomAuthenticationResult } from "./protocol/Authentication";
export { Permission } from "./protocol/AuthToken";
export type { BaseActivitiesData } from "./protocol/BaseActivitiesData";
export type { BaseRoomInfo } from "./protocol/BaseRoomInfo";
export type { BaseUserMeta, IUserInfo } from "./protocol/BaseUserMeta";
export type {
  ChannelNotificationSetting,
  ChannelsNotificationSettings,
  NotificationChannel,
  NotificationKind,
  PartialChannelsNotificationSettings,
} from "./protocol/ChannelsNotificationSettings";
export { isChannelNotificationSettingEnabled } from "./protocol/ChannelsNotificationSettings";
export type {
  BroadcastEventClientMsg,
  ClientMsg,
  FetchStorageClientMsg,
  FetchYDocClientMsg,
  UpdatePresenceClientMsg,
  UpdateStorageClientMsg,
  UpdateYDocClientMsg,
} from "./protocol/ClientMsg";
export { ClientMsgCode } from "./protocol/ClientMsg";
export type { BaseMetadata } from "./protocol/Comments";
export type {
  CommentBody,
  CommentBodyBlockElement,
  CommentBodyElement,
  CommentBodyInlineElement,
  CommentBodyLink,
  CommentBodyMention,
  CommentBodyParagraph,
  CommentBodyText,
} from "./protocol/Comments";
export type {
  CommentAttachment,
  CommentData,
  CommentDataPlain,
  CommentLocalAttachment,
  CommentMixedAttachment,
  CommentReaction,
} from "./protocol/Comments";
export type {
  CommentUserReaction,
  CommentUserReactionPlain,
} from "./protocol/Comments";
export type { QueryMetadata } from "./protocol/Comments";
export type {
  ThreadData,
  ThreadDataPlain,
  ThreadDataWithDeleteInfo,
} from "./protocol/Comments";
export type { ThreadDeleteInfo } from "./protocol/Comments";
export type {
  ActivityData,
  InboxNotificationCustomData,
  InboxNotificationCustomDataPlain,
  InboxNotificationData,
  InboxNotificationDataPlain,
  InboxNotificationTextMentionData,
  InboxNotificationTextMentionDataPlain,
  InboxNotificationThreadData,
  InboxNotificationThreadDataPlain,
} from "./protocol/InboxNotifications";
export type { InboxNotificationDeleteInfo } from "./protocol/InboxNotifications";
export type {
  AckOp,
  CreateListOp,
  CreateMapOp,
  CreateObjectOp,
  CreateOp,
  CreateRegisterOp,
  DeleteCrdtOp,
  DeleteObjectKeyOp,
  Op,
  SetParentKeyOp,
  UpdateObjectOp,
} from "./protocol/Op";
export { ackOp, OpCode } from "./protocol/Op";
export type {
  IdTuple,
  SerializedChild,
  SerializedCrdt,
  SerializedList,
  SerializedMap,
  SerializedObject,
  SerializedRegister,
  SerializedRootObject,
} from "./protocol/SerializedCrdt";
export { CrdtType } from "./protocol/SerializedCrdt";
export { isChildCrdt, isRootCrdt } from "./protocol/SerializedCrdt";
export type {
  BroadcastedEventServerMsg,
  CommentsEventServerMsg,
  InitialDocumentStateServerMsg,
  RejectedStorageOpServerMsg,
  RoomStateServerMsg,
  ServerMsg,
  UpdatePresenceServerMsg,
  UpdateStorageServerMsg,
  UserJoinServerMsg,
  UserLeftServerMsg,
  YDocUpdateServerMsg,
} from "./protocol/ServerMsg";
export { ServerMsgCode } from "./protocol/ServerMsg";
export type { HistoryVersion } from "./protocol/VersionHistory";
export type { IYjsProvider, PrivateRoomApi, YjsSyncStatus } from "./room";
export type {
  BroadcastOptions,
  History,
  OpaqueRoom,
  OptionalTupleUnless,
  PartialUnless,
  Room,
  RoomEventMessage,
  StorageStatus,
  SyncSource,
} from "./room";
export type { GetThreadsOptions, UploadAttachmentOptions } from "./room";
export type { Immutable } from "./types/Immutable";
export type {
  IWebSocket,
  IWebSocketCloseEvent,
  IWebSocketEvent,
  IWebSocketInstance,
  IWebSocketMessageEvent,
} from "./types/IWebSocket";
export { WebsocketCloseCodes } from "./types/IWebSocket";
export type { NodeMap, ParentToChildNodeMap } from "./types/NodeMap";
export type { OptionalPromise } from "./types/OptionalPromise";
export type { OthersEvent } from "./types/Others";
export { TextEditorType } from "./types/Others";
export type { Patchable } from "./types/Patchable";
export type {
  PlainLson,
  PlainLsonFields,
  PlainLsonList,
  PlainLsonMap,
  PlainLsonObject,
} from "./types/PlainLson";
export type { RoomNotificationSettings } from "./types/RoomNotificationSettings";
export type { User } from "./types/User";
export { detectDupes };

/**
 * Helper type to help users adopt to Lson types from interface definitions.
 * You should only use this to wrap interfaces you don't control. For more
 * information, see
 * https://liveblocks.io/docs/guides/limits#lson-constraint-and-interfaces
 */
// prettier-ignore
export type EnsureJson<T> =
  // Retain all valid `JSON` fields
  T extends Json ? T :
  // Retain all valid arrays
  T extends Array<infer I> ? (EnsureJson<I>)[] :
  // Retain `unknown` fields, but just treat them as if they're Json | undefined
  [unknown] extends [T] ? Json | undefined :
  // Dates become strings when serialized to JSON
  T extends Date ? string :
  // Remove functions
  T extends (...args: any[]) => any ? never :
  // Resolve all other values explicitly
  { [K in keyof T as EnsureJson<T[K]> extends never ? never : K]: EnsureJson<T[K]> };

// Support for DevTools
import type * as DevToolsMsg from "./devtools/protocol";
export type { DevToolsMsg };
import { HttpError } from "./lib/autoRetry";
import type { Json } from "./lib/Json";
import type * as DevTools from "./types/DevToolsTreeNode";
export type { DevTools };

// Deprecated APIs
/** @deprecated Use HttpError instead. */
export const CommentsApiError = HttpError;
/** @deprecated Use HttpError instead. */
export const NotificationsApiError = HttpError;<|MERGE_RESOLUTION|>--- conflicted
+++ resolved
@@ -143,12 +143,8 @@
 export {
   b64decode,
   compactObject,
-<<<<<<< HEAD
   entries,
-  isPlainObject,
   keys,
-=======
->>>>>>> 88e1f2dd
   mapValues,
   memoizeOnSuccess,
   raise,
