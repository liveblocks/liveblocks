import { detectDupes } from "./dupe-detection";
import { PKG_FORMAT, PKG_NAME, PKG_VERSION } from "./version";

detectDupes(PKG_NAME, PKG_VERSION, PKG_FORMAT);

/**
 * PRIVATE / INTERNAL APIS
 * -----------------------
 *
 * This module is intended for internal use only, PLEASE DO NOT RELY ON ANY OF
 * THE EXPORTS IN HERE. These are implementation details that can change at any
 * time and without announcement. This module purely exists to share code
 * between the several Liveblocks packages.
 *
 * But since you're so deep inside Liveblocks code... we're hiring!
 * https://join.team/liveblocks ;)
 */

export type {
  Client,
  EnterOptions,
  ResolveMentionSuggestionsArgs,
  ResolveUsersArgs,
} from "./client";
export { createClient, NotificationsApiError } from "./client";
export type {
  CommentBodyLinkElementArgs,
  CommentBodyMentionElementArgs,
  CommentBodyParagraphElementArgs,
  CommentBodyTextElementArgs,
  StringifyCommentBodyElements,
  StringifyCommentBodyOptions,
} from "./comments/comment-body";
export {
  getMentionedIdsFromCommentBody,
  stringifyCommentBody,
} from "./comments/comment-body";
export type { BaseAuthResult, Delegates } from "./connection";
export type {
  LegacyConnectionStatus,
  LostConnectionEvent,
  Status,
} from "./connection";
export {
  convertToCommentData,
  convertToCommentUserReaction,
  convertToThreadData,
} from "./convert-plain-data";
export { cloneLson, isLiveNode } from "./crdts/liveblocks-helpers";
export { LiveList } from "./crdts/LiveList";
export { LiveMap } from "./crdts/LiveMap";
export { LiveObject } from "./crdts/LiveObject";
export type {
  LiveNode,
  LiveStructure,
  Lson,
  LsonObject,
  ToJson,
} from "./crdts/Lson";
export type {
  LiveListUpdate,
  LiveMapUpdate,
  LiveObjectUpdate,
  StorageUpdate,
} from "./crdts/StorageUpdates";
export type { ToImmutable } from "./crdts/utils";
export { toPlainLson } from "./crdts/utils";
export {
  legacy_patchImmutableObject,
  lsonToJson,
  patchLiveObjectKey,
} from "./immutable";
export { kInternal } from "./internal";
export { assert, assertNever, nn } from "./lib/assert";
export {
  deprecate,
  deprecateIf,
  errorIf,
  throwUsageError,
} from "./lib/deprecation";
export type { EventSource, UnsubscribeCallback } from "./lib/EventSource";
export { makeEventSource } from "./lib/EventSource";
export * as console from "./lib/fancy-console";
export { freeze } from "./lib/freeze";
export type { Json, JsonArray, JsonObject, JsonScalar } from "./lib/Json";
export { isJsonArray, isJsonObject, isJsonScalar } from "./lib/Json";
export { makePoller } from "./lib/Poller";
export { asPos, makePosition } from "./lib/position";
export type { Resolve } from "./lib/Resolve";
export { shallow } from "./lib/shallow";
export { stringify } from "./lib/stringify";
export type { Brand } from "./lib/utils";
export {
  b64decode,
  isPlainObject,
  raise,
  tryParseJson,
  withTimeout,
} from "./lib/utils";
export type { CustomAuthenticationResult } from "./protocol/Authentication";
export type { BaseUserMeta, IUserInfo } from "./protocol/BaseUserMeta";
export type {
  BroadcastEventClientMsg,
  ClientMsg,
  FetchStorageClientMsg,
  FetchYDocClientMsg,
  UpdatePresenceClientMsg,
  UpdateStorageClientMsg,
  UpdateYDocClientMsg,
} from "./protocol/ClientMsg";
export { ClientMsgCode } from "./protocol/ClientMsg";
export type {
  AckOp,
  CreateListOp,
  CreateMapOp,
  CreateObjectOp,
  CreateOp,
  CreateRegisterOp,
  DeleteCrdtOp,
  DeleteObjectKeyOp,
  Op,
  SetParentKeyOp,
  UpdateObjectOp,
} from "./protocol/Op";
export { ackOp, OpCode } from "./protocol/Op";
export type {
  IdTuple,
  SerializedChild,
  SerializedCrdt,
  SerializedList,
  SerializedMap,
  SerializedObject,
  SerializedRegister,
  SerializedRootObject,
} from "./protocol/SerializedCrdt";
export { CrdtType } from "./protocol/SerializedCrdt";
export { isChildCrdt, isRootCrdt } from "./protocol/SerializedCrdt";
export type {
  BroadcastedEventServerMsg,
  CommentsEventServerMsg,
  InitialDocumentStateServerMsg,
  RejectedStorageOpServerMsg,
  RoomStateServerMsg,
  ServerMsg,
  UpdatePresenceServerMsg,
  UpdateStorageServerMsg,
  UserJoinServerMsg,
  UserLeftServerMsg,
  YDocUpdateServerMsg,
} from "./protocol/ServerMsg";
export { ServerMsgCode } from "./protocol/ServerMsg";
export type {
  BroadcastOptions,
  History,
  Room,
  RoomEventMessage,
  RoomInitializers,
  StorageStatus,
} from "./room";
export type { GetThreadsOptions } from "./room";
export { CommentsApiError } from "./room";
export type { BaseMetadata } from "./types/BaseMetadata";
export type {
  CommentBody,
  CommentBodyBlockElement,
  CommentBodyElement,
  CommentBodyInlineElement,
  CommentBodyLink,
  CommentBodyMention,
  CommentBodyParagraph,
  CommentBodyText,
} from "./types/CommentBody";
export type {
  CommentData,
  CommentDataPlain,
  CommentReaction,
} from "./types/CommentData";
export type {
  CommentUserReaction,
  CommentUserReactionPlain,
} from "./types/CommentReaction";
export type { Immutable } from "./types/Immutable";
export type {
  InboxNotificationData,
  InboxNotificationDataPlain,
  InboxNotificationThreadData,
} from "./types/InboxNotificationData";
export type {
  IWebSocket,
  IWebSocketCloseEvent,
  IWebSocketEvent,
  IWebSocketInstance,
  IWebSocketMessageEvent,
} from "./types/IWebSocket";
export { WebsocketCloseCodes } from "./types/IWebSocket";
export type { NodeMap, ParentToChildNodeMap } from "./types/NodeMap";
export type { OptionalPromise } from "./types/OptionalPromise";
export type { Others, OthersEvent } from "./types/Others";
export type { PartialNullable } from "./types/PartialNullable";
export type {
  PlainLson,
  PlainLsonFields,
  PlainLsonList,
  PlainLsonMap,
  PlainLsonObject,
} from "./types/PlainLson";
export type { RoomNotificationSettings } from "./types/RoomNotificationSettings";
export type { ThreadData, ThreadDataPlain } from "./types/ThreadData";
export type { User } from "./types/User";
export { detectDupes };

/**
 * Helper type to help users adopt to Lson types from interface definitions.
 * You should only use this to wrap interfaces you don't control. For more
 * information, see
 * https://liveblocks.io/docs/guides/limits#lson-constraint-and-interfaces
 */
// prettier-ignore
export type EnsureJson<T> =
  // Retain `unknown` fields
  [unknown] extends [T] ? T :
  // Retain functions
  T extends (...args: unknown[]) => unknown ? T :
  // Resolve all other values explicitly
  { [K in keyof T]: EnsureJson<T[K]> };

// Support for DevTools
import type * as DevToolsMsg from "./devtools/protocol";
export type { DevToolsMsg };
import type * as DevTools from "./types/DevToolsTreeNode";
export type { DevTools };

<<<<<<< HEAD
export type { Store } from "./lib/create-store";

// Cache store
=======
// Comments
export type { CommentsApi, GetThreadsOptions } from "./comments";
export { CommentsApiError, createCommentsApi } from "./comments";
export type {
  CommentBodyLinkElementArgs,
  CommentBodyMentionElementArgs,
  CommentBodyParagraphElementArgs,
  CommentBodyResolveUsersArgs,
  CommentBodyTextElementArgs,
  StringifyCommentBodyElements,
  StringifyCommentBodyOptions,
} from "./comments/comment-body";
>>>>>>> 9ab0a5bd
export {
  applyOptimisticUpdates,
  type CacheState,
  type CacheStore,
} from "./store";<|MERGE_RESOLUTION|>--- conflicted
+++ resolved
@@ -230,24 +230,8 @@
 import type * as DevTools from "./types/DevToolsTreeNode";
 export type { DevTools };
 
-<<<<<<< HEAD
+// Store
 export type { Store } from "./lib/create-store";
-
-// Cache store
-=======
-// Comments
-export type { CommentsApi, GetThreadsOptions } from "./comments";
-export { CommentsApiError, createCommentsApi } from "./comments";
-export type {
-  CommentBodyLinkElementArgs,
-  CommentBodyMentionElementArgs,
-  CommentBodyParagraphElementArgs,
-  CommentBodyResolveUsersArgs,
-  CommentBodyTextElementArgs,
-  StringifyCommentBodyElements,
-  StringifyCommentBodyOptions,
-} from "./comments/comment-body";
->>>>>>> 9ab0a5bd
 export {
   applyOptimisticUpdates,
   type CacheState,
