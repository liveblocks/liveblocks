import { detectDupes } from "./dupe-detection";
import { PKG_FORMAT, PKG_NAME, PKG_VERSION } from "./version";

detectDupes(PKG_NAME, PKG_VERSION, PKG_FORMAT);

/**
 * PRIVATE / INTERNAL APIS
 * -----------------------
 *
 * This module is intended for internal use only, PLEASE DO NOT RELY ON ANY OF
 * THE EXPORTS IN HERE. These are implementation details that can change at any
 * time and without announcement. This module purely exists to share code
 * between the several Liveblocks packages.
 *
 * But since you're so deep inside Liveblocks code... we're hiring!
 * https://join.team/liveblocks ;)
 */

export type {
  Client,
  ClientOptions,
  EnterOptions,
  OpaqueClient,
  PrivateClientApi,
  ResolveMentionSuggestionsArgs,
  ResolveRoomsInfoArgs,
  ResolveUsersArgs,
  SyncStatus,
} from "./client";
export { checkBounds, createClient } from "./client";
export type {
  CommentBodyLinkElementArgs,
  CommentBodyMentionElementArgs,
  CommentBodyParagraphElementArgs,
  CommentBodyTextElementArgs,
  StringifyCommentBodyElements,
  StringifyCommentBodyOptions,
} from "./comments/comment-body";
export {
  getMentionedIdsFromCommentBody,
  html,
  htmlSafe,
  isCommentBodyLink,
  isCommentBodyMention,
  isCommentBodyText,
  resolveUsersInCommentBody,
  stringifyCommentBody,
  toAbsoluteUrl,
} from "./comments/comment-body";
export { generateCommentUrl } from "./comments/comment-url";
export type { BaseAuthResult, Delegates } from "./connection";
export type { LostConnectionEvent, Status } from "./connection";
export {
  convertToCommentData,
  convertToCommentUserReaction,
  convertToInboxNotificationData,
  convertToSubscriptionData,
  convertToThreadData,
  convertToUserSubscriptionData,
} from "./convert-plain-data";
export type {
  CreateManagedPoolOptions,
  ManagedPool,
} from "./crdts/AbstractCrdt";
export { createManagedPool } from "./crdts/AbstractCrdt";
export { cloneLson, isLiveNode } from "./crdts/liveblocks-helpers";
export { LiveList } from "./crdts/LiveList";
export { LiveMap } from "./crdts/LiveMap";
export { LiveObject } from "./crdts/LiveObject";
export type {
  LiveNode,
  LiveStructure,
  Lson,
  LsonObject,
  ToJson,
} from "./crdts/Lson";
export type {
  LiveListUpdate,
  LiveMapUpdate,
  LiveObjectUpdate,
  StorageUpdate,
} from "./crdts/StorageUpdates";
export type { ToImmutable } from "./crdts/utils";
export { toPlainLson } from "./crdts/utils";
export type {
  DAD,
  DE,
  DM,
  DP,
  DRI,
  DS,
  DU,
  KDAD,
} from "./globals/augmentation";
export {
  legacy_patchImmutableObject,
  lsonToJson,
  patchLiveObjectKey,
} from "./immutable";
export { kInternal } from "./internal";
export { makeAbortController } from "./lib/abortController";
export { assert, assertNever, nn } from "./lib/assert";
export type {
  AsyncError,
  AsyncLoading,
  AsyncResult,
  AsyncSuccess,
} from "./lib/AsyncResult";
export { autoRetry, HttpError } from "./lib/autoRetry";
export { chunk } from "./lib/chunk";
export { Promise_withResolvers } from "./lib/controlledPromise";
export {
  createCommentAttachmentId,
  createCommentId,
  createInboxNotificationId,
  createThreadId,
} from "./lib/createIds";
export { DefaultMap } from "./lib/DefaultMap";
export {
  deprecate,
  deprecateIf,
  errorIf,
  throwUsageError,
} from "./lib/deprecation";
export { Deque } from "./lib/Deque";
export type {
  EventSource,
  Observable,
  UnsubscribeCallback,
} from "./lib/EventSource";
export { makeEventSource } from "./lib/EventSource";
export * as console from "./lib/fancy-console";
export { freeze } from "./lib/freeze";
export { isPlainObject, isStartsWithOperator } from "./lib/guards";
export type { Json, JsonArray, JsonObject, JsonScalar } from "./lib/Json";
export { isJsonArray, isJsonObject, isJsonScalar } from "./lib/Json";
export { nanoid } from "./lib/nanoid";
export type { NoInfr } from "./lib/NoInfer";
export { objectToQuery } from "./lib/objectToQuery";
export type { Poller } from "./lib/Poller";
export { makePoller } from "./lib/Poller";
export { asPos, makePosition } from "./lib/position";
export type { Relax } from "./lib/Relax";
export type { Resolve } from "./lib/Resolve";
export { shallow, shallow2 } from "./lib/shallow";
export type { ISignal, SignalType } from "./lib/signals";
export { batch, DerivedSignal, MutableSignal, Signal } from "./lib/signals";
export { SortedList } from "./lib/SortedList";
export { stableStringify } from "./lib/stringify";
export type { QueryParams, URLSafeString } from "./lib/url";
export { url, urljoin } from "./lib/url";
export type { Brand, DistributiveOmit } from "./lib/utils";
export {
  b64decode,
  compactObject,
  entries,
  keys,
  mapValues,
  memoizeOnSuccess,
  raise,
  tryParseJson,
  wait,
  withTimeout,
} from "./lib/utils";
export type {
  ContextualPromptContext,
  ContextualPromptResponse,
} from "./protocol/Ai";
export type { CustomAuthenticationResult } from "./protocol/Authentication";
export { Permission } from "./protocol/AuthToken";
export type { BaseActivitiesData } from "./protocol/BaseActivitiesData";
export type { BaseRoomInfo } from "./protocol/BaseRoomInfo";
export type { BaseUserMeta, IUserInfo } from "./protocol/BaseUserMeta";
export type {
  BroadcastEventClientMsg,
  ClientMsg,
  FetchStorageClientMsg,
  FetchYDocClientMsg,
  UpdatePresenceClientMsg,
  UpdateStorageClientMsg,
  UpdateYDocClientMsg,
} from "./protocol/ClientMsg";
export { ClientMsgCode } from "./protocol/ClientMsg";
export type { BaseMetadata } from "./protocol/Comments";
export type {
  CommentBody,
  CommentBodyBlockElement,
  CommentBodyElement,
  CommentBodyInlineElement,
  CommentBodyLink,
  CommentBodyMention,
  CommentBodyParagraph,
  CommentBodyText,
} from "./protocol/Comments";
export type {
  CommentAttachment,
  CommentData,
  CommentDataPlain,
  CommentLocalAttachment,
  CommentMixedAttachment,
  CommentReaction,
} from "./protocol/Comments";
export type {
  CommentUserReaction,
  CommentUserReactionPlain,
} from "./protocol/Comments";
export type { QueryMetadata } from "./protocol/Comments";
export type {
  ThreadData,
  ThreadDataPlain,
  ThreadDataWithDeleteInfo,
} from "./protocol/Comments";
export type { ThreadDeleteInfo } from "./protocol/Comments";
export type {
  ActivityData,
  InboxNotificationCustomData,
  InboxNotificationCustomDataPlain,
  InboxNotificationData,
  InboxNotificationDataPlain,
  InboxNotificationTextMentionData,
  InboxNotificationTextMentionDataPlain,
  InboxNotificationThreadData,
  InboxNotificationThreadDataPlain,
} from "./protocol/InboxNotifications";
export type { InboxNotificationDeleteInfo } from "./protocol/InboxNotifications";
export type {
  NotificationChannel,
  NotificationChannelSettings,
  NotificationKind,
  NotificationSettings,
  NotificationSettingsPlain,
  PartialNotificationSettings,
  UserNotificationSettings,
} from "./protocol/NotificationSettings";
export {
  createNotificationSettings,
  isNotificationChannelEnabled,
  patchNotificationSettings,
} from "./protocol/NotificationSettings";
export type {
  AckOp,
  CreateListOp,
  CreateMapOp,
  CreateObjectOp,
  CreateOp,
  CreateRegisterOp,
  DeleteCrdtOp,
  DeleteObjectKeyOp,
  Op,
  SetParentKeyOp,
  UpdateObjectOp,
} from "./protocol/Op";
export { ackOp, OpCode } from "./protocol/Op";
export type {
  RoomNotificationSettings,
  RoomSubscriptionSettings,
<<<<<<< HEAD
=======
  UserRoomSubscriptionSettings,
>>>>>>> eb5c0405
} from "./protocol/RoomSubscriptionSettings";
export type {
  IdTuple,
  SerializedChild,
  SerializedCrdt,
  SerializedList,
  SerializedMap,
  SerializedObject,
  SerializedRegister,
  SerializedRootObject,
} from "./protocol/SerializedCrdt";
export { CrdtType } from "./protocol/SerializedCrdt";
export { isChildCrdt, isRootCrdt } from "./protocol/SerializedCrdt";
export type {
  BroadcastedEventServerMsg,
  CommentsEventServerMsg,
  InitialDocumentStateServerMsg,
  RejectedStorageOpServerMsg,
  RoomStateServerMsg,
  ServerMsg,
  UpdatePresenceServerMsg,
  UpdateStorageServerMsg,
  UserJoinServerMsg,
  UserLeftServerMsg,
  YDocUpdateServerMsg,
} from "./protocol/ServerMsg";
export { ServerMsgCode } from "./protocol/ServerMsg";
export type {
  SubscriptionData,
  SubscriptionDataPlain,
  SubscriptionDeleteInfo,
  SubscriptionDeleteInfoPlain,
  SubscriptionKey,
<<<<<<< HEAD
=======
  UserSubscriptionData,
  UserSubscriptionDataPlain,
>>>>>>> eb5c0405
} from "./protocol/Subscriptions";
export { getSubscriptionKey } from "./protocol/Subscriptions";
export type { HistoryVersion } from "./protocol/VersionHistory";
export type {
  IYjsProvider,
  LargeMessageStrategy,
  PrivateRoomApi,
  YjsSyncStatus,
} from "./room";
export type {
  BroadcastOptions,
  History,
  OpaqueRoom,
  OptionalTupleUnless,
  PartialUnless,
  Room,
  RoomEventMessage,
  StorageStatus,
  SyncSource,
} from "./room";
export type { GetThreadsOptions, UploadAttachmentOptions } from "./room";
export type { Awaitable } from "./types/Awaitable";
export type { Immutable } from "./types/Immutable";
export type {
  IWebSocket,
  IWebSocketCloseEvent,
  IWebSocketEvent,
  IWebSocketInstance,
  IWebSocketMessageEvent,
} from "./types/IWebSocket";
export { WebsocketCloseCodes } from "./types/IWebSocket";
export type { LiveblocksErrorContext } from "./types/LiveblocksError";
export { LiveblocksError } from "./types/LiveblocksError";
export type { NodeMap, ParentToChildNodeMap } from "./types/NodeMap";
export type { OthersEvent } from "./types/Others";
export { TextEditorType } from "./types/Others";
export type { Patchable } from "./types/Patchable";
export type {
  PlainLson,
  PlainLsonFields,
  PlainLsonList,
  PlainLsonMap,
  PlainLsonObject,
} from "./types/PlainLson";
export type { User } from "./types/User";
export { detectDupes };

/**
 * Helper type to help users adopt to Lson types from interface definitions.
 * You should only use this to wrap interfaces you don't control. For more
 * information, see
 * https://liveblocks.io/docs/guides/limits#lson-constraint-and-interfaces
 */
// prettier-ignore
export type EnsureJson<T> =
  // Retain all valid `JSON` fields
  T extends Json ? T :
  // Retain all valid arrays
  T extends Array<infer I> ? (EnsureJson<I>)[] :
  // Retain `unknown` fields, but just treat them as if they're Json | undefined
  [unknown] extends [T] ? Json | undefined :
  // Dates become strings when serialized to JSON
  T extends Date ? string :
  // Remove functions
  T extends (...args: any[]) => any ? never :
  // Resolve all other values explicitly
  { [K in keyof T as EnsureJson<T[K]> extends never ? never : K]: EnsureJson<T[K]> };

// Support for DevTools
import type * as DevToolsMsg from "./devtools/protocol";
export type { DevToolsMsg };
import { HttpError } from "./lib/autoRetry";
import type { Json } from "./lib/Json";
import type * as DevTools from "./types/DevToolsTreeNode";
export type { DevTools };

// Deprecated APIs
/** @deprecated Use HttpError instead. */
export const CommentsApiError = HttpError;
/** @deprecated Use HttpError instead. */
export const NotificationsApiError = HttpError;<|MERGE_RESOLUTION|>--- conflicted
+++ resolved
@@ -254,10 +254,7 @@
 export type {
   RoomNotificationSettings,
   RoomSubscriptionSettings,
-<<<<<<< HEAD
-=======
   UserRoomSubscriptionSettings,
->>>>>>> eb5c0405
 } from "./protocol/RoomSubscriptionSettings";
 export type {
   IdTuple,
@@ -291,11 +288,8 @@
   SubscriptionDeleteInfo,
   SubscriptionDeleteInfoPlain,
   SubscriptionKey,
-<<<<<<< HEAD
-=======
   UserSubscriptionData,
   UserSubscriptionDataPlain,
->>>>>>> eb5c0405
 } from "./protocol/Subscriptions";
 export { getSubscriptionKey } from "./protocol/Subscriptions";
 export type { HistoryVersion } from "./protocol/VersionHistory";
