--- conflicted
+++ resolved
@@ -16,9 +16,9 @@
  * https://join.team/liveblocks ;)
  */
 
-<<<<<<< HEAD
 export type {
   Client,
+  ClientOptions,
   EnterOptions,
   ResolveMentionSuggestionsArgs,
   ResolveRoomsInfoArgs,
@@ -37,10 +37,6 @@
   getMentionedIdsFromCommentBody,
   stringifyCommentBody,
 } from "./comments/comment-body";
-=======
-export type { Client, ClientOptions, EnterOptions } from "./client";
-export { createClient } from "./client";
->>>>>>> 435ad89e
 export type { BaseAuthResult, Delegates, LiveblocksError } from "./connection";
 export type {
   LegacyConnectionStatus,
