import type {
  BaseMetadata,
  CommentData,
  CommentDataPlain,
  CommentUserReaction,
  CommentUserReactionPlain,
  ThreadData,
  ThreadDataPlain,
  ThreadDeleteInfo,
  ThreadDeleteInfoPlain,
} from "./protocol/Comments";
import type {
  InboxNotificationData,
  InboxNotificationDataPlain,
  InboxNotificationDeleteInfo,
  InboxNotificationDeleteInfoPlain,
} from "./protocol/InboxNotifications";
import type {
  SubscriptionData,
  SubscriptionDataPlain,
  SubscriptionDeleteInfo,
  SubscriptionDeleteInfoPlain,
<<<<<<< HEAD
=======
  UserSubscriptionData,
  UserSubscriptionDataPlain,
>>>>>>> eb5c0405
} from "./protocol/Subscriptions";

/**
 * Converts a plain comment data object (usually returned by the API) to a comment data object that can be used by the client.
 * This is necessary because the plain data object stores dates as ISO strings, but the client expects them as Date objects.
 * @param data The plain comment data object (usually returned by the API)
 * @returns The rich comment data object that can be used by the client.
 */
export function convertToCommentData(data: CommentDataPlain): CommentData {
  const editedAt = data.editedAt ? new Date(data.editedAt) : undefined;
  const createdAt = new Date(data.createdAt);
  const reactions = data.reactions.map((reaction) => ({
    ...reaction,
    createdAt: new Date(reaction.createdAt),
  }));

  if (data.body) {
    return {
      ...data,
      reactions,
      createdAt,
      editedAt,
    };
  } else {
    const deletedAt = new Date(data.deletedAt);
    return {
      ...data,
      reactions,
      createdAt,
      editedAt,
      deletedAt,
    };
  }
}

/**
 * Converts a plain thread data object (usually returned by the API) to a thread data object that can be used by the client.
 * This is necessary because the plain data object stores dates as ISO strings, but the client expects them as Date objects.
 * @param data The plain thread data object (usually returned by the API)
 * @returns The rich thread data object that can be used by the client.
 */
export function convertToThreadData<M extends BaseMetadata>(
  data: ThreadDataPlain<M>
): ThreadData<M> {
  const createdAt = new Date(data.createdAt);
  const updatedAt = new Date(data.updatedAt);

  const comments = data.comments.map((comment) =>
    convertToCommentData(comment)
  );

  return {
    ...data,
    createdAt,
    updatedAt,
    comments,
  };
}

/**
 * Converts a plain comment reaction object (usually returned by the API) to a comment reaction object that can be used by the client.
 * This is necessary because the plain data object stores dates as ISO strings, but the client expects them as Date objects.
 * @param data The plain comment reaction object (usually returned by the API)
 * @returns The rich comment reaction object that can be used by the client.
 */
export function convertToCommentUserReaction(
  data: CommentUserReactionPlain
): CommentUserReaction {
  return {
    ...data,
    createdAt: new Date(data.createdAt),
  };
}

/**
 * Converts a plain inbox notification data object (usually returned by the API) to an inbox notification data object that can be used by the client.
 * This is necessary because the plain data object stores dates as ISO strings, but the client expects them as Date objects.
 * @param data The plain inbox notification data object (usually returned by the API)
 * @returns The rich inbox notification data object that can be used by the client.
 */
export function convertToInboxNotificationData(
  data: InboxNotificationDataPlain
): InboxNotificationData {
  const notifiedAt = new Date(data.notifiedAt);
  const readAt = data.readAt ? new Date(data.readAt) : null;

  if ("activities" in data) {
    const activities = data.activities.map((activity) => ({
      ...activity,
      createdAt: new Date(activity.createdAt),
    }));

    return {
      ...data,
      notifiedAt,
      readAt,
      activities,
    };
  }

  return {
    ...data,
    notifiedAt,
    readAt,
  };
}

/**
 * Converts a plain subscription data object (usually returned by the API) to a subscription data object that can be used by the client.
 * This is necessary because the plain data object stores dates as ISO strings, but the client expects them as Date objects.
 * @param data The plain subscription data object (usually returned by the API)
 * @returns The rich subscription data object that can be used by the client.
 */
export function convertToSubscriptionData(
  data: SubscriptionDataPlain
): SubscriptionData {
  const createdAt = new Date(data.createdAt);

  return {
    ...data,
    createdAt,
  };
}

<<<<<<< HEAD
=======
/**
 * Converts a plain user subscription data object (usually returned by the API) to a user subscription data object that can be used by the client.
 * This is necessary because the plain data object stores dates as ISO strings, but the client expects them as Date objects.
 * @param data The plain user subscription data object (usually returned by the API)
 * @returns The rich user subscription data object that can be used by the client.
 */
export function convertToUserSubscriptionData(
  data: UserSubscriptionDataPlain
): UserSubscriptionData {
  const createdAt = new Date(data.createdAt);

  return {
    ...data,
    createdAt,
  };
}

>>>>>>> eb5c0405
export function convertToThreadDeleteInfo(
  data: ThreadDeleteInfoPlain
): ThreadDeleteInfo {
  const deletedAt = new Date(data.deletedAt);

  return {
    ...data,
    deletedAt,
  };
}

export function convertToInboxNotificationDeleteInfo(
  data: InboxNotificationDeleteInfoPlain
): InboxNotificationDeleteInfo {
  const deletedAt = new Date(data.deletedAt);

  return {
    ...data,
    deletedAt,
  };
}

export function convertToSubscriptionDeleteInfo(
  data: SubscriptionDeleteInfoPlain
): SubscriptionDeleteInfo {
  const deletedAt = new Date(data.deletedAt);

  return {
    ...data,
    deletedAt,
  };
}<|MERGE_RESOLUTION|>--- conflicted
+++ resolved
@@ -20,11 +20,8 @@
   SubscriptionDataPlain,
   SubscriptionDeleteInfo,
   SubscriptionDeleteInfoPlain,
-<<<<<<< HEAD
-=======
   UserSubscriptionData,
   UserSubscriptionDataPlain,
->>>>>>> eb5c0405
 } from "./protocol/Subscriptions";
 
 /**
@@ -149,8 +146,6 @@
   };
 }
 
-<<<<<<< HEAD
-=======
 /**
  * Converts a plain user subscription data object (usually returned by the API) to a user subscription data object that can be used by the client.
  * This is necessary because the plain data object stores dates as ISO strings, but the client expects them as Date objects.
@@ -168,7 +163,6 @@
   };
 }
 
->>>>>>> eb5c0405
 export function convertToThreadDeleteInfo(
   data: ThreadDeleteInfoPlain
 ): ThreadDeleteInfo {
