import type { LiveblocksHttpApi } from "./api-client";
import { createApiClient } from "./api-client";
import { createAuthManager } from "./auth-manager";
import { isIdle } from "./connection";
import { DEFAULT_BASE_URL } from "./constants";
import type { LsonObject } from "./crdts/Lson";
import { linkDevTools, setupDevTools, unlinkDevTools } from "./devtools";
import type { DE, DM, DP, DRI, DS, DU } from "./globals/augmentation";
import { kInternal } from "./internal";
import type { BatchStore } from "./lib/batch";
import { Batch, createBatchStore } from "./lib/batch";
import type { Observable } from "./lib/EventSource";
import { makeEventSource } from "./lib/EventSource";
import * as console from "./lib/fancy-console";
import type { Json, JsonObject } from "./lib/Json";
import type { NoInfr } from "./lib/NoInfer";
import type { Relax } from "./lib/Relax";
import type { Resolve } from "./lib/Resolve";
import { Signal } from "./lib/signals";
import type { CustomAuthenticationResult } from "./protocol/Authentication";
import { TokenKind } from "./protocol/AuthToken";
import type { BaseUserMeta } from "./protocol/BaseUserMeta";
import type {
  BaseMetadata,
  ThreadData,
  ThreadDeleteInfo,
} from "./protocol/Comments";
import type {
  InboxNotificationData,
  InboxNotificationDeleteInfo,
} from "./protocol/InboxNotifications";
import type {
<<<<<<< HEAD
  PartialUserNotificationSettings,
  UserNotificationSettings,
} from "./protocol/UserNotificationSettings";
import type {
=======
  LargeMessageStrategy,
>>>>>>> 7aeaab99
  OpaqueRoom,
  OptionalTupleUnless,
  PartialUnless,
  Polyfills,
  Room,
  RoomDelegates,
  SyncSource,
} from "./room";
import {
  createRoom,
  makeAuthDelegateForRoom,
  makeCreateSocketDelegateForRoom,
} from "./room";
import type { LiveblocksErrorContext } from "./types/LiveblocksError";
import { LiveblocksError } from "./types/LiveblocksError";
import type { OptionalPromise } from "./types/OptionalPromise";

const MIN_THROTTLE = 16;
const MAX_THROTTLE = 1_000;
const DEFAULT_THROTTLE = 100;

const MIN_BACKGROUND_KEEP_ALIVE_TIMEOUT = 15_000;
const MIN_LOST_CONNECTION_TIMEOUT = 200;
const RECOMMENDED_MIN_LOST_CONNECTION_TIMEOUT = 1_000;
const MAX_LOST_CONNECTION_TIMEOUT = 30_000;
const DEFAULT_LOST_CONNECTION_TIMEOUT = 5_000;

const RESOLVE_USERS_BATCH_DELAY = 50;
const RESOLVE_ROOMS_INFO_BATCH_DELAY = 50;

export type ResolveMentionSuggestionsArgs = {
  /**
   * The ID of the current room.
   */
  roomId: string;

  /**
   * The text to search for.
   */
  text: string;
};

export type ResolveUsersArgs = {
  /**
   * The IDs of the users to resolve.
   */
  userIds: string[];
};

export type ResolveRoomsInfoArgs = {
  /**
   * The IDs of the rooms to resolve.
   */
  roomIds: string[];
};

export type EnterOptions<P extends JsonObject = DP, S extends LsonObject = DS> =
  // prettier-ignore
  Resolve<
  {
    /**
     * Whether or not the room automatically connects to Liveblock servers.
     * Default is true.
     *
     * Usually set to false when the client is used from the server to not call
     * the authentication endpoint or connect via WebSocket.
     */
    autoConnect?: boolean;
  }

  // Initial presence is only mandatory if the custom type requires it to be
  & PartialUnless<
    P,
    {
      /**
       * The initial Presence to use and announce when you enter the Room. The
       * Presence is available on all users in the Room (me & others).
       */
      initialPresence: P | ((roomId: string) => P);
    }
  >
  
  // Initial storage is only mandatory if the custom type requires it to be
  & PartialUnless<
    S,
    {
      /**
       * The initial Storage to use when entering a new Room.
       */
      initialStorage: S | ((roomId: string) => S);
    }
  >
>;

export type SyncStatus =
  /* Liveblocks is in the process of writing changes */
  | "synchronizing"
  /* Liveblocks has persisted all pending changes */
  | "synchronized";

/**
 * "synchronizing"     - Liveblocks is in the process of writing changes
 * "synchronized"      - Liveblocks has persisted all pending changes
 * "has-local-changes" - There is local pending state inputted by the user, but
 *                       we're not yet "synchronizing" it until a user
 *                       interaction, like the draft text in a comment box.
 */
export type InternalSyncStatus = SyncStatus | "has-local-changes";

/**
 * @private
 *
 * Private methods and variables used in the core internals, but as a user
 * of Liveblocks, NEVER USE ANY OF THESE DIRECTLY, because bad things
 * will probably happen if you do.
 */
export type PrivateClientApi<U extends BaseUserMeta, M extends BaseMetadata> = {
  readonly currentUserId: Signal<string | undefined>;
  readonly mentionSuggestionsCache: Map<string, string[]>;
  readonly resolveMentionSuggestions: ClientOptions<U>["resolveMentionSuggestions"];
  readonly usersStore: BatchStore<U["info"] | undefined, string>;
  readonly roomsInfoStore: BatchStore<DRI | undefined, string>;
  readonly getRoomIds: () => string[];
  readonly httpClient: LiveblocksHttpApi<M>;
  // Type-level helper
  as<M2 extends BaseMetadata>(): Client<U, M2>;
  // Tracking pending changes globally
  createSyncSource(): SyncSource;
  emitError(context: LiveblocksErrorContext, cause?: Error): void;
};

export type NotificationsApi<M extends BaseMetadata> = {
  /**
   * Gets a page (or the initial page) for user inbox notifications and their
   * associated threads.
   *
   * This function should NOT be used for delta updates, only for pagination
   * (including the first page fetch). For delta updates (done during the
   * periodic polling), use the `getInboxNotificationsSince` function.
   *
   * @example
   * const {
   *   inboxNotifications,
   *   threads,
   *   nextCursor,
   * } = await client.getInboxNotifications();
   * const data = await client.getInboxNotifications();  // Fetch initial page (of 20 inbox notifications)
   * const data = await client.getInboxNotifications({ cursor: nextCursor });  // Fetch next page (= next 20 inbox notifications)
   */
  getInboxNotifications(options?: { cursor?: string }): Promise<{
    inboxNotifications: InboxNotificationData[];
    threads: ThreadData<M>[];
    nextCursor: string | null;
    requestedAt: Date;
  }>;

  /**
   * Fetches a "delta update" since the last time we updated.
   *
   * This function should NOT be used for pagination, for that, see the
   * `getInboxNotifications` function.
   *
   * @example
   * const {
   *   inboxNotifications: {
   *     updated,
   *     deleted,
   *   },
   *   threads: {
   *     updated,
   *     deleted,
   *    },
   *   requestedAt,
   * } = await client.getInboxNotificationsSince({ since: result.requestedAt }});
   */
  getInboxNotificationsSince(options: {
    since: Date;
    signal?: AbortSignal;
  }): Promise<{
    inboxNotifications: {
      updated: InboxNotificationData[];
      deleted: InboxNotificationDeleteInfo[];
    };
    threads: {
      updated: ThreadData<M>[];
      deleted: ThreadDeleteInfo[];
    };
    requestedAt: Date;
  }>;

  /**
   * Gets the number of unread inbox notifications for the current user.
   *
   * @example
   * const count = await client.getUnreadInboxNotificationsCount();
   */
  getUnreadInboxNotificationsCount(): Promise<number>;

  /**
   * Marks all inbox notifications as read.
   *
   * @example
   * await client.markAllInboxNotificationsAsRead();
   */
  markAllInboxNotificationsAsRead(): Promise<void>;

  /**
   * Marks an inbox notification as read.
   *
   * @example
   * await client.markInboxNotificationAsRead("in_xxx");
   */
  markInboxNotificationAsRead(inboxNotificationId: string): Promise<void>;

  /**
   * Deletes all inbox notifications for the current user.
   *
   * @example
   * await client.deleteAllInboxNotifications();
   */
  deleteAllInboxNotifications(): Promise<void>;

  /**
   * Deletes an inbox notification for the current user.
   *
   * @example
   * await client.deleteInboxNotification("in_xxx");
   */
  deleteInboxNotification(inboxNotificationId: string): Promise<void>;

  /**
   * Gets notifications settings for a user for a project.
   *
   * @example
   * const notificationSettings = await client.getNotificationSettings();
   */
  getNotificationSettings(options?: {
    signal?: AbortSignal;
  }): Promise<UserNotificationSettings>;

  /**
   * Update notifications settings for a user for a project.
   *
   * @example
   * await client.updateNotificationSettings({
   *  email: {
   *    thread: true,
   *    textMention: false,
   *    $customKind1: true,
   *  }
   * })
   */
  updateNotificationSettings(
    settings: PartialUserNotificationSettings
  ): Promise<UserNotificationSettings>;
};

/**
 * @private Widest-possible Client type, matching _any_ Client instance. Note
 * that this type is different from `Client`-without-type-arguments. That
 * represents a Client instance using globally augmented types only, which is
 * narrower.
 */
export type OpaqueClient = Client<BaseUserMeta>;

export type Client<U extends BaseUserMeta = DU, M extends BaseMetadata = DM> = {
  /**
   * Gets a room. Returns null if {@link Client.enter} has not been called previously.
   *
   * @param roomId The id of the room
   */
  getRoom<
    P extends JsonObject = DP,
    S extends LsonObject = DS,
    E extends Json = DE,
    M2 extends BaseMetadata = M,
  >(
    roomId: string
  ): Room<P, S, U, E, M2> | null;

  /**
   * Enter a room.
   * @param roomId The id of the room
   * @param options Optional. You can provide initializers for the Presence or Storage when entering the Room.
   * @returns The room and a leave function. Call the returned leave() function when you no longer need the room.
   */
  enterRoom<
    P extends JsonObject = DP,
    S extends LsonObject = DS,
    E extends Json = DE,
    M2 extends BaseMetadata = M,
  >(
    roomId: string,
    ...args: OptionalTupleUnless<
      P & S,
      [options: EnterOptions<NoInfr<P>, NoInfr<S>>]
    >
  ): {
    room: Room<P, S, U, E, M2>;
    leave: () => void;
  };

  /**
   * Purges all cached auth tokens and reconnects all rooms that are still
   * connected, if any.
   *
   * Call this whenever you log out a user in your application.
   */
  logout(): void;

  /**
   * Advanced APIs related to the resolvers.
   */
  resolvers: {
    /**
     * Invalidate some or all users that were previously cached by `resolveUsers`.
     *
     * @example
     * // Invalidate all users
     * client.resolvers.invalidateUsers();
     *
     * @example
     * // Invalidate specific users
     * client.resolvers.invalidateUsers(["user-1", "user-2"]);
     */
    invalidateUsers(userIds?: string[]): void;

    /**
     * Invalidate some or all rooms info that were previously cached by `resolveRoomsInfo`.
     *
     * @example
     * // Invalidate all rooms
     * client.resolvers.invalidateRoomsInfo();
     *
     * @example
     * // Invalidate specific rooms
     * client.resolvers.invalidateRoomsInfo(["room-1", "room-2"]);
     */
    invalidateRoomsInfo(roomIds?: string[]): void;

    /**
     * Invalidate all mention suggestions cached by `resolveMentionSuggestions`.
     *
     * @example
     * // Invalidate all mention suggestions
     * client.resolvers.invalidateMentionSuggestions();
     */
    invalidateMentionSuggestions(): void;
  };

  /**
   * @private
   *
   * Private methods and variables used in the core internals, but as a user
   * of Liveblocks, NEVER USE ANY OF THESE DIRECTLY, because bad things
   * will probably happen if you do.
   */
  // TODO Make this a getter, so we can provide M
  readonly [kInternal]: PrivateClientApi<U, M>;

  /**
   * Returns the current global sync status of the Liveblocks client. If any
   * part of Liveblocks has any local pending changes that haven't been
   * confirmed by or persisted by the server yet, this will be "synchronizing",
   * otherwise "synchronized".
   *
   * This is a combined status for all of the below parts of Liveblocks:
   * - Storage (realtime APIs)
   * - Text Editors
   * - Comments
   * - Notifications
   *
   * @example
   * const status = client.getSyncStatus();  // "synchronizing" | "synchronized"
   */
  getSyncStatus(): SyncStatus;

  /**
   * All possible client events, subscribable from a single place.
   */
  readonly events: {
    readonly error: Observable<LiveblocksError>;
    readonly syncStatus: Observable<void>;
  };
} & NotificationsApi<M>;

export type AuthEndpoint =
  | string
  | ((room?: string) => Promise<CustomAuthenticationResult>);

/**
 * The authentication endpoint that is called to ensure that the current user has access to a room.
 * Can be an url or a callback if you need to add additional headers.
 */
export type ClientOptions<U extends BaseUserMeta = DU> = {
  throttle?: number; // in milliseconds
  lostConnectionTimeout?: number; // in milliseconds
  backgroundKeepAliveTimeout?: number; // in milliseconds
  polyfills?: Polyfills;
  largeMessageStrategy?: LargeMessageStrategy;
  /** @deprecated Use `largeMessageStrategy="experimental-fallback-to-http"` instead. */
  unstable_fallbackToHTTP?: boolean;
  unstable_streamData?: boolean;
  /**
   * A function that returns a list of user IDs matching a string.
   */
  resolveMentionSuggestions?: (
    args: ResolveMentionSuggestionsArgs
  ) => OptionalPromise<string[]>;

  /**
   * A function that returns user info from user IDs.
   * You should return a list of user objects of the same size, in the same order.
   */
  resolveUsers?: (
    args: ResolveUsersArgs
  ) => OptionalPromise<(U["info"] | undefined)[] | undefined>;

  /**
   * A function that returns room info from room IDs.
   * You should return a list of room info objects of the same size, in the same order.
   */
  resolveRoomsInfo?: (
    args: ResolveRoomsInfoArgs
  ) => OptionalPromise<(DRI | undefined)[] | undefined>;

  /**
   * Prevent the current browser tab from being closed if there are any locally
   * pending Liveblocks changes that haven't been submitted to or confirmed by
   * the server yet.
   */
  preventUnsavedChanges?: boolean;

  /**
   * @internal To point the client to a different Liveblocks server. Only
   * useful for Liveblocks developers. Not for end users.
   */
  baseUrl?: string;

  /** @internal */
  mockedDelegates?: RoomDelegates;

  /** @internal */
  enableDebugLogging?: boolean;
} & Relax<{ publicApiKey: string } | { authEndpoint: AuthEndpoint }>;

function getBaseUrl(baseUrl?: string | undefined): string {
  if (
    typeof baseUrl === "string" &&
    baseUrl.startsWith("http") // Must be http or https URL
  ) {
    return baseUrl;
  } else {
    return DEFAULT_BASE_URL;
  }
}

/**
 * Create a client that will be responsible to communicate with liveblocks servers.
 *
 * @example
 * const client = createClient({
 *   authEndpoint: "/api/auth"
 * });
 *
 * // It's also possible to use a function to call your authentication endpoint.
 * // Useful to add additional headers or use an API wrapper (like Firebase functions)
 * const client = createClient({
 *   authEndpoint: async (room?) => {
 *     const response = await fetch("/api/auth", {
 *       method: "POST",
 *       headers: {
 *          Authentication: "token",
 *          "Content-Type": "application/json"
 *       },
 *       body: JSON.stringify({ room })
 *     });
 *
 *     return await response.json(); // should be: { token: "..." }
 *   }
 * });
 */
export function createClient<U extends BaseUserMeta = DU>(
  options: ClientOptions<U>
): Client<U> {
  const clientOptions = options;
  const throttleDelay = getThrottle(clientOptions.throttle ?? DEFAULT_THROTTLE);
  const lostConnectionTimeout = getLostConnectionTimeout(
    clientOptions.lostConnectionTimeout ?? DEFAULT_LOST_CONNECTION_TIMEOUT
  );
  const backgroundKeepAliveTimeout = getBackgroundKeepAliveTimeout(
    clientOptions.backgroundKeepAliveTimeout
  );
  const baseUrl = getBaseUrl(clientOptions.baseUrl);

  const currentUserId = new Signal<string | undefined>(undefined);

  const authManager = createAuthManager(options, (token) => {
    const userId = token.k === TokenKind.SECRET_LEGACY ? token.id : token.uid;
    currentUserId.set(() => userId);
  });

  const fetchPolyfill =
    clientOptions.polyfills?.fetch ||
    /* istanbul ignore next */ globalThis.fetch?.bind(globalThis);

  const httpClient = createApiClient({
    baseUrl,
    fetchPolyfill,
    authManager,
  });

  type RoomDetails = {
    room: OpaqueRoom;
    unsubs: Set<() => void>;
  };

  const roomsById = new Map<string, RoomDetails>();

  function teardownRoom(room: OpaqueRoom) {
    unlinkDevTools(room.id);
    roomsById.delete(room.id);
    room.destroy();
  }

  function leaseRoom<
    P extends JsonObject,
    S extends LsonObject,
    U extends BaseUserMeta,
    E extends Json,
    M extends BaseMetadata,
  >(
    details: RoomDetails
  ): {
    room: Room<P, S, U, E, M>;
    leave: () => void;
  } {
    // Create a new self-destructing leave function
    const leave = () => {
      const self = leave; // A reference to the currently executing function itself

      if (!details.unsubs.delete(self)) {
        console.warn(
          "This leave function was already called. Calling it more than once has no effect."
        );
      } else {
        // Was this the last room lease? If so, tear down the room
        if (details.unsubs.size === 0) {
          teardownRoom(details.room);
        }
      }
    };

    details.unsubs.add(leave);
    return {
      room: details.room as Room<P, S, U, E, M>,
      leave,
    };
  }

  function enterRoom<
    P extends JsonObject,
    S extends LsonObject,
    U extends BaseUserMeta,
    E extends Json,
    M extends BaseMetadata,
  >(
    roomId: string,
    ...args: OptionalTupleUnless<
      P & S,
      [options: EnterOptions<NoInfr<P>, NoInfr<S>>]
    >
  ): {
    room: Room<P, S, U, E, M>;
    leave: () => void;
  } {
    const existing = roomsById.get(roomId);
    if (existing !== undefined) {
      return leaseRoom(existing);
    }

    const options = args[0] ?? ({} as EnterOptions<P, S>);
    const initialPresence =
      (typeof options.initialPresence === "function"
        ? options.initialPresence(roomId)
        : options.initialPresence) ?? ({} as P);

    const initialStorage =
      (typeof options.initialStorage === "function"
        ? options.initialStorage(roomId)
        : options.initialStorage) ?? ({} as S);

    const newRoom = createRoom<P, S, U, E, M>(
      { initialPresence, initialStorage },
      {
        roomId,
        throttleDelay,
        lostConnectionTimeout,
        backgroundKeepAliveTimeout,
        polyfills: clientOptions.polyfills,
        delegates: clientOptions.mockedDelegates ?? {
          createSocket: makeCreateSocketDelegateForRoom(
            roomId,
            baseUrl,
            clientOptions.polyfills?.WebSocket
          ),
          authenticate: makeAuthDelegateForRoom(roomId, authManager),
        },
        enableDebugLogging: clientOptions.enableDebugLogging,
        baseUrl,
        errorEventSource: liveblocksErrorSource,
        largeMessageStrategy:
          clientOptions.largeMessageStrategy ??
          (clientOptions.unstable_fallbackToHTTP
            ? "experimental-fallback-to-http"
            : undefined),
        unstable_streamData: !!clientOptions.unstable_streamData,
        roomHttpClient: httpClient as LiveblocksHttpApi<M>,
        createSyncSource,
      }
    );

    const newRoomDetails: RoomDetails = {
      room: newRoom,
      unsubs: new Set(),
    };
    roomsById.set(roomId, newRoomDetails);

    setupDevTools(() => Array.from(roomsById.keys()));
    linkDevTools(roomId, newRoom);

    const shouldConnect = options.autoConnect ?? true;
    if (shouldConnect) {
      // we need to check here because nextjs would fail earlier with Node < 16
      if (typeof atob === "undefined") {
        if (clientOptions.polyfills?.atob === undefined) {
          throw new Error(
            "You need to polyfill atob to use the client in your environment. Please follow the instructions at https://liveblocks.io/docs/errors/liveblocks-client/atob-polyfill"
          );
        }
        // At this point, atob does not exist so we are either on React Native or on Node < 16, hence global is available.
        global.atob = clientOptions.polyfills.atob;
      }

      newRoom.connect();
    }

    return leaseRoom(newRoomDetails);
  }

  function getRoom<
    P extends JsonObject,
    S extends LsonObject,
    U extends BaseUserMeta,
    E extends Json,
    M extends BaseMetadata,
  >(roomId: string): Room<P, S, U, E, M> | null {
    const room = roomsById.get(roomId)?.room;
    return room ? (room as Room<P, S, U, E, M>) : null;
  }

  function logout() {
    authManager.reset();

    // Reset the current user id store when the client is logged out
    currentUserId.set(() => undefined);

    // Reconnect all rooms that aren't idle, if any. This ensures that those
    // rooms will get reauthorized now that the auth cache is reset. If that
    // fails, they might disconnect.
    for (const { room } of roomsById.values()) {
      if (!isIdle(room.getStatus())) {
        room.reconnect();
      }
    }
  }

  const resolveUsers = clientOptions.resolveUsers;
  const warnIfNoResolveUsers = createDevelopmentWarning(
    () => !resolveUsers,
    "Set the resolveUsers option in createClient to specify user info."
  );

  const batchedResolveUsers = new Batch(
    async (batchedUserIds: string[]) => {
      const userIds = batchedUserIds.flat();
      const users = await resolveUsers?.({ userIds });

      warnIfNoResolveUsers();

      return users ?? userIds.map(() => undefined);
    },
    { delay: RESOLVE_USERS_BATCH_DELAY }
  );
  const usersStore = createBatchStore(batchedResolveUsers);

  function invalidateResolvedUsers(userIds?: string[]) {
    usersStore.invalidate(userIds);
  }

  const resolveRoomsInfo = clientOptions.resolveRoomsInfo;
  const warnIfNoResolveRoomsInfo = createDevelopmentWarning(
    () => !resolveRoomsInfo,
    "Set the resolveRoomsInfo option in createClient to specify room info."
  );

  const batchedResolveRoomsInfo = new Batch(
    async (batchedRoomIds: string[]) => {
      const roomIds = batchedRoomIds.flat();
      const roomsInfo = await resolveRoomsInfo?.({ roomIds });

      warnIfNoResolveRoomsInfo();

      return roomsInfo ?? roomIds.map(() => undefined);
    },
    { delay: RESOLVE_ROOMS_INFO_BATCH_DELAY }
  );
  const roomsInfoStore = createBatchStore(batchedResolveRoomsInfo);

  function invalidateResolvedRoomsInfo(roomIds?: string[]) {
    roomsInfoStore.invalidate(roomIds);
  }

  const mentionSuggestionsCache = new Map<string, string[]>();

  function invalidateResolvedMentionSuggestions() {
    mentionSuggestionsCache.clear();
  }

  // ----------------------------------------------------------------

  const syncStatusSources: Signal<InternalSyncStatus>[] = [];
  const syncStatusSignal = new Signal<InternalSyncStatus>("synchronized");

  const liveblocksErrorSource = makeEventSource<LiveblocksError>();

  function getSyncStatus(): SyncStatus {
    const status = syncStatusSignal.get();
    return status === "synchronizing" ? status : "synchronized";
  }

  function recompute() {
    syncStatusSignal.set(
      syncStatusSources.some((src) => src.get() === "synchronizing")
        ? "synchronizing"
        : syncStatusSources.some((src) => src.get() === "has-local-changes")
          ? "has-local-changes"
          : "synchronized"
    );
  }

  function createSyncSource(): SyncSource {
    const source = new Signal<InternalSyncStatus>("synchronized");
    syncStatusSources.push(source);

    const unsub = source.subscribe(() => recompute());

    function setSyncStatus(status: InternalSyncStatus) {
      source.set(status);
    }

    function destroy() {
      unsub();
      const index = syncStatusSources.findIndex((item) => item === source);
      if (index > -1) {
        const [ref] = syncStatusSources.splice(index, 1);
        const wasStillPending = ref.get() !== "synchronized";
        if (wasStillPending) {
          // We only have to recompute if it was still pending. Otherwise it
          // could not have an effect on the global state anyway.
          recompute();
        }
      }
    }

    return { setSyncStatus, destroy };
  }

  // ----------------------------------------------------------------

  // Set up event handler that will prevent the browser tab from being closed
  // if there are locally pending changes to any part of Liveblocks (Storage,
  // text editors, Threads, Notifications, etc)
  {
    const maybePreventClose = (e: BeforeUnloadEvent) => {
      if (
        clientOptions.preventUnsavedChanges &&
        syncStatusSignal.get() !== "synchronized"
      ) {
        e.preventDefault();
      }
    };

    // A Liveblocks client is currently never destroyed.
    // TODO Call win.removeEventListener("beforeunload", maybePreventClose)
    // once we have a client.destroy() method
    const win = typeof window !== "undefined" ? window : undefined;
    win?.addEventListener("beforeunload", maybePreventClose);
  }

  const client: Client<U> = Object.defineProperty(
    {
      enterRoom,
      getRoom,

      logout,

      // Public inbox notifications API
      getInboxNotifications: httpClient.getInboxNotifications,
      getInboxNotificationsSince: httpClient.getInboxNotificationsSince,
      getUnreadInboxNotificationsCount:
        httpClient.getUnreadInboxNotificationsCount,
      markAllInboxNotificationsAsRead:
        httpClient.markAllInboxNotificationsAsRead,
      markInboxNotificationAsRead: httpClient.markInboxNotificationAsRead,
      deleteAllInboxNotifications: httpClient.deleteAllInboxNotifications,
      deleteInboxNotification: httpClient.deleteInboxNotification,

      // Public channel notification settings API
      getNotificationSettings: httpClient.getUserNotificationSettings,
      updateNotificationSettings: httpClient.updateUserNotificationSettings,

      // Advanced resolvers APIs
      resolvers: {
        invalidateUsers: invalidateResolvedUsers,
        invalidateRoomsInfo: invalidateResolvedRoomsInfo,
        invalidateMentionSuggestions: invalidateResolvedMentionSuggestions,
      },

      getSyncStatus,
      events: {
        error: liveblocksErrorSource,
        syncStatus: syncStatusSignal,
      },

      // Internal
      [kInternal]: {
        currentUserId,
        mentionSuggestionsCache,
        resolveMentionSuggestions: clientOptions.resolveMentionSuggestions,
        usersStore,
        roomsInfoStore,
        getRoomIds() {
          return Array.from(roomsById.keys());
        },
        httpClient,
        // Type-level helper only, it's effectively only an identity-function at runtime
        as: <M2 extends BaseMetadata>() => client as Client<U, M2>,
        createSyncSource,
        emitError: (context: LiveblocksErrorContext, cause?: Error) => {
          const error = LiveblocksError.from(context, cause);
          const didNotify = liveblocksErrorSource.notify(error);
          if (!didNotify) {
            console.error(error.message);
          }
        },
      },
    },
    kInternal,
    {
      enumerable: false,
    }
  );

  return client;
}

function checkBounds(
  option: string,
  value: unknown,
  min: number,
  max?: number,
  recommendedMin?: number
): number {
  if (
    typeof value !== "number" ||
    value < min ||
    (max !== undefined && value > max)
  ) {
    throw new Error(
      max !== undefined
        ? `${option} should be between ${recommendedMin ?? min} and ${max}.`
        : `${option} should be at least ${recommendedMin ?? min}.`
    );
  }
  return value;
}

function getBackgroundKeepAliveTimeout(
  value: number | undefined
): number | undefined {
  if (value === undefined) return undefined;
  return checkBounds(
    "backgroundKeepAliveTimeout",
    value,
    MIN_BACKGROUND_KEEP_ALIVE_TIMEOUT
  );
}

function getThrottle(value: number): number {
  return checkBounds("throttle", value, MIN_THROTTLE, MAX_THROTTLE);
}

function getLostConnectionTimeout(value: number): number {
  return checkBounds(
    "lostConnectionTimeout",
    value,
    MIN_LOST_CONNECTION_TIMEOUT,
    MAX_LOST_CONNECTION_TIMEOUT,
    RECOMMENDED_MIN_LOST_CONNECTION_TIMEOUT
  );
}

/**
 * Emit a warning only once if a condition is met, in development only.
 */
function createDevelopmentWarning(
  condition: boolean | (() => boolean),
  ...args: Parameters<typeof console.warn>
) {
  let hasWarned = false;

  if (process.env.NODE_ENV !== "production") {
    return () => {
      if (
        !hasWarned &&
        (typeof condition === "function" ? condition() : condition)
      ) {
        console.warn(...args);

        hasWarned = true;
      }
    };
  } else {
    return () => {};
  }
}<|MERGE_RESOLUTION|>--- conflicted
+++ resolved
@@ -30,14 +30,11 @@
   InboxNotificationDeleteInfo,
 } from "./protocol/InboxNotifications";
 import type {
-<<<<<<< HEAD
   PartialUserNotificationSettings,
   UserNotificationSettings,
 } from "./protocol/UserNotificationSettings";
 import type {
-=======
   LargeMessageStrategy,
->>>>>>> 7aeaab99
   OpaqueRoom,
   OptionalTupleUnless,
   PartialUnless,
