--- conflicted
+++ resolved
@@ -574,20 +574,11 @@
       getUnreadInboxNotificationsCount,
       markAllInboxNotificationsAsRead,
       markInboxNotificationAsRead,
+      deleteAllInboxNotifications,
+      deleteInboxNotification,
 
       // Internal
       [kInternal]: {
-<<<<<<< HEAD
-=======
-        notifications: {
-          getInboxNotifications,
-          getUnreadInboxNotificationsCount,
-          markAllInboxNotificationsAsRead,
-          markInboxNotificationAsRead,
-          deleteAllInboxNotifications,
-          deleteInboxNotification,
-        },
->>>>>>> b8e89cfd
         currentUserIdStore,
         resolveMentionSuggestions: clientOptions.resolveMentionSuggestions,
         cacheStore,
