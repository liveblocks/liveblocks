import type { AuthValue } from "./auth-manager";
import { createAuthManager } from "./auth-manager";
import {
  createCommentId,
  createInboxNotificationId,
  createThreadId,
} from "./comments/lib/createIds";
import { selectNotificationSettings } from "./comments/lib/select-notification-settings";
import { selectedInboxNotifications } from "./comments/lib/selected-inbox-notifications";
import { selectedThreads } from "./comments/lib/selected-threads";
import { isIdle } from "./connection";
import { DEFAULT_BASE_URL } from "./constants";
import type { LsonObject } from "./crdts/Lson";
import { linkDevTools, setupDevTools, unlinkDevTools } from "./devtools";
import type { DE, DM, DP, DRI, DS, DU } from "./globals/augmentation";
import { kInternal } from "./internal";
import type { BatchStore } from "./lib/batch";
import { createBatchStore } from "./lib/batch";
import type { Store } from "./lib/create-store";
import { createStore } from "./lib/create-store";
import { deprecateIf } from "./lib/deprecation";
import * as console from "./lib/fancy-console";
import type { Json, JsonObject } from "./lib/Json";
import type { Resolve } from "./lib/Resolve";
import type { GetInboxNotificationsOptions } from "./notifications";
import { createNotificationsApi } from "./notifications";
import type { CustomAuthenticationResult } from "./protocol/Authentication";
import type { BaseUserMeta } from "./protocol/BaseUserMeta";
import type {
  BaseMetadata,
  ThreadData,
  ThreadDeleteInfo,
} from "./protocol/Comments";
import type {
  InboxNotificationData,
  InboxNotificationDeleteInfo,
} from "./protocol/InboxNotifications";
import type {
<<<<<<< HEAD
  GetThreadsOptions,
=======
  OpaqueRoom,
>>>>>>> 58f2b396
  Polyfills,
  Room,
  RoomDelegates,
  RoomInitializers,
} from "./room";
import {
  createRoom,
  makeAuthDelegateForRoom,
  makeCreateSocketDelegateForRoom,
} from "./room";
import type { CacheState, CacheStore } from "./store";
import { createClientStore } from "./store";
import type { OptionalPromise } from "./types/OptionalPromise";
<<<<<<< HEAD
import type { RoomInfo } from "./types/RoomInfo";
import type { RoomNotificationSettings } from "./types/RoomNotificationSettings";

//
// Default concrete types for each of the user-provided type placeholders.
//

/** DP = Default Presence type */
export type DP = JsonObject;
/** DS = Default Storage type */
export type DS = LsonObject;
/** DU = Default UserMeta type */
export type DU = BaseUserMeta;
/** DE = Default (Room)Event type */
export type DE = Json;
/** DM = Default Thread Metadata type */
export type DM = BaseMetadata;

type OpaqueRoom = Room<JsonObject, LsonObject, BaseUserMeta, Json>;
=======
>>>>>>> 58f2b396

const MIN_THROTTLE = 16;
const MAX_THROTTLE = 1_000;
const DEFAULT_THROTTLE = 100;

const MIN_BACKGROUND_KEEP_ALIVE_TIMEOUT = 15_000;
const MIN_LOST_CONNECTION_TIMEOUT = 200;
const RECOMMENDED_MIN_LOST_CONNECTION_TIMEOUT = 1_000;
const MAX_LOST_CONNECTION_TIMEOUT = 30_000;
const DEFAULT_LOST_CONNECTION_TIMEOUT = 5_000;

const RESOLVE_USERS_BATCH_DELAY = 50;
const RESOLVE_ROOMS_INFO_BATCH_DELAY = 50;

export type ResolveMentionSuggestionsArgs = {
  /**
   * The ID of the current room.
   */
  roomId: string;

  /**
   * The text to search for.
   */
  text: string;
};

export type ResolveUsersArgs = {
  /**
   * The IDs of the users to resolve.
   */
  userIds: string[];
};

export type ResolveRoomsInfoArgs = {
  /**
   * The IDs of the rooms to resolve.
   */
  roomIds: string[];
};

export type EnterOptions<
  P extends JsonObject = DP,
  S extends LsonObject = DS,
> = Resolve<
  // Enter options are just room initializers, plus an internal option
  RoomInitializers<P, S> & {
    /**
     * Only necessary when you’re using Liveblocks with React v17 or lower.
     *
     * If so, pass in a reference to `ReactDOM.unstable_batchedUpdates` here.
     * This will allow Liveblocks to circumvent the so-called "zombie child
     * problem". To learn more, see
     * https://liveblocks.io/docs/guides/troubleshooting#stale-props-zombie-child
     */
    unstable_batchedUpdates?: (cb: () => void) => void;
  }
>;

/**
 * @private
 *
 * Private methods and variables used in the core internals, but as a user
 * of Liveblocks, NEVER USE ANY OF THESE DIRECTLY, because bad things
 * will probably happen if you do.
 */
<<<<<<< HEAD
type PrivateClientApi<U extends BaseUserMeta> = {
  readonly notifications: NotificationsApi;
  readonly comments: CommentsApi;
=======
export type PrivateClientApi<U extends BaseUserMeta, M extends BaseMetadata> = {
  readonly notifications: NotificationsApi<M>;
>>>>>>> 58f2b396
  readonly currentUserIdStore: Store<string | null>;
  readonly resolveMentionSuggestions: ClientOptions<U>["resolveMentionSuggestions"];
  readonly cacheStore: CacheStore<BaseMetadata>;
  readonly usersStore: BatchStore<U["info"] | undefined, [string]>;
  readonly roomsInfoStore: BatchStore<DRI | undefined, [string]>;
  readonly getRoomIds: () => string[];
};

export type NotificationsApi<M extends BaseMetadata> = {
  getInboxNotifications(options?: GetInboxNotificationsOptions): Promise<{
    inboxNotifications: InboxNotificationData[];
    threads: ThreadData<M>[];
    deletedThreads: ThreadDeleteInfo[];
    deletedInboxNotifications: InboxNotificationDeleteInfo[];
    meta: {
      requestedAt: Date;
    };
  }>;
  getUnreadInboxNotificationsCount(): Promise<number>;
  markAllInboxNotificationsAsRead(): Promise<void>;
  markInboxNotificationAsRead(inboxNotificationId: string): Promise<void>;
};

<<<<<<< HEAD
export type CommentsApi = {
  createThreadId(): string;
  createCommentId(): string;
  createInboxNotificationId(): string;
  selectedThreads<M extends BaseMetadata>(
    roomId: string,
    state: CacheState<M>,
    options: GetThreadsOptions<M>
  ): ThreadData<M>[];
  selectedInboxNotifications<M extends BaseMetadata>(
    state: CacheState<M>
  ): InboxNotificationData[];
  selectNotificationSettings<M extends BaseMetadata>(
    roomId: string,
    state: CacheState<M>
  ): RoomNotificationSettings;
};
=======
/**
 * @private Widest-possible Client type, matching _any_ Client instance. Note
 * that this type is different from `Client`-without-type-arguments. That
 * represents a Client instance using globally augmented types only, which is
 * narrower.
 */
export type OpaqueClient = Client<BaseUserMeta>;
>>>>>>> 58f2b396

export type Client<U extends BaseUserMeta = DU> = {
  /**
   * Gets a room. Returns null if {@link Client.enter} has not been called previously.
   *
   * @param roomId The id of the room
   */
  getRoom<
    P extends JsonObject = DP,
    S extends LsonObject = DS,
    E extends Json = DE,
    M extends BaseMetadata = DM,
  >(
    roomId: string
  ): Room<P, S, U, E, M> | null;

  /**
   * Enter a room.
   * @param roomId The id of the room
   * @param options Optional. You can provide initializers for the Presence or Storage when entering the Room.
   * @returns The room and a leave function. Call the returned leave() function when you no longer need the room.
   */
  enterRoom<
    P extends JsonObject = DP,
    S extends LsonObject = DS,
    E extends Json = DE,
    M extends BaseMetadata = DM,
  >(
    roomId: string,
    options: EnterOptions<P, S>
  ): {
    room: Room<P, S, U, E, M>;
    leave: () => void;
  };

  /**
   * Purges all cached auth tokens and reconnects all rooms that are still
   * connected, if any.
   *
   * Call this whenever you log out a user in your application.
   */
  logout(): void;

  /**
   * @private
   *
   * Private methods and variables used in the core internals, but as a user
   * of Liveblocks, NEVER USE ANY OF THESE DIRECTLY, because bad things
   * will probably happen if you do.
   */
  // TODO Make this a getter, so we can provide M
  readonly [kInternal]: PrivateClientApi<U, BaseMetadata>;
};

export type AuthEndpoint =
  | string
  | ((room?: string) => Promise<CustomAuthenticationResult>);

/**
 * The authentication endpoint that is called to ensure that the current user has access to a room.
 * Can be an url or a callback if you need to add additional headers.
 */
export type ClientOptions<U extends BaseUserMeta = DU> = {
  throttle?: number; // in milliseconds
  lostConnectionTimeout?: number; // in milliseconds
  backgroundKeepAliveTimeout?: number; // in milliseconds
  polyfills?: Polyfills;
  unstable_fallbackToHTTP?: boolean;
  unstable_streamData?: boolean;

  /**
   * A function that returns a list of user IDs matching a string.
   */
  resolveMentionSuggestions?: (
    args: ResolveMentionSuggestionsArgs
  ) => OptionalPromise<string[]>;

  /**
   * A function that returns user info from user IDs.
   */
  resolveUsers?: (
    args: ResolveUsersArgs
  ) => OptionalPromise<(U["info"] | undefined)[] | undefined>;

  /**
   * A function that returns room info from room IDs.
   */
  resolveRoomsInfo?: (
    args: ResolveRoomsInfoArgs
  ) => OptionalPromise<(DRI | undefined)[] | undefined>;

  /**
   * @internal To point the client to a different Liveblocks server. Only
   * useful for Liveblocks developers. Not for end users.
   */
  baseUrl?: string;

  /** @internal */
  mockedDelegates?: RoomDelegates;

  /** @internal */
  enableDebugLogging?: boolean;
} & (
  | { publicApiKey: string; authEndpoint?: never }
  | { publicApiKey?: never; authEndpoint: AuthEndpoint }
);
// ^^^^^^^^^^^^^^^
// NOTE: Potential upgrade path by introducing a new property:
//
//   | { publicApiKey: string; authEndpoint?: never; authUrl?: never }
//   | { publicApiKey?: never; authEndpoint: AuthEndpoint; authUrl?: never }
//   | { publicApiKey?: never; authEndpoint?: never; authUrl?: AuthUrl }
//
// Where:
//
//   export type AuthUrl =
//     | string
//     | ((room: string) => Promise<{ token: string }>);
//

function getBaseUrl(baseUrl?: string | undefined): string {
  if (
    typeof baseUrl === "string" &&
    baseUrl.startsWith("http") // Must be http or https URL
  ) {
    return baseUrl;
  } else {
    return DEFAULT_BASE_URL;
  }
}

export function getAuthBearerHeaderFromAuthValue(authValue: AuthValue): string {
  if (authValue.type === "public") {
    return authValue.publicApiKey;
  } else {
    return authValue.token.raw;
  }
}

/**
 * Create a client that will be responsible to communicate with liveblocks servers.
 *
 * @example
 * const client = createClient({
 *   authEndpoint: "/api/auth"
 * });
 *
 * // It's also possible to use a function to call your authentication endpoint.
 * // Useful to add additional headers or use an API wrapper (like Firebase functions)
 * const client = createClient({
 *   authEndpoint: async (room?) => {
 *     const response = await fetch("/api/auth", {
 *       method: "POST",
 *       headers: {
 *          Authentication: "token",
 *          "Content-Type": "application/json"
 *       },
 *       body: JSON.stringify({ room })
 *     });
 *
 *     return await response.json(); // should be: { token: "..." }
 *   }
 * });
 */
export function createClient<U extends BaseUserMeta = DU>(
  options: ClientOptions<U>
): Client<U> {
  const clientOptions = options;
  const throttleDelay = getThrottle(clientOptions.throttle ?? DEFAULT_THROTTLE);
  const lostConnectionTimeout = getLostConnectionTimeout(
    clientOptions.lostConnectionTimeout ?? DEFAULT_LOST_CONNECTION_TIMEOUT
  );
  const backgroundKeepAliveTimeout = getBackgroundKeepAliveTimeout(
    clientOptions.backgroundKeepAliveTimeout
  );
  const baseUrl = getBaseUrl(clientOptions.baseUrl);

  const authManager = createAuthManager(options);

  type RoomInfo = {
    room: OpaqueRoom;
    unsubs: Set<() => void>;
  };

  const roomsById = new Map<string, RoomInfo>();

  function teardownRoom(room: OpaqueRoom) {
    unlinkDevTools(room.id);
    roomsById.delete(room.id);
    room.destroy();
  }

  function leaseRoom<
    P extends JsonObject,
    S extends LsonObject,
    U extends BaseUserMeta,
    E extends Json,
    M extends BaseMetadata,
  >(
    info: RoomInfo
  ): {
    room: Room<P, S, U, E, M>;
    leave: () => void;
  } {
    // Create a new self-destructing leave function
    const leave = () => {
      const self = leave; // A reference to the currently executing function itself

      if (!info.unsubs.delete(self)) {
        console.warn(
          "This leave function was already called. Calling it more than once has no effect."
        );
      } else {
        // Was this the last room lease? If so, tear down the room
        if (info.unsubs.size === 0) {
          teardownRoom(info.room);
        }
      }
    };

    info.unsubs.add(leave);
    return {
      room: info.room as Room<P, S, U, E, M>,
      leave,
    };
  }

  function enterRoom<
    P extends JsonObject,
    S extends LsonObject,
    U extends BaseUserMeta,
    E extends Json,
    M extends BaseMetadata,
  >(
    roomId: string,
    options: EnterOptions<P, S>
  ): {
    room: Room<P, S, U, E, M>;
    leave: () => void;
  } {
    const existing = roomsById.get(roomId);
    if (existing !== undefined) {
      return leaseRoom(existing);
    }

    deprecateIf(
      options.initialPresence === null || options.initialPresence === undefined,
      "Please provide an initial presence value for the current user when entering the room."
    );

    const newRoom = createRoom<P, S, U, E, M>(
      {
        initialPresence: options.initialPresence ?? {},
        initialStorage: options.initialStorage,
      },
      {
        roomId,
        throttleDelay,
        lostConnectionTimeout,
        backgroundKeepAliveTimeout,
        polyfills: clientOptions.polyfills,
        delegates: clientOptions.mockedDelegates ?? {
          createSocket: makeCreateSocketDelegateForRoom(
            roomId,
            baseUrl,
            clientOptions.polyfills?.WebSocket
          ),
          authenticate: makeAuthDelegateForRoom(roomId, authManager),
        },
        enableDebugLogging: clientOptions.enableDebugLogging,
        unstable_batchedUpdates: options?.unstable_batchedUpdates,
        baseUrl,
        unstable_fallbackToHTTP: !!clientOptions.unstable_fallbackToHTTP,
        unstable_streamData: !!clientOptions.unstable_streamData,
      }
    );

    const newRoomInfo: RoomInfo = {
      room: newRoom,
      unsubs: new Set(),
    };
    roomsById.set(roomId, newRoomInfo);

    setupDevTools(() => Array.from(roomsById.keys()));
    linkDevTools(roomId, newRoom);

    const shouldConnect = options.autoConnect ?? true;
    if (shouldConnect) {
      // we need to check here because nextjs would fail earlier with Node < 16
      if (typeof atob === "undefined") {
        if (clientOptions.polyfills?.atob === undefined) {
          throw new Error(
            "You need to polyfill atob to use the client in your environment. Please follow the instructions at https://liveblocks.io/docs/errors/liveblocks-client/atob-polyfill"
          );
        }
        // At this point, atob does not exist so we are either on React Native or on Node < 16, hence global is available.
        global.atob = clientOptions.polyfills.atob;
      }

      newRoom.connect();
    }

    return leaseRoom(newRoomInfo);
  }

  function enter<
    P extends JsonObject,
    S extends LsonObject,
    U extends BaseUserMeta,
    E extends Json,
    M extends BaseMetadata,
  >(roomId: string, options: EnterOptions<P, S>): Room<P, S, U, E, M> {
    const { room, leave: _ } = enterRoom<P, S, U, E, M>(roomId, options);
    return room;
  }

  function getRoom<
    P extends JsonObject,
    S extends LsonObject,
    U extends BaseUserMeta,
    E extends Json,
    M extends BaseMetadata,
  >(roomId: string): Room<P, S, U, E, M> | null {
    const room = roomsById.get(roomId)?.room;
    return room ? (room as Room<P, S, U, E, M>) : null;
  }

  function forceLeave(roomId: string) {
    const unsubs = roomsById.get(roomId)?.unsubs ?? new Set();
    for (const unsub of unsubs) {
      unsub();
    }
  }

  function logout() {
    authManager.reset();

    // Reconnect all rooms that aren't idle, if any. This ensures that those
    // rooms will get reauthorized now that the auth cache is reset. If that
    // fails, they might disconnect.
    for (const { room } of roomsById.values()) {
      if (!isIdle(room.getStatus())) {
        room.reconnect();
      }
    }
  }

  const currentUserIdStore = createStore<string | null>(null);

  const {
    getInboxNotifications,
    getUnreadInboxNotificationsCount,
    markAllInboxNotificationsAsRead,
    markInboxNotificationAsRead,
  } = createNotificationsApi({
    baseUrl,
    fetcher: clientOptions.polyfills?.fetch || /* istanbul ignore next */ fetch,
    authManager,
    currentUserIdStore,
  });

  const cacheStore = createClientStore();

  const resolveUsers = clientOptions.resolveUsers;
  const warnIfNoResolveUsers = createDevelopmentWarning(
    () => !resolveUsers,
    "Set the resolveUsers option in createClient to specify user info."
  );

  const usersStore = createBatchStore(
    async (batchedUserIds: [string][]) => {
      const userIds = batchedUserIds.flat();
      const users = await resolveUsers?.({ userIds });

      warnIfNoResolveUsers();

      return users ?? userIds.map(() => undefined);
    },
    { delay: RESOLVE_USERS_BATCH_DELAY }
  );

  const resolveRoomsInfo = clientOptions.resolveRoomsInfo;
  const warnIfNoResolveRoomsInfo = createDevelopmentWarning(
    () => !resolveRoomsInfo,
    "Set the resolveRoomsInfo option in createClient to specify room info."
  );

  const roomsInfoStore = createBatchStore(
    async (batchedRoomIds: [string][]) => {
      const roomIds = batchedRoomIds.flat();
      const roomsInfo = await resolveRoomsInfo?.({ roomIds });

      warnIfNoResolveRoomsInfo();

      return roomsInfo ?? roomIds.map(() => undefined);
    },
    { delay: RESOLVE_ROOMS_INFO_BATCH_DELAY }
  );

  return Object.defineProperty(
    {
      logout,

      // Old, deprecated APIs
      enter,
      getRoom,
      leave: forceLeave,

      // New, preferred API
      enterRoom,

      // Internal
      [kInternal]: {
        notifications: {
          getInboxNotifications,
          getUnreadInboxNotificationsCount,
          markAllInboxNotificationsAsRead,
          markInboxNotificationAsRead,
        },
        comments: {
          createThreadId: createThreadId,
          createCommentId: createCommentId,
          createInboxNotificationId: createInboxNotificationId,
          selectedThreads: selectedThreads,
          selectedInboxNotifications: selectedInboxNotifications,
          selectNotificationSettings: selectNotificationSettings,
        },
        currentUserIdStore,
        resolveMentionSuggestions: clientOptions.resolveMentionSuggestions,
        cacheStore,
        usersStore,
        roomsInfoStore,
        getRoomIds() {
          return Array.from(roomsById.keys());
        },
      },
    },
    kInternal,
    {
      enumerable: false,
    }
  );
}

export class NotificationsApiError extends Error {
  constructor(
    public message: string,
    public status: number,
    public details?: JsonObject
  ) {
    super(message);
  }
}

function checkBounds(
  option: string,
  value: unknown,
  min: number,
  max?: number,
  recommendedMin?: number
): number {
  if (
    typeof value !== "number" ||
    value < min ||
    (max !== undefined && value > max)
  ) {
    throw new Error(
      max !== undefined
        ? `${option} should be between ${recommendedMin ?? min} and ${max}.`
        : `${option} should be at least ${recommendedMin ?? min}.`
    );
  }
  return value;
}

function getBackgroundKeepAliveTimeout(
  value: number | undefined
): number | undefined {
  if (value === undefined) return undefined;
  return checkBounds(
    "backgroundKeepAliveTimeout",
    value,
    MIN_BACKGROUND_KEEP_ALIVE_TIMEOUT
  );
}

function getThrottle(value: number): number {
  return checkBounds("throttle", value, MIN_THROTTLE, MAX_THROTTLE);
}

function getLostConnectionTimeout(value: number): number {
  return checkBounds(
    "lostConnectionTimeout",
    value,
    MIN_LOST_CONNECTION_TIMEOUT,
    MAX_LOST_CONNECTION_TIMEOUT,
    RECOMMENDED_MIN_LOST_CONNECTION_TIMEOUT
  );
}

/**
 * Emit a warning only once if a condition is met, in development only.
 */
function createDevelopmentWarning(
  condition: boolean | (() => boolean),
  ...args: Parameters<typeof console.warn>
) {
  let hasWarned = false;

  if (process.env.NODE_ENV !== "production") {
    return () => {
      if (
        !hasWarned &&
        (typeof condition === "function" ? condition() : condition)
      ) {
        console.warn(...args);

        hasWarned = true;
      }
    };
  } else {
    return () => {};
  }
}<|MERGE_RESOLUTION|>--- conflicted
+++ resolved
@@ -36,11 +36,7 @@
   InboxNotificationDeleteInfo,
 } from "./protocol/InboxNotifications";
 import type {
-<<<<<<< HEAD
-  GetThreadsOptions,
-=======
   OpaqueRoom,
->>>>>>> 58f2b396
   Polyfills,
   Room,
   RoomDelegates,
@@ -51,31 +47,9 @@
   makeAuthDelegateForRoom,
   makeCreateSocketDelegateForRoom,
 } from "./room";
-import type { CacheState, CacheStore } from "./store";
+import type { CacheStore } from "./store";
 import { createClientStore } from "./store";
 import type { OptionalPromise } from "./types/OptionalPromise";
-<<<<<<< HEAD
-import type { RoomInfo } from "./types/RoomInfo";
-import type { RoomNotificationSettings } from "./types/RoomNotificationSettings";
-
-//
-// Default concrete types for each of the user-provided type placeholders.
-//
-
-/** DP = Default Presence type */
-export type DP = JsonObject;
-/** DS = Default Storage type */
-export type DS = LsonObject;
-/** DU = Default UserMeta type */
-export type DU = BaseUserMeta;
-/** DE = Default (Room)Event type */
-export type DE = Json;
-/** DM = Default Thread Metadata type */
-export type DM = BaseMetadata;
-
-type OpaqueRoom = Room<JsonObject, LsonObject, BaseUserMeta, Json>;
-=======
->>>>>>> 58f2b396
 
 const MIN_THROTTLE = 16;
 const MAX_THROTTLE = 1_000;
@@ -141,14 +115,8 @@
  * of Liveblocks, NEVER USE ANY OF THESE DIRECTLY, because bad things
  * will probably happen if you do.
  */
-<<<<<<< HEAD
-type PrivateClientApi<U extends BaseUserMeta> = {
-  readonly notifications: NotificationsApi;
-  readonly comments: CommentsApi;
-=======
 export type PrivateClientApi<U extends BaseUserMeta, M extends BaseMetadata> = {
   readonly notifications: NotificationsApi<M>;
->>>>>>> 58f2b396
   readonly currentUserIdStore: Store<string | null>;
   readonly resolveMentionSuggestions: ClientOptions<U>["resolveMentionSuggestions"];
   readonly cacheStore: CacheStore<BaseMetadata>;
@@ -172,25 +140,6 @@
   markInboxNotificationAsRead(inboxNotificationId: string): Promise<void>;
 };
 
-<<<<<<< HEAD
-export type CommentsApi = {
-  createThreadId(): string;
-  createCommentId(): string;
-  createInboxNotificationId(): string;
-  selectedThreads<M extends BaseMetadata>(
-    roomId: string,
-    state: CacheState<M>,
-    options: GetThreadsOptions<M>
-  ): ThreadData<M>[];
-  selectedInboxNotifications<M extends BaseMetadata>(
-    state: CacheState<M>
-  ): InboxNotificationData[];
-  selectNotificationSettings<M extends BaseMetadata>(
-    roomId: string,
-    state: CacheState<M>
-  ): RoomNotificationSettings;
-};
-=======
 /**
  * @private Widest-possible Client type, matching _any_ Client instance. Note
  * that this type is different from `Client`-without-type-arguments. That
@@ -198,7 +147,6 @@
  * narrower.
  */
 export type OpaqueClient = Client<BaseUserMeta>;
->>>>>>> 58f2b396
 
 export type Client<U extends BaseUserMeta = DU> = {
   /**
