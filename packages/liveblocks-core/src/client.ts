import { createAuthManager } from "./auth-manager";
import type { LsonObject } from "./crdts/Lson";
import { linkDevTools, setupDevTools, unlinkDevTools } from "./devtools";
import { nn } from "./lib/assert";
import { deprecateIf } from "./lib/deprecation";
import * as console from "./lib/fancy-console";
import type { Json, JsonObject } from "./lib/Json";
import type { Resolve } from "./lib/Resolve";
import type { CustomAuthenticationResult } from "./protocol/Authentication";
import type { BaseUserMeta } from "./protocol/BaseUserMeta";
import type { Polyfills, Room, RoomDelegates, RoomInitializers } from "./room";
import {
  createRoom,
  makeAuthDelegateForRoom,
  makeCreateSocketDelegateForRoom,
} from "./room";
import type { Brand } from "./types/Brand";

const MIN_THROTTLE = 16;
const MAX_THROTTLE = 1000;
const DEFAULT_THROTTLE = 100;

const MIN_LOST_CONNECTION_TIMEOUT = 200;
const RECOMMENDED_MIN_LOST_CONNECTION_TIMEOUT = 1000;
const MAX_LOST_CONNECTION_TIMEOUT = 30000;
const DEFAULT_LOST_CONNECTION_TIMEOUT = 5000;

<<<<<<< HEAD
let lastTicketId = 0;

=======
>>>>>>> d985a370
export type EnterOptions<
  TPresence extends JsonObject,
  TStorage extends LsonObject,
> = Resolve<
  // Enter options are just room initializers, plus an internal option
  RoomInitializers<TPresence, TStorage> & {
    /**
     * Only necessary when you’re using Liveblocks with React v17 or lower.
     *
     * If so, pass in a reference to `ReactDOM.unstable_batchedUpdates` here.
     * This will allow Liveblocks to circumvent the so-called "zombie child
     * problem". To learn more, see
     * https://liveblocks.io/docs/guides/troubleshooting#stale-props-zombie-child
     */
    unstable_batchedUpdates?: (cb: () => void) => void;
  }
>;

export type Client = {
  /**
   * Gets a room. Returns null if {@link Client.enter} has not been called previously.
   *
   * @param roomId The id of the room
   */
  getRoom<
    TPresence extends JsonObject,
    TStorage extends LsonObject = LsonObject,
    TUserMeta extends BaseUserMeta = BaseUserMeta,
    TRoomEvent extends Json = never,
  >(
    roomId: string
  ): Room<TPresence, TStorage, TUserMeta, TRoomEvent> | null;

  /**
   * Enter a room.
   * @param roomId The id of the room
   * @param options Optional. You can provide initializers for the Presence or Storage when entering the Room.
   * @returns The room and a leave function. Call the returned leave() function when you no longer need the room.
   */
  enterRoom<
    TPresence extends JsonObject,
    TStorage extends LsonObject = LsonObject,
    TUserMeta extends BaseUserMeta = BaseUserMeta,
    TRoomEvent extends Json = never,
  >(
    roomId: string,
    options: EnterOptions<TPresence, TStorage>
  ): {
    room: Room<TPresence, TStorage, TUserMeta, TRoomEvent>;
    leave: () => void;
  };

  /**
   * @deprecated - Prefer using {@link Client.enterRoom} instead.
   *
   * Enters a room and returns it.
   * @param roomId The id of the room
   * @param options Optional. You can provide initializers for the Presence or Storage when entering the Room.
   */
  enter<
    TPresence extends JsonObject,
    TStorage extends LsonObject = LsonObject,
    TUserMeta extends BaseUserMeta = BaseUserMeta,
    TRoomEvent extends Json = never,
  >(
    roomId: string,
    options: EnterOptions<TPresence, TStorage>
  ): Room<TPresence, TStorage, TUserMeta, TRoomEvent>;

  /**
   * @deprecated - Prefer using {@link Client.enterRoom} and calling the returned leave function instead, which is safer.
   *
   * Forcefully leaves a room.
   *
   * Only call this if you know for sure there are no other "instances" of this
   * room used elsewhere in your application. Force-leaving can trigger
   * unexpected conditions in other parts of your application that may not
   * expect this.
   *
   * @param roomId The id of the room
   */
  leave(roomId: string): void;
};

export type AuthEndpoint =
  | string
  | ((room: string) => Promise<CustomAuthenticationResult>);

/**
 * The authentication endpoint that is called to ensure that the current user has access to a room.
 * Can be an url or a callback if you need to add additional headers.
 */
export type ClientOptions = {
  throttle?: number; // in milliseconds
  lostConnectionTimeout?: number; // in milliseconds
  polyfills?: Polyfills;
  unstable_fallbackToHTTP?: boolean;

  /**
   * @deprecated Use `polyfills: { fetch: ... }` instead.
   * This option will be removed in a future release.
   */
  fetchPolyfill?: Polyfills["fetch"];

  /**
   * @deprecated Use `polyfills: { WebSocket: ... }` instead.
   * This option will be removed in a future release.
   */
  WebSocketPolyfill?: Polyfills["WebSocket"];

  /** @internal */
  mockedDelegates?: RoomDelegates;
  /** @internal */
  enableDebugLogging?: boolean;
} & (
  | { publicApiKey: string; authEndpoint?: never }
  | { publicApiKey?: never; authEndpoint: AuthEndpoint }
);
// ^^^^^^^^^^^^^^^
// NOTE: Potential upgrade path by introducing a new property:
//
//   | { publicApiKey: string; authEndpoint?: never; authUrl?: never }
//   | { publicApiKey?: never; authEndpoint: AuthEndpoint; authUrl?: never }
//   | { publicApiKey?: never; authEndpoint?: never; authUrl?: AuthUrl }
//
// Where:
//
//   export type AuthUrl =
//     | string
//     | ((room: string) => Promise<{ token: string }>);
//

function getServerFromClientOptions(clientOptions: ClientOptions) {
  const rawOptions = clientOptions as Record<string, unknown>;
  return typeof rawOptions.liveblocksServer === "string"
    ? rawOptions.liveblocksServer
    : "wss://api.liveblocks.io/v7";
}

/**
 * Create a client that will be responsible to communicate with liveblocks servers.
 *
 * @example
 * const client = createClient({
 *   authEndpoint: "/api/auth"
 * });
 *
 * // It's also possible to use a function to call your authentication endpoint.
 * // Useful to add additional headers or use an API wrapper (like Firebase functions)
 * const client = createClient({
 *   authEndpoint: async (room) => {
 *     const response = await fetch("/api/auth", {
 *       method: "POST",
 *       headers: {
 *          Authentication: "token",
 *          "Content-Type": "application/json"
 *       },
 *       body: JSON.stringify({ room })
 *     });
 *
 *     return await response.json(); // should be: { token: "..." }
 *   }
 * });
 */
export function createClient(options: ClientOptions): Client {
<<<<<<< HEAD
  type Ticket = Brand<symbol, "Ticket">;
=======
>>>>>>> d985a370
  type OpaqueRoom = Room<JsonObject, LsonObject, BaseUserMeta, Json>;

  const clientOptions = options;
  const throttleDelay = getThrottle(clientOptions.throttle ?? DEFAULT_THROTTLE);
  const lostConnectionTimeout = getLostConnectionTimeout(
    clientOptions.lostConnectionTimeout ?? DEFAULT_LOST_CONNECTION_TIMEOUT
  );

  const authManager = createAuthManager(options);

<<<<<<< HEAD
  const roomsById = new Map<string, OpaqueRoom>();
  const roomIdsByTicket = new Map<Ticket, string>();

  function createTicketForRoom<
    TPresence extends JsonObject,
    TStorage extends LsonObject = LsonObject,
    TUserMeta extends BaseUserMeta = BaseUserMeta,
    TRoomEvent extends Json = never,
  >(roomId: string, options: EnterOptions<TPresence, TStorage>): Ticket {
    const ticket = Symbol(
      process.env.NODE_ENV !== "production"
        ? `Ticket ${++lastTicketId} for ${roomId}`
        : undefined
    ) as Ticket;

    const existingRoom = roomsById.get(roomId);
    if (existingRoom !== undefined) {
      roomIdsByTicket.set(ticket, roomId);
      return ticket;
=======
  type RoomInfo = {
    room: OpaqueRoom;
    unsubs: Set<() => void>;
  };

  const roomsById = new Map<string, RoomInfo>();

  function teardownRoom(room: OpaqueRoom) {
    unlinkDevTools(room.id);
    roomsById.delete(room.id);
    room.destroy();
  }

  function leaseRoom<
    TPresence extends JsonObject,
    TStorage extends LsonObject,
    TUserMeta extends BaseUserMeta,
    TRoomEvent extends Json,
  >(
    info: RoomInfo
  ): {
    room: Room<TPresence, TStorage, TUserMeta, TRoomEvent>;
    leave: () => void;
  } {
    // Create a new self-destructing leave function
    const leave = () => {
      const self = leave; // A reference to the currently executing function itself

      if (!info.unsubs.delete(self)) {
        console.warn(
          "This leave function was already called. Calling it more than once has no effect."
        );
      } else {
        // Was this the last room lease? If so, tear down the room
        if (info.unsubs.size === 0) {
          teardownRoom(info.room);
        }
      }
    };

    info.unsubs.add(leave);
    return {
      room: info.room as Room<TPresence, TStorage, TUserMeta, TRoomEvent>,
      leave,
    };
  }

  function enterRoom<
    TPresence extends JsonObject,
    TStorage extends LsonObject = LsonObject,
    TUserMeta extends BaseUserMeta = BaseUserMeta,
    TRoomEvent extends Json = never,
  >(
    roomId: string,
    options: EnterOptions<TPresence, TStorage>
  ): {
    room: Room<TPresence, TStorage, TUserMeta, TRoomEvent>;
    leave: () => void;
  } {
    const existing = roomsById.get(roomId);
    if (existing !== undefined) {
      return leaseRoom(existing);
>>>>>>> d985a370
    }

    deprecateIf(
      options.initialPresence === null || options.initialPresence === undefined,
      "Please provide an initial presence value for the current user when entering the room."
    );

    const newRoom = createRoom<TPresence, TStorage, TUserMeta, TRoomEvent>(
      {
        initialPresence: options.initialPresence ?? {},
        initialStorage: options.initialStorage,
      },
      {
        roomId,
        throttleDelay,
        lostConnectionTimeout,
        polyfills: clientOptions.polyfills,
        delegates: clientOptions.mockedDelegates ?? {
          createSocket: makeCreateSocketDelegateForRoom(
            roomId,
            getServerFromClientOptions(clientOptions),
            clientOptions.polyfills?.WebSocket
          ),
          authenticate: makeAuthDelegateForRoom(roomId, authManager),
        },
        enableDebugLogging: clientOptions.enableDebugLogging,
        unstable_batchedUpdates: options?.unstable_batchedUpdates,
        liveblocksServer: getServerFromClientOptions(clientOptions),
        unstable_fallbackToHTTP: !!clientOptions.unstable_fallbackToHTTP,
      }
    );

<<<<<<< HEAD
    roomsById.set(roomId, newRoom);
=======
    const newRoomInfo: RoomInfo = {
      room: newRoom,
      unsubs: new Set(),
    };
    roomsById.set(roomId, newRoomInfo);
>>>>>>> d985a370

    setupDevTools(() => Array.from(roomsById.keys()));
    linkDevTools(roomId, newRoom);

    const shouldConnect =
      options.autoConnect ?? options.shouldInitiallyConnect ?? true;
    if (shouldConnect) {
      // we need to check here because nextjs would fail earlier with Node < 16
      if (typeof atob === "undefined") {
        if (clientOptions.polyfills?.atob === undefined) {
          throw new Error(
            "You need to polyfill atob to use the client in your environment. Please follow the instructions at https://liveblocks.io/docs/errors/liveblocks-client/atob-polyfill"
          );
        }
        // At this point, atob does not exist so we are either on React Native or on Node < 16, hence global is available.
        global.atob = clientOptions.polyfills.atob;
      }

      newRoom.connect();
    }

<<<<<<< HEAD
    roomIdsByTicket.set(ticket, roomId);
    return ticket;
  }

  function enterRoom<
    TPresence extends JsonObject,
    TStorage extends LsonObject = LsonObject,
    TUserMeta extends BaseUserMeta = BaseUserMeta,
    TRoomEvent extends Json = never,
  >(
    roomId: string,
    options: EnterOptions<TPresence, TStorage>
  ): {
    room: Room<TPresence, TStorage, TUserMeta, TRoomEvent>;
    leave: () => void;
  } {
    const ticket = createTicketForRoom(roomId, options);
    const room = nn(
      roomsById.get(roomId),
      "Did not find a Room for this room ID. Was the room already destroyed?"
    ) as Room<TPresence, TStorage, TUserMeta, TRoomEvent>;
    const leave = () => releaseTicket(ticket);
    return { room, leave };
  }

  function releaseTicket(ticket: Ticket) {
    const roomId = roomIdsByTicket.get(ticket);
    if (roomId === undefined) {
      // Room was already left, maybe by a forceLeave() call that preceded this?
      if (process.env.NODE_ENV === "production") {
        return;
      } else {
        throw new Error(`Unknown ticket: ${String(ticket)}`);
      }
    }

    roomIdsByTicket.delete(ticket);

    // Is this the last room instance to be left?
    if (!Array.from(roomIdsByTicket.values()).includes(roomId)) {
      const room = nn(roomsById.get(roomId), "Internal inconsistency");

      unlinkDevTools(roomId);
      roomsById.delete(roomId);
      room?.destroy();
    }
=======
    return leaseRoom(newRoomInfo);
>>>>>>> d985a370
  }

  function enter<
    TPresence extends JsonObject,
    TStorage extends LsonObject = LsonObject,
    TUserMeta extends BaseUserMeta = BaseUserMeta,
    TRoomEvent extends Json = never,
  >(
    roomId: string,
    options: EnterOptions<TPresence, TStorage>
  ): Room<TPresence, TStorage, TUserMeta, TRoomEvent> {
    const { room, leave: _ } = enterRoom<
      TPresence,
      TStorage,
      TUserMeta,
      TRoomEvent
    >(roomId, options);
    return room;
  }

  function getRoom<
    TPresence extends JsonObject,
    TStorage extends LsonObject = LsonObject,
    TUserMeta extends BaseUserMeta = BaseUserMeta,
    TRoomEvent extends Json = never,
  >(roomId: string): Room<TPresence, TStorage, TUserMeta, TRoomEvent> | null {
<<<<<<< HEAD
    const room = roomsById.get(roomId);
=======
    const room = roomsById.get(roomId)?.room;
>>>>>>> d985a370
    return room
      ? (room as Room<TPresence, TStorage, TUserMeta, TRoomEvent>)
      : null;
  }

<<<<<<< HEAD
  function teardownRoom(roomId: string) {
    for (const [ticket, rId] of roomIdsByTicket) {
      if (roomId === rId) {
        releaseTicket(ticket);
      }
=======
  function forceLeave(roomId: string) {
    const unsubs = roomsById.get(roomId)?.unsubs ?? new Set();
    for (const unsub of unsubs) {
      unsub();
>>>>>>> d985a370
    }
  }

  return {
    // Old, deprecated APIs
    enter,
    getRoom,
<<<<<<< HEAD
    leave: teardownRoom,
=======
    leave: forceLeave,
>>>>>>> d985a370

    // New, preferred API
    enterRoom,
  };
}

function checkBounds(
  option: string,
  value: unknown,
  min: number,
  max: number,
  recommendedMin?: number
): number {
  if (typeof value !== "number" || value < min || value > max) {
    throw new Error(
      `${option} should be a number between ${
        recommendedMin ?? min
      } and ${max}.`
    );
  }
  return value;
}

function getThrottle(value: number): number {
  return checkBounds("throttle", value, MIN_THROTTLE, MAX_THROTTLE);
}

function getLostConnectionTimeout(value: number): number {
  return checkBounds(
    "lostConnectionTimeout",
    value,
    MIN_LOST_CONNECTION_TIMEOUT,
    MAX_LOST_CONNECTION_TIMEOUT,
    RECOMMENDED_MIN_LOST_CONNECTION_TIMEOUT
  );
}<|MERGE_RESOLUTION|>--- conflicted
+++ resolved
@@ -1,7 +1,6 @@
 import { createAuthManager } from "./auth-manager";
 import type { LsonObject } from "./crdts/Lson";
 import { linkDevTools, setupDevTools, unlinkDevTools } from "./devtools";
-import { nn } from "./lib/assert";
 import { deprecateIf } from "./lib/deprecation";
 import * as console from "./lib/fancy-console";
 import type { Json, JsonObject } from "./lib/Json";
@@ -14,7 +13,6 @@
   makeAuthDelegateForRoom,
   makeCreateSocketDelegateForRoom,
 } from "./room";
-import type { Brand } from "./types/Brand";
 
 const MIN_THROTTLE = 16;
 const MAX_THROTTLE = 1000;
@@ -25,11 +23,6 @@
 const MAX_LOST_CONNECTION_TIMEOUT = 30000;
 const DEFAULT_LOST_CONNECTION_TIMEOUT = 5000;
 
-<<<<<<< HEAD
-let lastTicketId = 0;
-
-=======
->>>>>>> d985a370
 export type EnterOptions<
   TPresence extends JsonObject,
   TStorage extends LsonObject,
@@ -195,10 +188,6 @@
  * });
  */
 export function createClient(options: ClientOptions): Client {
-<<<<<<< HEAD
-  type Ticket = Brand<symbol, "Ticket">;
-=======
->>>>>>> d985a370
   type OpaqueRoom = Room<JsonObject, LsonObject, BaseUserMeta, Json>;
 
   const clientOptions = options;
@@ -209,27 +198,6 @@
 
   const authManager = createAuthManager(options);
 
-<<<<<<< HEAD
-  const roomsById = new Map<string, OpaqueRoom>();
-  const roomIdsByTicket = new Map<Ticket, string>();
-
-  function createTicketForRoom<
-    TPresence extends JsonObject,
-    TStorage extends LsonObject = LsonObject,
-    TUserMeta extends BaseUserMeta = BaseUserMeta,
-    TRoomEvent extends Json = never,
-  >(roomId: string, options: EnterOptions<TPresence, TStorage>): Ticket {
-    const ticket = Symbol(
-      process.env.NODE_ENV !== "production"
-        ? `Ticket ${++lastTicketId} for ${roomId}`
-        : undefined
-    ) as Ticket;
-
-    const existingRoom = roomsById.get(roomId);
-    if (existingRoom !== undefined) {
-      roomIdsByTicket.set(ticket, roomId);
-      return ticket;
-=======
   type RoomInfo = {
     room: OpaqueRoom;
     unsubs: Set<() => void>;
@@ -292,7 +260,6 @@
     const existing = roomsById.get(roomId);
     if (existing !== undefined) {
       return leaseRoom(existing);
->>>>>>> d985a370
     }
 
     deprecateIf(
@@ -325,15 +292,11 @@
       }
     );
 
-<<<<<<< HEAD
-    roomsById.set(roomId, newRoom);
-=======
     const newRoomInfo: RoomInfo = {
       room: newRoom,
       unsubs: new Set(),
     };
     roomsById.set(roomId, newRoomInfo);
->>>>>>> d985a370
 
     setupDevTools(() => Array.from(roomsById.keys()));
     linkDevTools(roomId, newRoom);
@@ -355,56 +318,7 @@
       newRoom.connect();
     }
 
-<<<<<<< HEAD
-    roomIdsByTicket.set(ticket, roomId);
-    return ticket;
-  }
-
-  function enterRoom<
-    TPresence extends JsonObject,
-    TStorage extends LsonObject = LsonObject,
-    TUserMeta extends BaseUserMeta = BaseUserMeta,
-    TRoomEvent extends Json = never,
-  >(
-    roomId: string,
-    options: EnterOptions<TPresence, TStorage>
-  ): {
-    room: Room<TPresence, TStorage, TUserMeta, TRoomEvent>;
-    leave: () => void;
-  } {
-    const ticket = createTicketForRoom(roomId, options);
-    const room = nn(
-      roomsById.get(roomId),
-      "Did not find a Room for this room ID. Was the room already destroyed?"
-    ) as Room<TPresence, TStorage, TUserMeta, TRoomEvent>;
-    const leave = () => releaseTicket(ticket);
-    return { room, leave };
-  }
-
-  function releaseTicket(ticket: Ticket) {
-    const roomId = roomIdsByTicket.get(ticket);
-    if (roomId === undefined) {
-      // Room was already left, maybe by a forceLeave() call that preceded this?
-      if (process.env.NODE_ENV === "production") {
-        return;
-      } else {
-        throw new Error(`Unknown ticket: ${String(ticket)}`);
-      }
-    }
-
-    roomIdsByTicket.delete(ticket);
-
-    // Is this the last room instance to be left?
-    if (!Array.from(roomIdsByTicket.values()).includes(roomId)) {
-      const room = nn(roomsById.get(roomId), "Internal inconsistency");
-
-      unlinkDevTools(roomId);
-      roomsById.delete(roomId);
-      room?.destroy();
-    }
-=======
     return leaseRoom(newRoomInfo);
->>>>>>> d985a370
   }
 
   function enter<
@@ -431,28 +345,16 @@
     TUserMeta extends BaseUserMeta = BaseUserMeta,
     TRoomEvent extends Json = never,
   >(roomId: string): Room<TPresence, TStorage, TUserMeta, TRoomEvent> | null {
-<<<<<<< HEAD
-    const room = roomsById.get(roomId);
-=======
     const room = roomsById.get(roomId)?.room;
->>>>>>> d985a370
     return room
       ? (room as Room<TPresence, TStorage, TUserMeta, TRoomEvent>)
       : null;
   }
 
-<<<<<<< HEAD
-  function teardownRoom(roomId: string) {
-    for (const [ticket, rId] of roomIdsByTicket) {
-      if (roomId === rId) {
-        releaseTicket(ticket);
-      }
-=======
   function forceLeave(roomId: string) {
     const unsubs = roomsById.get(roomId)?.unsubs ?? new Set();
     for (const unsub of unsubs) {
       unsub();
->>>>>>> d985a370
     }
   }
 
@@ -460,11 +362,7 @@
     // Old, deprecated APIs
     enter,
     getRoom,
-<<<<<<< HEAD
-    leave: teardownRoom,
-=======
     leave: forceLeave,
->>>>>>> d985a370
 
     // New, preferred API
     enterRoom,
