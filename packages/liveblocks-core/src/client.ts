import type { AuthValue } from "./auth-manager";
import { createAuthManager } from "./auth-manager";
import { isIdle } from "./connection";
import { DEFAULT_BASE_URL } from "./constants";
import type { LsonObject } from "./crdts/Lson";
import { linkDevTools, setupDevTools, unlinkDevTools } from "./devtools";
import { kInternal } from "./internal";
import type { BatchStore } from "./lib/batch";
import { createBatchStore } from "./lib/batch";
import { createStore, Store } from "./lib/create-store";
import { deprecateIf } from "./lib/deprecation";
import * as console from "./lib/fancy-console";
import type { Json, JsonObject } from "./lib/Json";
import type { Resolve } from "./lib/Resolve";
import { createInboxNotificationsApi } from "./notifications";
import type { CustomAuthenticationResult } from "./protocol/Authentication";
import type { BaseUserMeta } from "./protocol/BaseUserMeta";
import type { Polyfills, Room, RoomDelegates, RoomInitializers } from "./room";
import {
  createRoom,
  makeAuthDelegateForRoom,
  makeCreateSocketDelegateForRoom,
} from "./room";
import type { CacheStore } from "./store";
import { createClientStore } from "./store";
import type { BaseMetadata } from "./types/BaseMetadata";
import type { InboxNotificationData } from "./types/InboxNotificationData";
import type { OptionalPromise } from "./types/OptionalPromise";
<<<<<<< HEAD
import type { RoomDetails } from "./types/RoomDetails";
import type { ThreadData, ThreadDataPlain } from "./types/ThreadData";
=======
import type { ThreadData } from "./types/ThreadData";
>>>>>>> 31eda668

const MIN_THROTTLE = 16;
const MAX_THROTTLE = 1_000;
const DEFAULT_THROTTLE = 100;

const MIN_BACKGROUND_KEEP_ALIVE_TIMEOUT = 15_000;
const MIN_LOST_CONNECTION_TIMEOUT = 200;
const RECOMMENDED_MIN_LOST_CONNECTION_TIMEOUT = 1_000;
const MAX_LOST_CONNECTION_TIMEOUT = 30_000;
const DEFAULT_LOST_CONNECTION_TIMEOUT = 5_000;

const RESOLVE_USERS_BATCH_DELAY = 50;
<<<<<<< HEAD
const RESOLVE_ROOMS_DETAILS_BATCH_DELAY = 50;
const RESOLVE_URLS_BATCH_DELAY = 50;
const MARK_INBOX_NOTIFICATIONS_AS_READ_BATCH_DELAY = 50;
=======
>>>>>>> 31eda668

export type ResolveMentionSuggestionsArgs = {
  /**
   * The ID of the current room.
   */
  roomId: string;

  /**
   * The text to search for.
   */
  text: string;
};

export type ResolveUsersArgs = {
  /**
   * The IDs of the users to resolve.
   */
  userIds: string[];
};

export type ResolveRoomsDetailsArgs = {
  /**
   * The IDs of the rooms to resolve.
   */
  roomIds: string[];
};

/**
 * A thread, and optionally a specific comment from it.
 */
type ResolveUrlsResourceThread = {
  type: "thread";
  roomId: string;
  threadId: string;
  commentId?: string;
};

export type ResolveUrlsResource = ResolveUrlsResourceThread;

export type ResolveUrlsArgs = {
  /**
   * The resources to resolve URLs for.
   */
  resources: ResolveUrlsResource[];
};

export type EnterOptions<
  TPresence extends JsonObject,
  TStorage extends LsonObject,
> = Resolve<
  // Enter options are just room initializers, plus an internal option
  RoomInitializers<TPresence, TStorage> & {
    /**
     * Only necessary when you’re using Liveblocks with React v17 or lower.
     *
     * If so, pass in a reference to `ReactDOM.unstable_batchedUpdates` here.
     * This will allow Liveblocks to circumvent the so-called "zombie child
     * problem". To learn more, see
     * https://liveblocks.io/docs/guides/troubleshooting#stale-props-zombie-child
     */
    unstable_batchedUpdates?: (cb: () => void) => void;
  }
>;

/**
 * @private
 *
 * Private methods and variables used in the core internals, but as a user
 * of Liveblocks, NEVER USE ANY OF THESE DIRECTLY, because bad things
 * will probably happen if you do.
 */
type PrivateClientApi<TUserMeta extends BaseUserMeta> = {
  currentUserIdStore: Store<string | null>;
  resolveMentionSuggestions: ClientOptions["resolveMentionSuggestions"];
  // TODO: Add generic for ThreadMetadata to Client, it could be used here and for inbox notifications too
  cacheStore: CacheStore<BaseMetadata>;
  usersStore: BatchStore<TUserMeta["info"] | undefined, [string]>;
  roomsDetailsStore: BatchStore<RoomDetails | undefined, [string]>;
  urlsStore: BatchStore<string | undefined, [ResolveUrlsResource]>;
};

export type InboxNotificationsApi<
  TThreadMetadata extends BaseMetadata = never,
> = {
  /**
   * @private
   */
  getInboxNotifications(): Promise<{
    inboxNotifications: InboxNotificationData[];
    threads: ThreadData<TThreadMetadata>[];
  }>;

  /**
   * @private
   */
  getUnreadInboxNotificationsCount(): Promise<number>;

  /**
   * @private
   */
  markAllInboxNotificationsAsRead(): Promise<void>;

  /**
   * @private
   */
  markInboxNotificationAsRead(inboxNotificationId: string): Promise<void>;
};

export type Client<TUserMeta extends BaseUserMeta = BaseUserMeta> =
  InboxNotificationsApi & {
    /**
     * Gets a room. Returns null if {@link Client.enter} has not been called previously.
     *
     * @param roomId The id of the room
     */
    getRoom<
      TPresence extends JsonObject,
      TStorage extends LsonObject = LsonObject,
      TUserMeta extends BaseUserMeta = BaseUserMeta,
      TRoomEvent extends Json = never,
    >(
      roomId: string
    ): Room<TPresence, TStorage, TUserMeta, TRoomEvent> | null;

    /**
     * Enter a room.
     * @param roomId The id of the room
     * @param options Optional. You can provide initializers for the Presence or Storage when entering the Room.
     * @returns The room and a leave function. Call the returned leave() function when you no longer need the room.
     */
    enterRoom<
      TPresence extends JsonObject,
      TStorage extends LsonObject = LsonObject,
      TUserMeta extends BaseUserMeta = BaseUserMeta,
      TRoomEvent extends Json = never,
    >(
      roomId: string,
      options: EnterOptions<TPresence, TStorage>
    ): {
      room: Room<TPresence, TStorage, TUserMeta, TRoomEvent>;
      leave: () => void;
    };

    /**
     * @deprecated - Prefer using {@link Client.enterRoom} instead.
     *
     * Enters a room and returns it.
     * @param roomId The id of the room
     * @param options Optional. You can provide initializers for the Presence or Storage when entering the Room.
     */
    enter<
      TPresence extends JsonObject,
      TStorage extends LsonObject = LsonObject,
      TUserMeta extends BaseUserMeta = BaseUserMeta,
      TRoomEvent extends Json = never,
    >(
      roomId: string,
      options: EnterOptions<TPresence, TStorage>
    ): Room<TPresence, TStorage, TUserMeta, TRoomEvent>;

    /**
     * @deprecated - Prefer using {@link Client.enterRoom} and calling the returned leave function instead, which is safer.
     *
     * Forcefully leaves a room.
     *
     * Only call this if you know for sure there are no other "instances" of this
     * room used elsewhere in your application. Force-leaving can trigger
     * unexpected conditions in other parts of your application that may not
     * expect this.
     *
     * @param roomId The id of the room
     */
    leave(roomId: string): void;

    /**
     * Purges all cached auth tokens and reconnects all rooms that are still
     * connected, if any.
     *
     * Call this whenever you log out a user in your application.
     */
    logout(): void;

    /**
     * @private
     *
     * Private methods and variables used in the core internals, but as a user
     * of Liveblocks, NEVER USE ANY OF THESE DIRECTLY, because bad things
     * will probably happen if you do.
     */
    readonly [kInternal]: PrivateClientApi<TUserMeta>;
  };

export type AuthEndpoint =
  | string
  | ((room?: string) => Promise<CustomAuthenticationResult>);

/**
 * The authentication endpoint that is called to ensure that the current user has access to a room.
 * Can be an url or a callback if you need to add additional headers.
 */
export type ClientOptions<TUserMeta extends BaseUserMeta = BaseUserMeta> = {
  throttle?: number; // in milliseconds
  lostConnectionTimeout?: number; // in milliseconds
  backgroundKeepAliveTimeout?: number; // in milliseconds
  polyfills?: Polyfills;
  unstable_fallbackToHTTP?: boolean;

  /**
   * @deprecated Use `polyfills: { fetch: ... }` instead.
   * This option will be removed in a future release.
   */
  fetchPolyfill?: Polyfills["fetch"];

  /**
   * @deprecated Use `polyfills: { WebSocket: ... }` instead.
   * This option will be removed in a future release.
   */
  WebSocketPolyfill?: Polyfills["WebSocket"];

  /**
   * @beta
   *
   * A function that returns a list of user IDs matching a string.
   */
  resolveMentionSuggestions?: (
    args: ResolveMentionSuggestionsArgs
  ) => OptionalPromise<string[]>;

  /**
   * @beta
   *
   * A function that returns user info from user IDs.
   */
  resolveUsers?: (
    args: ResolveUsersArgs
  ) => OptionalPromise<(TUserMeta["info"] | undefined)[] | undefined>;

  /**
   * @beta
   *
   * A function that returns room details from room IDs.
   */
  resolveRoomsDetails?: (
    args: ResolveRoomsDetailsArgs
  ) => OptionalPromise<(RoomDetails | undefined)[] | undefined>;

  /**
   * @beta
   *
   * A function that returns URLs from resources.
   */
  resolveUrls?: (
    args: ResolveUrlsArgs
  ) => OptionalPromise<(string | undefined)[] | undefined>;

  /**
   * @internal To point the client to a different Liveblocks server. Only
   * useful for Liveblocks developers. Not for end users.
   */
  baseUrl?: string;

  /** @internal */
  mockedDelegates?: RoomDelegates;

  /** @internal */
  enableDebugLogging?: boolean;
} & (
  | { publicApiKey: string; authEndpoint?: never }
  | { publicApiKey?: never; authEndpoint: AuthEndpoint }
);
// ^^^^^^^^^^^^^^^
// NOTE: Potential upgrade path by introducing a new property:
//
//   | { publicApiKey: string; authEndpoint?: never; authUrl?: never }
//   | { publicApiKey?: never; authEndpoint: AuthEndpoint; authUrl?: never }
//   | { publicApiKey?: never; authEndpoint?: never; authUrl?: AuthUrl }
//
// Where:
//
//   export type AuthUrl =
//     | string
//     | ((room: string) => Promise<{ token: string }>);
//

function getBaseUrlFromClientOptions(clientOptions: ClientOptions) {
  if ("liveblocksServer" in clientOptions) {
    throw new Error("Client option no longer supported");
  }
  if (
    typeof clientOptions.baseUrl === "string" &&
    clientOptions.baseUrl.startsWith("http") // Must be http or https URL
  ) {
    return clientOptions.baseUrl;
  } else {
    return DEFAULT_BASE_URL;
  }
}

export function getAuthBearerHeaderFromAuthValue(authValue: AuthValue): string {
  if (authValue.type === "public") {
    return authValue.publicApiKey;
  } else {
    return authValue.token.raw;
  }
}

/**
 * Create a client that will be responsible to communicate with liveblocks servers.
 *
 * @example
 * const client = createClient({
 *   authEndpoint: "/api/auth"
 * });
 *
 * // It's also possible to use a function to call your authentication endpoint.
 * // Useful to add additional headers or use an API wrapper (like Firebase functions)
 * const client = createClient({
 *   authEndpoint: async (room?) => {
 *     const response = await fetch("/api/auth", {
 *       method: "POST",
 *       headers: {
 *          Authentication: "token",
 *          "Content-Type": "application/json"
 *       },
 *       body: JSON.stringify({ room })
 *     });
 *
 *     return await response.json(); // should be: { token: "..." }
 *   }
 * });
 */
export function createClient<TUserMeta extends BaseUserMeta = BaseUserMeta>(
  options: ClientOptions<TUserMeta>
): Client<TUserMeta> {
  type OpaqueRoom = Room<JsonObject, LsonObject, BaseUserMeta, Json>;

  const clientOptions = options;
  const throttleDelay = getThrottle(clientOptions.throttle ?? DEFAULT_THROTTLE);
  const lostConnectionTimeout = getLostConnectionTimeout(
    clientOptions.lostConnectionTimeout ?? DEFAULT_LOST_CONNECTION_TIMEOUT
  );
  const backgroundKeepAliveTimeout = getBackgroundKeepAliveTimeout(
    clientOptions.backgroundKeepAliveTimeout
  );
  const baseUrl = getBaseUrlFromClientOptions(clientOptions);

  const authManager = createAuthManager(options);

  type RoomInfo = {
    room: OpaqueRoom;
    unsubs: Set<() => void>;
  };

  const roomsById = new Map<string, RoomInfo>();

  function teardownRoom(room: OpaqueRoom) {
    unlinkDevTools(room.id);
    roomsById.delete(room.id);
    room.destroy();
  }

  function leaseRoom<
    TPresence extends JsonObject,
    TStorage extends LsonObject,
    TUserMeta extends BaseUserMeta,
    TRoomEvent extends Json,
  >(
    info: RoomInfo
  ): {
    room: Room<TPresence, TStorage, TUserMeta, TRoomEvent>;
    leave: () => void;
  } {
    // Create a new self-destructing leave function
    const leave = () => {
      const self = leave; // A reference to the currently executing function itself

      if (!info.unsubs.delete(self)) {
        console.warn(
          "This leave function was already called. Calling it more than once has no effect."
        );
      } else {
        // Was this the last room lease? If so, tear down the room
        if (info.unsubs.size === 0) {
          teardownRoom(info.room);
        }
      }
    };

    info.unsubs.add(leave);
    return {
      room: info.room as Room<TPresence, TStorage, TUserMeta, TRoomEvent>,
      leave,
    };
  }

  function enterRoom<
    TPresence extends JsonObject,
    TStorage extends LsonObject = LsonObject,
    TUserMeta extends BaseUserMeta = BaseUserMeta,
    TRoomEvent extends Json = never,
  >(
    roomId: string,
    options: EnterOptions<TPresence, TStorage>
  ): {
    room: Room<TPresence, TStorage, TUserMeta, TRoomEvent>;
    leave: () => void;
  } {
    const existing = roomsById.get(roomId);
    if (existing !== undefined) {
      return leaseRoom(existing);
    }

    deprecateIf(
      options.initialPresence === null || options.initialPresence === undefined,
      "Please provide an initial presence value for the current user when entering the room."
    );

    const newRoom = createRoom<TPresence, TStorage, TUserMeta, TRoomEvent>(
      {
        initialPresence: options.initialPresence ?? {},
        initialStorage: options.initialStorage,
      },
      {
        roomId,
        throttleDelay,
        lostConnectionTimeout,
        backgroundKeepAliveTimeout,
        polyfills: clientOptions.polyfills,
        delegates: clientOptions.mockedDelegates ?? {
          createSocket: makeCreateSocketDelegateForRoom(
            roomId,
            baseUrl,
            clientOptions.polyfills?.WebSocket
          ),
          authenticate: makeAuthDelegateForRoom(roomId, authManager),
        },
        enableDebugLogging: clientOptions.enableDebugLogging,
        unstable_batchedUpdates: options?.unstable_batchedUpdates,
        baseUrl,
        unstable_fallbackToHTTP: !!clientOptions.unstable_fallbackToHTTP,
      }
    );

    const newRoomInfo: RoomInfo = {
      room: newRoom,
      unsubs: new Set(),
    };
    roomsById.set(roomId, newRoomInfo);

    setupDevTools(() => Array.from(roomsById.keys()));
    linkDevTools(roomId, newRoom);

    const shouldConnect =
      options.autoConnect ?? options.shouldInitiallyConnect ?? true;
    if (shouldConnect) {
      // we need to check here because nextjs would fail earlier with Node < 16
      if (typeof atob === "undefined") {
        if (clientOptions.polyfills?.atob === undefined) {
          throw new Error(
            "You need to polyfill atob to use the client in your environment. Please follow the instructions at https://liveblocks.io/docs/errors/liveblocks-client/atob-polyfill"
          );
        }
        // At this point, atob does not exist so we are either on React Native or on Node < 16, hence global is available.
        global.atob = clientOptions.polyfills.atob;
      }

      newRoom.connect();
    }

    return leaseRoom(newRoomInfo);
  }

  function enter<
    TPresence extends JsonObject,
    TStorage extends LsonObject = LsonObject,
    TUserMeta extends BaseUserMeta = BaseUserMeta,
    TRoomEvent extends Json = never,
  >(
    roomId: string,
    options: EnterOptions<TPresence, TStorage>
  ): Room<TPresence, TStorage, TUserMeta, TRoomEvent> {
    const { room, leave: _ } = enterRoom<
      TPresence,
      TStorage,
      TUserMeta,
      TRoomEvent
    >(roomId, options);
    return room;
  }

  function getRoom<
    TPresence extends JsonObject,
    TStorage extends LsonObject = LsonObject,
    TUserMeta extends BaseUserMeta = BaseUserMeta,
    TRoomEvent extends Json = never,
  >(roomId: string): Room<TPresence, TStorage, TUserMeta, TRoomEvent> | null {
    const room = roomsById.get(roomId)?.room;
    return room
      ? (room as Room<TPresence, TStorage, TUserMeta, TRoomEvent>)
      : null;
  }

  function forceLeave(roomId: string) {
    const unsubs = roomsById.get(roomId)?.unsubs ?? new Set();
    for (const unsub of unsubs) {
      unsub();
    }
  }

  function logout() {
    authManager.reset();

    // Reconnect all rooms that aren't idle, if any. This ensures that those
    // rooms will get reauthorized now that the auth cache is reset. If that
    // fails, they might disconnect.
    for (const { room } of roomsById.values()) {
      if (!isIdle(room.getStatus())) {
        room.reconnect();
      }
    }
  }

  const currentUserIdStore = createStore<string | null>(null);

  const {
    getInboxNotifications,
    getUnreadInboxNotificationsCount,
    markAllInboxNotificationsAsRead,
    markInboxNotificationAsRead,
  } = createInboxNotificationsApi({
    baseUrl,
    fetcher: clientOptions.polyfills?.fetch || /* istanbul ignore next */ fetch,
    authManager,
    currentUserIdStore,
  });

  const cacheStore = createClientStore();

  const resolveUsers = clientOptions.resolveUsers;
  const warnIfNoResolveUsers = createDevelopmentWarning(
    () => !resolveUsers,
    "Set the resolveUsers option in createClient to specify user info."
  );

  const usersStore = createBatchStore(
    async (batchedUserIds: [string][]) => {
      const userIds = batchedUserIds.flat();
      const users = await resolveUsers?.({ userIds });

      warnIfNoResolveUsers();

      return users ?? userIds.map(() => undefined);
    },
    { delay: RESOLVE_USERS_BATCH_DELAY }
  );

  const resolveRoomsDetails = clientOptions.resolveRoomsDetails;
  const warnIfNoResolveRoomsDetails = createDevelopmentWarning(
    () => !resolveRoomsDetails,
    "Set the resolveRoomsDetails option in createClient to specify room details."
  );

  const roomsDetailsStore = createBatchStore(
    async (batchedRoomIds: [string][]) => {
      const roomIds = batchedRoomIds.flat();
      const roomsDetails = await resolveRoomsDetails?.({ roomIds });

      warnIfNoResolveRoomsDetails();

      return roomsDetails ?? roomIds.map(() => undefined);
    },
    { delay: RESOLVE_ROOMS_DETAILS_BATCH_DELAY }
  );

  const resolveUrls = clientOptions.resolveUrls;
  const warnIfNoResolveUrls = createDevelopmentWarning(
    () => !resolveUrls,
    "Set the resolveUrls option in createClient to specify room details."
  );

  const urlsStore = createBatchStore(
    async (batchedResources: [ResolveUrlsResource][]) => {
      const resources = batchedResources.flat();
      const urls = await resolveUrls?.({ resources });

      warnIfNoResolveUrls();

      return urls ?? batchedResources.map(() => undefined);
    },
    { delay: RESOLVE_URLS_BATCH_DELAY }
  );

  return Object.defineProperty(
    {
      logout,

      // Old, deprecated APIs
      enter,
      getRoom,
      leave: forceLeave,

      // New, preferred API
      enterRoom,

      // Notifications API
      getInboxNotifications,
      getUnreadInboxNotificationsCount,
      markAllInboxNotificationsAsRead,
      markInboxNotificationAsRead,

      // Internal
      [kInternal]: {
        currentUserIdStore,
        resolveMentionSuggestions: clientOptions.resolveMentionSuggestions,
        cacheStore,
        usersStore,
        roomsDetailsStore,
        urlsStore,
      },
    },
    kInternal,
    {
      enumerable: false,
    }
  );
}

export class NotificationsApiError extends Error {
  constructor(
    public message: string,
    public status: number,
    public details?: JsonObject
  ) {
    super(message);
  }
}

function checkBounds(
  option: string,
  value: unknown,
  min: number,
  max?: number,
  recommendedMin?: number
): number {
  if (
    typeof value !== "number" ||
    value < min ||
    (max !== undefined && value > max)
  ) {
    throw new Error(
      max !== undefined
        ? `${option} should be between ${recommendedMin ?? min} and ${max}.`
        : `${option} should be at least ${recommendedMin ?? min}.`
    );
  }
  return value;
}

function getBackgroundKeepAliveTimeout(
  value: number | undefined
): number | undefined {
  if (value === undefined) return undefined;
  return checkBounds(
    "backgroundKeepAliveTimeout",
    value,
    MIN_BACKGROUND_KEEP_ALIVE_TIMEOUT
  );
}

function getThrottle(value: number): number {
  return checkBounds("throttle", value, MIN_THROTTLE, MAX_THROTTLE);
}

function getLostConnectionTimeout(value: number): number {
  return checkBounds(
    "lostConnectionTimeout",
    value,
    MIN_LOST_CONNECTION_TIMEOUT,
    MAX_LOST_CONNECTION_TIMEOUT,
    RECOMMENDED_MIN_LOST_CONNECTION_TIMEOUT
  );
<<<<<<< HEAD
}

/**
 * Emit a warning only once if a condition is met, in development only.
 */
function createDevelopmentWarning(
  condition: boolean | (() => boolean),
  ...args: Parameters<typeof console.warn>
) {
  let hasWarned = false;

  if (process.env.NODE_ENV !== "production") {
    return () => {
      if (
        !hasWarned &&
        (typeof condition === "function" ? condition() : condition)
      ) {
        console.warn(...args);

        hasWarned = true;
      }
    };
  } else {
    return () => {};
  }
}

/**
 * Safely but conveniently build a URLSearchParams instance from a given
 * dictionary of values. For example:
 *
 *   {
 *     "foo": "bar+qux/baz",
 *     "empty": "",
 *     "n": 42,
 *     "nope": undefined,
 *     "alsonope": null,
 *   }
 *
 * Will produce a value that will get serialized as
 * `foo=bar%2Bqux%2Fbaz&empty=&n=42`.
 *
 * Notice how the number is converted to its string representation
 * automatically and the `null`/`undefined` values simply don't end up in the
 * URL.
 */
function toURLSearchParams(
  params: Record<string, string | number | null | undefined>
): URLSearchParams {
  const result = new URLSearchParams();
  for (const [key, value] of Object.entries(params)) {
    if (value !== undefined && value !== null) {
      result.set(key, value.toString());
    }
  }
  return result;
=======
>>>>>>> 31eda668
}<|MERGE_RESOLUTION|>--- conflicted
+++ resolved
@@ -7,7 +7,8 @@
 import { kInternal } from "./internal";
 import type { BatchStore } from "./lib/batch";
 import { createBatchStore } from "./lib/batch";
-import { createStore, Store } from "./lib/create-store";
+import type { Store } from "./lib/create-store";
+import { createStore } from "./lib/create-store";
 import { deprecateIf } from "./lib/deprecation";
 import * as console from "./lib/fancy-console";
 import type { Json, JsonObject } from "./lib/Json";
@@ -26,12 +27,8 @@
 import type { BaseMetadata } from "./types/BaseMetadata";
 import type { InboxNotificationData } from "./types/InboxNotificationData";
 import type { OptionalPromise } from "./types/OptionalPromise";
-<<<<<<< HEAD
 import type { RoomDetails } from "./types/RoomDetails";
-import type { ThreadData, ThreadDataPlain } from "./types/ThreadData";
-=======
 import type { ThreadData } from "./types/ThreadData";
->>>>>>> 31eda668
 
 const MIN_THROTTLE = 16;
 const MAX_THROTTLE = 1_000;
@@ -44,12 +41,8 @@
 const DEFAULT_LOST_CONNECTION_TIMEOUT = 5_000;
 
 const RESOLVE_USERS_BATCH_DELAY = 50;
-<<<<<<< HEAD
 const RESOLVE_ROOMS_DETAILS_BATCH_DELAY = 50;
 const RESOLVE_URLS_BATCH_DELAY = 50;
-const MARK_INBOX_NOTIFICATIONS_AS_READ_BATCH_DELAY = 50;
-=======
->>>>>>> 31eda668
 
 export type ResolveMentionSuggestionsArgs = {
   /**
@@ -731,7 +724,6 @@
     MAX_LOST_CONNECTION_TIMEOUT,
     RECOMMENDED_MIN_LOST_CONNECTION_TIMEOUT
   );
-<<<<<<< HEAD
 }
 
 /**
@@ -757,37 +749,4 @@
   } else {
     return () => {};
   }
-}
-
-/**
- * Safely but conveniently build a URLSearchParams instance from a given
- * dictionary of values. For example:
- *
- *   {
- *     "foo": "bar+qux/baz",
- *     "empty": "",
- *     "n": 42,
- *     "nope": undefined,
- *     "alsonope": null,
- *   }
- *
- * Will produce a value that will get serialized as
- * `foo=bar%2Bqux%2Fbaz&empty=&n=42`.
- *
- * Notice how the number is converted to its string representation
- * automatically and the `null`/`undefined` values simply don't end up in the
- * URL.
- */
-function toURLSearchParams(
-  params: Record<string, string | number | null | undefined>
-): URLSearchParams {
-  const result = new URLSearchParams();
-  for (const [key, value] of Object.entries(params)) {
-    if (value !== undefined && value !== null) {
-      result.set(key, value.toString());
-    }
-  }
-  return result;
-=======
->>>>>>> 31eda668
 }