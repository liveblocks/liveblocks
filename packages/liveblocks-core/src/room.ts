--- conflicted
+++ resolved
@@ -30,15 +30,9 @@
 import { asPos } from "./lib/position";
 import type { Resolve } from "./lib/Resolve";
 import { compact, deepClone, tryParseJson } from "./lib/utils";
-<<<<<<< HEAD
-import { canWriteStorage, TokenKind } from "./protocol/AuthToken";
-import type { BaseUserMeta } from "./protocol/BaseUserMeta";
-import type { ClientMsg, UpdateYDocClientMsg } from "./protocol/ClientMsg";
-=======
 import { canComment, canWriteStorage, TokenKind } from "./protocol/AuthToken";
 import type { BaseUserInfo, BaseUserMeta } from "./protocol/BaseUserMeta";
-import type { ClientMsg } from "./protocol/ClientMsg";
->>>>>>> 5d2cb5c1
+import type { ClientMsg, UpdateYDocClientMsg } from "./protocol/ClientMsg";
 import { ClientMsgCode } from "./protocol/ClientMsg";
 import type { Op } from "./protocol/Op";
 import { isAckOp, OpCode } from "./protocol/Op";
@@ -595,13 +589,8 @@
     readonly storageDidLoad: Observable<void>;
 
     readonly storageStatus: Observable<StorageStatus>;
-<<<<<<< HEAD
     readonly ydoc: Observable<YDocUpdate | UpdateYDocClientMsg>;
-=======
-    readonly ydoc: Observable<YDocUpdate>;
-
     readonly comments: Observable<CommentsEventServerMsg>;
->>>>>>> 5d2cb5c1
   };
 
   /**
@@ -1145,13 +1134,9 @@
     history: makeEventSource<HistoryEvent>(),
     storageDidLoad: makeEventSource<void>(),
     storageStatus: makeEventSource<StorageStatus>(),
-<<<<<<< HEAD
     ydoc: makeEventSource<YDocUpdate | UpdateYDocClientMsg>(),
-=======
-    ydoc: makeEventSource<YDocUpdate>(),
 
     comments: makeEventSource<CommentsEventServerMsg>(),
->>>>>>> 5d2cb5c1
   };
 
   function sendMessages(
