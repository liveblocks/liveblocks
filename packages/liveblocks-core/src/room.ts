--- conflicted
+++ resolved
@@ -3037,32 +3037,19 @@
     body: CommentBody;
     attachmentIds?: string[];
   }) {
-<<<<<<< HEAD
-    const thread = await fetchCommentsJson<ThreadDataPlain<M>>("/threads", {
-      method: "POST",
-      headers: {
-        "Content-Type": "application/json",
-      },
-      body: JSON.stringify({
-        id: threadId,
-        comment: {
-          id: commentId,
-          body,
-          attachmentIds,
-=======
     const thread = await fetchCommentsJson<ThreadDataPlain<M>>(
       url`/v2/c/rooms/${config.roomId}/threads`,
       {
         method: "POST",
         headers: {
           "Content-Type": "application/json",
->>>>>>> 1648bbe6
         },
         body: JSON.stringify({
           id: threadId,
           comment: {
             id: commentId,
             body,
+            attachmentIds,
           },
           metadata,
         }),
@@ -3267,7 +3254,7 @@
       return autoRetry(
         () =>
           fetchCommentsJson<CommentAttachment>(
-            `/attachments/${encodeURIComponent(attachment.id)}/upload/${encodeURIComponent(attachment.name)}`,
+            url`/v2/c/rooms/${config.roomId}/attachments/${attachment.id}/upload/${encodeURIComponent(attachment.name)}`,
             {
               method: "PUT",
               body: attachment.file,
@@ -3296,7 +3283,7 @@
             uploadId: string;
             key: string;
           }>(
-            `/attachments/${encodeURIComponent(attachment.id)}/multipart/${encodeURIComponent(attachment.name)}`,
+            url`/v2/c/rooms/${config.roomId}/attachments/${attachment.id}/multipart/${encodeURIComponent(attachment.name)}`,
             {
               method: "POST",
               signal: abortSignal,
@@ -3337,7 +3324,7 @@
                     partNumber: number;
                     etag: string;
                   }>(
-                    `/attachments/${encodeURIComponent(attachment.id)}/multipart/${encodeURIComponent(createMultiPartUpload.uploadId)}/${encodeURIComponent(partNumber)}`,
+                    url`/v2/c/rooms/${config.roomId}/attachments/${attachment.id}/multipart/${createMultiPartUpload.uploadId}/${String(partNumber)}`,
                     {
                       method: "PUT",
                       body: part,
@@ -3365,7 +3352,7 @@
         );
 
         return fetchCommentsJson<CommentAttachment>(
-          `/attachments/${encodeURIComponent(attachment.id)}/multipart/${encodeURIComponent(uploadId)}/complete`,
+          url`/v2/c/rooms/${config.roomId}/attachments/${attachment.id}/multipart/${uploadId}/complete`,
           {
             method: "POST",
             headers: {
@@ -3385,7 +3372,7 @@
           try {
             // Abort the multi-part upload if it was created
             await fetchCommentsApi(
-              `/attachments/${encodeURIComponent(attachment.id)}/multipart/${encodeURIComponent(uploadId)}`,
+              url`/v2/c/rooms/${config.roomId}/attachments/${attachment.id}/multipart/${uploadId}`,
               undefined,
               {
                 method: "DELETE",
@@ -3403,7 +3390,7 @@
 
   async function getAttachmentUrls(attachmentIds: string[]) {
     const { urls } = await fetchCommentsJson<{ urls: (string | null)[] }>(
-      "/attachments/presigned-urls",
+      url`/v2/c/rooms/${config.roomId}/attachments/presigned-urls`,
       {
         method: "POST",
         headers: {
