--- conflicted
+++ resolved
@@ -920,33 +920,20 @@
 
   let lastToken: ParsedAuthToken["parsed"] | undefined;
   function onStatusDidChange(newStatus: Status) {
-<<<<<<< HEAD
     if (managedSocket.authValue?.type === "secret") {
       const token = managedSocket.authValue.token.parsed;
       if (token !== undefined && token !== lastToken) {
         context.sessionInfo.set({
-          id: 0, //token.actor, // TODO: support v7 protocol
-          userInfo: token.ui,
+          userInfo: token.k === TokenKind.SECRET_LEGACY ? token.info : token.ui,
           userId: token.k === TokenKind.SECRET_LEGACY ? token.id : token.uid,
+          // NOTE: In the future, these fields will get assigned in the connection phase
+          actor: 0, // TODO: support v7 protocol
           isReadOnly: false, // TODO: support v7 protocol
         });
         lastToken = token;
       }
     } else if (managedSocket.authValue?.type === "public") {
       // TODO: support public api key
-=======
-    const token = managedSocket.token?.parsed;
-    if (token !== undefined && token !== lastToken) {
-      context.sessionInfo.set({
-        userInfo: token.info,
-        userId: token.id,
-
-        // NOTE: In the future, these fields will get assigned in the connection phase
-        actor: token.actor,
-        isReadOnly: isStorageReadOnly(token.scopes),
-      });
-      lastToken = token;
->>>>>>> ad4c203e
     }
 
     // Forward to the outside world
