--- conflicted
+++ resolved
@@ -1228,7 +1228,6 @@
     comments: makeEventSource<CommentsEventServerMsg>(),
   };
 
-<<<<<<< HEAD
   async function streamFetch(authTokenOrPublicApiKey: string, roomId: string) {
     const url = new URL(
       `/v2/c/rooms/${encodeURIComponent(roomId)}/storage`,
@@ -1244,13 +1243,7 @@
     });
   }
 
-  async function httpSend(
-    authTokenOrPublicApiKey: string,
-    roomId: string,
-    nonce: string,
-    messages: ClientMsg<TPresence, TRoomEvent>[]
-  ) {
-=======
+
   async function httpPostToRoom(endpoint: "/send-message", body: JsonObject) {
     if (!managedSocket.authValue) {
       throw new Error("Not authorized");
@@ -1261,7 +1254,6 @@
         ? managedSocket.authValue.publicApiKey
         : managedSocket.authValue.token.raw;
 
->>>>>>> 17620416
     const url = new URL(
       `/v2/c/rooms/${encodeURIComponent(config.roomId)}${endpoint}`,
       config.baseUrl
