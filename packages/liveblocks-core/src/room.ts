--- conflicted
+++ resolved
@@ -34,6 +34,7 @@
 import type { DE, DM, DP, DS, DU } from "./globals/augmentation";
 import { kInternal } from "./internal";
 import { assertNever, nn } from "./lib/assert";
+import { Batch } from "./lib/batch";
 import { Promise_withResolvers } from "./lib/controlledPromise";
 import { createCommentId, createThreadId } from "./lib/createIds";
 import { captureStackTrace } from "./lib/debug";
@@ -1410,6 +1411,8 @@
   };
 }
 
+const MARK_INBOX_NOTIFICATIONS_AS_READ_BATCH_DELAY = 50;
+
 /**
  * @internal
  * Initializes a new Room, and returns its public API.
@@ -3006,8 +3009,6 @@
     );
   }
 
-<<<<<<< HEAD
-=======
   // This method (and the following batch handling) isn't the same as the one in
   // src/notifications.ts, this one is room-based: /v2/c/rooms/:roomId/inbox-notifications/read.
   //
@@ -3039,7 +3040,6 @@
     await batchedMarkInboxNotificationsAsRead.get(inboxNotificationId);
   }
 
->>>>>>> b8e89cfd
   return Object.defineProperty(
     {
       [kInternal]: {
@@ -3117,6 +3117,7 @@
 
       getNotificationSettings,
       updateNotificationSettings,
+      markInboxNotificationAsRead,
 
       ...commentsApi,
     },
