--- conflicted
+++ resolved
@@ -1944,22 +1944,14 @@
     return messages;
   }
 
-<<<<<<< HEAD
   function updateYDoc(update: string, guid?: string) {
-    context.buffer.messages.push({
+    const clientMsg: UpdateYDocClientMsg = {
       type: ClientMsgCode.UPDATE_YDOC,
       update,
       guid,
-    });
-=======
-  function updateYDoc(update: string) {
-    const clientMsg: UpdateYDocClientMsg = {
-      type: ClientMsgCode.UPDATE_YDOC,
-      update,
     };
     context.buffer.messages.push(clientMsg);
     eventHub.ydoc.notify(clientMsg);
->>>>>>> 1f097fa4
     flushNowOrSoon();
   }
 
