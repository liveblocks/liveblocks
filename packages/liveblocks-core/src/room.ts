--- conflicted
+++ resolved
@@ -875,11 +875,7 @@
    * @example
    * await room.subscribeToThread("th_xxx");
    */
-<<<<<<< HEAD
-  subscribeToThread(threadId: string): Promise<void>;
-=======
   subscribeToThread(threadId: string): Promise<SubscriptionData>;
->>>>>>> eb5c0405
 
   /**
    * Unsubscribes the user from a thread.
