import type { DocumentVisibilityState } from "./compat/DocumentVisibilityState";
import type { ApplyResult, ManagedPool } from "./crdts/AbstractCrdt";
import { OpSource } from "./crdts/AbstractCrdt";
import {
  getTreesDiffOperations,
  isLiveList,
  isLiveNode,
  isSameNodeOrChildOf,
  mergeStorageUpdates,
} from "./crdts/liveblocks-helpers";
import { LiveObject } from "./crdts/LiveObject";
import type { LiveNode, LiveStructure, LsonObject } from "./crdts/Lson";
import type { StorageCallback, StorageUpdate } from "./crdts/StorageUpdates";
import { assertNever, nn } from "./lib/assert";
import { captureStackTrace } from "./lib/debug";
import type { Callback, Observable } from "./lib/EventSource";
import { makeEventSource } from "./lib/EventSource";
import * as console from "./lib/fancy-console";
import type { Json, JsonObject } from "./lib/Json";
import { isJsonArray, isJsonObject } from "./lib/Json";
import { asPos } from "./lib/position";
import type { Resolve } from "./lib/Resolve";
import { compact, isPlainObject, tryParseJson } from "./lib/utils";
import type { Authentication } from "./protocol/Authentication";
import type { JwtMetadata, RoomAuthToken } from "./protocol/AuthToken";
import {
  isTokenExpired,
  parseRoomAuthToken,
  RoomScope,
} from "./protocol/AuthToken";
import type { BaseUserMeta } from "./protocol/BaseUserMeta";
import type { ClientMsg } from "./protocol/ClientMsg";
import { ClientMsgCode } from "./protocol/ClientMsg";
import type { Op } from "./protocol/Op";
import { isAckOp, OpCode } from "./protocol/Op";
import type { IdTuple, SerializedCrdt } from "./protocol/SerializedCrdt";
import type {
  InitialDocumentStateServerMsg,
  RoomStateServerMsg,
  ServerMsg,
  UpdatePresenceServerMsg,
  UserJoinServerMsg,
  UserLeftServerMsg,
} from "./protocol/ServerMsg";
import { ServerMsgCode } from "./protocol/ServerMsg";
import type { ImmutableRef } from "./refs/ImmutableRef";
import { MeRef } from "./refs/MeRef";
import { OthersRef } from "./refs/OthersRef";
import { DerivedRef, ValueRef } from "./refs/ValueRef";
import type * as DevTools from "./types/DevToolsTreeNode";
import type { NodeMap } from "./types/NodeMap";
import type { Others, OthersEvent } from "./types/Others";
import type { User } from "./types/User";
import type {
  IWebSocket,
  IWebSocketInstance,
  IWebSocketMessageEvent,
} from "./types/WebsocketCloseCodes";
import { WebsocketCloseCodes } from "./types/WebsocketCloseCodes";

type TimeoutID = ReturnType<typeof setTimeout>;
type IntervalID = ReturnType<typeof setInterval>;

type CustomEvent<TRoomEvent extends Json> = {
  connectionId: number;
  event: TRoomEvent;
};

type AuthCallback = (room: string) => Promise<{ token: string }>;

export type Connection =
  /* The initial state, before connecting */
  | { status: "closed" }
  /* Authentication has started, but not finished yet */
  | { status: "authenticating" }
  /* Authentication succeeded, now attempting to connect to a room */
  | {
      status: "connecting";
      id: number;
      userId?: string;
      userInfo?: Json;
      isReadOnly: boolean;
    }
  /* Successful room connection, on the happy path */
  | {
      status: "open";
      id: number;
      userId?: string;
      userInfo?: Json;
      isReadOnly: boolean;
    }
  /* Connection lost unexpectedly, considered a temporary hiccup, will retry */
  | { status: "unavailable" }
  /* Connection failed due to known reason (e.g. rejected). Will throw error, then immediately jump to "unavailable" state, to attempt to reconnect */
  | { status: "failed" };

export type ConnectionStatus = Connection["status"];

export type StorageStatus =
  /* The storage is not loaded and has not been requested. */
  | "not-loaded"
  /* The storage is loading from Liveblocks servers */
  | "loading"
  /* Some storage modifications has not been acknowledged yet by the server */
  | "synchronizing"
  /* The storage is sync with Liveblocks servers */
  | "synchronized";

type RoomEventCallbackMap<
  TPresence extends JsonObject,
  TUserMeta extends BaseUserMeta,
  TRoomEvent extends Json
> = {
  event: Callback<CustomEvent<TRoomEvent>>;
  "my-presence": Callback<TPresence>;
  //
  // NOTE: OthersEventCallback is the only one not taking a Callback<T> shape,
  // since this API historically has taken _two_ callback arguments instead of
  // just one.
  others: (
    others: Others<TPresence, TUserMeta>,
    event: OthersEvent<TPresence, TUserMeta>
  ) => void;
  error: Callback<Error>;
  connection: Callback<ConnectionStatus>;
  history: Callback<HistoryEvent>;
  "storage-status": Callback<StorageStatus>;
};

export interface History {
  /**
   * Undoes the last operation executed by the current client.
   * It does not impact operations made by other clients.
   *
   * @example
   * room.updatePresence({ selectedId: "xx" }, { addToHistory: true });
   * room.updatePresence({ selectedId: "yy" }, { addToHistory: true });
   * room.history.undo();
   * // room.getPresence() equals { selectedId: "xx" }
   */
  undo: () => void;

  /**
   * Redoes the last operation executed by the current client.
   * It does not impact operations made by other clients.
   *
   * @example
   * room.updatePresence({ selectedId: "xx" }, { addToHistory: true });
   * room.updatePresence({ selectedId: "yy" }, { addToHistory: true });
   * room.history.undo();
   * // room.getPresence() equals { selectedId: "xx" }
   * room.history.redo();
   * // room.getPresence() equals { selectedId: "yy" }
   */
  redo: () => void;

  /**
   * Returns whether there are any operations to undo.
   *
   * @example
   * room.updatePresence({ selectedId: "xx" }, { addToHistory: true });
   * // room.history.canUndo() is true
   * room.history.undo();
   * // room.history.canUndo() is false
   */
  canUndo: () => boolean;

  /**
   * Returns whether there are any operations to redo.
   *
   * @example
   * room.updatePresence({ selectedId: "xx" }, { addToHistory: true });
   * room.history.undo();
   * // room.history.canRedo() is true
   * room.history.redo();
   * // room.history.canRedo() is false
   */
  canRedo: () => boolean;

  /**
   * All future modifications made on the Room will be merged together to create a single history item until resume is called.
   *
   * @example
   * room.updatePresence({ cursor: { x: 0, y: 0 } }, { addToHistory: true });
   * room.history.pause();
   * room.updatePresence({ cursor: { x: 1, y: 1 } }, { addToHistory: true });
   * room.updatePresence({ cursor: { x: 2, y: 2 } }, { addToHistory: true });
   * room.history.resume();
   * room.history.undo();
   * // room.getPresence() equals { cursor: { x: 0, y: 0 } }
   */
  pause: () => void;

  /**
   * Resumes history. Modifications made on the Room are not merged into a single history item anymore.
   *
   * @example
   * room.updatePresence({ cursor: { x: 0, y: 0 } }, { addToHistory: true });
   * room.history.pause();
   * room.updatePresence({ cursor: { x: 1, y: 1 } }, { addToHistory: true });
   * room.updatePresence({ cursor: { x: 2, y: 2 } }, { addToHistory: true });
   * room.history.resume();
   * room.history.undo();
   * // room.getPresence() equals { cursor: { x: 0, y: 0 } }
   */
  resume: () => void;
}

export type HistoryEvent = {
  canUndo: boolean;
  canRedo: boolean;
};

export type RoomEventName = Extract<
  keyof RoomEventCallbackMap<never, never, never>,
  string
>;

export type RoomEventCallbackFor<
  E extends RoomEventName,
  TPresence extends JsonObject,
  TUserMeta extends BaseUserMeta,
  TRoomEvent extends Json
> = RoomEventCallbackMap<TPresence, TUserMeta, TRoomEvent>[E];

export type RoomEventCallback = RoomEventCallbackFor<
  RoomEventName,
  JsonObject,
  BaseUserMeta,
  Json
>;

export type BroadcastOptions = {
  /**
   * Whether or not event is queued if the connection is currently closed.
   *
   * ❗ We are not sure if we want to support this option in the future so it might be deprecated to be replaced by something else
   */
  shouldQueueEventIfNotReady: boolean;
};

export type Room<
  TPresence extends JsonObject,
  TStorage extends LsonObject,
  TUserMeta extends BaseUserMeta,
  TRoomEvent extends Json
> = {
  /**
   * The id of the room.
   */
  readonly id: string;
  /**
   * A client is considered "self aware" if it knows its own
   * metadata and connection ID (from the auth server).
   */
  isSelfAware(): boolean;
  getConnectionState(): ConnectionStatus;
  readonly subscribe: {
    /**
     * Subscribes to changes made on any Live structure. Returns an unsubscribe function.
     *
     * @internal This legacy API works, but was never documented publicly.
     */
    (callback: StorageCallback): () => void;

    /**
     * Subscribe to the current user presence updates.
     *
     * @param listener the callback that is called every time the current user presence is updated with {@link Room.updatePresence}.
     *
     * @returns Unsubscribe function.
     *
     * @example
     * room.subscribe("my-presence", (presence) => {
     *   // Do something
     * });
     */
    (type: "my-presence", listener: Callback<TPresence>): () => void;

    /**
     * Subscribe to the other users updates.
     *
     * @param listener the callback that is called when a user enters or leaves the room or when a user update its presence.
     *
     * @returns Unsubscribe function.
     *
     * @example
     * room.subscribe("others", (others) => {
     *   // Do something
     * });
     *
     */
    (
      type: "others",
      listener: (
        others: Others<TPresence, TUserMeta>,
        event: OthersEvent<TPresence, TUserMeta>
      ) => void
    ): () => void;

    /**
     * Subscribe to events broadcasted by {@link Room.broadcastEvent}
     *
     * @param listener the callback that is called when a user calls {@link Room.broadcastEvent}
     *
     * @returns Unsubscribe function.
     *
     * @example
     * room.subscribe("event", ({ event, connectionId }) => {
     *   // Do something
     * });
     *
     */
    (type: "event", listener: Callback<CustomEvent<TRoomEvent>>): () => void;

    /**
     * Subscribe to errors thrown in the room.
     *
     * @returns Unsubscribe function.
     *
     */
    (type: "error", listener: ErrorCallback): () => void;

    /**
     * Subscribe to connection state updates.
     *
     * @returns Unsubscribe function.
     *
     */
    (type: "connection", listener: Callback<ConnectionStatus>): () => void;

    /**
     * Subscribes to changes made on a Live structure. Returns an unsubscribe function.
     * In a future version, we will also expose what exactly changed in the Live structure.
     *
     * @param callback The callback this called when the Live structure changes.
     *
     * @returns Unsubscribe function.
     *
     * @example
     * const liveMap = new LiveMap();  // Could also be LiveList or LiveObject
     * const unsubscribe = room.subscribe(liveMap, (liveMap) => { });
     * unsubscribe();
     */
    <L extends LiveStructure>(
      liveStructure: L,
      callback: (node: L) => void
    ): () => void;

    /**
     * Subscribes to changes made on a Live structure and all the nested data
     * structures. Returns an unsubscribe function. In a future version, we
     * will also expose what exactly changed in the Live structure.
     *
     * @param callback The callback this called when the Live structure, or any
     * of its nested values, changes.
     *
     * @returns Unsubscribe function.
     *
     * @example
     * const liveMap = new LiveMap();  // Could also be LiveList or LiveObject
     * const unsubscribe = room.subscribe(liveMap, (updates) => { }, { isDeep: true });
     * unsubscribe();
     */
    <L extends LiveStructure>(
      liveStructure: L,
      callback: StorageCallback,
      options: { isDeep: true }
    ): () => void;

    /**
     * Subscribe to the current user's history changes.
     *
     * @returns Unsubscribe function.
     *
     * @example
     * room.subscribe("history", ({ canUndo, canRedo }) => {
     *   // Do something
     * });
     */
    (type: "history", listener: Callback<HistoryEvent>): () => void;

    /**
     * Subscribe to storage status changes.
     *
     * @returns Unsubscribe function.
     *
     * @example
     * room.subscribe("storage-status", (status) => {
     *   switch(status) {
     *      case "not-loaded":
     *        break;
     *      case "loading":
     *        break;
     *      case "synchronizing":
     *        break;
     *      case "synchronized":
     *        break;
     *      default:
     *        break;
     *   }
     * });
     */
    (type: "storage-status", listener: Callback<StorageStatus>): () => void;
  };

  /**
   * Room's history contains functions that let you undo and redo operation made on by the current client on the presence and storage.
   */
  readonly history: History;

  /**
   * Gets the current user.
   * Returns null if not it is not yet connected to the room.
   *
   * @example
   * const user = room.getSelf();
   */
  getSelf(): User<TPresence, TUserMeta> | null;

  /**
   * Gets the presence of the current user.
   *
   * @example
   * const presence = room.getPresence();
   */
  getPresence(): TPresence;

  /**
   * Gets all the other users in the room.
   *
   * @example
   * const others = room.getOthers();
   */
  getOthers(): Others<TPresence, TUserMeta>;

  /**
   * Updates the presence of the current user. Only pass the properties you want to update. No need to send the full presence.
   * @param patch A partial object that contains the properties you want to update.
   * @param options Optional object to configure the behavior of updatePresence.
   *
   * @example
   * room.updatePresence({ x: 0 });
   * room.updatePresence({ y: 0 });
   *
   * const presence = room.getPresence();
   * // presence is equivalent to { x: 0, y: 0 }
   */
  updatePresence(
    patch: Partial<TPresence>,
    options?: {
      /**
       * Whether or not the presence should have an impact on the undo/redo history.
       */
      addToHistory: boolean;
    }
  ): void;

  /**
   * Broadcasts an event to other users in the room. Event broadcasted to the room can be listened with {@link Room.subscribe}("event").
   * @param {any} event the event to broadcast. Should be serializable to JSON
   *
   * @example
   * // On client A
   * room.broadcastEvent({ type: "EMOJI", emoji: "🔥" });
   *
   * // On client B
   * room.subscribe("event", ({ event }) => {
   *   if(event.type === "EMOJI") {
   *     // Do something
   *   }
   * });
   */
  broadcastEvent(event: TRoomEvent, options?: BroadcastOptions): void;

  /**
   * Get the room's storage asynchronously.
   * The storage's root is a {@link LiveObject}.
   *
   * @example
   * const { root } = await room.getStorage();
   */
  getStorage(): Promise<{
    root: LiveObject<TStorage>;
  }>;

  /**
   * Get the room's storage synchronously.
   * The storage's root is a {@link LiveObject}.
   *
   * @example
   * const root = room.getStorageSnapshot();
   */
  getStorageSnapshot(): LiveObject<TStorage> | null;

  readonly events: {
    customEvent: Observable<{ connectionId: number; event: TRoomEvent }>;
    me: Observable<TPresence>;
    others: Observable<{
      others: Others<TPresence, TUserMeta>;
      event: OthersEvent<TPresence, TUserMeta>;
    }>;
    error: Observable<Error>;
    connection: Observable<ConnectionStatus>;
    storage: Observable<StorageUpdate[]>;
    history: Observable<HistoryEvent>;
    /**
     * Subscribe to the storage loaded event. Will fire at most once during the
     * lifetime of a Room.
     */
    storageDidLoad: Observable<void>;
  };

  /**
   * Batches modifications made during the given function.
   * All the modifications are sent to other clients in a single message.
   * All the subscribers are called only after the batch is over.
   * All the modifications are merged in a single history item (undo/redo).
   *
   * @example
   * const { root } = await room.getStorage();
   * room.batch(() => {
   *   root.set("x", 0);
   *   room.updatePresence({ cursor: { x: 100, y: 100 }});
   * });
   */
  batch<T>(fn: () => T): T;

  /**
   * Get the storage status.
   *
   * - `not-loaded`: Initial state when entering the room.
   * - `loading`: Once the storage has been requested via room.getStorage().
   * - `synchronizing`: When some local updates have not been acknowledged by Liveblocks servers.
   * - `synchronized`: Storage is in sync with Liveblocks servers.
   */
  getStorageStatus(): StorageStatus;

  /**
   * Close room connection and try to reconnect
   */
  reconnect(): void;

  /**
   * @internal
   * Private methods to directly control the underlying state machine for this
   * room. Used in the core internals and for unit testing, but as a user of
   * Liveblocks, NEVER USE ANY OF THESE METHODS DIRECTLY, because bad things
   * will probably happen if you do.
   */
  readonly __internal: {
    connect(): void;
    disconnect(): void;
    onNavigatorOnline(): void;
    onVisibilityChange(visibilityState: DocumentVisibilityState): void;

    simulateCloseWebsocket(): void;
    simulateSendCloseEvent(event: {
      code: number;
      wasClean: boolean;
      reason: string;
    }): void;

    /** For DevTools support */
    getSelf_forDevTools(): DevTools.UserTreeNode | null;
    getOthers_forDevTools(): readonly DevTools.UserTreeNode[];
  };
};

type Machine<
  TPresence extends JsonObject,
  TStorage extends LsonObject,
  TUserMeta extends BaseUserMeta,
  TRoomEvent extends Json
> = {
  // Internal
  state: MachineContext<TPresence, TStorage, TUserMeta, TRoomEvent>;
  onClose(event: { code: number; wasClean: boolean; reason: string }): void;
  onMessage(event: IWebSocketMessageEvent): void;
  authenticationSuccess(token: RoomAuthToken, socket: IWebSocketInstance): void;
  heartbeat(): void;
  onNavigatorOnline(): void;

  // Internal unit testing tools
  simulateSocketClose(): void;
  simulateSendCloseEvent(event: {
    code: number;
    wasClean: boolean;
    reason: string;
  }): void;

  // onWakeUp,
  onVisibilityChange(visibilityState: DocumentVisibilityState): void;
  getUndoStack(): HistoryOp<TPresence>[][];
  getItemsCount(): number;

  // Core
  connect(): void;
  disconnect(): void;
  reconnect(): void;

  // Presence
  updatePresence(
    patch: Partial<TPresence>,
    options?: { addToHistory: boolean }
  ): void;
  broadcastEvent(event: TRoomEvent, options?: BroadcastOptions): void;

  batch<T>(callback: () => T): T;
  undo(): void;
  redo(): void;
  canUndo(): boolean;
  canRedo(): boolean;
  pauseHistory(): void;
  resumeHistory(): void;

  getStorage(): Promise<{
    root: LiveObject<TStorage>;
  }>;
  getStorageSnapshot(): LiveObject<TStorage> | null;
  getStorageStatus(): StorageStatus;

  readonly events: {
    readonly customEvent: Observable<CustomEvent<TRoomEvent>>;
    readonly me: Observable<TPresence>;
    readonly others: Observable<{
      others: Others<TPresence, TUserMeta>;
      event: OthersEvent<TPresence, TUserMeta>;
    }>;
    readonly error: Observable<Error>;
    readonly connection: Observable<ConnectionStatus>;
    readonly storage: Observable<StorageUpdate[]>;
    readonly history: Observable<HistoryEvent>;
    readonly storageDidLoad: Observable<void>;
    readonly storageStatus: Observable<StorageStatus>;
  };

  // Core
  isSelfAware(): boolean;
  getConnectionState(): ConnectionStatus;
  getSelf(): User<TPresence, TUserMeta> | null;

  // Presence
  getPresence(): Readonly<TPresence>;
  getOthers(): Others<TPresence, TUserMeta>;

  // DevTools support
  getSelf_forDevTools(): DevTools.UserTreeNode | null;
  getOthers_forDevTools(): readonly DevTools.UserTreeNode[];
};

const BACKOFF_RETRY_DELAYS = [250, 500, 1000, 2000, 4000, 8000, 10000];
const BACKOFF_RETRY_DELAYS_SLOW = [2000, 30000, 60000, 300000];

const HEARTBEAT_INTERVAL = 30000;
// const WAKE_UP_CHECK_INTERVAL = 2000;
const PONG_TIMEOUT = 2000;

function makeIdFactory(connectionId: number): IdFactory {
  let count = 0;
  return () => `${connectionId}:${count++}`;
}

function log(..._params: unknown[]) {
  // console.log(...params, new Date().toString());
  return;
}

function isConnectionSelfAware(
  connection: Connection
): connection is typeof connection & { status: "open" | "connecting" } {
  return connection.status === "open" || connection.status === "connecting";
}

type HistoryOp<TPresence extends JsonObject> =
  | Op
  | {
      readonly type: "presence";
      readonly data: TPresence;
    };

type IdFactory = () => string;

type MachineContext<
  TPresence extends JsonObject,
  TStorage extends LsonObject,
  TUserMeta extends BaseUserMeta,
  TRoomEvent extends Json
> = {
  token: {
    readonly raw: string;
    readonly parsed: RoomAuthToken & JwtMetadata;
  } | null;
<<<<<<< HEAD
  lastConnectionId: number | null; // TODO: Move into Connection type members?
  socket: IWebSocketInstance | null;
  lastFlushTime: number;
=======

  /**
   * Remembers the last successful connection ID. This gets assigned as soon as
   * the connection status switched from "connecting" to "open".
   */
  lastConnectionId: number | null; // TODO Do we really need to separately track this, or can we derive this from the last known token?

  socket: WebSocket | null;

  /**
   * All pending changes that yet need to be synced.
   */
>>>>>>> 9c8038c2
  buffer: {
    // When the last flush happened. Together with config.throttleDelay, this
    // will control whether the next flush will be sent out immediately, or if
    // a flush will get scheduled for a few milliseconds into the future.
    readonly lastFlushedAt: number;

    // Queued-up "my presence" updates to be flushed at the earliest convenience
    me:
      | { type: "partial"; data: Partial<TPresence> }
      | { type: "full"; data: TPresence }
      | null;
    messages: ClientMsg<TPresence, TRoomEvent>[];
    storageOperations: Op[];
  };

  /**
   * Number of reconnect() retries.
   */
  numRetries: number;
  readonly timers: {
    flush: TimeoutID | undefined;
    reconnect: TimeoutID | undefined;
    heartbeat: IntervalID | undefined;
    pongTimeout: TimeoutID | undefined;
  };

  readonly connection: ValueRef<Connection>;
  readonly me: MeRef<TPresence>;
  readonly others: OthersRef<TPresence, TUserMeta>;

  idFactory: IdFactory | null;
  initialStorage?: TStorage;

  clock: number;
  opClock: number;
  readonly nodes: Map<string, LiveNode>;
  root: LiveObject<TStorage> | undefined;

  undoStack: HistoryOp<TPresence>[][];
  redoStack: HistoryOp<TPresence>[][];

  /**
   * When history is paused, all operations will get queued up here. When
   * history is resumed, these operations get "committed" to the undo stack.
   */
  pausedHistory: null | HistoryOp<TPresence>[];

  /**
   * Place to collect all mutations during a batch. Ops will be sent over the
   * wire after the batch is ended.
   */
  activeBatch: {
    ops: Op[];
    reverseOps: HistoryOp<TPresence>[];
    updates: {
      others: [];
      presence: boolean;
      storageUpdates: Map<string, StorageUpdate>;
    };
  } | null;

  // A registry of yet-unacknowledged Ops. These Ops have already been
  // submitted to the server, but have not yet been acknowledged.
  readonly unacknowledgedOps: Map<string, Op>;

  // Stack traces of all pending Ops. Used for debugging in non-production builds
  readonly opStackTraces?: Map<string, string>;
};

/** @internal */
type Effects<TPresence extends JsonObject, TRoomEvent extends Json> = {
  authenticate(
    auth: AuthCallback,
    createWebSocket: (token: string) => IWebSocketInstance
  ): void;
  send(messages: ClientMsg<TPresence, TRoomEvent>[]): void;
  scheduleFlush(delay: number): TimeoutID;
  scheduleReconnect(delay: number): TimeoutID;
  startHeartbeatInterval(): IntervalID;
  schedulePongTimeout(): TimeoutID;
};

export type Polyfills = {
  atob?: (data: string) => string;
  fetch?: typeof fetch;
  WebSocket?: IWebSocket;
};

export type RoomInitializers<
  TPresence extends JsonObject,
  TStorage extends LsonObject
> = Resolve<{
  /**
   * The initial Presence to use and announce when you enter the Room. The
   * Presence is available on all users in the Room (me & others).
   */
  initialPresence: TPresence | ((roomId: string) => TPresence);
  /**
   * The initial Storage to use when entering a new Room.
   */
  initialStorage?: TStorage | ((roomId: string) => TStorage);
  /**
   * Whether or not the room connects to Liveblock servers. Default is true.
   *
   * Usually set to false when the client is used from the server to not call
   * the authentication endpoint or connect via WebSocket.
   */
  shouldInitiallyConnect?: boolean;
}>;

/** @internal */
type MachineConfig<TPresence extends JsonObject, TRoomEvent extends Json> = {
  roomId: string;
  throttleDelay: number;
  authentication: Authentication;
  liveblocksServer: string;

  polyfills?: Polyfills;

  /**
   * Only necessary when you’re using Liveblocks with React v17 or lower.
   *
   * If so, pass in a reference to `ReactDOM.unstable_batchedUpdates` here.
   * This will allow Liveblocks to circumvent the so-called "zombie child
   * problem". To learn more, see
   * https://liveblocks.io/docs/guides/troubleshooting#stale-props-zombie-child
   */
  unstable_batchedUpdates?: (cb: () => void) => void;

  mockedEffects?: Effects<TPresence, TRoomEvent>;
};

function userToTreeNode(
  key: string,
  user: User<JsonObject, BaseUserMeta>
): DevTools.UserTreeNode {
  return {
    type: "User",
    id: `${user.connectionId}`,
    key,
    payload: user,
  };
}

function makeStateMachine<
  TPresence extends JsonObject,
  TStorage extends LsonObject,
  TUserMeta extends BaseUserMeta,
  TRoomEvent extends Json
>(
  config: MachineConfig<TPresence, TRoomEvent>,
  initialPresence: TPresence,
  initialStorage: TStorage | undefined
): Machine<TPresence, TStorage, TUserMeta, TRoomEvent> {
  // The "context" is the machine's stateful extended context, also sometimes
  // known as the "extended state" of a finite state machine. The context
  // maintains state beyond the inherent state that are the finite states
  // themselves.
  const context: MachineContext<TPresence, TStorage, TUserMeta, TRoomEvent> = {
    token: null,
    lastConnectionId: null,
    socket: null,

    numRetries: 0,
    timers: {
      flush: undefined,
      reconnect: undefined,
      heartbeat: undefined,
      pongTimeout: undefined,
    },

    buffer: {
      lastFlushedAt: 0,
      me:
        // Queue up the initial presence message as a Full Presence™ update
        {
          type: "full",
          data: initialPresence,
        },
      messages: [],
      storageOperations: [],
    },

    connection: new ValueRef<Connection>({ status: "closed" }),
    me: new MeRef(initialPresence),
    others: new OthersRef<TPresence, TUserMeta>(),

    initialStorage,
    idFactory: null,

    // Storage
    clock: 0,
    opClock: 0,
    nodes: new Map<string, LiveNode>(),
    root: undefined,

    undoStack: [],
    redoStack: [],
    pausedHistory: null,

    activeBatch: null,
    unacknowledgedOps: new Map<string, Op>(),

    // Debug
    opStackTraces:
      process.env.NODE_ENV !== "production"
        ? new Map<string, string>()
        : undefined,
  };

  const doNotBatchUpdates = (cb: () => void): void => cb();
  const batchUpdates = config.unstable_batchedUpdates ?? doNotBatchUpdates;

  const pool: ManagedPool = {
    roomId: config.roomId,

    getNode: (id: string) => context.nodes.get(id),
    addNode: (id: string, node: LiveNode) => void context.nodes.set(id, node),
    deleteNode: (id: string) => void context.nodes.delete(id),

    generateId: () => `${getConnectionId()}:${context.clock++}`,
    generateOpId: () => `${getConnectionId()}:${context.opClock++}`,

    dispatch(
      ops: Op[],
      reverse: Op[],
      storageUpdates: Map<string, StorageUpdate>
    ) {
      const activeBatch = context.activeBatch;

      if (process.env.NODE_ENV !== "production") {
        const stackTrace = captureStackTrace("Storage mutation", this.dispatch);
        if (stackTrace) {
          for (const op of ops) {
            if (op.opId) {
              nn(context.opStackTraces).set(op.opId, stackTrace);
            }
          }
        }
      }

      if (activeBatch) {
        activeBatch.ops.push(...ops);
        for (const [key, value] of storageUpdates) {
          activeBatch.updates.storageUpdates.set(
            key,
            mergeStorageUpdates(
              activeBatch.updates.storageUpdates.get(key),
              value
            )
          );
        }
        activeBatch.reverseOps.unshift(...reverse);
      } else {
        batchUpdates(() => {
          addToUndoStack(reverse, doNotBatchUpdates);
          context.redoStack = [];
          dispatchOps(ops);
          notify({ storageUpdates }, doNotBatchUpdates);
        });
      }
    },

    assertStorageIsWritable: () => {
      if (
        isConnectionSelfAware(context.connection.current) &&
        context.connection.current.isReadOnly
      ) {
        throw new Error(
          "Cannot write to storage with a read only user, please ensure the user has write permissions"
        );
      }
    },
  };

  const eventHub = {
    customEvent: makeEventSource<CustomEvent<TRoomEvent>>(),
    me: makeEventSource<TPresence>(),
    others: makeEventSource<{
      others: Others<TPresence, TUserMeta>;
      event: OthersEvent<TPresence, TUserMeta>;
    }>(),
    error: makeEventSource<Error>(),
    connection: makeEventSource<ConnectionStatus>(),
    storage: makeEventSource<StorageUpdate[]>(),
    history: makeEventSource<HistoryEvent>(),
    storageDidLoad: makeEventSource<void>(),
    storageStatus: makeEventSource<StorageStatus>(),
  };

  const effects: Effects<TPresence, TRoomEvent> = config.mockedEffects || {
    authenticate(
      auth: AuthCallback,
      createWebSocket: (token: string) => IWebSocketInstance
    ) {
      // If we already have a parsed token from a previous connection
      // in-memory, reuse it
      const prevToken = context.token;
      if (prevToken !== null && !isTokenExpired(prevToken.parsed)) {
        const socket = createWebSocket(prevToken.raw);
        authenticationSuccess(prevToken.parsed, socket);
        return undefined;
      } else {
        return auth(config.roomId)
          .then(({ token }) => {
            if (context.connection.current.status !== "authenticating") {
              return;
            }
            const parsedToken = parseRoomAuthToken(token);
            const socket = createWebSocket(token);
            authenticationSuccess(parsedToken, socket);
            context.token = { raw: token, parsed: parsedToken };
          })
          .catch((er: unknown) =>
            authenticationFailure(
              er instanceof Error ? er : new Error(String(er))
            )
          );
      }
    },

    send(
      messageOrMessages:
        | ClientMsg<TPresence, TRoomEvent>
        | ClientMsg<TPresence, TRoomEvent>[]
    ) {
      if (context.socket === null) {
        throw new Error("Can't send message if socket is null");
      }
      context.socket.send(JSON.stringify(messageOrMessages));
    },

    scheduleFlush: (delay: number) => setTimeout(tryFlushing, delay),
    scheduleReconnect: (delay: number) => setTimeout(connect, delay),
    startHeartbeatInterval: () => setInterval(heartbeat, HEARTBEAT_INTERVAL),
    schedulePongTimeout: () => setTimeout(pongTimeout, PONG_TIMEOUT),
  };

  const self = new DerivedRef(
    context.connection,
    context.me,
    (conn, me): User<TPresence, TUserMeta> | null =>
      isConnectionSelfAware(conn)
        ? {
            connectionId: conn.id,
            id: conn.userId,
            info: conn.userInfo,
            presence: me,
            isReadOnly: conn.isReadOnly,
          }
        : null
  );

  // For use in DevTools
  const selfAsTreeNode = new DerivedRef(
    self as ImmutableRef<User<TPresence, TUserMeta> | null>,
    (me) => (me !== null ? userToTreeNode("Me", me) : null)
  );

  function createOrUpdateRootFromMessage(
    message: InitialDocumentStateServerMsg,
    batchedUpdatesWrapper: (cb: () => void) => void
  ) {
    if (message.items.length === 0) {
      throw new Error("Internal error: cannot load storage without items");
    }

    if (context.root) {
      updateRoot(message.items, batchedUpdatesWrapper);
    } else {
      context.root = LiveObject._fromItems<TStorage>(message.items, pool);
    }

    for (const key in context.initialStorage) {
      if (context.root.get(key) === undefined) {
        context.root.set(key, context.initialStorage[key]);
      }
    }
  }

  function updateRoot(
    items: IdTuple<SerializedCrdt>[],
    batchedUpdatesWrapper: (cb: () => void) => void
  ) {
    if (!context.root) {
      return;
    }

    const currentItems: NodeMap = new Map();
    for (const [id, node] of context.nodes) {
      currentItems.set(id, node._serialize());
    }

    // Get operations that represent the diff between 2 states.
    const ops = getTreesDiffOperations(currentItems, new Map(items));

    const result = applyOps(ops, false);

    notify(result.updates, batchedUpdatesWrapper);
  }

  function _addToRealUndoStack(
    historyOps: HistoryOp<TPresence>[],
    batchedUpdatesWrapper: (cb: () => void) => void
  ) {
    // If undo stack is too large, we remove the older item
    if (context.undoStack.length >= 50) {
      context.undoStack.shift();
    }

    context.undoStack.push(historyOps);
    onHistoryChange(batchedUpdatesWrapper);
  }

  function addToUndoStack(
    historyOps: HistoryOp<TPresence>[],
    batchedUpdatesWrapper: (cb: () => void) => void
  ) {
    if (context.pausedHistory !== null) {
      context.pausedHistory.unshift(...historyOps);
    } else {
      _addToRealUndoStack(historyOps, batchedUpdatesWrapper);
    }
  }

  function notify(
    {
      storageUpdates = new Map<string, StorageUpdate>(),
      presence = false,
      others: otherEvents = [],
    }: {
      storageUpdates?: Map<string, StorageUpdate>;
      presence?: boolean;
      others?: OthersEvent<TPresence, TUserMeta>[];
    },
    batchedUpdatesWrapper: (cb: () => void) => void
  ) {
    batchedUpdatesWrapper(() => {
      if (otherEvents.length > 0) {
        const others = context.others.current;
        for (const event of otherEvents) {
          eventHub.others.notify({ others, event });
        }
      }

      if (presence) {
        eventHub.me.notify(context.me.current);
      }

      if (storageUpdates.size > 0) {
        const updates = Array.from(storageUpdates.values());
        eventHub.storage.notify(updates);
      }
    });
  }

  function getConnectionId() {
    const conn = context.connection.current;
    if (isConnectionSelfAware(conn)) {
      return conn.id;
    } else if (context.lastConnectionId !== null) {
      return context.lastConnectionId;
    }

    throw new Error(
      "Internal. Tried to get connection id but connection was never open"
    );
  }

  function applyOps<O extends HistoryOp<TPresence>>(
    rawOps: readonly O[],
    isLocal: boolean
  ): {
    // Input Ops can get opIds assigned during application.
    ops: O[];
    reverse: O[];
    updates: {
      storageUpdates: Map<string, StorageUpdate>;
      presence: boolean;
    };
  } {
    const output = {
      reverse: [] as O[],
      storageUpdates: new Map<string, StorageUpdate>(),
      presence: false,
    };

    const createdNodeIds = new Set<string>();

    // Ops applied after undo/redo won't have opIds assigned, yet. Let's do
    // that right now first.
    const ops = rawOps.map((op) => {
      if (op.type !== "presence" && !op.opId) {
        return { ...op, opId: pool.generateOpId() };
      } else {
        return op;
      }
    });

    for (const op of ops) {
      if (op.type === "presence") {
        const reverse = {
          type: "presence" as const,
          data: {} as TPresence,
        };

        for (const key in op.data) {
          reverse.data[key] = context.me.current[key];
        }

        context.me.patch(op.data);

        if (context.buffer.me === null) {
          context.buffer.me = { type: "partial", data: op.data };
        } else {
          // Merge the new fields with whatever is already queued up (doesn't
          // matter whether its a partial or full update)
          for (const key in op.data) {
            context.buffer.me.data[key] = op.data[key];
          }
        }

        output.reverse.unshift(reverse as O);
        output.presence = true;
      } else {
        let source: OpSource;

        if (isLocal) {
          source = OpSource.UNDOREDO_RECONNECT;
        } else {
          const opId = nn(op.opId);
          if (process.env.NODE_ENV !== "production") {
            nn(context.opStackTraces).delete(opId);
          }

          const deleted = context.unacknowledgedOps.delete(opId);
          source = deleted ? OpSource.ACK : OpSource.REMOTE;
        }

        const applyOpResult = applyOp(op, source);
        if (applyOpResult.modified) {
          const nodeId = applyOpResult.modified.node._id;

          // If the modified node is not the root (undefined) and was created in the same batch, we don't want to notify
          // storage updates for the children.
          if (!(nodeId && createdNodeIds.has(nodeId))) {
            output.storageUpdates.set(
              nn(applyOpResult.modified.node._id),
              mergeStorageUpdates(
                output.storageUpdates.get(nn(applyOpResult.modified.node._id)),
                applyOpResult.modified
              )
            );
            output.reverse.unshift(...(applyOpResult.reverse as O[]));
          }

          if (
            op.type === OpCode.CREATE_LIST ||
            op.type === OpCode.CREATE_MAP ||
            op.type === OpCode.CREATE_OBJECT
          ) {
            createdNodeIds.add(nn(op.id));
          }
        }
      }
    }

    notifyStorageStatus();

    return {
      ops,
      reverse: output.reverse,
      updates: {
        storageUpdates: output.storageUpdates,
        presence: output.presence,
      },
    };
  }

  function applyOp(op: Op, source: OpSource): ApplyResult {
    // Explicit case to handle incoming "AckOp"s, which are supposed to be
    // no-ops.
    if (isAckOp(op)) {
      return { modified: false };
    }

    switch (op.type) {
      case OpCode.DELETE_OBJECT_KEY:
      case OpCode.UPDATE_OBJECT:
      case OpCode.DELETE_CRDT: {
        const node = context.nodes.get(op.id);
        if (node === undefined) {
          return { modified: false };
        }

        return node._apply(op, source === OpSource.UNDOREDO_RECONNECT);
      }

      case OpCode.SET_PARENT_KEY: {
        const node = context.nodes.get(op.id);
        if (node === undefined) {
          return { modified: false };
        }

        if (node.parent.type === "HasParent" && isLiveList(node.parent.node)) {
          return node.parent.node._setChildKey(
            asPos(op.parentKey),
            node,
            source
          );
        }
        return { modified: false };
      }
      case OpCode.CREATE_OBJECT:
      case OpCode.CREATE_LIST:
      case OpCode.CREATE_MAP:
      case OpCode.CREATE_REGISTER: {
        if (op.parentId === undefined) {
          return { modified: false };
        }

        const parentNode = context.nodes.get(op.parentId);
        if (parentNode === undefined) {
          return { modified: false };
        }

        return parentNode._attachChild(op, source);
      }
    }
  }

  function connect() {
    if (
      context.connection.current.status !== "closed" &&
      context.connection.current.status !== "unavailable"
    ) {
      return;
    }

    const auth = prepareAuthEndpoint(
      config.authentication,
      config.polyfills?.fetch
    );
    const createWebSocket = prepareCreateWebSocket(
      config.liveblocksServer,
      config.polyfills?.WebSocket
    );

    updateConnection({ status: "authenticating" }, batchUpdates);
    effects.authenticate(auth, createWebSocket);
  }

  function updatePresence(
    patch: Partial<TPresence>,
    options?: { addToHistory: boolean }
  ) {
    const oldValues = {} as TPresence;

    if (context.buffer.me === null) {
      context.buffer.me = {
        type: "partial",
        data: {},
      };
    }

    for (const key in patch) {
      type K = typeof key;
      const overrideValue: TPresence[K] | undefined = patch[key];
      if (overrideValue === undefined) {
        continue;
      }
      context.buffer.me.data[key] = overrideValue;
      oldValues[key] = context.me.current[key];
    }

    context.me.patch(patch);

    if (context.activeBatch) {
      if (options?.addToHistory) {
        context.activeBatch.reverseOps.unshift({
          type: "presence",
          data: oldValues,
        });
      }
      context.activeBatch.updates.presence = true;
    } else {
      tryFlushing();
      batchUpdates(() => {
        if (options?.addToHistory) {
          addToUndoStack(
            [{ type: "presence", data: oldValues }],
            doNotBatchUpdates
          );
        }
        notify({ presence: true }, doNotBatchUpdates);
      });
    }
  }

  function isStorageReadOnly(scopes: string[]) {
    return (
      scopes.includes(RoomScope.Read) &&
      scopes.includes(RoomScope.PresenceWrite) &&
      !scopes.includes(RoomScope.Write)
    );
  }

  function authenticationSuccess(
    token: RoomAuthToken,
    socket: IWebSocketInstance
  ) {
    socket.addEventListener("message", onMessage);
    socket.addEventListener("open", onOpen);
    socket.addEventListener("close", onClose);
    socket.addEventListener("error", onError);

    updateConnection(
      {
        status: "connecting",
        id: token.actor,
        userInfo: token.info,
        userId: token.id,
        isReadOnly: isStorageReadOnly(token.scopes),
      },
      batchUpdates
    );
    context.idFactory = makeIdFactory(token.actor);
    context.socket = socket;
  }

  function authenticationFailure(error: Error) {
    if (process.env.NODE_ENV !== "production") {
      console.error("Call to authentication endpoint failed", error);
    }
    context.token = null;
    updateConnection({ status: "unavailable" }, batchUpdates);
    context.numRetries++;

    clearTimeout(context.timers.reconnect);
    context.timers.reconnect = effects.scheduleReconnect(getRetryDelay());
  }

  function onVisibilityChange(visibilityState: DocumentVisibilityState) {
    if (
      visibilityState === "visible" &&
      context.connection.current.status === "open"
    ) {
      log("Heartbeat after visibility change");
      heartbeat();
    }
  }

  function onUpdatePresenceMessage(
    message: UpdatePresenceServerMsg<TPresence>
  ): OthersEvent<TPresence, TUserMeta> | undefined {
    if (message.targetActor !== undefined) {
      // The incoming message is a full presence update. We are obliged to
      // handle it if `targetActor` matches our own connection ID, but we can
      // use the opportunity to effectively reset the known presence as
      // a "keyframe" update, while we have free access to it.
      const oldUser = context.others.getUser(message.actor);
      context.others.setOther(message.actor, message.data);

      const newUser = context.others.getUser(message.actor);
      if (oldUser === undefined && newUser !== undefined) {
        // The user just became "visible" due to this update, so fire the
        // "enter" event
        return { type: "enter", user: newUser };
      }
    } else {
      // The incoming message is a partial presence update
      context.others.patchOther(message.actor, message.data), message;
    }

    const user = context.others.getUser(message.actor);
    if (user) {
      return {
        type: "update",
        updates: message.data,
        user,
      };
    } else {
      return undefined;
    }
  }

  function onUserLeftMessage(
    message: UserLeftServerMsg
  ): OthersEvent<TPresence, TUserMeta> | null {
    const user = context.others.getUser(message.actor);
    if (user) {
      context.others.removeConnection(message.actor);
      return { type: "leave", user };
    }
    return null;
  }

  function onRoomStateMessage(
    message: RoomStateServerMsg<TUserMeta>
  ): OthersEvent<TPresence, TUserMeta> {
    for (const connectionId in context.others._connections) {
      const user = message.users[connectionId];
      if (user === undefined) {
        context.others.removeConnection(Number(connectionId));
      }
    }

    for (const key in message.users) {
      const user = message.users[key];
      const connectionId = Number(key);
      context.others.setConnection(
        connectionId,
        user.id,
        user.info,
        isStorageReadOnly(user.scopes)
      );
    }
    return { type: "reset" };
  }

  function onNavigatorOnline() {
    if (context.connection.current.status === "unavailable") {
      log("Try to reconnect after connectivity change");
      reconnect();
    }
  }

  function canUndo() { return context.undoStack.length > 0; } // prettier-ignore
  function canRedo() { return context.redoStack.length > 0; } // prettier-ignore
  function onHistoryChange(batchedUpdatesWrapper: (cb: () => void) => void) {
    batchedUpdatesWrapper(() => {
      eventHub.history.notify({ canUndo: canUndo(), canRedo: canRedo() });
    });
  }

  function onUserJoinedMessage(
    message: UserJoinServerMsg<TUserMeta>
  ): OthersEvent<TPresence, TUserMeta> | undefined {
    context.others.setConnection(
      message.actor,
      message.id,
      message.info,
      isStorageReadOnly(message.scopes)
    );
    // Send current presence to new user
    // TODO: Consider storing it on the backend
    context.buffer.messages.push({
      type: ClientMsgCode.UPDATE_PRESENCE,
      data: context.me.current,
      targetActor: message.actor,
    });
    tryFlushing();

    // We recorded the connection, but we won't make the new user visible
    // unless we also know their initial presence data at this point.
    const user = context.others.getUser(message.actor);
    return user ? { type: "enter", user } : undefined;
  }

  function parseServerMessage(
    data: Json
  ): ServerMsg<TPresence, TUserMeta, TRoomEvent> | null {
    if (!isJsonObject(data)) {
      return null;
    }

    return data as ServerMsg<TPresence, TUserMeta, TRoomEvent>;
    //          ^^^^^^^^^^^^^^^^^^^^^^^^^^^^^^^^^^^^^^^^^^ FIXME: Properly validate incoming external data instead!
  }

  function parseServerMessages(
    text: string
  ): ServerMsg<TPresence, TUserMeta, TRoomEvent>[] | null {
    const data: Json | undefined = tryParseJson(text);
    if (data === undefined) {
      return null;
    } else if (isJsonArray(data)) {
      return compact(data.map((item) => parseServerMessage(item)));
    } else {
      return compact([parseServerMessage(data)]);
    }
  }

<<<<<<< HEAD
  function onMessage(event: IWebSocketMessageEvent) {
=======
  function applyAndSendOps(
    offlineOps: Map<string, Op>,
    batchedUpdatesWrapper: (cb: () => void) => void
  ) {
    if (offlineOps.size === 0) {
      return;
    }

    const messages: ClientMsg<TPresence, TRoomEvent>[] = [];

    const ops = Array.from(offlineOps.values());

    const result = applyOps(ops, true);

    messages.push({
      type: ClientMsgCode.UPDATE_STORAGE,
      ops: result.ops,
    });

    notify(result.updates, batchedUpdatesWrapper);

    effects.send(messages);
  }

  function onMessage(event: MessageEvent<string>) {
>>>>>>> 9c8038c2
    if (event.data === "pong") {
      clearTimeout(context.timers.pongTimeout);
      return;
    }

    if (typeof event.data !== "string") {
      // istanbul ignore next: Unknown incoming message
      return;
    }

    const messages = parseServerMessages(event.data);
    if (messages === null || messages.length === 0) {
      // istanbul ignore next: Unknown incoming message
      return;
    }

    const updates = {
      storageUpdates: new Map<string, StorageUpdate>(),
      others: [] as OthersEvent<TPresence, TUserMeta>[],
    };

    batchUpdates(() => {
      for (const message of messages) {
        switch (message.type) {
          case ServerMsgCode.USER_JOINED: {
            const userJoinedUpdate = onUserJoinedMessage(message);
            if (userJoinedUpdate) {
              updates.others.push(userJoinedUpdate);
            }
            break;
          }

          case ServerMsgCode.UPDATE_PRESENCE: {
            const othersPresenceUpdate = onUpdatePresenceMessage(message);
            if (othersPresenceUpdate) {
              updates.others.push(othersPresenceUpdate);
            }
            break;
          }

          case ServerMsgCode.BROADCASTED_EVENT: {
            eventHub.customEvent.notify({
              connectionId: message.actor,
              event: message.event,
            });
            break;
          }

          case ServerMsgCode.USER_LEFT: {
            const event = onUserLeftMessage(message);
            if (event) {
              updates.others.push(event);
            }
            break;
          }

          case ServerMsgCode.ROOM_STATE: {
            updates.others.push(onRoomStateMessage(message));
            break;
          }

          case ServerMsgCode.INITIAL_STORAGE_STATE: {
            // createOrUpdateRootFromMessage function could add ops to offlineOperations.
            // Client shouldn't resend these ops as part of the offline ops sending after reconnect.
            const unacknowledgedOps = new Map(context.unacknowledgedOps);
            createOrUpdateRootFromMessage(message, doNotBatchUpdates);
            applyAndSendOps(unacknowledgedOps, doNotBatchUpdates);
            if (_getInitialStateResolver !== null) {
              _getInitialStateResolver();
            }
            notifyStorageStatus();
            eventHub.storageDidLoad.notify();
            break;
          }
          // Write event
          case ServerMsgCode.UPDATE_STORAGE: {
            const applyResult = applyOps(message.ops, false);
            for (const [key, value] of applyResult.updates.storageUpdates) {
              updates.storageUpdates.set(
                key,
                mergeStorageUpdates(updates.storageUpdates.get(key), value)
              );
            }
            break;
          }

          // Receiving a RejectedOps message in the client means that the server is no
          // longer in sync with the client. Trying to synchronize the client again by
          // rolling back particular Ops may be hard/impossible. It's fine to not try and
          // accept the out-of-sync reality and throw an error. We look at this kind of bug
          // as a developer-owned bug. In production, these errors are not expected to happen.
          case ServerMsgCode.REJECT_STORAGE_OP: {
            console.errorWithTitle(
              "Storage mutation rejection error",
              message.reason
            );

            if (process.env.NODE_ENV !== "production") {
              const traces: Set<string> = new Set();
              for (const opId of message.opIds) {
                const trace = context.opStackTraces?.get(opId);
                if (trace) {
                  traces.add(trace);
                }
              }

              if (traces.size > 0) {
                console.warnWithTitle(
                  "The following function calls caused the rejected storage mutations:",
                  `\n\n${Array.from(traces).join("\n\n")}`
                );
              }

              throw new Error(
                `Storage mutations rejected by server: ${message.reason}`
              );
            }

            break;
          }
        }
      }

      notify(updates, doNotBatchUpdates);
    });
  }

  function onClose(event: { code: number; wasClean: boolean; reason: string }) {
    context.socket = null;

    clearTimeout(context.timers.flush);
    clearTimeout(context.timers.reconnect);
    clearInterval(context.timers.heartbeat);
    clearTimeout(context.timers.pongTimeout);

    context.others.clearOthers();

    batchUpdates(() => {
      notify({ others: [{ type: "reset" }] }, doNotBatchUpdates);

      if (event.code >= 4000 && event.code <= 4100) {
        updateConnection({ status: "failed" }, doNotBatchUpdates);

        const error = new LiveblocksError(event.reason, event.code);
        eventHub.error.notify(error);

        const delay = getRetryDelay(true);
        context.numRetries++;

        if (process.env.NODE_ENV !== "production") {
          console.error(
            `Connection to websocket server closed. Reason: ${error.message} (code: ${error.code}). Retrying in ${delay}ms.`
          );
        }

        updateConnection({ status: "unavailable" }, doNotBatchUpdates);

        clearTimeout(context.timers.reconnect);
        context.timers.reconnect = effects.scheduleReconnect(delay);
      } else if (event.code === WebsocketCloseCodes.CLOSE_WITHOUT_RETRY) {
        updateConnection({ status: "closed" }, doNotBatchUpdates);
      } else {
        const delay = getRetryDelay();
        context.numRetries++;

        if (process.env.NODE_ENV !== "production") {
          console.warn(
            `Connection to Liveblocks websocket server closed (code: ${event.code}). Retrying in ${delay}ms.`
          );
        }
        updateConnection({ status: "unavailable" }, doNotBatchUpdates);

        clearTimeout(context.timers.reconnect);
        context.timers.reconnect = effects.scheduleReconnect(delay);
      }
    });
  }

  function updateConnection(
    connection: Connection,
    batchedUpdatesWrapper: (cb: () => void) => void
  ) {
    context.connection.set(connection);
    batchedUpdatesWrapper(() => {
      eventHub.connection.notify(connection.status);
    });
  }

  function getRetryDelay(slow: boolean = false) {
    if (slow) {
      return BACKOFF_RETRY_DELAYS_SLOW[
        context.numRetries < BACKOFF_RETRY_DELAYS_SLOW.length
          ? context.numRetries
          : BACKOFF_RETRY_DELAYS_SLOW.length - 1
      ];
    }
    return BACKOFF_RETRY_DELAYS[
      context.numRetries < BACKOFF_RETRY_DELAYS.length
        ? context.numRetries
        : BACKOFF_RETRY_DELAYS.length - 1
    ];
  }

  function onError() {}

  function onOpen() {
    clearInterval(context.timers.heartbeat);
    context.timers.heartbeat = effects.startHeartbeatInterval();

    if (context.connection.current.status === "connecting") {
      updateConnection(
        { ...context.connection.current, status: "open" },
        batchUpdates
      );
      context.numRetries = 0;

      // Re-broadcast the user presence during a reconnect.
      if (context.lastConnectionId !== undefined) {
        context.buffer.me = {
          type: "full",
          data:
            // Because state.me.current is a readonly object, we'll have to
            // make a copy here. Otherwise, type errors happen later when
            // "patching" my presence.
            { ...context.me.current },
        };
        tryFlushing();
      }

      context.lastConnectionId = context.connection.current.id;

      if (context.root) {
        context.buffer.messages.push({ type: ClientMsgCode.FETCH_STORAGE });
      }
      tryFlushing();
    } else {
      // TODO
    }
  }

  function heartbeat() {
    if (context.socket === null) {
      // Should never happen, because we clear the pong timeout when the connection is dropped explictly
      return;
    }

    clearTimeout(context.timers.pongTimeout);
    context.timers.pongTimeout = effects.schedulePongTimeout();

    if (context.socket.readyState === context.socket.OPEN) {
      context.socket.send("ping");
    }
  }

  function pongTimeout() {
    log("Pong timeout. Trying to reconnect.");
    reconnect();
  }

  function disconnect() {
    if (context.socket) {
      context.socket.removeEventListener("open", onOpen);
      context.socket.removeEventListener("message", onMessage);
      context.socket.removeEventListener("close", onClose);
      context.socket.removeEventListener("error", onError);
      context.socket.close();
      context.socket = null;
    }

    clearTimeout(context.timers.flush);
    clearTimeout(context.timers.reconnect);
    clearInterval(context.timers.heartbeat);
    clearTimeout(context.timers.pongTimeout);

    batchUpdates(() => {
      updateConnection({ status: "closed" }, doNotBatchUpdates);

      context.others.clearOthers();
      notify({ others: [{ type: "reset" }] }, doNotBatchUpdates);
    });

    // Clear all event listeners
    for (const eventSource of Object.values(eventHub)) {
      eventSource.clear();
    }
  }

  function reconnect() {
    if (context.socket) {
      context.socket.removeEventListener("open", onOpen);
      context.socket.removeEventListener("message", onMessage);
      context.socket.removeEventListener("close", onClose);
      context.socket.removeEventListener("error", onError);
      context.socket.close();
      context.socket = null;
    }

    clearTimeout(context.timers.flush);
    clearTimeout(context.timers.reconnect);
    clearInterval(context.timers.heartbeat);
    clearTimeout(context.timers.pongTimeout);

    updateConnection({ status: "unavailable" }, batchUpdates);

    connect();
  }

  function tryFlushing() {
    const storageOps = context.buffer.storageOperations;
    if (storageOps.length > 0) {
      for (const op of storageOps) {
        context.unacknowledgedOps.set(nn(op.opId), op);
      }
      notifyStorageStatus();
    }

    if (
      context.socket === null ||
      context.socket.readyState !== context.socket.OPEN
    ) {
      context.buffer.storageOperations = [];
      return;
    }

    const now = Date.now();
    const elapsedMillis = now - context.buffer.lastFlushedAt;

    if (elapsedMillis > config.throttleDelay) {
      // Flush the buffer right now
      const messagesToFlush = serializeBuffer();
      if (messagesToFlush.length === 0) {
        return;
      }

      effects.send(messagesToFlush);
      context.buffer = {
        lastFlushedAt: now,
        messages: [],
        storageOperations: [],
        me: null,
      };
    } else {
      // Or schedule the flush a few millis into the future
      clearTimeout(context.timers.flush);
      context.timers.flush = effects.scheduleFlush(
        config.throttleDelay - elapsedMillis
      );
    }
  }

  /**
   * Returns a list of ClientMsgs to flush to the network, computed from all
   * pending changes in the buffer. Has no side effects.
   */
  function serializeBuffer() {
    const messages: ClientMsg<TPresence, TRoomEvent>[] = [];
    if (context.buffer.me) {
      messages.push(
        context.buffer.me.type === "full"
          ? {
              type: ClientMsgCode.UPDATE_PRESENCE,
              // Populating the `targetActor` field turns this message into
              // a Full Presence™ update message (not a patch), which will get
              // interpreted by other clients as such.
              targetActor: -1,
              data: context.buffer.me.data,
            }
          : {
              type: ClientMsgCode.UPDATE_PRESENCE,
              data: context.buffer.me.data,
            }
      );
    }
    for (const event of context.buffer.messages) {
      messages.push(event);
    }
    if (context.buffer.storageOperations.length > 0) {
      messages.push({
        type: ClientMsgCode.UPDATE_STORAGE,
        ops: context.buffer.storageOperations,
      });
    }
    return messages;
  }

  function broadcastEvent(
    event: TRoomEvent,
    options: BroadcastOptions = {
      shouldQueueEventIfNotReady: false,
    }
  ) {
    if (context.socket === null && !options.shouldQueueEventIfNotReady) {
      return;
    }

    context.buffer.messages.push({
      type: ClientMsgCode.BROADCAST_EVENT,
      event,
    });
    tryFlushing();
  }

  function dispatchOps(ops: Op[]) {
    context.buffer.storageOperations.push(...ops);
    tryFlushing();
  }

  let _getInitialStatePromise: Promise<void> | null = null;
  let _getInitialStateResolver: (() => void) | null = null;

  function startLoadingStorage(): Promise<void> {
    if (_getInitialStatePromise === null) {
      context.buffer.messages.push({ type: ClientMsgCode.FETCH_STORAGE });
      tryFlushing();
      _getInitialStatePromise = new Promise(
        (resolve) => (_getInitialStateResolver = resolve)
      );
      notifyStorageStatus();
    }
    return _getInitialStatePromise;
  }

  /**
   * Closely related to .getStorage(), but synchronously. Will be `null`
   * initially. When requested for the first time, will kick off the loading of
   * Storage if it hasn't happened yet.
   *
   * Once Storage is loaded, will return a stable reference to the storage
   * root.
   */
  function getStorageSnapshot(): LiveObject<TStorage> | null {
    const root = context.root;
    if (root !== undefined) {
      // Done loading
      return root;
    } else {
      // Not done loading, kick off the loading (will not do anything if already kicked off)
      startLoadingStorage();
      return null;
    }
  }

  async function getStorage(): Promise<{
    root: LiveObject<TStorage>;
  }> {
    if (context.root) {
      // Store has already loaded, so we can resolve it directly
      return Promise.resolve({
        root: context.root as LiveObject<TStorage>,
      });
    }

    await startLoadingStorage();
    return {
      root: nn(context.root) as LiveObject<TStorage>,
    };
  }

  function undo() {
    if (context.activeBatch) {
      throw new Error("undo is not allowed during a batch");
    }
    const historyOps = context.undoStack.pop();
    if (historyOps === undefined) {
      return;
    }

    context.pausedHistory = null;
    const result = applyOps(historyOps, true);

    batchUpdates(() => {
      notify(result.updates, doNotBatchUpdates);
      context.redoStack.push(result.reverse);
      onHistoryChange(doNotBatchUpdates);
    });

    for (const op of result.ops) {
      if (op.type !== "presence") {
        context.buffer.storageOperations.push(op);
      }
    }
    tryFlushing();
  }

  function redo() {
    if (context.activeBatch) {
      throw new Error("redo is not allowed during a batch");
    }

    const historyOps = context.redoStack.pop();
    if (historyOps === undefined) {
      return;
    }

    context.pausedHistory = null;
    const result = applyOps(historyOps, true);

    batchUpdates(() => {
      notify(result.updates, doNotBatchUpdates);
      context.undoStack.push(result.reverse);
      onHistoryChange(doNotBatchUpdates);
    });

    for (const op of result.ops) {
      if (op.type !== "presence") {
        context.buffer.storageOperations.push(op);
      }
    }
    tryFlushing();
  }

  function batch<T>(callback: () => T): T {
    if (context.activeBatch) {
      // If there already is an active batch, we don't have to handle this in
      // any special way. That outer active batch will handle the batch. This
      // nested call can be a no-op.
      return callback();
    }

    let returnValue: T = undefined as unknown as T;

    batchUpdates(() => {
      context.activeBatch = {
        ops: [],
        updates: {
          storageUpdates: new Map(),
          presence: false,
          others: [],
        },
        reverseOps: [],
      };
      try {
        returnValue = callback();
      } finally {
        // "Pop" the current batch of the state, closing the active batch, but
        // handling it separately here
        const currentBatch = context.activeBatch;
        context.activeBatch = null;

        if (currentBatch.reverseOps.length > 0) {
          addToUndoStack(currentBatch.reverseOps, doNotBatchUpdates);
        }

        if (currentBatch.ops.length > 0) {
          // Only clear the redo stack if something has changed during a batch
          // Clear the redo stack because batch is always called from a local operation
          context.redoStack = [];
        }

        if (currentBatch.ops.length > 0) {
          dispatchOps(currentBatch.ops);
        }

        notify(currentBatch.updates, doNotBatchUpdates);
        tryFlushing();
      }
    });

    return returnValue;
  }

  function pauseHistory() {
    context.pausedHistory = [];
  }

  function resumeHistory() {
    const historyOps = context.pausedHistory;
    context.pausedHistory = null;
    if (historyOps !== null && historyOps.length > 0) {
      _addToRealUndoStack(historyOps, batchUpdates);
    }
  }

  function simulateSocketClose() {
    if (context.socket) {
      context.socket = null;
    }
  }

  function simulateSendCloseEvent(event: {
    code: number;
    wasClean: boolean;
    reason: string;
  }) {
    onClose(event);
  }

  function getStorageStatus(): StorageStatus {
    if (_getInitialStatePromise === null) {
      return "not-loaded";
    }

    if (context.root === undefined) {
      return "loading";
    }

    return context.unacknowledgedOps.size === 0
      ? "synchronized"
      : "synchronizing";
  }

  /**
   * Storage status is a computed value based other internal states so we need to keep a reference to the previous computed value to avoid triggering events when it does not change
   * This is far from ideal because we need to call this function whenever we update our internal states.
   *
   * TODO: Encapsulate our internal state differently to make sure this event is triggered whenever necessary.
   * Currently okay because we only have 4 callers and shielded by tests.
   */
  let _lastStorageStatus = getStorageStatus();
  function notifyStorageStatus() {
    const storageStatus = getStorageStatus();
    if (_lastStorageStatus !== storageStatus) {
      _lastStorageStatus = storageStatus;
      eventHub.storageStatus.notify(storageStatus);
    }
  }

  // Derived cached state for use in DevTools
  const others_forDevTools = new DerivedRef(context.others, (others) =>
    others.map((other, index) => userToTreeNode(`Other ${index}`, other))
  );

  return {
    // Internal
    get state() {
      return context;
    },
    onClose,
    onMessage,
    authenticationSuccess,
    heartbeat,
    onNavigatorOnline,
    // Internal DevTools
    simulateSocketClose,
    simulateSendCloseEvent,
    onVisibilityChange,
    getUndoStack: () => context.undoStack,
    getItemsCount: () => context.nodes.size,

    // Core
    connect,
    disconnect,
    reconnect,

    // Presence
    updatePresence,
    broadcastEvent,

    // Storage
    batch,
    undo,
    redo,
    canUndo,
    canRedo,
    pauseHistory,
    resumeHistory,

    getStorage,
    getStorageSnapshot,
    getStorageStatus,

    events: {
      customEvent: eventHub.customEvent.observable,
      others: eventHub.others.observable,
      me: eventHub.me.observable,
      error: eventHub.error.observable,
      connection: eventHub.connection.observable,
      storage: eventHub.storage.observable,
      history: eventHub.history.observable,
      storageDidLoad: eventHub.storageDidLoad.observable,
      storageStatus: eventHub.storageStatus.observable,
    },

    // Core
    getConnectionState: () => context.connection.current.status,
    isSelfAware: () => isConnectionSelfAware(context.connection.current),
    getSelf: () => self.current,

    // Presence
    getPresence: () => context.me.current,
    getOthers: () => context.others.current,

    // Support for the Liveblocks browser extension
    getSelf_forDevTools: () => selfAsTreeNode.current,
    getOthers_forDevTools: (): readonly DevTools.UserTreeNode[] =>
      others_forDevTools.current,
  };
}

/**
 * Initializes a new Room state machine, and returns its public API to observe
 * and control it.
 */
export function createRoom<
  TPresence extends JsonObject,
  TStorage extends LsonObject,
  TUserMeta extends BaseUserMeta,
  TRoomEvent extends Json
>(
  options: Omit<
    RoomInitializers<TPresence, TStorage>,
    "shouldInitiallyConnect"
  >,
  config: MachineConfig<TPresence, TRoomEvent>
): Room<TPresence, TStorage, TUserMeta, TRoomEvent> {
  const { initialPresence, initialStorage } = options;

  const machine = makeStateMachine<TPresence, TStorage, TUserMeta, TRoomEvent>(
    config,
    typeof initialPresence === "function"
      ? initialPresence(config.roomId)
      : initialPresence,
    typeof initialStorage === "function"
      ? initialStorage(config.roomId)
      : initialStorage
  );

  const room: Room<TPresence, TStorage, TUserMeta, TRoomEvent> = {
    id: config.roomId,
    /////////////
    // Core    //
    /////////////
    getConnectionState: machine.getConnectionState,
    isSelfAware: machine.isSelfAware,
    getSelf: machine.getSelf,
    reconnect: machine.reconnect,

    subscribe: makeClassicSubscribeFn(machine),

    //////////////
    // Presence //
    //////////////
    getPresence: machine.getPresence,
    updatePresence: machine.updatePresence,
    getOthers: machine.getOthers,
    broadcastEvent: machine.broadcastEvent,

    //////////////
    // Storage  //
    //////////////
    getStorage: machine.getStorage,
    getStorageSnapshot: machine.getStorageSnapshot,
    getStorageStatus: machine.getStorageStatus,
    events: machine.events,

    batch: machine.batch,
    history: {
      undo: machine.undo,
      redo: machine.redo,
      canUndo: machine.canUndo,
      canRedo: machine.canRedo,
      pause: machine.pauseHistory,
      resume: machine.resumeHistory,
    },

    __internal: {
      connect: machine.connect,
      disconnect: machine.disconnect,
      onNavigatorOnline: machine.onNavigatorOnline,
      onVisibilityChange: machine.onVisibilityChange,

      simulateCloseWebsocket: machine.simulateSocketClose,
      simulateSendCloseEvent: machine.simulateSendCloseEvent,

      getSelf_forDevTools: machine.getSelf_forDevTools,
      getOthers_forDevTools: machine.getOthers_forDevTools,
    },
  };

  return room;
}

/**
 * This recreates the classic single `.subscribe()` method for the Room API, as
 * documented here https://liveblocks.io/docs/api-reference/liveblocks-client#Room.subscribe(storageItem)
 */
export function makeClassicSubscribeFn<
  TPresence extends JsonObject,
  TStorage extends LsonObject,
  TUserMeta extends BaseUserMeta,
  TRoomEvent extends Json
>(
  machine: Machine<TPresence, TStorage, TUserMeta, TRoomEvent>
): Room<TPresence, TStorage, TUserMeta, TRoomEvent>["subscribe"] {
  // Set up the "subscribe" wrapper API
  function subscribeToLiveStructureDeeply<L extends LiveStructure>(
    node: L,
    callback: (updates: StorageUpdate[]) => void
  ): () => void {
    return machine.events.storage.subscribe((updates) => {
      const relatedUpdates = updates.filter((update) =>
        isSameNodeOrChildOf(update.node, node)
      );
      if (relatedUpdates.length > 0) {
        callback(relatedUpdates);
      }
    });
  }

  function subscribeToLiveStructureShallowly<L extends LiveStructure>(
    node: L,
    callback: (node: L) => void
  ): () => void {
    return machine.events.storage.subscribe((updates) => {
      for (const update of updates) {
        if (update.node._id === node._id) {
          callback(update.node as L);
        }
      }
    });
  }

  // Generic storage callbacks
  function subscribe(callback: StorageCallback): () => void; // prettier-ignore
  // Storage callbacks filtered by Live structure
  function subscribe<L extends LiveStructure>(liveStructure: L, callback: (node: L) => void): () => void; // prettier-ignore
  function subscribe(node: LiveStructure, callback: StorageCallback, options: { isDeep: true }): () => void; // prettier-ignore
  // Room event callbacks
  function subscribe<E extends RoomEventName>(type: E, listener: RoomEventCallbackFor<E, TPresence, TUserMeta, TRoomEvent>): () => void; // prettier-ignore

  function subscribe<L extends LiveStructure, E extends RoomEventName>(
    first: StorageCallback | L | E,
    second?: ((node: L) => void) | StorageCallback | RoomEventCallback,
    options?: { isDeep: boolean }
  ): () => void {
    if (typeof first === "string" && isRoomEventName(first)) {
      if (typeof second !== "function") {
        throw new Error("Second argument must be a callback function");
      }
      const callback = second;
      switch (first) {
        case "event":
          return machine.events.customEvent.subscribe(
            callback as Callback<CustomEvent<TRoomEvent>>
          );

        case "my-presence":
          return machine.events.me.subscribe(callback as Callback<TPresence>);

        case "others": {
          // NOTE: Others have a different callback structure, where the API
          // exposed on the outside takes _two_ callback arguments!
          const cb = callback as (
            others: Others<TPresence, TUserMeta>,
            event: OthersEvent<TPresence, TUserMeta>
          ) => void;
          return machine.events.others.subscribe(({ others, event }) =>
            cb(others, event)
          );
        }

        case "error":
          return machine.events.error.subscribe(callback as Callback<Error>);

        case "connection":
          return machine.events.connection.subscribe(
            callback as Callback<ConnectionStatus>
          );

        case "storage":
          return machine.events.storage.subscribe(
            callback as Callback<StorageUpdate[]>
          );

        case "history":
          return machine.events.history.subscribe(
            callback as Callback<HistoryEvent>
          );

        case "storage-status":
          return machine.events.storageStatus.subscribe(
            callback as Callback<StorageStatus>
          );

        // istanbul ignore next
        default:
          return assertNever(first, "Unknown event");
      }
    }

    if (second === undefined || typeof first === "function") {
      if (typeof first === "function") {
        const storageCallback = first;
        return machine.events.storage.subscribe(storageCallback);
      } else {
        // istanbul ignore next
        throw new Error("Please specify a listener callback");
      }
    }

    if (isLiveNode(first)) {
      const node = first;
      if (options?.isDeep) {
        const storageCallback = second as StorageCallback;
        return subscribeToLiveStructureDeeply(node, storageCallback);
      } else {
        const nodeCallback = second as (node: L) => void;
        return subscribeToLiveStructureShallowly(node, nodeCallback);
      }
    }

    throw new Error(`"${first}" is not a valid event name`);
  }

  return subscribe;
}

function isRoomEventName(value: string): value is RoomEventName {
  return (
    value === "my-presence" ||
    value === "others" ||
    value === "event" ||
    value === "error" ||
    value === "connection" ||
    value === "history" ||
    value === "storage-status"
  );
}

class LiveblocksError extends Error {
  constructor(message: string, public code: number) {
    super(message);
  }
}

function prepareCreateWebSocket(
  liveblocksServer: string,
  WebSocketPolyfill?: IWebSocket
) {
  if (typeof window === "undefined" && WebSocketPolyfill === undefined) {
    throw new Error(
      "To use Liveblocks client in a non-dom environment, you need to provide a WebSocket polyfill."
    );
  }

  const ws: IWebSocket = WebSocketPolyfill || WebSocket;

  return (token: string): IWebSocketInstance => {
    return new ws(
      `${liveblocksServer}/?token=${token}&version=${
        // prettier-ignore
        // eslint-disable-next-line @typescript-eslint/ban-ts-comment
        // @ts-ignore (__PACKAGE_VERSION__ will be injected by the build script)
        typeof __PACKAGE_VERSION__ === "string" ? /* istanbul ignore next */ __PACKAGE_VERSION__ : "dev"
      }`
    );
  };
}

function prepareAuthEndpoint(
  authentication: Authentication,
  fetchPolyfill?: typeof window.fetch
): AuthCallback {
  if (authentication.type === "public") {
    if (typeof window === "undefined" && fetchPolyfill === undefined) {
      throw new Error(
        "To use Liveblocks client in a non-dom environment with a publicApiKey, you need to provide a fetch polyfill."
      );
    }

    return (room: string) =>
      fetchAuthEndpoint(
        fetchPolyfill || /* istanbul ignore next */ fetch,
        authentication.url,
        {
          room,
          publicApiKey: authentication.publicApiKey,
        }
      );
  }

  if (authentication.type === "private") {
    if (typeof window === "undefined" && fetchPolyfill === undefined) {
      throw new Error(
        "To use Liveblocks client in a non-dom environment with a url as auth endpoint, you need to provide a fetch polyfill."
      );
    }

    return (room: string) =>
      fetchAuthEndpoint(fetchPolyfill || fetch, authentication.url, {
        room,
      });
  }

  if (authentication.type === "custom") {
    return async (room: string) => {
      const response = await authentication.callback(room);
      if (!response || !response.token) {
        throw new Error(
          'Authentication error. We expect the authentication callback to return a token, but it does not. Hint: the return value should look like: { token: "..." }'
        );
      }
      return response;
    };
  }

  throw new Error("Internal error. Unexpected authentication type");
}

async function fetchAuthEndpoint(
  fetch: typeof window.fetch,
  endpoint: string,
  body: {
    room: string;
    publicApiKey?: string;
  }
): Promise<{ token: string }> {
  const res = await fetch(endpoint, {
    method: "POST",
    headers: {
      "Content-Type": "application/json",
    },
    // Credentials are needed to support authentication with cookies
    credentials: "include",
    body: JSON.stringify(body),
  });
  if (!res.ok) {
    throw new AuthenticationError(
      `Expected a status 200 but got ${res.status} when doing a POST request on "${endpoint}"`
    );
  }
  let data: Json;
  try {
    data = await (res.json() as Promise<Json>);
  } catch (er) {
    throw new AuthenticationError(
      `Expected a JSON response when doing a POST request on "${endpoint}". ${er}`
    );
  }
  if (!isPlainObject(data) || typeof data.token !== "string") {
    throw new AuthenticationError(
      `Expected a JSON response of the form \`{ token: "..." }\` when doing a POST request on "${endpoint}", but got ${JSON.stringify(
        data
      )}`
    );
  }
  const { token } = data;
  return { token };
}

class AuthenticationError extends Error {
  constructor(message: string) {
    super(message);
  }
}

//
// These exports are considered private implementation details and only
// exported here to be accessed used in our test suite.
//
export { makeStateMachine as _private_makeStateMachine };
export type { Effects as _private_Effects, Machine as _private_Machine };<|MERGE_RESOLUTION|>--- conflicted
+++ resolved
@@ -691,24 +691,17 @@
     readonly raw: string;
     readonly parsed: RoomAuthToken & JwtMetadata;
   } | null;
-<<<<<<< HEAD
-  lastConnectionId: number | null; // TODO: Move into Connection type members?
-  socket: IWebSocketInstance | null;
-  lastFlushTime: number;
-=======
-
   /**
    * Remembers the last successful connection ID. This gets assigned as soon as
    * the connection status switched from "connecting" to "open".
    */
   lastConnectionId: number | null; // TODO Do we really need to separately track this, or can we derive this from the last known token?
 
-  socket: WebSocket | null;
+  socket: IWebSocketInstance | null;
 
   /**
    * All pending changes that yet need to be synced.
    */
->>>>>>> 9c8038c2
   buffer: {
     // When the last flush happened. Together with config.throttleDelay, this
     // will control whether the next flush will be sent out immediately, or if
@@ -1592,9 +1585,6 @@
     }
   }
 
-<<<<<<< HEAD
-  function onMessage(event: IWebSocketMessageEvent) {
-=======
   function applyAndSendOps(
     offlineOps: Map<string, Op>,
     batchedUpdatesWrapper: (cb: () => void) => void
@@ -1619,8 +1609,7 @@
     effects.send(messages);
   }
 
-  function onMessage(event: MessageEvent<string>) {
->>>>>>> 9c8038c2
+  function onMessage(event: IWebSocketMessageEvent) {
     if (event.data === "pong") {
       clearTimeout(context.timers.pongTimeout);
       return;
