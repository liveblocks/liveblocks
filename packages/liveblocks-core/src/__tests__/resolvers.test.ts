import { describe, expect, test, vi } from "vitest";

import type {
  ClientOptions,
  ResolveGroupsInfoArgs,
  ResolveRoomsInfoArgs,
  ResolveUsersArgs,
} from "../client";
import { createClient } from "../client";
import { kInternal } from "../internal";
import { MockWebSocket } from "./_MockWebSocketServer";

function createClientForTest(
  options?: Omit<ClientOptions, "publicApiKey" | "authEndpoint" | "polyfills">
) {
  const client = createClient({
    publicApiKey: "pk_xxx",
    polyfills: {
      WebSocket: MockWebSocket as any,
    },
    ...options,
  });

  return client;
}

describe("resolvers", () => {
  describe("invalidateUsers", () => {
    test("should support invalidating all users", async () => {
      const resolveUsers = vi.fn(({ userIds }: ResolveUsersArgs) =>
        userIds.map((userId) => ({ name: userId }))
      );
      const client = createClientForTest({
        resolveUsers,
      });

      await Promise.all([
        client[kInternal].usersStore.enqueue("a"),
        client[kInternal].usersStore.enqueue("b"),
      ]);

      expect(client[kInternal].usersStore._cacheKeys()).toEqual(['"a"', '"b"']);

      // Invalidating all users.
      client.resolvers.invalidateUsers();

      expect(client[kInternal].usersStore._cacheKeys()).toEqual([]);

      await client[kInternal].usersStore.enqueue("a");

      expect(client[kInternal].usersStore._cacheKeys()).toEqual(['"a"']);

      expect(resolveUsers).toHaveBeenCalledTimes(2);
      expect(resolveUsers).toHaveBeenNthCalledWith(1, { userIds: ["a", "b"] });
      expect(resolveUsers).toHaveBeenNthCalledWith(2, { userIds: ["a"] });
    });

    test("should support invalidating specific users", async () => {
      const resolveUsers = vi.fn(({ userIds }: ResolveUsersArgs) =>
        userIds.map((userId) => ({ name: userId }))
      );
      const client = createClientForTest({
        resolveUsers,
      });

      await Promise.all([
        client[kInternal].usersStore.enqueue("a"),
        client[kInternal].usersStore.enqueue("b"),
      ]);

      expect(client[kInternal].usersStore._cacheKeys()).toEqual(['"a"', '"b"']);

      // Invalidating "b" and "c" even though "c" is not in the cache.
      client.resolvers.invalidateUsers(["b", "c"]);

      expect(client[kInternal].usersStore._cacheKeys()).toEqual(['"a"']);

      await Promise.all([
        client[kInternal].usersStore.enqueue("a"),
        client[kInternal].usersStore.enqueue("b"),
        client[kInternal].usersStore.enqueue("c"),
      ]);

      expect(client[kInternal].usersStore._cacheKeys()).toEqual([
        '"a"',
        '"b"',
        '"c"',
      ]);

      expect(resolveUsers).toHaveBeenCalledTimes(2);
      expect(resolveUsers).toHaveBeenNthCalledWith(1, { userIds: ["a", "b"] });
      expect(resolveUsers).toHaveBeenNthCalledWith(2, { userIds: ["b", "c"] });
    });
  });

  describe("invalidateRoomsInfo", () => {
    test("should support invalidating all rooms", async () => {
      const resolveRoomsInfo = vi.fn(({ roomIds }: ResolveRoomsInfoArgs) =>
        roomIds.map((roomId) => ({ name: roomId }))
      );
      const client = createClientForTest({
        resolveRoomsInfo,
      });

      await Promise.all([
        client[kInternal].roomsInfoStore.enqueue("a"),
        client[kInternal].roomsInfoStore.enqueue("b"),
      ]);

      expect(client[kInternal].roomsInfoStore._cacheKeys()).toEqual([
        '"a"',
        '"b"',
      ]);

      // Invalidating all rooms.
      client.resolvers.invalidateRoomsInfo();

      expect(client[kInternal].roomsInfoStore._cacheKeys()).toEqual([]);

      await client[kInternal].roomsInfoStore.enqueue("a");

      expect(client[kInternal].roomsInfoStore._cacheKeys()).toEqual(['"a"']);

      expect(resolveRoomsInfo).toHaveBeenCalledTimes(2);
      expect(resolveRoomsInfo).toHaveBeenNthCalledWith(1, {
        roomIds: ["a", "b"],
      });
      expect(resolveRoomsInfo).toHaveBeenNthCalledWith(2, { roomIds: ["a"] });
    });

    test("should support invalidating specific rooms", async () => {
      const resolveRoomsInfo = vi.fn(({ roomIds }: ResolveRoomsInfoArgs) =>
        roomIds.map((roomId) => ({ name: roomId }))
      );
      const client = createClientForTest({
        resolveRoomsInfo,
      });

      await Promise.all([
        client[kInternal].roomsInfoStore.enqueue("a"),
        client[kInternal].roomsInfoStore.enqueue("b"),
      ]);

      expect(client[kInternal].roomsInfoStore._cacheKeys()).toEqual([
        '"a"',
        '"b"',
      ]);

      // Invalidating "b" and "c" even though "c" is not in the cache.
      client.resolvers.invalidateRoomsInfo(["b", "c"]);

      expect(client[kInternal].roomsInfoStore._cacheKeys()).toEqual(['"a"']);

      await Promise.all([
        client[kInternal].roomsInfoStore.enqueue("a"),
        client[kInternal].roomsInfoStore.enqueue("b"),
        client[kInternal].roomsInfoStore.enqueue("c"),
      ]);

      expect(client[kInternal].roomsInfoStore._cacheKeys()).toEqual([
        '"a"',
        '"b"',
        '"c"',
      ]);

      expect(resolveRoomsInfo).toHaveBeenCalledTimes(2);
      expect(resolveRoomsInfo).toHaveBeenNthCalledWith(1, {
        roomIds: ["a", "b"],
      });
      expect(resolveRoomsInfo).toHaveBeenNthCalledWith(2, {
        roomIds: ["b", "c"],
      });
    });
  });

  describe("invalidateGroupsInfo", () => {
    test("should support invalidating all groups", async () => {
<<<<<<< HEAD
      const resolveGroupsInfo = jest.fn(({ groupIds }: ResolveGroupsInfoArgs) =>
=======
      const resolveGroupsInfo = vi.fn(({ groupIds }: ResolveGroupsInfoArgs) =>
>>>>>>> c7665977
        groupIds.map((groupId) => ({ name: groupId }))
      );
      const client = createClientForTest({
        resolveGroupsInfo,
      });

      await Promise.all([
        client[kInternal].groupsInfoStore.enqueue("a"),
        client[kInternal].groupsInfoStore.enqueue("b"),
      ]);

      expect(client[kInternal].groupsInfoStore._cacheKeys()).toEqual([
        '"a"',
        '"b"',
      ]);

      // Invalidating all groups.
      client.resolvers.invalidateGroupsInfo();

      expect(client[kInternal].groupsInfoStore._cacheKeys()).toEqual([]);

      await client[kInternal].groupsInfoStore.enqueue("a");

      expect(client[kInternal].groupsInfoStore._cacheKeys()).toEqual(['"a"']);

      expect(resolveGroupsInfo).toHaveBeenCalledTimes(2);
      expect(resolveGroupsInfo).toHaveBeenNthCalledWith(1, {
        groupIds: ["a", "b"],
      });
      expect(resolveGroupsInfo).toHaveBeenNthCalledWith(2, { groupIds: ["a"] });
    });

    test("should support invalidating specific groups", async () => {
<<<<<<< HEAD
      const resolveGroupsInfo = jest.fn(({ groupIds }: ResolveGroupsInfoArgs) =>
=======
      const resolveGroupsInfo = vi.fn(({ groupIds }: ResolveGroupsInfoArgs) =>
>>>>>>> c7665977
        groupIds.map((groupId) => ({ name: groupId }))
      );
      const client = createClientForTest({
        resolveGroupsInfo,
      });

      await Promise.all([
        client[kInternal].groupsInfoStore.enqueue("a"),
        client[kInternal].groupsInfoStore.enqueue("b"),
      ]);

      expect(client[kInternal].groupsInfoStore._cacheKeys()).toEqual([
        '"a"',
        '"b"',
      ]);

      // Invalidating "b" and "c" even though "c" is not in the cache.
      client.resolvers.invalidateGroupsInfo(["b", "c"]);

      expect(client[kInternal].groupsInfoStore._cacheKeys()).toEqual(['"a"']);

      await Promise.all([
        client[kInternal].groupsInfoStore.enqueue("a"),
        client[kInternal].groupsInfoStore.enqueue("b"),
        client[kInternal].groupsInfoStore.enqueue("c"),
      ]);

      expect(client[kInternal].groupsInfoStore._cacheKeys()).toEqual([
        '"a"',
        '"b"',
        '"c"',
      ]);

      expect(resolveGroupsInfo).toHaveBeenCalledTimes(2);
      expect(resolveGroupsInfo).toHaveBeenNthCalledWith(1, {
        groupIds: ["a", "b"],
      });
      expect(resolveGroupsInfo).toHaveBeenNthCalledWith(2, {
        groupIds: ["b", "c"],
      });
    });
  });
});<|MERGE_RESOLUTION|>--- conflicted
+++ resolved
@@ -175,11 +175,7 @@
 
   describe("invalidateGroupsInfo", () => {
     test("should support invalidating all groups", async () => {
-<<<<<<< HEAD
-      const resolveGroupsInfo = jest.fn(({ groupIds }: ResolveGroupsInfoArgs) =>
-=======
       const resolveGroupsInfo = vi.fn(({ groupIds }: ResolveGroupsInfoArgs) =>
->>>>>>> c7665977
         groupIds.map((groupId) => ({ name: groupId }))
       );
       const client = createClientForTest({
@@ -213,11 +209,7 @@
     });
 
     test("should support invalidating specific groups", async () => {
-<<<<<<< HEAD
-      const resolveGroupsInfo = jest.fn(({ groupIds }: ResolveGroupsInfoArgs) =>
-=======
       const resolveGroupsInfo = vi.fn(({ groupIds }: ResolveGroupsInfoArgs) =>
->>>>>>> c7665977
         groupIds.map((groupId) => ({ name: groupId }))
       );
       const client = createClientForTest({
