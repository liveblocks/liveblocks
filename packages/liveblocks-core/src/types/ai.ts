--- conflicted
+++ resolved
@@ -420,12 +420,6 @@
   | AiToolInvocationPart;
 
 export type AiAssistantDeltaUpdate =
-<<<<<<< HEAD
-  | AiTextDelta // ...or a delta to append to the last sent part
-  | AiReasoningDelta // ...or a delta to append to the last sent part
-  | AiExecutingToolInvocationPart
-  | AiExecutedToolInvocationPart; // ...or a tool invocation chunk
-=======
   | AiTextDelta // a delta appended to the last part (if text)
   | AiReasoningDelta // a delta appended to the last part (if reasoning)
   | AiExecutingToolInvocationPart // a tool invocation ready to be executed by the client
@@ -433,7 +427,6 @@
   // Since protocol V5, if tool-call-streaming is enabled
   | AiToolInvocationStreamStart // the start of a new tool-call stream
   | AiToolInvocationDelta; // a partial/under-construction tool invocation (since protocol V5)
->>>>>>> 2d1a5f22
 
 export type AiUserMessage = {
   id: MessageId;
@@ -554,22 +547,6 @@
       }
       break;
 
-<<<<<<< HEAD
-    case "tool-invocation":
-      if (delta.stage === "executed") {
-        // find the invocation part and update it
-        const invocationPart = content.findIndex(
-          (part) =>
-            part.type === "tool-invocation" &&
-            part.invocationId === delta.invocationId
-        );
-        if (invocationPart) {
-          content[invocationPart] = delta;
-        } else {
-          content.push(delta);
-        }
-      } else {
-=======
     case "tool-stream": {
       let _cacheKey = "";
       let _cachedArgs: JsonObject = {};
@@ -621,7 +598,6 @@
         content[existingIndex] = delta;
       } else {
         // No existing one found, just append
->>>>>>> 2d1a5f22
         content.push(delta);
       }
       break;
