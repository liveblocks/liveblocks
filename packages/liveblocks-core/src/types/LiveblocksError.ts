--- conflicted
+++ resolved
@@ -96,12 +96,8 @@
 
 export type LiveblocksErrorContext = Relax<
   | RoomConnectionErrorContext // from Presence, Storage, or Yjs
-<<<<<<< HEAD
   | CommentsOrNotificationsErrorContext // from Comments or Notifications or UserNotificationSettings
   | AiConnectionErrorContext // from AI
-=======
-  | CommentsOrNotificationsErrorContext // from Comments or Notifications
->>>>>>> a2cfaadc
 >;
 
 export class LiveblocksError extends Error {
