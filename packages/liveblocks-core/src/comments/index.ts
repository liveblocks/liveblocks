--- conflicted
+++ resolved
@@ -16,17 +16,12 @@
   }
 }
 
-<<<<<<< HEAD
-export type CommentsApi<TThreadMetadata extends BaseMetadata> = {
-  getThreads(): Promise<ThreadData<TThreadMetadata>[]>;
-=======
 type PartialNullable<T> = {
   [P in keyof T]?: T[P] | null | undefined;
 };
 
-export type CommentsApi<ThreadMetadata extends BaseMetadata> = {
-  getThreads(): Promise<ThreadData<ThreadMetadata>[]>;
->>>>>>> df6af29f
+export type CommentsApi<TThreadMetadata extends BaseMetadata> = {
+  getThreads(): Promise<ThreadData<TThreadMetadata>[]>;
   createThread(options: {
     threadId: string;
     commentId: string;
@@ -34,11 +29,7 @@
     body: CommentBody;
   }): Promise<ThreadData<TThreadMetadata>>;
   editThreadMetadata(options: {
-<<<<<<< HEAD
-    metadata: Partial<TThreadMetadata>;
-=======
-    metadata: PartialNullable<ThreadMetadata>;
->>>>>>> df6af29f
+    metadata: PartialNullable<TThreadMetadata>;
     threadId: string;
   }): Promise<ThreadData<TThreadMetadata>>;
   createComment(options: {
@@ -173,11 +164,7 @@
     threadId,
   }: {
     roomId: string;
-<<<<<<< HEAD
-    metadata: Partial<TThreadMetadata>;
-=======
-    metadata: PartialNullable<ThreadMetadata>;
->>>>>>> df6af29f
+    metadata: PartialNullable<TThreadMetadata>;
     threadId: string;
   }) {
     return fetchJson<ThreadData<TThreadMetadata>>(
