import type { JSONSchema4 } from "json-schema";
import type { ComponentType } from "react";

import { getBearerTokenFromAuthValue } from "./api-client";
import type { AuthValue } from "./auth-manager";
import type { Delegates, Status } from "./connection";
import { ManagedSocket, StopRetrying } from "./connection";
import { kInternal } from "./internal";
import { assertNever } from "./lib/assert";
import { Promise_withResolvers } from "./lib/controlledPromise";
import { DefaultMap } from "./lib/DefaultMap";
import * as console from "./lib/fancy-console";
import { nanoid } from "./lib/nanoid";
import { shallow, shallow2 } from "./lib/shallow";
import { batch, DerivedSignal, MutableSignal, Signal } from "./lib/signals";
import { SortedList } from "./lib/SortedList";
import { TreePool } from "./lib/TreePool";
import type { DistributiveOmit } from "./lib/utils";
import { tryParseJson } from "./lib/utils";
import { TokenKind } from "./protocol/AuthToken";
import type {
  DynamicSessionInfo,
  Polyfills,
  StaticSessionInfo,
  TimeoutID,
} from "./room";
import type {
  AbortAiResponse,
  AiAssistantDeltaUpdate,
  AiAssistantMessage,
  AiChat,
  AiChatMessage,
  AiFailedAssistantMessage,
  AiGenerationOptions,
  AiKnowledgeSource,
  AiPendingAssistantMessage,
  AiUserContentPart,
  AiUserMessage,
  AskInChatResponse,
  ClearChatResponse,
  ClientAiMsg,
  ClientId,
  CmdId,
  CreateChatOptions,
  Cursor,
  DeleteChatResponse,
  DeleteMessageResponse,
  GetChatsResponse,
  GetMessageTreeResponse,
  GetOrCreateChatResponse,
  ISODateString,
  MessageId,
  ServerAiMsg,
} from "./types/ai";
import { appendDelta } from "./types/ai";
import type {
  IWebSocket,
  IWebSocketInstance,
  IWebSocketMessageEvent,
} from "./types/IWebSocket";
import { PKG_VERSION } from "./version";

// Server must respond to any command within 4 seconds. Note that this timeout
// isn't related to the timeout for long-running AI tasks. If a long-running AI
// task is started, the initial command response from the server is "okay, I'll
// keep you posted about this long-running task". That okay is the response
// which must happen within 4 seconds. In practice it should only take a few
// milliseconds at most.
const DEFAULT_REQUEST_TIMEOUT = 4_000;

export type ClientToolDefinition = {
  description?: string;
  parameters: JSONSchema4;
  render: ComponentType<{ args: any }>;
  execute?: never;
};

export type UiChatMessage = AiChatMessage & {
  /**
   * @internal
   * The message ID of the left sibling message, or null if there is no left sibling.
   */
  prev: MessageId | null;
  /**
   * @internal
   * The message ID of the right sibling message, or null if there is no right sibling.
   */
  next: MessageId | null;
};

export type UiUserMessage = AiUserMessage & {
  /**
   * @internal
   * The message ID of the left sibling message, or null if there is no left sibling.
   */
  prev: MessageId | null;
  /**
   * @internal
   * The message ID of the right sibling message, or null if there is no right sibling.
   */
  next: MessageId | null;
};

export type UiAssistantMessage = AiAssistantMessage & {
  /**
   * @internal
   * The message ID of the left sibling message, or null if there is no left sibling.
   */
  prev: MessageId | null;
  /**
   * @internal
   * The message ID of the right sibling message, or null if there is no right sibling.
   */
  next: MessageId | null;
};

type AiContext = {
  staticSessionInfoSig: Signal<StaticSessionInfo | null>;
  dynamicSessionInfoSig: Signal<DynamicSessionInfo | null>;
  pendingCmds: Map<
    CmdId,
    {
      resolve: (value: ServerAiMsg) => void;
      reject: (reason: unknown) => void;
    }
  >;
  chatsStore: ReturnType<typeof createStore_forUserAiChats>;
  toolsStore: ReturnType<typeof createStore_forTools>;
  messagesStore: ReturnType<typeof createStore_forChatMessages>;
  knowledgeByChatId: Map<string, Set<AiKnowledgeSource>>;
};

export type GetOrCreateChatOptions = {
  name: string;
  metadata?: AiChat["metadata"];
};

function now(): ISODateString {
  return new Date().toISOString() as ISODateString;
}

function createStore_forTools() {
  const toolsByChatIdΣ = new DefaultMap((_chatId: string) => {
    return new DefaultMap((_toolName: string) => {
      return new Signal<ClientToolDefinition | undefined>(undefined);
    });
  });

  function getToolDefinitionΣ(chatId: string, toolName: string) {
    return toolsByChatIdΣ.getOrCreate(chatId).getOrCreate(toolName);
  }

  function addToolDefinition(
    chatId: string,
    name: string,
    definition: ClientToolDefinition
  ) {
    toolsByChatIdΣ.getOrCreate(chatId).getOrCreate(name).set(definition);
  }

  function removeToolDefinition(chatId: string, toolName: string) {
    const tools = toolsByChatIdΣ.get(chatId);
    if (tools === undefined) return;
    const tool = tools.get(toolName);
    if (tool === undefined) return;
    tool.set(undefined);
  }

  function getToolsForChat(chatId: string): {
    name: string;
    definition: ClientToolDefinition;
  }[] {
    const tools = toolsByChatIdΣ.get(chatId);
    if (tools === undefined) return [];
    return Array.from(tools.entries())
      .map(([name, tool]) => {
        if (tool.get() === undefined) return null;
        return {
          name,
          definition: tool.get(),
        };
      })
      .filter((tool) => tool !== null) as {
      name: string;
      definition: ClientToolDefinition;
    }[];
  }

  return {
    getToolCallByNameΣ: getToolDefinitionΣ,
    getToolsForChat,
    addToolDefinition,
    removeToolDefinition,
  };
}

function createStore_forChatMessages() {
  // We maintain a Map with mutable signals. Each such signal contains
  // a mutable automatically-sorted list of chat messages by chat ID.
  const messagePoolByChatIdΣ = new DefaultMap(
    (_chatId: string) =>
      new MutableSignal(
        new TreePool<AiChatMessage>(
          (x) => x.id,
          (x) => x.parentId,
          (x, y) => x.createdAt < y.createdAt
        )
      )
  );

  // Separately from that, we track all _pending_ signals in a separate
  // administration. Because pending messages are likely to receive
  // many/frequent updates, updating them in a separate administration makes
  // rendering streaming contents much more efficient than if we had to
  // re-create and re-render the entire chat list on every such update.
  const pendingMessagesΣ = new MutableSignal(
    new Map<MessageId, AiPendingAssistantMessage>()
  );

  function createOptimistically(
    chatId: string,
    role: "user",
    parentId: MessageId | null,
    content: AiUserContentPart[]
  ): MessageId;
  function createOptimistically(
    chatId: string,
    role: "assistant",
    parentId: MessageId | null
  ): MessageId;
  function createOptimistically(
    chatId: string,
    role: "user" | "assistant",
    parentId: MessageId | null,
    third?: AiUserContentPart[]
  ) {
    const id = `ms_${nanoid()}` as MessageId;
    const createdAt = now();
    if (role === "user") {
      const content = third!; // eslint-disable-line
      upsert({
        id,
        chatId,
        role,
        parentId,
        createdAt,
        content,
        _optimistic: true,
      } satisfies AiUserMessage);
    } else {
      upsert({
        id,
        chatId,
        role,
        parentId,
        createdAt,
        status: "pending",
        contentSoFar: [],
        _optimistic: true,
      } satisfies AiPendingAssistantMessage);
    }
    return id;
  }

  function upsertMany(messages: AiChatMessage[]): void {
    batch(() => {
      for (const message of messages) {
        upsert(message);
      }
    });
  }

  function remove(chatId: string, messageId: MessageId): void {
    const chatMsgsΣ = messagePoolByChatIdΣ.get(chatId);
    if (!chatMsgsΣ) return;

    const existing = chatMsgsΣ.get().get(messageId);
    if (!existing || existing.deletedAt) return;

    if (
      existing.role === "assistant" &&
      (existing.status === "pending" || existing.status === "failed")
    ) {
      upsert({ ...existing, deletedAt: now(), contentSoFar: [] });
    } else {
      upsert({ ...existing, deletedAt: now(), content: [] });
    }
  }

  function removeByChatId(chatId: string): void {
    const chatMsgsΣ = messagePoolByChatIdΣ.get(chatId);
    if (chatMsgsΣ === undefined) return;
    chatMsgsΣ.mutate((pool) => pool.clear());
  }

  function upsert(message: AiChatMessage): void {
    batch(() => {
      const chatMsgsΣ = messagePoolByChatIdΣ.getOrCreate(message.chatId);
      chatMsgsΣ.mutate((pool) => pool.upsert(message));

      // If the message is a pending update, write it to the pendingContents
      // LUT. If not, remove it from there.
      if (message.role === "assistant" && message.status === "pending") {
        pendingMessagesΣ.mutate((lut) => {
          lut.set(message.id, structuredClone(message));
        });
      } else {
        pendingMessagesΣ.mutate((lut) => {
          lut.delete(message.id);
        });
      }
    });
  }

  function addDelta(messageId: MessageId, delta: AiAssistantDeltaUpdate): void {
    pendingMessagesΣ.mutate((lut) => {
      const message = lut.get(messageId);
      if (message === undefined) return false;

      appendDelta(message.contentSoFar, delta);
      lut.set(messageId, message);
      return true;
    });
  }

  function* iterPendingMessages() {
    for (const chatMsgsΣ of messagePoolByChatIdΣ.values()) {
      for (const m of chatMsgsΣ.get()) {
        if (
          m.role === "assistant" &&
          m.status === "pending" &&
          !m._optimistic
        ) {
          yield m;
        }
      }
    }
  }

  function failAllPending(): void {
    batch(() => {
      pendingMessagesΣ.mutate((lut) => {
        let deleted = false;
        for (const [k, v] of lut) {
          if (!v._optimistic) {
            lut.delete(k);
            deleted = true;
          }
        }
        return deleted;
      });

      upsertMany(
        Array.from(iterPendingMessages()).map(
          (message) =>
            ({
              ...message,
              status: "failed",
              errorReason: "Lost connection",
            }) as AiFailedAssistantMessage
        )
      );
    });
  }

  function getMessageById(messageId: MessageId): AiChatMessage | undefined {
    for (const messagesΣ of messagePoolByChatIdΣ.values()) {
      const message = messagesΣ.get().get(messageId);
      if (message) {
        return message;
      }
    }
    return undefined;
  }

  function first<T>(iterable: IterableIterator<T>): T | undefined {
    const result = iterable.next();
    return result.done ? undefined : result.value;
  }

  function selectBranch(
    pool: TreePool<AiChatMessage>,
    preferredBranch: MessageId | null
  ): UiChatMessage[] {
    function isAlive(message: AiChatMessage): boolean {
      // This could be generalized by doing a walk(
      //   { direction: 'down',
      //     type: 'breadth-first',
      //     includeSelf: true,
      //     predicate: m => !m.deletedAt,
      //   })

      // If it's a non-deleted message, it's alive
      if (!message.deletedAt) {
        return true;
      }
      for (const _ of pool.walkDown(message.id, (m) => !m.deletedAt)) {
        return true;
      }
      return false;
    }

    function selectSpine(leaf: AiChatMessage): UiChatMessage[] {
      const spine = [];
      for (const message of pool.walkUp(leaf.id)) {
        const prev = first(pool.walkLeft(message.id, isAlive))?.id ?? null;
        const next = first(pool.walkRight(message.id, isAlive))?.id ?? null;

        // Remove deleted messages only if they don't have any non-deleted
        // children, and also don't have a next/prev link, requiring the
        // deleted node to have an on-screen presence.
        if (!message.deletedAt || prev || next) {
          spine.push({ ...message, prev, next });
        }
      }
      return spine.reverse();
    }

    function fallback(): UiChatMessage[] {
      const latest = pool.sorted.findRight((m) => !m.deletedAt);
      return latest ? selectSpine(latest) : [];
    }

    if (preferredBranch === null) {
      return fallback();
    }

    const message = pool.get(preferredBranch);
    if (!message) {
      return fallback();
    }

    // Find the first non-deleted grand child. If one doesn't exist, keep
    // walking up the tree and repeat, until we find one.
    for (const current of pool.walkUp(message.id)) {
      // If a non-deleted grandchild exists, select it.
      for (const desc of pool.walkDown(current.id, (m) => !m.deletedAt)) {
        return selectSpine(desc);
      }

      // If the current node is not deleted, select it.
      if (!current.deletedAt) {
        return selectSpine(current);
      }

      // Otherwise, continue looping by walking up one level and repeating.
    }

    return fallback();
  }

  function getLatestUserMessageAncestor(
    chatId: string,
    messageId: MessageId
  ): MessageId | null {
    const pool = messagePoolByChatIdΣ.getOrCreate(chatId).get();
    const message = pool.get(messageId);
    if (!message) return null;

    if (message.role === "user") return message.id;

    for (const m of pool.walkUp(message.id)) {
      if (m.role === "user" && !m.deletedAt) {
        return m.id;
      }
    }
    return null;
  }

  const immutableMessagesByBranch = new DefaultMap((chatId: string) => {
    return new DefaultMap((branchId: MessageId | null) => {
      const messagesΣ = DerivedSignal.from(() => {
        const pool = messagePoolByChatIdΣ.getOrCreate(chatId).get();
        return selectBranch(pool, branchId);
      }, shallow2);

      return DerivedSignal.from((): UiChatMessage[] => {
        const pendingMessages = pendingMessagesΣ.get();
        return messagesΣ.get().map((message) => {
          if (message.role !== "assistant" || message.status !== "pending") {
            return message;
          }
          const pendingMessage = pendingMessages.get(message.id);
          if (pendingMessage === undefined) return message;
          return {
            ...message,
            contentSoFar: pendingMessage.contentSoFar,
          } satisfies AiPendingAssistantMessage;
        });
      }, shallow);
    });
  });

  function getChatMessagesForBranchΣ(chatId: string, branch?: MessageId) {
    return immutableMessagesByBranch
      .getOrCreate(chatId)
      .getOrCreate(branch || null);
  }

  const messagesByChatIdΣ = new DefaultMap((chatId: string) => {
    return DerivedSignal.from(() => {
      const pool = messagePoolByChatIdΣ.getOrCreate(chatId).get();
      return Array.from(pool.sorted);
    });
  });

  function getMessagesForChatΣ(chatId: string) {
    return messagesByChatIdΣ.getOrCreate(chatId);
  }

  return {
    // Readers
    getMessageById,
    getChatMessagesForBranchΣ,
    getMessagesForChatΣ,
    getLatestUserMessageAncestor,

    // Mutations
    createOptimistically,
    upsert,
    upsertMany,
    remove,
    removeByChatId,
    addDelta,
    failAllPending,
  };
}

function createStore_forUserAiChats() {
  // The foundation is the mutable signal, which is a simple Map (easy to make
  // one-off updates to). But externally we expose a derived signal that
  // produces a new lazy "object" copy of this map any time it changes. This
  // plays better with React APIs.
  const mutableΣ = new MutableSignal(
    SortedList.with<AiChat>((x, y) => y.createdAt < x.createdAt)
  );
  const chatsΣ = DerivedSignal.from(() =>
    Array.from(mutableΣ.get()).filter((c) => !c.deletedAt)
  );

  function upsertMany(chats: AiChat[]) {
    mutableΣ.mutate((list) => {
      for (const chat of chats) {
        remove(chat.id);
        list.add(chat);
      }
    });
  }

  function upsert(chat: AiChat) {
    upsertMany([chat]);
  }

  function remove(chatId: string) {
    mutableΣ.mutate((list) => list.removeBy((c) => c.id === chatId, 1));
  }

  return {
    chatsΣ,

    // Mutations
    upsert,
    upsertMany,
    remove,
  };
}

/** @private This AI will change, and is not considered stable. DO NOT RELY on it. */
export type Ai = {
  [kInternal]: {
    context: AiContext;
  };
  connect: () => void;
  reconnect: () => void;
  disconnect: () => void;
  getStatus: () => Status;

  /** @private This AI will change, and is not considered stable. DO NOT RELY on it. */
  getChats: (options?: { cursor?: Cursor }) => Promise<GetChatsResponse>;
  /** @private This AI will change, and is not considered stable. DO NOT RELY on it. */
  getOrCreateChat: (
    /** A unique identifier for the chat. */
    chatId: string,
    options?: CreateChatOptions
  ) => Promise<GetOrCreateChatResponse>;
  /** @private This AI will change, and is not considered stable. DO NOT RELY on it. */
  deleteChat: (chatId: string) => Promise<DeleteChatResponse>;
  /** @private This AI will change, and is not considered stable. DO NOT RELY on it. */
  getMessageTree: (chatId: string) => Promise<GetMessageTreeResponse>;
  /** @private This AI will change, and is not considered stable. DO NOT RELY on it. */
  deleteMessage: (
    chatId: string,
    messageId: MessageId
  ) => Promise<DeleteMessageResponse>;
  /** @private This AI will change, and is not considered stable. DO NOT RELY on it. */
  clearChat: (chatId: string) => Promise<ClearChatResponse>;
  /** @private This AI will change, and is not considered stable. DO NOT RELY on it. */
  regenerateMessage: (
    chatId: string,
    messageId: MessageId,
    options?: AiGenerationOptions
  ) => Promise<AskInChatResponse>;
  /** @private This AI will change, and is not considered stable. DO NOT RELY on it. */
  askUserMessageInChat: (
    chatId: string,
<<<<<<< HEAD
    userMessage: {
      id: MessageId;
      parentMessageId: MessageId | null;
      content: AiUserContentPart[];
    },
    targetMessageId: MessageId,
    options?: AskAiOptions
=======
    parentMessageId: MessageId | null,
    message: string,
    options?: AiGenerationOptions
>>>>>>> a43128db
  ) => Promise<AskInChatResponse>;
  /** @private This AI will change, and is not considered stable. DO NOT RELY on it. */
  abort: (messageId: MessageId) => Promise<AbortAiResponse>;
  /** @private This AI will change, and is not considered stable. DO NOT RELY on it. */
  signals: {
    chatsΣ: DerivedSignal<AiChat[]>;
    getChatMessagesForBranchΣ(
      chatId: string,
      branch?: MessageId
    ): DerivedSignal<UiChatMessage[]>;
    getMessagesForChatΣ(chatId: string): DerivedSignal<AiChatMessage[]>;
    getToolDefinitionΣ(
      chatId: string,
      toolName: string
    ): Signal<ClientToolDefinition | undefined>;
  };
  /** @private This AI will change, and is not considered stable. DO NOT RELY on it. */
  registerKnowledgeSource: (
    chatId: string,
    data: AiKnowledgeSource
  ) => () => void;
  /** @private This AI will change, and is not considered stable. DO NOT RELY on it. */
  registerChatTool: (
    chatId: string,
    name: string,
    definition: ClientToolDefinition
  ) => void;
  /** @private This AI will change, and is not considered stable. DO NOT RELY on it. */
  unregisterChatTool: (chatId: string, toolName: string) => void;
};

/** @internal */
export type AiConfig = {
  delegates: Delegates<AuthValue>;

  userId?: string;
  lostConnectionTimeout: number;
  backgroundKeepAliveTimeout?: number;
  polyfills?: Polyfills;

  enableDebugLogging?: boolean;
};

export function createAi(config: AiConfig): Ai {
  const managedSocket: ManagedSocket<AuthValue> = new ManagedSocket(
    config.delegates,
    config.enableDebugLogging,
    false // AI doesn't have actors (yet, but it will)
  );
  const clientId = nanoid(7) as ClientId;

  const chatsStore = createStore_forUserAiChats();
  const messagesStore = createStore_forChatMessages();
  const toolsStore = createStore_forTools();
  const context: AiContext = {
    staticSessionInfoSig: new Signal<StaticSessionInfo | null>(null),
    dynamicSessionInfoSig: new Signal<DynamicSessionInfo | null>(null),
    pendingCmds: new Map(),
    chatsStore,
    messagesStore,
    toolsStore,
    knowledgeByChatId: new Map<string, Set<AiKnowledgeSource>>(),
  };

  let lastTokenKey: string | undefined;
  function onStatusDidChange(_newStatus: Status) {
    const authValue = managedSocket.authValue;
    if (authValue !== null) {
      const tokenKey = getBearerTokenFromAuthValue(authValue);

      if (tokenKey !== lastTokenKey) {
        lastTokenKey = tokenKey;

        if (authValue.type === "secret") {
          const token = authValue.token.parsed;
          context.staticSessionInfoSig.set({
            userId: token.k === TokenKind.SECRET_LEGACY ? token.id : token.uid,
            userInfo:
              token.k === TokenKind.SECRET_LEGACY ? token.info : token.ui,
          });
        } else {
          context.staticSessionInfoSig.set({
            userId: undefined,
            userInfo: undefined,
          });
        }
      }
    }
  }
  let _connectionLossTimerId: TimeoutID | undefined;
  let _hasLostConnection = false;

  function handleConnectionLossEvent(newStatus: Status) {
    if (newStatus === "reconnecting") {
      _connectionLossTimerId = setTimeout(() => {
        _hasLostConnection = true;
      }, config.lostConnectionTimeout);
    } else {
      clearTimeout(_connectionLossTimerId);

      if (_hasLostConnection) {
        _hasLostConnection = false;
      }
    }
  }

  function onDidConnect() {
    // NoOp for now, but we should maybe fetch messages or something?
  }

  function onDidDisconnect() {
    console.warn("onDidDisconnect");
  }

  function handleServerMessage(event: IWebSocketMessageEvent) {
    if (typeof event.data !== "string")
      // Ignore binary (non-string) WebSocket messages
      return;

    const msg = tryParseJson(event.data) as ServerAiMsg | undefined;
    if (!msg)
      // Ignore non-JSON messages
      return;

    // If the current msg carries a cmdId, check to see if it's a known one,
    // and if it's still exists in our pendingRequest administration. If not,
    // it may have timed out already, or it wasn't intended for us.
    const cmdId =
      "cmdId" in msg
        ? msg.cmdId
        : msg.event === "cmd-failed"
          ? msg.failedCmdId
          : undefined;
    const pendingCmd = context.pendingCmds.get(cmdId!); // eslint-disable-line no-restricted-syntax

    if (cmdId && !pendingCmd) {
      console.warn("Ignoring unexpected command response. Already timed out, or not for us?", msg); // prettier-ignore
      return;
    }

    if ("event" in msg) {
      switch (msg.event) {
        case "cmd-failed":
          pendingCmd?.reject(new Error(msg.error));
          break;

        case "delta": {
          const { id, delta } = msg;
          context.messagesStore.addDelta(id, delta);
          break;
        }

        case "settle": {
          context.messagesStore.upsert(msg.message);
          break;
        }

        case "error":
          // TODO Handle generic server error
          break;

        case "rebooted":
          context.messagesStore.failAllPending();
          break;

        case "sync":
          batch(() => {
            // Delete any resources?
            for (const m of msg["-messages"] ?? []) {
              context.messagesStore.remove(m.chatId, m.id);
            }
            for (const chatId of msg["-chats"] ?? []) {
              context.chatsStore.remove(chatId);
              context.messagesStore.removeByChatId(chatId);
            }
            for (const chatId of msg.clear ?? []) {
              context.messagesStore.removeByChatId(chatId);
            }

            // Add any new resources?
            if (msg.chats) {
              context.chatsStore.upsertMany(msg.chats);
            }
            if (msg.messages) {
              context.messagesStore.upsertMany(msg.messages);
            }
          });
          break;

        default:
          return assertNever(msg, "Unhandled case");
      }
    } else {
      switch (msg.cmd) {
        case "get-chats":
          context.chatsStore.upsertMany(msg.chats);
          break;

        case "get-or-create-chat":
          context.chatsStore.upsert(msg.chat);
          break;

        case "delete-chat":
          context.chatsStore.remove(msg.chatId);
          context.messagesStore.removeByChatId(msg.chatId);
          break;

        case "get-message-tree":
          context.chatsStore.upsert(msg.chat);
          context.messagesStore.upsertMany(msg.messages);
          break;

        case "delete-message":
          context.messagesStore.remove(msg.chatId, msg.messageId);
          break;

        case "clear-chat":
          context.messagesStore.removeByChatId(msg.chatId);
          break;

        case "ask-in-chat":
          if (msg.sourceMessage) {
            // This field will only be returned if the ask-in-chat command
            // created a new source message
            context.messagesStore.upsert(msg.sourceMessage);
          }
          context.messagesStore.upsert(msg.targetMessage);
          break;

        case "abort-ai":
          // TODO Not handled yet
          break;

        default:
          return assertNever(msg, "Unhandled case");
      }
    }

    // After handling the side-effects above, we can resolve the promise
    pendingCmd?.resolve(msg);
  }

  managedSocket.events.onMessage.subscribe(handleServerMessage);
  managedSocket.events.statusDidChange.subscribe(onStatusDidChange);
  managedSocket.events.statusDidChange.subscribe(handleConnectionLossEvent);
  managedSocket.events.didConnect.subscribe(onDidConnect);
  managedSocket.events.didDisconnect.subscribe(onDidDisconnect);
  managedSocket.events.onConnectionError.subscribe(({ message, code }) => {
    //const type = "AI_CONNECTION_ERROR";
    // const err = new LiveblocksError(message, { type, code });
    if (process.env.NODE_ENV !== "production") {
      console.error(
        `Connection to websocket server closed. Reason: ${message} (code: ${code}).`
      );
    }
  });

  async function sendClientMsgWithResponse<T extends ServerAiMsg>(
    msg: DistributiveOmit<ClientAiMsg, "cmdId">
  ): Promise<T> {
    if (managedSocket.getStatus() !== "connected") {
      await managedSocket.events.didConnect.waitUntil();
    }

    const { promise, resolve, reject } = Promise_withResolvers<ServerAiMsg>();

    // Automatically calls reject() when signal is aborted
    const abortSignal = AbortSignal.timeout(DEFAULT_REQUEST_TIMEOUT);
    abortSignal.addEventListener("abort", () => reject(abortSignal.reason), {
      once: true,
    });

    const cmdId = nanoid(7) as CmdId;
    context.pendingCmds.set(cmdId, { resolve, reject });

    sendClientMsg({ ...msg, cmdId });
    return (
      (promise as Promise<T>)
        .finally(() => {
          // Always cleanup
          context.pendingCmds.delete(cmdId);
        })
        // Make sure these promises don't go uncaught (in contrast to the
        // promise instance we return to the caller)
        .catch((err: Error) => {
          console.error(err.message);
          throw err;
        })
    );
  }

  function sendClientMsg(msg: ClientAiMsg) {
    managedSocket.send(
      JSON.stringify({
        ...msg,
      })
    );
  }

  function getChats(options: { cursor?: Cursor } = {}) {
    return sendClientMsgWithResponse<GetChatsResponse>({
      cmd: "get-chats",
      cursor: options.cursor,
    });
  }

  function getOrCreateChat(id: string, options?: CreateChatOptions) {
    return sendClientMsgWithResponse<GetOrCreateChatResponse>({
      cmd: "get-or-create-chat",
      id,
      options,
    });
  }

  function getMessageTree(chatId: string) {
    return sendClientMsgWithResponse<GetMessageTreeResponse>({
      cmd: "get-message-tree",
      chatId,
    });
  }

  function registerKnowledgeSource(chatId: string, data: AiKnowledgeSource) {
    const knowledge = context.knowledgeByChatId.get(chatId);
    if (knowledge === undefined) {
      context.knowledgeByChatId.set(chatId, new Set([data]));
    } else {
      knowledge.add(data);
    }

    return () => {
      const knowledge = context.knowledgeByChatId.get(chatId);
      if (knowledge !== undefined) {
        knowledge.delete(data);
        if (knowledge.size === 0) {
          context.knowledgeByChatId.delete(chatId);
        }
      }
    };
  }

  function ask(
    chatId: string,
    messageId: MessageId,
    options?: AiGenerationOptions
  ): Promise<AskInChatResponse> {
    const targetMessageId = context.messagesStore.createOptimistically(
      chatId,
      "assistant",
      messageId
    );

    const copilotId = options?.copilotId;
    const stream = options?.stream;
    const timeout = options?.timeout;
    const knowledge = context.knowledgeByChatId.get(chatId);

    return sendClientMsgWithResponse({
      cmd: "ask-in-chat",
      chatId,
      sourceMessage: messageId,
      targetMessageId,
      clientId,
      generationOptions: {
        copilotId,
        stream,
        knowledge: knowledge ? Array.from(knowledge) : undefined,
        tools: context.toolsStore.getToolsForChat(chatId).map((tool) => ({
          name: tool.name,
          description: tool.definition.description,
          parameters: tool.definition.parameters,
        })),
        timeout,
      },
    });
  }

  return Object.defineProperty(
    {
      [kInternal]: {
        context,
      },

      connect: () => managedSocket.connect(),
      reconnect: () => managedSocket.reconnect(),
      disconnect: () => managedSocket.disconnect(),

      getChats,
      getOrCreateChat,

      deleteChat: (chatId: string) => {
        return sendClientMsgWithResponse({
          cmd: "delete-chat",
          chatId,
        });
      },

      getMessageTree,

      deleteMessage: (chatId: string, messageId: MessageId) =>
        sendClientMsgWithResponse({ cmd: "delete-message", chatId, messageId }),
      clearChat: (chatId: string) =>
        sendClientMsgWithResponse({ cmd: "clear-chat", chatId }),

      regenerateMessage: (
        chatId: string,
        messageId: MessageId,
        options?: AiGenerationOptions
      ): Promise<AskInChatResponse> => {
        const parentUserMessageId =
          context.messagesStore.getLatestUserMessageAncestor(chatId, messageId);
        if (parentUserMessageId === null) {
          throw new Error(
            `Unable to find user message ancestor for messageId: ${messageId}`
          );
        }
        return ask(chatId, parentUserMessageId, options);
      },

      askUserMessageInChat: async (
        chatId: string,
<<<<<<< HEAD
        userMessage: {
          id: MessageId;
          parentMessageId: MessageId | null;
          content: AiUserContentPart[];
        },
        targetMessageId: MessageId,
        options?: AskAiOptions
      ): Promise<AskInChatResponse> => {
        const copilotId = options?.copilotId;
        const stream = options?.stream ?? false;
        const timeout = options?.timeout ?? DEFAULT_AI_TIMEOUT;
=======
        parentMessageId: MessageId | null,
        message: string,
        options?: AiGenerationOptions
      ): Promise<AskInChatResponse> => {
        const content: AiUserContentPart[] = [{ type: "text", text: message }];
        const newMessageId = context.messagesStore.createOptimistically(
          chatId,
          "user",
          parentMessageId,
          content
        );
        const targetMessageId = context.messagesStore.createOptimistically(
          chatId,
          "assistant",
          newMessageId
        );
>>>>>>> a43128db

        const knowledge = context.knowledgeByChatId.get(chatId);
        return sendClientMsgWithResponse({
          cmd: "ask-in-chat",
          chatId,
          sourceMessage: userMessage,
          targetMessageId,
          clientId,
          generationOptions: {
            copilotId: options?.copilotId,
            stream: options?.stream,
            timeout: options?.timeout,
            knowledge: knowledge ? Array.from(knowledge) : undefined,
            tools: context.toolsStore.getToolsForChat(chatId).map((tool) => ({
              name: tool.name,
              description: tool.definition.description,
              parameters: tool.definition.parameters,
            })),
          },
        });
      },

      abort: (messageId: MessageId) =>
        sendClientMsgWithResponse({ cmd: "abort-ai", messageId }),

      getStatus: () => managedSocket.getStatus(),

      signals: {
        chatsΣ: context.chatsStore.chatsΣ,
        getChatMessagesForBranchΣ:
          context.messagesStore.getChatMessagesForBranchΣ,
        getToolDefinitionΣ: context.toolsStore.getToolCallByNameΣ,
        getMessagesForChatΣ: context.messagesStore.getMessagesForChatΣ,
      },

      registerKnowledgeSource,

      registerChatTool: context.toolsStore.addToolDefinition,
      unregisterChatTool: context.toolsStore.removeToolDefinition,
    } satisfies Ai,
    kInternal,
    { enumerable: false }
  );
}

export function makeCreateSocketDelegateForAi(
  baseUrl: string,
  WebSocketPolyfill?: IWebSocket
) {
  return (authValue: AuthValue): IWebSocketInstance => {
    const ws: IWebSocket | undefined =
      WebSocketPolyfill ??
      (typeof WebSocket === "undefined" ? undefined : WebSocket);

    if (ws === undefined) {
      throw new StopRetrying(
        "To use Liveblocks client in a non-DOM environment, you need to provide a WebSocket polyfill."
      );
    }

    const url = new URL(baseUrl);
    url.protocol = url.protocol === "http:" ? "ws" : "wss";
    url.pathname = "/ai/v1"; // Do we need this?
    // TODO: don't allow public key to do this
    if (authValue.type === "secret") {
      url.searchParams.set("tok", authValue.token.raw);
    } else if (authValue.type === "public") {
      throw new Error("Public key not supported with AI Copilots");
    } else {
      return assertNever(authValue, "Unhandled case");
    }
    url.searchParams.set("version", PKG_VERSION || "dev");
    return new ws(url.toString());
  };
}<|MERGE_RESOLUTION|>--- conflicted
+++ resolved
@@ -603,19 +603,13 @@
   /** @private This AI will change, and is not considered stable. DO NOT RELY on it. */
   askUserMessageInChat: (
     chatId: string,
-<<<<<<< HEAD
     userMessage: {
       id: MessageId;
       parentMessageId: MessageId | null;
       content: AiUserContentPart[];
     },
     targetMessageId: MessageId,
-    options?: AskAiOptions
-=======
-    parentMessageId: MessageId | null,
-    message: string,
     options?: AiGenerationOptions
->>>>>>> a43128db
   ) => Promise<AskInChatResponse>;
   /** @private This AI will change, and is not considered stable. DO NOT RELY on it. */
   abort: (messageId: MessageId) => Promise<AbortAiResponse>;
@@ -1036,37 +1030,14 @@
 
       askUserMessageInChat: async (
         chatId: string,
-<<<<<<< HEAD
         userMessage: {
           id: MessageId;
           parentMessageId: MessageId | null;
           content: AiUserContentPart[];
         },
         targetMessageId: MessageId,
-        options?: AskAiOptions
-      ): Promise<AskInChatResponse> => {
-        const copilotId = options?.copilotId;
-        const stream = options?.stream ?? false;
-        const timeout = options?.timeout ?? DEFAULT_AI_TIMEOUT;
-=======
-        parentMessageId: MessageId | null,
-        message: string,
         options?: AiGenerationOptions
       ): Promise<AskInChatResponse> => {
-        const content: AiUserContentPart[] = [{ type: "text", text: message }];
-        const newMessageId = context.messagesStore.createOptimistically(
-          chatId,
-          "user",
-          parentMessageId,
-          content
-        );
-        const targetMessageId = context.messagesStore.createOptimistically(
-          chatId,
-          "assistant",
-          newMessageId
-        );
->>>>>>> a43128db
-
         const knowledge = context.knowledgeByChatId.get(chatId);
         return sendClientMsgWithResponse({
           cmd: "ask-in-chat",
