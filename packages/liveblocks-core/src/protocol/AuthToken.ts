--- conflicted
+++ resolved
@@ -50,18 +50,10 @@
   return typeof iat === "number" && typeof exp === "number";
 }
 
-export function isTokenExpired(
-  token: JwtMetadata,
-  useIssueOffset: boolean = true
-): boolean {
+export function isTokenExpired(token: JwtMetadata): boolean {
   const now = Date.now() / 1000;
-<<<<<<< HEAD
-  const issuedAtOffset = useIssueOffset ? 300 : 0;
-  return now > token.exp - 300 || now < token.iat + issuedAtOffset;
-=======
   const valid = now <= token.exp - 300 && now >= token.iat - 300;
   return !valid;
->>>>>>> 442697ef
 }
 
 function isStringList(value: unknown): value is string[] {
