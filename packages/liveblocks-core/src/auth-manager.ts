import { StopRetrying } from "./connection";
import type { Json } from "./lib/Json";
import { isPlainObject } from "./lib/utils";
<<<<<<< HEAD
import type { Authentication } from "./protocol/Authentication";
import type { ParsedAuthToken } from "./protocol/AuthToken";
import { ApiScope, parseAuthToken, TokenKind } from "./protocol/AuthToken";
=======
import type {
  Authentication,
  CustomAuthenticationResult,
} from "./protocol/Authentication";
import type { ParsedAuthToken } from "./protocol/AuthToken";
import { parseAuthToken, Permission, TokenKind } from "./protocol/AuthToken";
>>>>>>> faa87528
import type { Polyfills } from "./room";

export type AuthValue =
  | { type: "secret"; token: ParsedAuthToken }
  | { type: "public"; publicApiKey: string };

export type RequestedScope = "room:read" | "comments:read";

export type AuthManager = {
  getAuthValue(
    requestedScope: RequestedScope,
    roomId: string
  ): Promise<AuthValue>;
};

type AuthEndpoint =
  | string
  | ((room: string) => Promise<CustomAuthenticationResult>);

export type AuthenticationOptions = {
  polyfills?: Polyfills;
} & (
  | { publicApiKey: string; authEndpoint?: never }
  | { publicApiKey?: never; authEndpoint: AuthEndpoint }
);

export function createAuthManager(
  authOptions: AuthenticationOptions
): AuthManager {
  const authentication = prepareAuthentication(authOptions);

  const tokens: ParsedAuthToken[] = [];
<<<<<<< HEAD
=======
  const expiryTimes: number[] = []; // Supposed to always contain the same number of elements as `tokens`
>>>>>>> faa87528

  const requestPromises = new Map<string, Promise<ParsedAuthToken>>();

  function hasCorrespondingScopes(
    requestedScope: RequestedScope,
    scopes: Permission[]
  ) {
    if (requestedScope === "comments:read") {
      return (
        scopes.includes(Permission.CommentsRead) ||
        scopes.includes(Permission.CommentsWrite) ||
        scopes.includes(Permission.Read) ||
        scopes.includes(Permission.Write)
      );
    } else if (requestedScope === "room:read") {
      return (
        scopes.includes(Permission.Read) || scopes.includes(Permission.Write)
      );
    }

    return false;
  }

  function getCachedToken(
    requestedScope: RequestedScope,
    roomId: string
  ): ParsedAuthToken | undefined {
    const now = Math.ceil(Date.now() / 1000);

    for (let i = tokens.length - 1; i >= 0; i--) {
      const token = tokens[i];
      const expiresAt = expiryTimes[i];

      // If this token is expired, remove it from cache, as if it never existed
      // in the first place
      if (expiresAt <= now) {
        tokens.splice(i, 1);
        expiryTimes.splice(i, 1);
        continue;
      }

      if (token.parsed.k === TokenKind.ID_TOKEN) {
        // When ID token method is used, only one token per user should be used and cached at the same time.
        return token;
      } else if (token.parsed.k === TokenKind.SECRET_LEGACY) {
        // Legacy tokens are not cached.
        return undefined;
      } else if (token.parsed.k === TokenKind.ACCESS_TOKEN) {
        for (const [resource, scopes] of Object.entries(token.parsed.perms)) {
          if (
            (resource.includes("*") &&
              roomId.startsWith(resource.replace("*", ""))) ||
            (roomId === resource &&
              hasCorrespondingScopes(requestedScope, scopes))
          ) {
            return token;
          }
        }
      }
    }
    return undefined;
  }

  async function makeAuthRequest(roomId: string): Promise<ParsedAuthToken> {
    const fetcher =
      authOptions.polyfills?.fetch ??
      (typeof window === "undefined" ? undefined : window.fetch);

    if (authentication.type === "private") {
      if (fetcher === undefined) {
        throw new StopRetrying(
          "To use Liveblocks client in a non-dom environment with a url as auth endpoint, you need to provide a fetch polyfill."
        );
      }

      const response = await fetchAuthEndpoint(fetcher, authentication.url, {
        room: roomId,
      });
      return parseAuthToken(response.token);
    }

    if (authentication.type === "custom") {
      const response = await authentication.callback(roomId);
      if (!response || typeof response !== "object") {
        throw new Error(
          'We expect the authentication callback to return a token, but it does not. Hint: the return value should look like: { token: "..." }'
        );
      }

      if (typeof response.token === "string") {
        return parseAuthToken(response.token);
      } else if (typeof response.error === "string") {
        const reason = `Authentication failed: ${
          "reason" in response && typeof response.reason === "string"
            ? response.reason
            : "Forbidden"
        }`;

        if (response.error === "forbidden") {
          throw new StopRetrying(reason);
        } else {
          throw new Error(reason);
        }
      } else {
        throw new Error(
          'We expect the authentication callback to return a token, but it does not. Hint: the return value should look like: { token: "..." }'
        );
      }
    }

    throw new Error("Invalid Liveblocks client options");
  }

  async function getAuthValue(
    requestedScope: RequestedScope,
    roomId: string
  ): Promise<AuthValue> {
    if (authentication.type === "public") {
      return { type: "public", publicApiKey: authentication.publicApiKey };
    }

    const cachedToken = getCachedToken(requestedScope, roomId);
    if (cachedToken !== undefined) {
      return { type: "secret", token: cachedToken };
    }

    let currentPromise = requestPromises.get(roomId);
    if (currentPromise === undefined) {
      currentPromise = makeAuthRequest(roomId);
      requestPromises.set(roomId, currentPromise);
    }
    try {
      const token = await currentPromise;
      // Translate "server timestamps" to "local timestamps" in case clocks aren't in sync
      const BUFFER = 30; // Expire tokens 30 seconds sooner than they have to
      const expiresAt =
        Math.floor(Date.now() / 1000) +
        (token.parsed.exp - token.parsed.iat) -
        BUFFER;

      tokens.push(token);
      expiryTimes.push(expiresAt);

      return { type: "secret", token };
    } finally {
      requestPromises.delete(roomId);
    }
  }

  return {
    getAuthValue,
  };
}

function prepareAuthentication(
  authOptions: AuthenticationOptions
): Authentication {
  const { publicApiKey, authEndpoint } = authOptions;

  if (authEndpoint !== undefined && publicApiKey !== undefined) {
    throw new Error(
      "You cannot use both publicApiKey and authEndpoint. Please use either publicApiKey or authEndpoint, but not both. For more information: https://liveblocks.io/docs/api-reference/liveblocks-client#createClient"
    );
  }

  if (typeof publicApiKey === "string") {
    if (publicApiKey.startsWith("sk_")) {
      throw new Error(
        "Invalid publicApiKey. You are using the secret key which is not supported. Please use the public key instead. For more information: https://liveblocks.io/docs/api-reference/liveblocks-client#createClientPublicKey"
      );
    } else if (!publicApiKey.startsWith("pk_")) {
      throw new Error(
        "Invalid key. Please use the public key format: pk_<public key>. For more information: https://liveblocks.io/docs/api-reference/liveblocks-client#createClientPublicKey"
      );
    }
    return {
      type: "public",
      publicApiKey,
    };
  }

  if (typeof authEndpoint === "string") {
    return {
      type: "private",
      url: authEndpoint,
    };
  } else if (typeof authEndpoint === "function") {
    return {
      type: "custom",
      callback: authEndpoint,
    };
  } else if (authEndpoint !== undefined) {
    throw new Error(
      "authEndpoint must be a string or a function. For more information: https://liveblocks.io/docs/api-reference/liveblocks-client#createClientAuthEndpoint"
    );
  }

  throw new Error(
    "Invalid Liveblocks client options. For more information: https://liveblocks.io/docs/api-reference/liveblocks-client#createClient"
  );
}

async function fetchAuthEndpoint(
  fetch: typeof window.fetch,
  endpoint: string,
  body: {
    room?: string;
  }
): Promise<{ token: string }> {
  const res = await fetch(endpoint, {
    method: "POST",
    headers: {
      "Content-Type": "application/json",
    },
    body: JSON.stringify(body),
  });
  if (!res.ok) {
    const reason = `${
      (await res.text()).trim() || "reason not provided in auth response"
    } (${res.status} returned by POST ${endpoint})`;

    if (res.status === 401 || res.status === 403) {
      // Throw a special error instance, which the connection manager will
      // recognize and understand that retrying will have no effect
      throw new StopRetrying(`Unauthorized: ${reason}`);
    } else {
      throw new Error(`Failed to authenticate: ${reason}`);
    }
  }

  let data: Json;
  try {
    data = await (res.json() as Promise<Json>);
  } catch (er) {
    throw new Error(
      `Expected a JSON response when doing a POST request on "${endpoint}". ${String(
        er
      )}`
    );
  }

  if (!isPlainObject(data) || typeof data.token !== "string") {
    throw new Error(
      `Expected a JSON response of the form \`{ token: "..." }\` when doing a POST request on "${endpoint}", but got ${JSON.stringify(
        data
      )}`
    );
  }
  const { token } = data;
  return { token };
}<|MERGE_RESOLUTION|>--- conflicted
+++ resolved
@@ -1,18 +1,12 @@
 import { StopRetrying } from "./connection";
 import type { Json } from "./lib/Json";
 import { isPlainObject } from "./lib/utils";
-<<<<<<< HEAD
-import type { Authentication } from "./protocol/Authentication";
-import type { ParsedAuthToken } from "./protocol/AuthToken";
-import { ApiScope, parseAuthToken, TokenKind } from "./protocol/AuthToken";
-=======
 import type {
   Authentication,
   CustomAuthenticationResult,
 } from "./protocol/Authentication";
 import type { ParsedAuthToken } from "./protocol/AuthToken";
 import { parseAuthToken, Permission, TokenKind } from "./protocol/AuthToken";
->>>>>>> faa87528
 import type { Polyfills } from "./room";
 
 export type AuthValue =
@@ -45,10 +39,7 @@
   const authentication = prepareAuthentication(authOptions);
 
   const tokens: ParsedAuthToken[] = [];
-<<<<<<< HEAD
-=======
   const expiryTimes: number[] = []; // Supposed to always contain the same number of elements as `tokens`
->>>>>>> faa87528
 
   const requestPromises = new Map<string, Promise<ParsedAuthToken>>();
 
