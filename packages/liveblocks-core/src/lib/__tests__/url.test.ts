import { describe, expect, test } from "vitest";

import { generateUrl, sanitizeUrl } from "../url";

describe("sanitizeUrl", () => {
  test("should return valid URLs as-is", () => {
    expect(sanitizeUrl("https://liveblocks.io")).toBe("https://liveblocks.io");
    expect(sanitizeUrl("https://liveblocks.io/docs")).toBe(
      "https://liveblocks.io/docs"
    );
    expect(sanitizeUrl("http://blog.liveblocks.io/")).toBe(
      "http://blog.liveblocks.io/"
    );
    expect(sanitizeUrl("/examples")).toBe("/examples");
    expect(sanitizeUrl("#anchor")).toBe("#anchor");
  });

  test("should normalize relative URLs", () => {
    expect(sanitizeUrl("./docs")).toBe("/docs");
    expect(sanitizeUrl("../docs")).toBe("/docs");
  });

  test("should normalize www URLs to HTTPS", () => {
    expect(sanitizeUrl("www.liveblocks.io")).toBe("https://www.liveblocks.io");
    expect(sanitizeUrl("www.liveblocks.io/docs/get-started")).toBe(
      "https://www.liveblocks.io/docs/get-started"
    );
  });

<<<<<<< HEAD
  it("should support hash-only URLs", () => {
    expect(sanitizeUrl("#")).toBe("#");
    expect(sanitizeUrl("#hash")).toBe("#hash");
  });

  it("should support ports, query params, and a hash", () => {
=======
  test("should support ports, query params, and a hash", () => {
>>>>>>> 19f26623
    expect(sanitizeUrl("https://localhost:3000/docs?query=value#hash")).toBe(
      "https://localhost:3000/docs?query=value#hash"
    );
    expect(sanitizeUrl("/examples?query=2&query=10")).toBe(
      "/examples?query=2&query=10"
    );
  });

  test("should preserve the presence/absence of trailing slashes", () => {
    expect(sanitizeUrl("https://liveblocks.io/")).toBe(
      "https://liveblocks.io/"
    );
    expect(sanitizeUrl("https://liveblocks.io/docs/")).toBe(
      "https://liveblocks.io/docs/"
    );
    expect(sanitizeUrl("http://blog.liveblocks.io/?query=value")).toBe(
      "http://blog.liveblocks.io/?query=value"
    );
    expect(sanitizeUrl("http://blog.liveblocks.io/?query=value#hash")).toBe(
      "http://blog.liveblocks.io/?query=value#hash"
    );

    expect(sanitizeUrl("https://liveblocks.io")).toBe("https://liveblocks.io");
    expect(sanitizeUrl("https://liveblocks.io/docs")).toBe(
      "https://liveblocks.io/docs"
    );
    expect(sanitizeUrl("http://blog.liveblocks.io?query=value")).toBe(
      "http://blog.liveblocks.io?query=value"
    );
    expect(sanitizeUrl("http://blog.liveblocks.io?query=value#hash")).toBe(
      "http://blog.liveblocks.io?query=value#hash"
    );
  });

  test("should reject non-HTTP(S) protocols and other invalid URLs", () => {
    expect(sanitizeUrl("javascript:alert('xss')")).toBe(null);
    expect(sanitizeUrl("data:text/html,<script>alert('xss')</script>")).toBe(
      null
    );
    expect(sanitizeUrl("vbscript:alert('xss')")).toBe(null);
    expect(sanitizeUrl("file:///etc/passwd")).toBe(null);
    expect(sanitizeUrl("//liveblocks.io")).toBe(null);
    expect(sanitizeUrl("")).toBe(null);
  });
});

describe("generateUrl", () => {
  test("should generate absolute URLs", () => {
    expect(generateUrl("https://liveblocks.io/examples")).toBe(
      "https://liveblocks.io/examples"
    );
    expect(
      generateUrl("https://liveblocks.io/examples", {
        query: "value",
      })
    ).toBe("https://liveblocks.io/examples?query=value");
    expect(
      generateUrl(
        "https://liveblocks.io/examples",
        {
          query: 2,
        },
        "hash"
      )
    ).toBe("https://liveblocks.io/examples?query=2#hash");
  });

  test("should preserve any existing query params and hash", () => {
    expect(
      generateUrl("https://liveblocks.io/examples?existing=1#existinghash", {
        query: "value",
      })
    ).toBe(
      "https://liveblocks.io/examples?existing=1&query=value#existinghash"
    );
  });
});<|MERGE_RESOLUTION|>--- conflicted
+++ resolved
@@ -27,16 +27,12 @@
     );
   });
 
-<<<<<<< HEAD
-  it("should support hash-only URLs", () => {
+  test("should support hash-only URLs", () => {
     expect(sanitizeUrl("#")).toBe("#");
     expect(sanitizeUrl("#hash")).toBe("#hash");
   });
 
-  it("should support ports, query params, and a hash", () => {
-=======
   test("should support ports, query params, and a hash", () => {
->>>>>>> 19f26623
     expect(sanitizeUrl("https://localhost:3000/docs?query=value#hash")).toBe(
       "https://localhost:3000/docs?query=value#hash"
     );
