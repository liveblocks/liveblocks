/**
 * A generic Finite State Machine (FSM) implementation.
 *
 * This is a generic implementation that is not Liveblocks specific. We could
 * put this in a separate NPM package if we wanted to make this more reusable.
 */

import type { EventSource, Observable } from "./EventSource";
import { makeEventSource } from "./EventSource";

/**
 * Built-in event sent by .addTimedTransition().
 */
export type TimerEvent = { readonly type: "TIMER" };

/**
 * Built-in events sent by .onEnterAsync().
 */
export type AsyncOKEvent<T> = {
  readonly type: "ASYNC_OK";
  readonly data: T;
};
export type AsyncErrorEvent = {
  readonly type: "ASYNC_ERROR";
  readonly reason: unknown;
};

export type BaseEvent = { readonly type: string };
export type BuiltinEvent = TimerEvent | AsyncOKEvent<unknown> | AsyncErrorEvent;

export type Patchable<TContext> = Readonly<TContext> & {
  patch(patch: Partial<TContext>): void;
};

export type CleanupFn<TContext> = (context: Patchable<TContext>) => void;
export type EnterFn<TContext> = (
  context: Patchable<TContext>
) => void | CleanupFn<TContext>;

export type TargetFn<
  TContext extends object,
  TEvent extends BaseEvent,
  TState extends string
> = (
  event: TEvent,
  context: Readonly<TContext>
) => TState | TargetObject<TContext, TEvent, TState> | null;

export type Effect<TContext, TEvent extends BaseEvent> = (
  context: Patchable<TContext>,
  event: TEvent
) => void;

<<<<<<< HEAD
/**
 * "Expanded" object form to specify a target state with.
 */
export type TargetObject<
  TContext,
=======
export type TargetConfig<
  TContext extends object,
>>>>>>> d3fb2414
  TEvent extends BaseEvent,
  TState extends string
> = {
  target: TState;

  /**
   * Emit a side effect (other than assigning to the context) when this
   * transition is taken.
   */
  effect: Effect<TContext, TEvent> | Effect<TContext, TEvent>[];
};

export type Target<
  TContext extends object,
  TEvent extends BaseEvent,
  TState extends string
> =
  | TState // Static, e.g. 'complete'
  | TargetObject<TContext, TEvent, TState>
  | TargetFn<TContext, TEvent, TState>; // Dynamic, e.g. (context) => context.x ? 'complete' : 'other'

type Groups<T extends string> = T extends `${infer G}.${infer Rest}`
  ? G | `${G}.${Groups<Rest>}`
  : never;
export type Wildcard<T extends string> = "*" | `${Groups<T>}.*`;

/**
 * Returns whatever the given promise returns, but will be rejected with
 * a "Timed out" error if the given promise does not return or reject within
 * the given timeout period (in milliseconds).
 *
 * Useful to wrap onEnterAsync() promises, to avoid promises from being able to
 * infinitely hang the machine.
 */
export async function withTimeout<T>(
  promise: Promise<T>,
  millis: number
): Promise<T> {
  let timerID: ReturnType<typeof setTimeout> | undefined;
  return Promise.race([
    promise,
    new Promise<never>((_, reject) => {
      timerID = setTimeout(() => {
        reject(new Error("Timed out"));
      }, millis);
    }),
  ]).finally(() => clearTimeout(timerID));
}

function distance(state1: string, state2: string): [number, number] {
  if (state1 === state2) {
    return [0, 0];
  }

  const chunks1 = state1.split(".");
  const chunks2 = state2.split(".");
  const minLen = Math.min(chunks1.length, chunks2.length);
  let shared = 0;
  for (; shared < minLen; shared++) {
    if (chunks1[shared] !== chunks2[shared]) {
      break;
    }
  }

  const up = chunks1.length - shared;
  const down = chunks2.length - shared;
  return [up, down];
}

function patterns<TState extends string>(
  targetState: TState,
  levels: number
): (Wildcard<TState> | TState)[] {
  const parts = targetState.split(".");
  if (levels < 1 || levels > parts.length + 1) {
    throw new Error("Invalid number of levels");
  }

  const result: (Wildcard<TState> | TState)[] = [];
  if (levels > parts.length) {
    result.push("*");
  }

  for (let i = parts.length - levels + 1; i < parts.length; i++) {
    const slice = parts.slice(0, i);
    if (slice.length > 0) {
      result.push((slice.join(".") + ".*") as Wildcard<TState>);
    }
  }

  result.push(targetState);

  return result;
}

class SafeContext<TContext extends object> {
  private curr: Readonly<TContext>;

  constructor(initialContext: TContext) {
    this.curr = initialContext;
  }

  get current(): Readonly<TContext> {
    return this.curr;
  }

  /**
   * Call a callback function that allows patching of the context, by
   * calling `context.patch()`. Patching is only allowed for the duration
   * of this window.
   */
  allowPatching(callback: (context: Patchable<TContext>) => void): void {
    // eslint-disable-next-line @typescript-eslint/no-this-alias
    const self = this;
    let allowed = true;

    const patchableContext = {
      ...this.curr,
      patch(patch: Partial<TContext>): void {
        if (allowed) {
          self.curr = Object.assign({}, self.curr, patch);

          // Also patch the temporary mutable context helper itself, in case
          // there are multiple calls in a succession that need
          for (const pair of Object.entries(patch)) {
            const [key, value] = pair as [
              keyof TContext,
              TContext[keyof TContext]
            ];
            if (key !== "patch") {
              (this as TContext)[key] = value;
            }
          }
        } else {
          throw new Error("Can no longer patch stale context");
        }
      },
    };
    callback(patchableContext);

    // If ever the patch function is called after this temporary window,
    // disallow it
    allowed = false;
    return;
  }
}

enum RunningState {
  NOT_STARTED_YET, // Machine can be set up during this phase
  STARTED,
  STOPPED,
}

let nextId = 1;

export class FSM<
  TContext extends object,
  TEvent extends BaseEvent,
  TState extends string
> {
  public id: number;

  // Indicates whether this state machine is still being configured, has
  // started, or has terminated
  private runningState: RunningState;

  private readonly currentContext: SafeContext<TContext>;

  private states: Set<TState>;
  private currentStateOrNull: TState | null;

  private allowedTransitions: Map<
    TState,
    Map<TEvent["type"], TargetFn<TContext, TEvent, TState>>
  >;

  private readonly eventHub: {
    readonly didReceiveEvent: EventSource<TEvent | BuiltinEvent>;
    readonly willTransition: EventSource<{ from: TState; to: TState }>;
    readonly didIgnoreEvent: EventSource<TEvent | BuiltinEvent>;
    readonly willExitState: EventSource<TState>;
    readonly didEnterState: EventSource<TState>;
  };

  public readonly events: {
    readonly didReceiveEvent: Observable<TEvent | BuiltinEvent>;
    readonly willTransition: Observable<{ from: TState; to: TState }>;
    readonly didIgnoreEvent: Observable<TEvent | BuiltinEvent>;
    readonly willExitState: Observable<TState>;
    readonly didEnterState: Observable<TState>;
  };

  //
  // The cleanup stack is a stack of (optional) callback functions that will
  // be run when exiting the current state. If a state (or state group) does
  // not have an exit handler, then the entry for that level may be
  // `undefined`, but there will be an explicit entry in the stack for it.
  //
  // This will always be true:
  //
  //   cleanupStack.length == currentState.split('.').length + 1
  //
  // Each stack level represents a different state "group".
  //
  // For example, if you are in a state named `foo.bar.qux`, then the stack
  // will contain the exit handler for `foo.bar.qux` (at the top), then
  // `foo.bar.*`, then `foo.*`, and finally, `*`.
  //
  private cleanupStack: (CleanupFn<TContext> | null)[];

  private enterFns: Map<TState | Wildcard<TState>, EnterFn<TContext>>;

  // Used to provide better error messages
  private knownEventTypes: Set<string>;

  /**
   * Returns the initial state, which is defined by the first call made to
   * .addState().
   */
  private get initialState(): TState {
    // Return the first state ever defined as the initial state
    const result = this.states.values()[Symbol.iterator]().next();
    if (result.done) {
      throw new Error("No states defined yet");
    } else {
      return result.value;
    }
  }

  public get currentState(): TState {
    if (this.currentStateOrNull === null) {
      throw new Error("Not started yet");
    }
    return this.currentStateOrNull;
  }

  /**
   * Starts the machine by entering the initial state.
   */
  public start(): this {
    if (this.runningState !== RunningState.NOT_STARTED_YET) {
      throw new Error("State machine has already started");
    }

    this.runningState = RunningState.STARTED;
    this.currentStateOrNull = this.initialState;
    this.enter(null);
    return this;
  }

  /**
   * Stops the state machine. Stopping the state machine will call exit
   * handlers for the current state, but not enter a new state.
   */
  public stop(): void {
    if (this.runningState !== RunningState.STARTED) {
      throw new Error("Cannot stop a state machine that isn't started yet");
    }
    this.runningState = RunningState.STOPPED;
    this.exit(null);
    this.currentStateOrNull = null;
  }

  constructor(initialContext: Readonly<TContext>) {
    this.id = nextId++;
    this.runningState = RunningState.NOT_STARTED_YET;
    this.currentStateOrNull = null;
    this.states = new Set();
    this.enterFns = new Map();
    this.cleanupStack = [];
    this.knownEventTypes = new Set();
    this.allowedTransitions = new Map();
    this.currentContext = new SafeContext(initialContext);
    this.eventHub = {
      didReceiveEvent: makeEventSource(),
      willTransition: makeEventSource(),
      didIgnoreEvent: makeEventSource(),
      willExitState: makeEventSource(),
      didEnterState: makeEventSource(),
    };
    this.events = {
      didReceiveEvent: this.eventHub.didReceiveEvent.observable,
      willTransition: this.eventHub.willTransition.observable,
      didIgnoreEvent: this.eventHub.didIgnoreEvent.observable,
      willExitState: this.eventHub.willExitState.observable,
      didEnterState: this.eventHub.didEnterState.observable,
    };
  }

  public get context(): Readonly<TContext> {
    return this.currentContext.current;
  }

  /**
   * Define an explicit finite state in the state machine.
   */
  public addState(state: TState): this {
    if (this.runningState !== RunningState.NOT_STARTED_YET) {
      throw new Error("Already started");
    }
    this.states.add(state);
    return this;
  }

  public onEnter(
    nameOrPattern: TState | Wildcard<TState>,
    enterFn: EnterFn<TContext>
  ): this {
    if (this.runningState !== RunningState.NOT_STARTED_YET) {
      throw new Error("Already started");
    } else if (this.enterFns.has(nameOrPattern)) {
      throw new Error(
        // TODO We _currently_ don't support multiple .onEnters() for the same
        // state, but this is not a fundamental limitation. Just not
        // implemented yet. If we wanted to, we could make this an array.
        `enter/exit function for ${nameOrPattern} already exists`
      );
    }

    this.enterFns.set(nameOrPattern, enterFn);
    return this;
  }

  public onEnterAsync<T>(
    nameOrPattern: TState | Wildcard<TState>,
    promiseFn: (context: Readonly<TContext>) => Promise<T>,
    onOK: Target<TContext, AsyncOKEvent<T>, TState>,
    onError: Target<TContext, AsyncErrorEvent, TState>
  ): this {
    return this.onEnter(nameOrPattern, () => {
      let cancelled = false;

      void promiseFn(this.currentContext.current).then(
        // On OK
        (data: T) => {
          if (!cancelled) {
            this.transition({ type: "ASYNC_OK", data }, onOK);
          }
        },

        // On Error
        (reason: unknown) => {
          if (!cancelled) {
            this.transition({ type: "ASYNC_ERROR", reason }, onError);
          }
        }
      );

      return () => {
        cancelled = true;
      };
    });
  }

  private getStatesMatching(
    nameOrPattern: TState | Wildcard<TState>
  ): TState[] {
    const matches: TState[] = [];

    // We're trying to match a group pattern here, i.e. `foo.*` (which might
    // match `foo.bar` and `foo.qux` states)
    if (nameOrPattern === "*") {
      for (const state of this.states) {
        matches.push(state);
      }
    } else if (nameOrPattern.endsWith(".*")) {
      const prefix = nameOrPattern.slice(0, -1); // Strip only the "*", keep the "."
      for (const state of this.states) {
        if (state.startsWith(prefix)) {
          matches.push(state);
        }
      }
    } else {
      // Just a single, explicit state name
      const name = nameOrPattern as TState;
      if (this.states.has(name)) {
        matches.push(name);
      }
    }

    if (matches.length === 0) {
      throw new Error(`No states match ${JSON.stringify(nameOrPattern)}`);
    }

    return matches;
  }

  /**
   * Define all allowed outgoing transitions for a state.
   *
   * The targets for each event can be defined as a function which returns the
   * next state to transition to. These functions can look at the `event` or
   * `context` params to conditionally decide which next state to transition
   * to.
   *
   * If you set it to `null`, then the transition will be explicitly forbidden
   * and throw an error. If you don't define a target for a transition, then
   * such events will get ignored.
   */
  public addTransitions(
    nameOrPattern: TState | Wildcard<TState>,
    mapping: {
      [E in TEvent as E["type"]]?: Target<TContext, E, TState> | null;
    }
  ): this {
    if (this.runningState !== RunningState.NOT_STARTED_YET) {
      throw new Error("Already started");
    }

    for (const srcState of this.getStatesMatching(nameOrPattern)) {
      let map = this.allowedTransitions.get(srcState);
      if (map === undefined) {
        map = new Map();
        this.allowedTransitions.set(srcState, map);
      }

      for (const [type, target_] of Object.entries(mapping)) {
        if (map.has(type)) {
          throw new Error(
            `Trying to set transition "${type}" on "${srcState}" (via "${nameOrPattern}"), but a transition already exists there.`
          );
        }

        const target = target_ as
          | Target<TContext, TEvent, TState>
          | null
          | undefined;
        this.knownEventTypes.add(type);

        if (target !== undefined) {
          const targetFn = typeof target === "function" ? target : () => target;
          map.set(type, targetFn);
        }
      }
    }
    return this;
  }

  /**
   * Like `.addTransition()`, but takes an (anonymous) transition whenever the
   * timer fires.
   *
   * @param stateOrPattern The state name, or state group pattern name.
   * @param after          Number of milliseconds after which to take the
   *                       transition. If in the mean time, another transition
   *                       is taken, the timer will get cancelled.
   * @param target     The target state to go to.
   */
  public addTimedTransition(
    stateOrPattern: TState | Wildcard<TState>,
    after: number | ((context: Readonly<TContext>) => number),
    target: Target<TContext, TimerEvent, TState>
  ): this {
    return this.onEnter(stateOrPattern, () => {
      const ms =
        typeof after === "function"
          ? after(this.currentContext.current)
          : after;
      const timeoutID = setTimeout(() => {
        this.transition({ type: "TIMER" }, target);
      }, ms);

      return () => {
        clearTimeout(timeoutID);
      };
    });
  }

  private getTargetFn(
    eventName: TEvent["type"]
  ): TargetFn<TContext, TEvent, TState> | undefined {
    return this.allowedTransitions.get(this.currentState)?.get(eventName);
  }

  /**
   * Exits the current state, and executes any necessary cleanup functions.
   * Call this before changing the current state to the next state.
   *
   * @param levels Defines how many "levels" of nesting will be exited. For
   * example, if you transition from `foo.bar.qux` to `foo.bar.baz`, then
   * the level is 1. But if you transition from `foo.bar.qux` to `bla.bla`,
   * then the level is 3.
   */
  private exit(levels: number | null) {
    this.eventHub.willExitState.notify(this.currentState);

    this.currentContext.allowPatching((patchableContext) => {
      levels = levels ?? this.cleanupStack.length;
      for (let i = 0; i < levels; i++) {
        this.cleanupStack.pop()?.(patchableContext);
      }
    });
  }

  /**
   * Enters the current state, and executes any necessary onEnter handlers.
   * Call this directly _after_ setting the current state to the next state.
   */
  private enter(levels: number | null) {
    const enterPatterns = patterns(
      this.currentState,
      levels ?? this.currentState.split(".").length + 1
    );

    this.currentContext.allowPatching((patchableContext) => {
      for (const pattern of enterPatterns) {
        const enterFn = this.enterFns.get(pattern);
        const cleanupFn = enterFn?.(patchableContext);
        if (typeof cleanupFn === "function") {
          this.cleanupStack.push(cleanupFn);
        } else {
          this.cleanupStack.push(null);
        }
      }
    });

    this.eventHub.didEnterState.notify(this.currentState);
  }

  /**
   * Sends an event to the machine, which may cause an internal state
   * transition to happen. When that happens, will trigger side effects.
   */
  public send(event: TEvent): void {
    const targetFn = this.getTargetFn(event.type);
    if (targetFn !== undefined) {
      return this.transition(event, targetFn);
    }

    // Ignore the event otherwise, but throw if the event is entirely unknown,
    // which may likely be a configuration error
    if (!this.knownEventTypes.has(event.type)) {
      throw new Error(`Invalid event ${JSON.stringify(event.type)}`);
    } else {
      this.eventHub.didIgnoreEvent.notify(event);
    }
  }

  private transition<E extends TEvent | BuiltinEvent>(
    event: E,
    target: Target<TContext, E, TState>
  ) {
    this.eventHub.didReceiveEvent.notify(event);

    const oldState = this.currentState;

    const targetFn = typeof target === "function" ? target : () => target;
    const nextTarget = targetFn(event, this.currentContext.current);
    let nextState: TState;
    let effects: Effect<TContext, E>[] | undefined = undefined;
    if (nextTarget === null) {
      // Do not transition
      this.eventHub.didIgnoreEvent.notify(event);
      return;
    }

    if (typeof nextTarget === "string") {
      nextState = nextTarget;
    } else {
      nextState = nextTarget.target;
      effects = Array.isArray(nextTarget.effect)
        ? nextTarget.effect
        : [nextTarget.effect];
    }

    if (!this.states.has(nextState)) {
      throw new Error(`Invalid next state name: ${JSON.stringify(nextState)}`);
    }

    this.eventHub.willTransition.notify({ from: oldState, to: nextState });

    const [up, down] = distance(this.currentState, nextState);
    if (up > 0) {
      this.exit(up);
    }

    this.currentStateOrNull = nextState; // NOTE: Could stay the same, but... there could be an action to execute here
    if (effects !== undefined) {
      const effectsToRun = effects;
      this.currentContext.allowPatching((patchableContext) => {
        for (const effect of effectsToRun) {
          if (typeof effect === "function") {
            // May mutate context
            effect(patchableContext, event);
          } else {
            patchableContext.patch(effect);
          }
        }
      });
    }

    if (down > 0) {
      this.enter(down);
    }
  }
}

/** @internal - For unit tests only */
export { distance, patterns };<|MERGE_RESOLUTION|>--- conflicted
+++ resolved
@@ -51,16 +51,11 @@
   event: TEvent
 ) => void;
 
-<<<<<<< HEAD
 /**
  * "Expanded" object form to specify a target state with.
  */
 export type TargetObject<
-  TContext,
-=======
-export type TargetConfig<
   TContext extends object,
->>>>>>> d3fb2414
   TEvent extends BaseEvent,
   TState extends string
 > = {
