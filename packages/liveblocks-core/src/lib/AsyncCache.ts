import type { Callback, Observable, UnsubscribeCallback } from "./EventSource";
import { makeEventSource } from "./EventSource";
import { shallow } from "./shallow";

type AsyncFunction<T, A extends any[] = any[]> = (...args: A) => Promise<T>;

<<<<<<< HEAD
export type Mutation<T> = (
  data: T | undefined,
  key: string
) => Promise<T | void>;

export type RevalidateOptions<T> = {
  optimisticData: T | ((data: T | undefined) => T);
=======
type OptimisticData<T> = T | ((data: T | undefined) => T);

export type Mutation<T, M = undefined> = (
  data: T | undefined,
  key: string
) => Promise<MutationResponse<T, M>>;

type MutationResponse<T, M = undefined> = {
  data: T;
  mutation?: M;
};

export type MutateResponse<T, M = undefined> = M extends undefined
  ? { data: T }
  : { data: T; mutation: M };

type MutateOptions<T> = {
  optimisticData: OptimisticData<T>;
};

type RevalidateOptions<T> = {
  optimisticData: OptimisticData<T>;
>>>>>>> 838bea95
};

type AsyncCacheOptions<T, E> = {
  compare?: (a: AsyncState<T, E>, b: AsyncState<T, E>) => boolean;
};

export type AsyncStateInitial = {
  readonly isLoading: false;
  readonly data?: never;
  readonly error?: never;
};

export type AsyncStateLoading<T> = {
  readonly isLoading: true;
  readonly data?: T;
  readonly error?: never;
};

export type AsyncStateSuccess<T> = {
  readonly isLoading: false;
  readonly data: T;
  readonly error?: never;
};

export type AsyncStateError<T, E> = {
  readonly isLoading: false;
  readonly data?: T;
  readonly error: E;
};

export type AsyncState<T, E> =
  | AsyncStateInitial
  | AsyncStateLoading<T>
  | AsyncStateSuccess<T>
  | AsyncStateError<T, E>;

export type AsyncStateResolved<T, E> =
  | AsyncStateSuccess<T>
  | AsyncStateError<T, E>;

type AsyncCacheItemContext<T> = {
  promise?: Promise<T>;
  isInvalid: boolean;
  rollbackOptimisticDataOnError?: boolean;
  previousNonOptimisticData?: T;
};

export type AsyncCacheItem<T, E> = Observable<AsyncState<T, E>> & {
  get(): Promise<AsyncStateResolved<T, E>>;
  getState(): AsyncState<T, E>;
  revalidate(options?: RevalidateOptions<T>): Promise<AsyncStateResolved<T, E>>;
  mutate<M>(
    mutation: Mutation<T, M>,
    options?: RevalidateOptions<T>
<<<<<<< HEAD
  ): Promise<AsyncStateResolved<T, E>>;
  revalidate(
    first?: RevalidateOptions<T> | Mutation<T>,
    second?: RevalidateOptions<T>
  ): Promise<AsyncStateResolved<T, E>>;
=======
  ): Promise<MutateResponse<T, M>>;
>>>>>>> 838bea95
};

export type AsyncCache<T, E> = {
  /**
   * @private
   *
   * Creates a key in the cache.
   *
   * @param key The key to create.
   */
  create(key: string): AsyncCacheItem<T, E>;

  /**
   * Returns a promise which resolves with the state of the key.
   *
   * @param key The key to get.
   */
  get(key: string): Promise<AsyncStateResolved<T, E>>;

  /**
   * Returns the current state of the key synchronously.
   *
   * @param key The key to get the state of.
   */
  getState(key: string): AsyncState<T, E> | undefined;

  /**
   * Revalidates the key.
   *
   * @param key The key to revalidate.
   * @param options.optimisticData Set data optimistically but rollback if there's an error.
   */
  revalidate(
    key: string,
    options?: RevalidateOptions<T>
  ): Promise<AsyncStateResolved<T, E>>;

  /**
   * Mutates the key.
   *
   * @param key The key to mutate.
   * @param mutation An asynchronous function to wait on, setting the data manually if it returns any.
   * @param options.optimisticData Set data optimistically but rollback if there's an error.
   */
  mutate<M = undefined>(
    key: string,
    mutation: Mutation<T, M>,
    options?: MutateOptions<T>
  ): Promise<MutateResponse<T, M>>;

  /**
   * Subscribes to the key's changes.
   *
   * @param key The key to subscribe to.
   * @param callback The function invoked on every change.
   */
  subscribe(
    key: string,
    callback: Callback<AsyncState<T, E>>
  ): UnsubscribeCallback;

  /**
   * Returns whether a key already exists in the cache.
   *
   * @param key The key to look for.
   */
  has(key: string): boolean;

  /**
   * Clears all keys.
   */
  clear(): void;
};

const noop = () => {};

export function isStateEqual(
  a: AsyncState<unknown, unknown>,
  b: AsyncState<unknown, unknown>
): boolean {
  if (
    a.isLoading !== b.isLoading ||
    (a.data === undefined) !== (b.data === undefined) ||
    (a.error === undefined) !== (b.error === undefined)
  ) {
    return false;
  } else {
    return shallow(a.data, b.data) && shallow(a.error, b.error);
  }
}

function createCacheItem<T, E>(
  key: string,
  asyncFunction: AsyncFunction<T>,
  options?: AsyncCacheOptions<T, E>
): AsyncCacheItem<T, E> {
  const context: AsyncCacheItemContext<T> = {
    isInvalid: true,
  };
  let state: AsyncState<T, E> = { isLoading: false };
  let previousState: AsyncState<T, E> = { isLoading: false };
  const eventSource = makeEventSource<AsyncState<T, E>>();

  /**
   * @internal
   */
  function notify() {
    const compare = options?.compare ?? isStateEqual;

    // We only notify subscribers if the cache has changed.
    if (!compare(previousState, state)) {
      previousState = state;
      eventSource.notify(state);
    }
  }

  /**
   * @internal
   */
  async function resolve() {
    // Return early if there's nothing to resolve.
    if (!context.promise) {
      return;
    }

    try {
      const data = await context.promise;

      context.isInvalid = false;
      context.previousNonOptimisticData = data;

      state = {
        isLoading: false,
        data,
      };
    } catch (error) {
      state = {
        isLoading: false,
        data: context.rollbackOptimisticDataOnError
          ? // If we updated `data` optimistically but there's now an
            // error, we rollback to the previous non-optimistic `data`.
            context.previousNonOptimisticData
          : // Otherwise, we keep the current `data`.
            state.data,
        error: error as E,
      };
    }

    context.rollbackOptimisticDataOnError = false;
    context.promise = undefined;

    // We notify subscribers that the promise resolved, either as a success or an error.
    notify();
  }

  /**
   * @internal
   */
  function setOptimisticData(optimisticData?: OptimisticData<T>) {
    if (!optimisticData) {
      return;
    }

    context.rollbackOptimisticDataOnError = true;
    state = {
      ...state,
      data:
        optimisticData instanceof Function
          ? optimisticData(state.data)
          : optimisticData,
    };
  }

  async function revalidate(
    options?: RevalidateOptions<T>
  ): Promise<AsyncStateResolved<T, E>> {
    context.isInvalid = true;

    // We first set optimistic data if it's provided.
    setOptimisticData(options?.optimisticData);

    // Then we call the function again because it was marked invalid.
    return get();
  }

  async function mutate<M>(
    mutation: Mutation<T, M>,
    options?: MutateOptions<T>
  ) {
    context.isInvalid = true;

    // We first set optimistic data if it's provided.
    setOptimisticData(options?.optimisticData);

    // We catch the mutation errors so we can set the correct non-loading state.
    try {
      state = {
        isLoading: true,
        data: state.data,
      };

      // We notify subscribers that the mutation started.
      notify();

      const { data, mutation: mutationResponse } = await mutation(
        context.previousNonOptimisticData,
        key
      );

      context.isInvalid = false;
      context.previousNonOptimisticData = data;
      context.rollbackOptimisticDataOnError = false;

      state = {
        isLoading: false,
        data,
      };

      // We notify subscribers that the mutation fulfilled.
      notify();

      return {
        data,
        mutation: mutationResponse,
      } as MutateResponse<T, M>;
    } catch (error) {
      state = {
        isLoading: false,
        data: context.rollbackOptimisticDataOnError
          ? // If we updated `data` optimistically but there's now an
            // error, we rollback to the previous non-optimistic `data`.
            (context.previousNonOptimisticData as T)
          : // Otherwise, we keep the current `data`.
            (state.data as T),
      };

      context.rollbackOptimisticDataOnError = false;

      // We notify subscribers that the mutation errored.
      notify();

      // We re-throw the mutation error so it can be handled outside.
      throw error as E;
    }
  }

  async function get() {
    // If a key isn't invalid (never called, errored...), we just return its cache.
    if (context.isInvalid) {
      // We only invoke the provided function if there's not a promise pending already.
      if (!context.promise) {
        context.isInvalid = true;
        context.promise = asyncFunction(key);

        state = { isLoading: true, data: state.data };

        // We notify subscribers that the promise started.
        notify();
      }

      await resolve();
    }

    return getState() as AsyncStateResolved<T, E>;
  }

  function getState() {
    return state;
  }

  return {
    ...eventSource.observable,
    get,
    getState,
    revalidate,
    mutate,
  };
}

export function createAsyncCache<T, E>(
  asyncFunction: AsyncFunction<T, [string]>,
  options?: AsyncCacheOptions<T, E>
): AsyncCache<T, E> {
  const cache = new Map<string, AsyncCacheItem<T, E>>();

  function create(key: string) {
    let cacheItem = cache.get(key);

    if (cacheItem) {
      return cacheItem;
    }

    cacheItem = createCacheItem(key, asyncFunction, options);
    cache.set(key, cacheItem);

    return cacheItem;
  }

  function get(key: string) {
    return create(key).get();
  }

  function getState(key: string) {
    return cache.get(key)?.getState();
  }

  function revalidate(key: string, options?: RevalidateOptions<T>) {
    return create(key).revalidate(options);
  }

  function mutate<M>(
    key: string,
    mutation: Mutation<T, M>,
    options?: MutateOptions<T>
  ) {
    return create(key).mutate(mutation, options);
  }

  function subscribe(key: string, callback: Callback<AsyncState<T, E>>) {
    return create(key).subscribe(callback) ?? noop;
  }

  function has(key: string) {
    return cache.has(key);
  }

  function clear() {
    cache.clear();
  }

  return {
    create,
    get,
    getState,
    revalidate,
    mutate,
    subscribe,
    has,
    clear,
  };
}<|MERGE_RESOLUTION|>--- conflicted
+++ resolved
@@ -4,15 +4,6 @@
 
 type AsyncFunction<T, A extends any[] = any[]> = (...args: A) => Promise<T>;
 
-<<<<<<< HEAD
-export type Mutation<T> = (
-  data: T | undefined,
-  key: string
-) => Promise<T | void>;
-
-export type RevalidateOptions<T> = {
-  optimisticData: T | ((data: T | undefined) => T);
-=======
 type OptimisticData<T> = T | ((data: T | undefined) => T);
 
 export type Mutation<T, M = undefined> = (
@@ -35,32 +26,31 @@
 
 type RevalidateOptions<T> = {
   optimisticData: OptimisticData<T>;
->>>>>>> 838bea95
 };
 
 type AsyncCacheOptions<T, E> = {
   compare?: (a: AsyncState<T, E>, b: AsyncState<T, E>) => boolean;
 };
 
-export type AsyncStateInitial = {
+type AsyncStateInitial = {
   readonly isLoading: false;
   readonly data?: never;
   readonly error?: never;
 };
 
-export type AsyncStateLoading<T> = {
+type AsyncStateLoading<T> = {
   readonly isLoading: true;
   readonly data?: T;
   readonly error?: never;
 };
 
-export type AsyncStateSuccess<T> = {
+type AsyncStateSuccess<T> = {
   readonly isLoading: false;
   readonly data: T;
   readonly error?: never;
 };
 
-export type AsyncStateError<T, E> = {
+type AsyncStateError<T, E> = {
   readonly isLoading: false;
   readonly data?: T;
   readonly error: E;
@@ -72,9 +62,7 @@
   | AsyncStateSuccess<T>
   | AsyncStateError<T, E>;
 
-export type AsyncStateResolved<T, E> =
-  | AsyncStateSuccess<T>
-  | AsyncStateError<T, E>;
+type AsyncStateResolved<T, E> = AsyncStateSuccess<T> | AsyncStateError<T, E>;
 
 type AsyncCacheItemContext<T> = {
   promise?: Promise<T>;
@@ -90,27 +78,10 @@
   mutate<M>(
     mutation: Mutation<T, M>,
     options?: RevalidateOptions<T>
-<<<<<<< HEAD
-  ): Promise<AsyncStateResolved<T, E>>;
-  revalidate(
-    first?: RevalidateOptions<T> | Mutation<T>,
-    second?: RevalidateOptions<T>
-  ): Promise<AsyncStateResolved<T, E>>;
-=======
   ): Promise<MutateResponse<T, M>>;
->>>>>>> 838bea95
 };
 
 export type AsyncCache<T, E> = {
-  /**
-   * @private
-   *
-   * Creates a key in the cache.
-   *
-   * @param key The key to create.
-   */
-  create(key: string): AsyncCacheItem<T, E>;
-
   /**
    * Returns a promise which resolves with the state of the key.
    *
@@ -430,7 +401,6 @@
   }
 
   return {
-    create,
     get,
     getState,
     revalidate,
