{
  "name": "@liveblocks/core",
  "version": "0.19.1",
  "description": "Shared code and foundational internals for Liveblocks",
  "main": "./dist/index.js",
  "types": "./dist/index.d.ts",
  "files": [
    "dist/**",
    "README.md"
  ],
  "keywords": [
    "liveblocks",
    "multiplayer",
    "live-cursors",
    "collaborative"
  ],
  "bugs": {
    "url": "https://github.com/liveblocks/liveblocks/issues"
  },
  "scripts": {
<<<<<<< HEAD
    "dev": "tsup --watch --onSuccess ../../scripts/build.sh",
    "build": "tsup && ../../scripts/build.sh",
=======
    "dev": "tsup --watch",
    "build": "tsup",
>>>>>>> 391bd48a
    "format": "eslint --fix src/; prettier --write src/",
    "lint": "eslint src/",
    "test": "jest --silent --verbose --color=always",
    "test:watch": "jest --silent --verbose --color=always --watch",
    "test:e2e": "jest --silent --verbose --color=always --config=./jest.config.e2e.js",
    "test:deps": "depcruise src --exclude __tests__ --config",
    "showdeps": "depcruise src --include-only '^src' --exclude='__tests__' --config --output-type dot | dot -T svg > /tmp/dependency-graph.svg && open /tmp/dependency-graph.svg",
    "showdeps:high-level": "depcruise src --include-only '^src' --exclude='(^src/index.ts|shallow.ts|__tests__)' --collapse='^src/(refs|lib|compat|types|crdts|protocol)' --config --output-type dot | dot -T svg > /tmp/dependency-graph.svg && open /tmp/dependency-graph.svg"
  },
  "license": "Apache-2.0",
  "devDependencies": {
    "@liveblocks/eslint-config": "*",
    "@liveblocks/jest-config": "*",
    "@types/ws": "^8.5.3",
    "dotenv": "^16.0.3",
    "eslint-plugin-rulesdir": "^0.2.1",
    "fast-check": "^3.0.1",
    "msw": "^0.47.4",
    "ws": "^8.5.0"
  },
  "repository": {
    "type": "git",
    "url": "https://github.com/liveblocks/liveblocks.git",
    "directory": "packages/liveblocks-core"
  },
  "sideEffects": false
}<|MERGE_RESOLUTION|>--- conflicted
+++ resolved
@@ -18,13 +18,8 @@
     "url": "https://github.com/liveblocks/liveblocks/issues"
   },
   "scripts": {
-<<<<<<< HEAD
-    "dev": "tsup --watch --onSuccess ../../scripts/build.sh",
-    "build": "tsup && ../../scripts/build.sh",
-=======
     "dev": "tsup --watch",
     "build": "tsup",
->>>>>>> 391bd48a
     "format": "eslint --fix src/; prettier --write src/",
     "lint": "eslint src/",
     "test": "jest --silent --verbose --color=always",
