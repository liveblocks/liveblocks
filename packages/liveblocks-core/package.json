--- conflicted
+++ resolved
@@ -1,10 +1,6 @@
 {
   "name": "@liveblocks/core",
-<<<<<<< HEAD
-  "version": "1.4.1-test1",
-=======
   "version": "1.4.1-test2",
->>>>>>> 0e36f35e
   "description": "Private internals for Liveblocks. DO NOT import directly from this package!",
   "main": "./dist/index.js",
   "types": "./dist/index.d.ts",
