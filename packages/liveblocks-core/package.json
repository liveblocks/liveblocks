{
  "name": "@liveblocks/core",
<<<<<<< HEAD
  "version": "3.9.0",
=======
  "version": "3.9.1",
>>>>>>> 530d8c31
  "description": "Private internals for Liveblocks. DO NOT import directly from this package!",
  "type": "module",
  "main": "./dist/index.cjs",
  "types": "./dist/index.d.cts",
  "exports": {
    ".": {
      "import": {
        "types": "./dist/index.d.ts",
        "default": "./dist/index.js"
      },
      "require": {
        "types": "./dist/index.d.cts",
        "module": "./dist/index.js",
        "default": "./dist/index.cjs"
      }
    }
  },
  "files": [
    "dist/**",
    "README.md"
  ],
  "keywords": [
    "liveblocks",
    "multiplayer",
    "live-cursors",
    "collaborative"
  ],
  "bugs": {
    "url": "https://github.com/liveblocks/liveblocks/issues"
  },
  "scripts": {
    "dev": "tsup --watch",
    "build": "tsup && node dist/index.js",
    "format": "(eslint --fix src/ e2e/ || true) && prettier --write src/ e2e/",
    "lint": "eslint src/",
    "lint:package": "publint --strict && attw --pack",
    "test": "NODE_OPTIONS=\"--no-deprecation\" vitest run",
    "test:types": "ls test-d/* | xargs -n1 tsd --files",
    "test:watch": "NODE_OPTIONS=\"--no-deprecation\" vitest",
    "test:e2e": "NODE_OPTIONS=\"--no-deprecation\" vitest run --config=./vitest.config.e2e.ts",
    "test:deps": "depcruise src --exclude __tests__",
    "showdeps": "depcruise src --include-only '^src' --exclude='__tests__' --output-type dot | dot -T svg > /tmp/dependency-graph.svg && open /tmp/dependency-graph.svg",
    "showdeps:high-level": "depcruise src --include-only '^src' --exclude='(^src/index.ts|shallow.ts|__tests__)' --collapse='^src/(refs|lib|compat|types|crdts|protocol)' --output-type dot | dot -T svg > /tmp/dependency-graph.svg && open /tmp/dependency-graph.svg"
  },
  "license": "Apache-2.0",
  "devDependencies": {
    "@liveblocks/eslint-config": "*",
    "@liveblocks/query-parser": "^0.1.1",
    "@liveblocks/vitest-config": "*",
    "@types/ws": "^8.5.10",
    "dotenv": "^16.4.5",
    "eslint-plugin-rulesdir": "^0.2.2",
    "fast-check": "^4.3.0",
    "msw": "^2.10.4",
    "ws": "^8.17.1"
  },
  "peerDependencies": {
    "@types/json-schema": "^7"
  },
  "repository": {
    "type": "git",
    "url": "git+https://github.com/liveblocks/liveblocks.git",
    "directory": "packages/liveblocks-core"
  },
  "sideEffects": false
}<|MERGE_RESOLUTION|>--- conflicted
+++ resolved
@@ -1,10 +1,6 @@
 {
   "name": "@liveblocks/core",
-<<<<<<< HEAD
-  "version": "3.9.0",
-=======
   "version": "3.9.1",
->>>>>>> 530d8c31
   "description": "Private internals for Liveblocks. DO NOT import directly from this package!",
   "type": "module",
   "main": "./dist/index.cjs",
