--- conflicted
+++ resolved
@@ -1,10 +1,6 @@
 {
   "name": "@liveblocks/core",
-<<<<<<< HEAD
-  "version": "1.2.2-comments6",
-=======
   "version": "1.2.4",
->>>>>>> 9ef2d976
   "description": "Private internals for Liveblocks. DO NOT import directly from this package!",
   "main": "./dist/index.js",
   "types": "./dist/index.d.ts",
