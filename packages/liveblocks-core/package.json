--- conflicted
+++ resolved
@@ -1,10 +1,6 @@
 {
   "name": "@liveblocks/core",
-<<<<<<< HEAD
-  "version": "2.7.0-versions2",
-=======
   "version": "2.6.1",
->>>>>>> ea628052
   "description": "Private internals for Liveblocks. DO NOT import directly from this package!",
   "type": "commonjs",
   "main": "./dist/index.js",
