--- conflicted
+++ resolved
@@ -12,48 +12,6 @@
 }
 
 /*************************************
-<<<<<<< HEAD
- *        Mention suggestions        *
- *************************************/
-
-.lb-tiptap-mention-suggestions {
-  --lb-tiptap-mention-suggestion-avatar-size: 1.25rem;
-}
-
-.lb-tiptap-mention-suggestion {
-  padding: calc(0.375 * var(--lb-spacing)) calc(0.625 * var(--lb-spacing));
-}
-
-.lb-tiptap-mention-suggestion-avatar {
-  display: flex;
-  justify-content: center;
-  align-items: center;
-  inline-size: var(--lb-tiptap-mention-suggestion-avatar-size);
-  block-size: var(--lb-tiptap-mention-suggestion-avatar-size);
-  margin-inline-start: calc(-0.125 * var(--lb-spacing));
-  margin-inline-end: calc(0.5 * var(--lb-spacing));
-  margin-block: calc(0.125 * var(--lb-spacing));
-
-  &:where(.lb-avatar) {
-    background: var(--lb-foreground-subtle);
-    color: var(--lb-foreground-moderate);
-  }
-
-  :where(.lb-icon) {
-    color: var(--lb-foreground-moderate);
-  }
-}
-
-.lb-tiptap-mention-suggestion-group-description {
-  align-self: baseline;
-  margin-inline-start: calc(0.625 * var(--lb-spacing));
-  color: var(--lb-foreground-tertiary);
-  font-size: 0.875em;
-}
-
-/*************************************
-=======
->>>>>>> c7665977
  *          Elevation lists          *
  *************************************/
 
