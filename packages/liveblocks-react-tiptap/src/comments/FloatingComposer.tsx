--- conflicted
+++ resolved
@@ -27,7 +27,7 @@
   CommentsExtensionStorage,
   ExtendedChainedCommands,
 } from "../types";
-import { compareTextSelections, getDomRangeFromTextSelection } from "../utils";
+import { compareSelections, getDomRangeFromSelection } from "../utils";
 
 export type FloatingComposerProps<M extends BaseMetadata = DM> = Omit<
   ComposerProps<M>,
@@ -46,37 +46,23 @@
 >(function FloatingComposer(props, forwardedRef) {
   const createThread = useCreateThread();
   const { editor, onComposerSubmit, onKeyDown } = props;
-<<<<<<< HEAD
   const pendingCommentSelection =
     useEditorState({
       editor,
       selector: (ctx) => {
+        if (!ctx.editor) return;
+
         return (
-          ctx.editor?.storage.liveblocksComments as
+          ctx.editor.storage.liveblocksComments as
             | CommentsExtensionStorage
             | undefined
-        )?.pendingCommentSelection;
+        )?.pendingComment && !ctx.editor.state.selection.empty
+          ? ctx.editor.state.selection
+          : undefined;
       },
-      equalityFn: compareTextSelections,
+      equalityFn: compareSelections,
     }) ?? undefined;
   const isOpen = pendingCommentSelection !== undefined;
-=======
-  const { showComposer } = useEditorState({
-    editor,
-    selector: (ctx) => ({
-      showComposer: !!(
-        ctx.editor?.storage.liveblocksComments as
-        | CommentsExtensionStorage
-        | undefined
-      )?.pendingComment && !editor?.state.selection.empty,
-    }),
-    equalityFn: (prev, next) => {
-      if (!next) return false;
-      return prev.showComposer === next.showComposer;
-    },
-  }) ?? { showComposer: false };
-
->>>>>>> 47b3b558
   const {
     refs: { setReference, setFloating },
     strategy,
@@ -111,7 +97,7 @@
     if (!pendingCommentSelection) {
       setReference(null);
     } else {
-      const domRange = getDomRangeFromTextSelection(
+      const domRange = getDomRangeFromSelection(
         pendingCommentSelection,
         editor
       );
