import type { ClientRectObject } from "@floating-ui/react-dom";
import type { Editor, Range } from "@tiptap/core";
import type { Node as ProseMirrorNode } from "@tiptap/pm/model";
import { Fragment } from "@tiptap/pm/model";
<<<<<<< HEAD
import type { EditorState, Selection } from "@tiptap/pm/state";
import { TextSelection } from "@tiptap/pm/state";
import {
  getRelativeSelection,
  relativePositionToAbsolutePosition,
  ySyncPluginKey,
} from "y-prosemirror";
import type { RelativePosition } from "yjs";
=======
import type { Selection } from "@tiptap/pm/state";
>>>>>>> 844c0b1f

import type { YSyncPluginState } from "./types";
import { LIVEBLOCKS_MENTION_TYPE } from "./types";

export const getRelativeSelectionFromState = (state: EditorState) => {
  const pluginState = ySyncPluginKey.getState(state) as YSyncPluginState;
  if (!pluginState) return null;
  return getRelativeSelection(pluginState.binding, state);
};

export const getRangeFromRelativeSelections = (
  pos: { anchor: RelativePosition; head: RelativePosition },
  state: EditorState
) => {
  const pluginState = ySyncPluginKey.getState(state) as YSyncPluginState;
  if (!pluginState || !pluginState.binding) return { from: 0, to: 0 };
  const { doc, type, mapping } = pluginState.binding;
  const anchor =
    relativePositionToAbsolutePosition(doc, type, pos.anchor, mapping) ?? 0;
  const head =
    relativePositionToAbsolutePosition(doc, type, pos.head, mapping) ?? 0;

  const from = anchor > head ? head : anchor;
  const to = anchor > head ? anchor : head;
  return { from, to };
};

export const getRectFromCoords = (coords: {
  top: number;
  left: number;
  right: number;
  bottom: number;
}): ClientRectObject => {
  return {
    ...coords,
    x: coords.left,
    y: coords.top,
    width: coords.right - coords.left,
    height: coords.bottom - coords.top,
  };
};

export const getMentionsFromNode = (
  node: ProseMirrorNode,
  range: Range
): { notificationId: string; userId: string }[] => {
  const result: { notificationId: string; userId: string }[] = [];
  node.nodesBetween(range.from, range.to, (child) => {
    if (child.type.name === LIVEBLOCKS_MENTION_TYPE) {
      const mention = child.attrs as { id?: string; notificationId?: string };
      if (mention.id && mention.notificationId) {
        result.push({
          notificationId: mention.notificationId,
          userId: mention.id,
        });
      }
    }
  });
  return result;
};

// How to modify data in transformPasted, inspired by: https://discuss.prosemirror.net/t/modify-specific-node-on-copy-and-paste-in-clipboard/4901/4
export const mapFragment = (
  fragment: Fragment,
  callback: (
    node: ProseMirrorNode
  ) => ProseMirrorNode | ProseMirrorNode[] | Fragment | null
): Fragment => {
  const content: ProseMirrorNode[] = [];
  fragment.forEach((node) => {
    if (node.content.childCount > 0) {
      content.push(
        node.type.create(node.attrs, mapFragment(node.content, callback))
      );
      return;
    }
    content.push(callback(node) as ProseMirrorNode);
  });

  return Fragment.from(content);
};

<<<<<<< HEAD
export function getTextSelectionFromRelativeSelection(
  relativeSelection: { anchor: RelativePosition; head: RelativePosition },
  state: EditorState
): TextSelection | null {
  const range = getRangeFromRelativeSelections(relativeSelection, state);
  const $start = state.doc.resolve(range.from);
  const $end = state.doc.resolve(range.to);
  return new TextSelection($start, $end);
}

export function getDomRangeFromSelection(
  selection: { from: number; to: number } | number,
  editor: Editor
) {
  const { from, to } =
    typeof selection === "number"
      ? { from: selection, to: selection }
      : selection;
=======
export function getDomRangeFromSelection(selection: Selection, editor: Editor) {
  const { from, to } = selection;
>>>>>>> 844c0b1f
  const fromPos = editor.view.domAtPos(from);
  const endPos = editor.view.domAtPos(to);

  const domRange = document.createRange();
  domRange.setStart(fromPos.node, fromPos.offset);
  domRange.setEnd(endPos.node, endPos.offset);

  return domRange;
}

export function compareSelections(
  a: Selection | null | undefined,
  b: Selection | null | undefined
) {
  if (!a || !b) {
    return false;
  }

  return a.eq(b);
}<|MERGE_RESOLUTION|>--- conflicted
+++ resolved
@@ -2,18 +2,13 @@
 import type { Editor, Range } from "@tiptap/core";
 import type { Node as ProseMirrorNode } from "@tiptap/pm/model";
 import { Fragment } from "@tiptap/pm/model";
-<<<<<<< HEAD
 import type { EditorState, Selection } from "@tiptap/pm/state";
-import { TextSelection } from "@tiptap/pm/state";
 import {
   getRelativeSelection,
   relativePositionToAbsolutePosition,
   ySyncPluginKey,
 } from "y-prosemirror";
 import type { RelativePosition } from "yjs";
-=======
-import type { Selection } from "@tiptap/pm/state";
->>>>>>> 844c0b1f
 
 import type { YSyncPluginState } from "./types";
 import { LIVEBLOCKS_MENTION_TYPE } from "./types";
@@ -96,17 +91,6 @@
   return Fragment.from(content);
 };
 
-<<<<<<< HEAD
-export function getTextSelectionFromRelativeSelection(
-  relativeSelection: { anchor: RelativePosition; head: RelativePosition },
-  state: EditorState
-): TextSelection | null {
-  const range = getRangeFromRelativeSelections(relativeSelection, state);
-  const $start = state.doc.resolve(range.from);
-  const $end = state.doc.resolve(range.to);
-  return new TextSelection($start, $end);
-}
-
 export function getDomRangeFromSelection(
   selection: { from: number; to: number } | number,
   editor: Editor
@@ -115,10 +99,6 @@
     typeof selection === "number"
       ? { from: selection, to: selection }
       : selection;
-=======
-export function getDomRangeFromSelection(selection: Selection, editor: Editor) {
-  const { from, to } = selection;
->>>>>>> 844c0b1f
   const fromPos = editor.view.domAtPos(from);
   const endPos = editor.view.domAtPos(to);
 
