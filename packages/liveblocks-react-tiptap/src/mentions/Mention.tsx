--- conflicted
+++ resolved
@@ -1,7 +1,3 @@
-<<<<<<< HEAD
-import { cn, User } from "@liveblocks/react-ui/_private";
-import { NodeViewWrapper, type ReactNodeViewProps } from "@tiptap/react";
-=======
 import {
   type GroupMentionData,
   MENTION_CHARACTER,
@@ -9,10 +5,7 @@
   type UserMentionData,
 } from "@liveblocks/core";
 import { cn, Group, User } from "@liveblocks/react-ui/_private";
-import type { Node } from "@tiptap/pm/model";
-import { NodeViewWrapper } from "@tiptap/react";
-import { type ComponentPropsWithoutRef, forwardRef } from "react";
->>>>>>> 5ea8e0d7
+import { NodeViewWrapper, type ReactNodeViewProps } from "@tiptap/react";
 
 import {
   LIVEBLOCKS_GROUP_MENTION_TYPE,
@@ -20,46 +13,45 @@
   type SerializedTiptapMentionData,
 } from "../types";
 
-interface MentionProps extends ComponentPropsWithoutRef<"span"> {
+interface MentionProps extends ReactNodeViewProps<HTMLSpanElement> {
   mention: MentionData;
   isSelected: boolean;
 }
+interface GroupMentionProps extends ReactNodeViewProps<HTMLSpanElement> {
+  mention: GroupMentionData;
+  isSelected: boolean;
+}
 
-const UserMention = forwardRef<HTMLSpanElement, MentionProps>(
-  ({ mention, isSelected }, forwardedRef) => {
-    return (
-      <NodeViewWrapper
-        className={cn(
-          "lb-root lb-mention lb-tiptap-mention",
-          isSelected && "lb-mention-selected"
-        )}
-        as="span"
-        ref={forwardedRef}
-      >
-        <span className="lb-mention-symbol">{MENTION_CHARACTER}</span>
-        <User userId={mention.id} />
-      </NodeViewWrapper>
-    );
-  }
-);
+const UserMention = ({ isSelected, mention }: MentionProps) => {
 
-const GroupMention = forwardRef<HTMLSpanElement, MentionProps>(
-  ({ mention, isSelected }, forwardedRef) => {
-    return (
-      <NodeViewWrapper
-        className={cn(
-          "lb-root lb-mention lb-tiptap-mention",
-          isSelected && "lb-mention-selected"
-        )}
-        as="span"
-        ref={forwardedRef}
-      >
-        <span className="lb-mention-symbol">{MENTION_CHARACTER}</span>
-        <Group groupId={mention.id} />
-      </NodeViewWrapper>
-    );
-  }
-);
+  return (
+    <NodeViewWrapper
+      className={cn(
+        "lb-root lb-mention lb-tiptap-mention",
+        isSelected && "lb-mention-selected"
+      )}
+      as="span"
+    >
+      <span className="lb-mention-symbol">{MENTION_CHARACTER}</span>
+      <User userId={mention.id} />
+    </NodeViewWrapper>
+  );
+};
+
+const GroupMention = ({ isSelected, mention }: GroupMentionProps) => {
+  return (
+    <NodeViewWrapper
+      className={cn(
+        "lb-root lb-mention lb-tiptap-mention",
+        isSelected && "lb-mention-selected"
+      )}
+      as="span"
+    >
+      <span className="lb-mention-symbol">{MENTION_CHARACTER}</span>
+      <Group groupId={mention.id} />
+    </NodeViewWrapper>
+  );
+};
 
 function deserializeGroupUserIds(
   userIds: string | undefined
@@ -81,28 +73,7 @@
   }
 }
 
-<<<<<<< HEAD
-export const Mention = (props: ReactNodeViewProps<HTMLSpanElement>) => {
-  const id = (props.node.attrs as { id: string }).id;
-
-  return (
-    <NodeViewWrapper
-      className={cn(
-        "lb-root lb-mention lb-tiptap-mention",
-        props.selected ? "lb-mention-selected" : null
-      )}
-      as="span"
-    >
-      <span className="lb-mention-symbol">{MENTION_CHARACTER}</span>
-      <User userId={id} />
-    </NodeViewWrapper>
-  );
-};
-=======
-export const Mention = forwardRef<
-  HTMLSpanElement,
-  { node: Node; selected: boolean }
->(({ node, selected: isSelected }, forwardedRef) => {
+export const Mention = ({ node, selected: isSelected }: ReactNodeViewProps<HTMLSpanElement>) => {
   const attrs = node.attrs as Omit<SerializedTiptapMentionData, "kind">;
 
   if (node.type.name === LIVEBLOCKS_MENTION_TYPE) {
@@ -115,11 +86,9 @@
       <UserMention
         mention={mention}
         isSelected={isSelected}
-        ref={forwardedRef}
       />
     );
   }
-
   if (node.type.name === LIVEBLOCKS_GROUP_MENTION_TYPE) {
     const mention: GroupMentionData = {
       kind: "group",
@@ -131,11 +100,9 @@
       <GroupMention
         mention={mention}
         isSelected={isSelected}
-        ref={forwardedRef}
       />
     );
   }
 
   return null;
-});
->>>>>>> 5ea8e0d7
+};