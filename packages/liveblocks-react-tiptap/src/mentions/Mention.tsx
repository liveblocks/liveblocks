--- conflicted
+++ resolved
@@ -25,13 +25,13 @@
     return (
       <NodeViewWrapper
         className={cn(
-          "lb-root lb-tiptap-mention",
+          "lb-root lb-mention lb-tiptap-mention",
           isSelected && "lb-mention-selected"
         )}
         as="span"
         ref={forwardedRef}
       >
-        {MENTION_CHARACTER}
+        <span className="lb-mention-symbol">{MENTION_CHARACTER}</span>
         <User userId={mention.id} />
       </NodeViewWrapper>
     );
@@ -43,13 +43,13 @@
     return (
       <NodeViewWrapper
         className={cn(
-          "lb-root lb-tiptap-mention",
+          "lb-root lb-mention lb-tiptap-mention",
           isSelected && "lb-mention-selected"
         )}
         as="span"
         ref={forwardedRef}
       >
-        {MENTION_CHARACTER}
+        <span className="lb-mention-symbol">{MENTION_CHARACTER}</span>
         <Group groupId={mention.id} />
       </NodeViewWrapper>
     );
@@ -79,7 +79,6 @@
 export const Mention = forwardRef<
   HTMLSpanElement,
   { node: Node; selected: boolean }
-<<<<<<< HEAD
 >(({ node, selected: isSelected }, forwardedRef) => {
   const attrs = node.attrs as Omit<SerializedTiptapMentionData, "kind">;
 
@@ -115,22 +114,4 @@
   }
 
   return null;
-=======
->((props, forwardedRef) => {
-  const id = (props.node.attrs as { id: string }).id;
-
-  return (
-    <NodeViewWrapper
-      className={cn(
-        "lb-root lb-mention lb-tiptap-mention",
-        props.selected ? "lb-mention-selected" : null
-      )}
-      as="span"
-      ref={forwardedRef}
-    >
-      <span className="lb-mention-symbol">{MENTION_CHARACTER}</span>
-      <User userId={id} />
-    </NodeViewWrapper>
-  );
->>>>>>> ce563436
 });