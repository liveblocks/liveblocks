--- conflicted
+++ resolved
@@ -3,13 +3,7 @@
 import { NodeViewWrapper } from "@tiptap/react";
 import { forwardRef } from "react";
 
-<<<<<<< HEAD
-import { classNames } from "../classnames";
 import { MENTION_CHARACTER } from "../constants";
-import { User } from "./MentionsList";
-=======
-const MENTION_CHARACTER = "@";
->>>>>>> 6b62f349
 
 export const Mention = forwardRef<
   HTMLSpanElement,
