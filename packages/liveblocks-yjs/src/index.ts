--- conflicted
+++ resolved
@@ -6,12 +6,8 @@
   Room,
 } from "@liveblocks/client";
 import type { BaseMetadata, DE, DM, DP, DS, DU } from "@liveblocks/core";
-<<<<<<< HEAD
-import { ClientMsgCode, detectDupes } from "@liveblocks/core";
+import { ClientMsgCode, detectDupes, kInternal } from "@liveblocks/core";
 import { Base64 } from "js-base64";
-=======
-import { ClientMsgCode, detectDupes, kInternal } from "@liveblocks/core";
->>>>>>> 49a68939
 import { Observable } from "lib0/observable";
 import * as Y from "yjs";
 
@@ -91,8 +87,8 @@
           // don't apply updates that came from the client
           return;
         }
-<<<<<<< HEAD
         const { stateVector, update: updateStr, guid } = message;
+        const canWrite = this.room.getSelf()?.canWrite ?? true;
         const update = Base64.toUint8Array(updateStr);
         let foundPendingUpdate = false;
         const updateId = this.getUniqueUpdateId(update);
@@ -103,33 +99,22 @@
           }
           return true;
         });
-        // if we found a pending update, we don't need to handle it
+        // if we found this update in our queue, we don't need to apply it
         if (!foundPendingUpdate) {
           // find the right doc and update
           if (guid !== undefined) {
-            this.subdocHandlers
-              .get(guid)
-              ?.handleServerUpdate({ update, stateVector });
+            this.subdocHandlers.get(guid)?.handleServerUpdate({
+              update,
+              stateVector,
+              readOnly: !canWrite,
+            });
           } else {
-            this.rootDocHandler.handleServerUpdate({ update, stateVector });
+            this.rootDocHandler.handleServerUpdate({
+              update,
+              stateVector,
+              readOnly: !canWrite,
+            });
           }
-=======
-        const { stateVector, update, guid } = message;
-        const canWrite = this.room.getSelf()?.canWrite ?? true;
-        // find the right doc and update
-        if (guid !== undefined) {
-          this.subdocHandlers.get(guid)?.handleServerUpdate({
-            update,
-            stateVector,
-            readOnly: !canWrite,
-          });
-        } else {
-          this.rootDocHandler.handleServerUpdate({
-            update,
-            stateVector,
-            readOnly: !canWrite,
-          });
->>>>>>> 49a68939
         }
 
         // notify any listeners that the status has changed
@@ -176,7 +161,6 @@
     }
   };
 
-<<<<<<< HEAD
   private getUniqueUpdateId = (update: Uint8Array) => {
     const clock =
       Y.parseUpdateMeta(update).to.get(this.rootDoc.clientID) ?? "-1";
@@ -184,17 +168,13 @@
   };
 
   private updateDoc = (update: Uint8Array, guid?: string) => {
-    const updateId = this.getUniqueUpdateId(update);
-    this.pending.push(updateId);
-    this.room.updateYDoc(Base64.fromUint8Array(update), guid);
-    this.emit("status", [this.getStatus()]);
-=======
-  private updateDoc = (update: string, guid?: string) => {
     const canWrite = this.room.getSelf()?.canWrite ?? true;
     if (canWrite) {
-      this.room.updateYDoc(update, guid);
-    }
->>>>>>> 49a68939
+      const updateId = this.getUniqueUpdateId(update);
+      this.pending.push(updateId);
+      this.room.updateYDoc(Base64.fromUint8Array(update), guid);
+      this.emit("status", [this.getStatus()]);
+    }
   };
 
   private fetchDoc = (vector: string, guid?: string) => {
