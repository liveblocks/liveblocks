--- conflicted
+++ resolved
@@ -48,18 +48,6 @@
     Y.applyUpdate(this.doc, update, "backend");
     // if this update is the result of a fetch, the state vector is included
     if (stateVector) {
-<<<<<<< HEAD
-      // Use server state to calculate a diff and send it
-      try {
-        const localUpdate = Y.encodeStateAsUpdate(
-          this.doc,
-          Base64.toUint8Array(stateVector)
-        );
-        this.updateRoomDoc(localUpdate);
-      } catch (e) {
-        // something went wrong encoding local state to send to the server
-        console.warn(e);
-=======
       if (!readOnly) {
         // Use server state to calculate a diff and send it
         try {
@@ -67,12 +55,11 @@
             this.doc,
             Base64.toUint8Array(stateVector)
           );
-          this.updateRoomDoc(Base64.fromUint8Array(localUpdate));
+          this.updateRoomDoc(localUpdate);
         } catch (e) {
           // something went wrong encoding local state to send to the server
           console.warn(e);
         }
->>>>>>> 49a68939
       }
       // now that we've sent our local and received from server, we're in sync
       // calling `syncDoc` again will sync up the documents
