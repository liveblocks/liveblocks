--- conflicted
+++ resolved
@@ -1,10 +1,6 @@
 {
   "name": "@liveblocks/yjs",
-<<<<<<< HEAD
-  "version": "1.9.8-pre1",
-=======
   "version": "1.10.0-beta1",
->>>>>>> bb4d2a6b
   "description": "An integration with . Liveblocks is the all-in-one toolkit to build collaborative products like Figma, Notion, and more.",
   "license": "Apache-2.0",
   "main": "./dist/index.js",
@@ -36,13 +32,8 @@
     "test:watch": "jest --silent --verbose --color=always --watch"
   },
   "dependencies": {
-<<<<<<< HEAD
-    "@liveblocks/client": "1.9.8-pre1",
-    "@liveblocks/core": "1.9.8-pre1",
-=======
     "@liveblocks/client": "1.10.0-beta1",
     "@liveblocks/core": "1.10.0-beta1",
->>>>>>> bb4d2a6b
     "js-base64": "^3.7.5"
   },
   "peerDependencies": {
