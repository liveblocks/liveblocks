{
  "name": "@liveblocks/yjs",
<<<<<<< HEAD
  "version": "3.9.0",
=======
  "version": "3.9.1",
>>>>>>> 530d8c31
  "description": "Integrate your existing or new Yjs documents with Liveblocks.",
  "icense": "Apache-2.0",
  "type": "module",
  "main": "./dist/index.cjs",
  "types": "./dist/index.d.cts",
  "exports": {
    ".": {
      "import": {
        "types": "./dist/index.d.ts",
        "default": "./dist/index.js"
      },
      "require": {
        "types": "./dist/index.d.cts",
        "module": "./dist/index.js",
        "default": "./dist/index.cjs"
      }
    }
  },
  "files": [
    "dist/**",
    "README.md"
  ],
  "scripts": {
    "dev": "tsup --watch",
    "build": "tsup",
    "format": "eslint --fix src/; prettier --write src/",
    "lint": "eslint src/",
    "lint:package": "publint --strict && attw --pack",
    "test": "NODE_OPTIONS=\"--no-deprecation\" vitest run",
    "test:watch": "NODE_OPTIONS=\"--no-deprecation\" vitest"
  },
  "dependencies": {
<<<<<<< HEAD
    "@liveblocks/client": "3.9.0",
    "@liveblocks/core": "3.9.0",
=======
    "@liveblocks/client": "3.9.1",
    "@liveblocks/core": "3.9.1",
>>>>>>> 530d8c31
    "@noble/hashes": "^1.8.0",
    "js-base64": "^3.7.7",
    "y-indexeddb": "^9.0.12"
  },
  "peerDependencies": {
    "yjs": "^13.6.1"
  },
  "devDependencies": {
    "@liveblocks/eslint-config": "*",
    "@liveblocks/vitest-config": "*",
    "@testing-library/jest-dom": "^6.4.6",
    "msw": "^2.7.3"
  },
  "sideEffects": false,
  "bugs": {
    "url": "https://github.com/liveblocks/liveblocks/issues"
  },
  "repository": {
    "type": "git",
    "url": "git+https://github.com/liveblocks/liveblocks.git",
    "directory": "packages/liveblocks-yjs"
  },
  "homepage": "https://liveblocks.io",
  "keywords": [
    "yjs",
    "react",
    "liveblocks",
    "real-time",
    "toolkit",
    "multiplayer",
    "websockets",
    "collaboration",
    "collaborative",
    "presence",
    "crdts",
    "synchronize",
    "rooms",
    "documents",
    "conflict resolution"
  ]
}<|MERGE_RESOLUTION|>--- conflicted
+++ resolved
@@ -1,10 +1,6 @@
 {
   "name": "@liveblocks/yjs",
-<<<<<<< HEAD
-  "version": "3.9.0",
-=======
   "version": "3.9.1",
->>>>>>> 530d8c31
   "description": "Integrate your existing or new Yjs documents with Liveblocks.",
   "icense": "Apache-2.0",
   "type": "module",
@@ -37,13 +33,8 @@
     "test:watch": "NODE_OPTIONS=\"--no-deprecation\" vitest"
   },
   "dependencies": {
-<<<<<<< HEAD
-    "@liveblocks/client": "3.9.0",
-    "@liveblocks/core": "3.9.0",
-=======
     "@liveblocks/client": "3.9.1",
     "@liveblocks/core": "3.9.1",
->>>>>>> 530d8c31
     "@noble/hashes": "^1.8.0",
     "js-base64": "^3.7.7",
     "y-indexeddb": "^9.0.12"
