{
  "name": "@liveblocks/yjs",
  "version": "2.11.0",
  "description": "An integration with . Liveblocks is the all-in-one toolkit to build collaborative products like Figma, Notion, and more.",
  "license": "Apache-2.0",
  "type": "commonjs",
  "main": "./dist/index.js",
  "types": "./dist/index.d.ts",
  "exports": {
    ".": {
      "import": {
        "types": "./dist/index.d.mts",
        "default": "./dist/index.mjs"
      },
      "require": {
        "types": "./dist/index.d.ts",
        "module": "./dist/index.mjs",
        "default": "./dist/index.js"
      }
    }
  },
  "files": [
    "dist/**",
    "README.md"
  ],
  "scripts": {
    "dev": "tsup --watch",
    "build": "tsup",
    "format": "eslint --fix src/; prettier --write src/",
    "lint": "eslint src/",
    "lint:package": "publint --strict && attw --pack",
    "test": "jest --silent --verbose --color=always",
    "test:watch": "jest --silent --verbose --color=always --watch"
  },
  "dependencies": {
<<<<<<< HEAD
    "@liveblocks/client": "2.10.2",
    "@liveblocks/core": "2.10.2",
    "js-base64": "^3.7.7",
    "y-indexeddb": "^9.0.12"
=======
    "@liveblocks/client": "2.11.0",
    "@liveblocks/core": "2.11.0",
    "js-base64": "^3.7.7"
>>>>>>> c79c3bcf
  },
  "peerDependencies": {
    "yjs": "^13.6.1"
  },
  "devDependencies": {
    "@liveblocks/eslint-config": "*",
    "@liveblocks/jest-config": "*",
    "@testing-library/jest-dom": "^6.4.6",
    "msw": "^0.47.4"
  },
  "sideEffects": false,
  "bugs": {
    "url": "https://github.com/liveblocks/liveblocks/issues"
  },
  "repository": {
    "type": "git",
    "url": "https://github.com/liveblocks/liveblocks.git",
    "directory": "packages/liveblocks-yjs"
  },
  "homepage": "https://liveblocks.io",
  "keywords": [
    "yjs",
    "react",
    "liveblocks",
    "real-time",
    "toolkit",
    "multiplayer",
    "websockets",
    "collaboration",
    "collaborative",
    "presence",
    "crdts",
    "synchronize",
    "rooms",
    "documents",
    "conflict resolution"
  ]
}<|MERGE_RESOLUTION|>--- conflicted
+++ resolved
@@ -33,16 +33,10 @@
     "test:watch": "jest --silent --verbose --color=always --watch"
   },
   "dependencies": {
-<<<<<<< HEAD
-    "@liveblocks/client": "2.10.2",
-    "@liveblocks/core": "2.10.2",
+    "@liveblocks/client": "2.11.0",
+    "@liveblocks/core": "2.11.0",
     "js-base64": "^3.7.7",
     "y-indexeddb": "^9.0.12"
-=======
-    "@liveblocks/client": "2.11.0",
-    "@liveblocks/core": "2.11.0",
-    "js-base64": "^3.7.7"
->>>>>>> c79c3bcf
   },
   "peerDependencies": {
     "yjs": "^13.6.1"
