{
  "name": "@liveblocks/node",
<<<<<<< HEAD
  "version": "0.19.0",
  "description": "A server-side utility that lets you set up a Liveblocks authentication endpoint. Liveblocks is the all-in-one toolkit to build collaborative products like Figma, Notion, and more.",
  "license": "Apache-2.0",
=======
  "version": "0.19.1-test2",
  "description": "A server-side utility that lets you set up a Liveblocks authentication endpoint.",
>>>>>>> 2ea81f88
  "main": "./dist/index.js",
  "types": "./dist/index.d.ts",
  "files": [
    "dist/**",
    "README.md"
  ],
  "scripts": {
    "dev": "tsup --watch",
    "build": "tsup",
    "format": "eslint --fix src/; prettier --write src/",
    "lint": "eslint src/",
    "test": "jest --silent --verbose --color=always",
    "test:watch": "jest --silent --verbose --color=always --watch"
  },
  "devDependencies": {
    "@liveblocks/eslint-config": "*",
    "@liveblocks/jest-config": "*",
    "@types/node-fetch": "^2.5.8"
  },
  "dependencies": {
    "node-fetch": "^2.6.1"
  },
  "bugs": {
    "url": "https://github.com/liveblocks/liveblocks/issues"
  },
  "repository": {
    "type": "git",
    "url": "https://github.com/liveblocks/liveblocks.git",
    "directory": "packages/liveblocks-node"
  },
  "homepage": "https://liveblocks.io",
  "keywords": [
    "node",
    "liveblocks",
    "real-time",
    "toolkit",
    "multiplayer",
    "websockets",
    "collaboration",
    "collaborative",
    "presence",
    "crdts",
    "synchronize",
    "rooms",
    "documents",
    "conflict resolution"
  ]
}<|MERGE_RESOLUTION|>--- conflicted
+++ resolved
@@ -1,13 +1,8 @@
 {
   "name": "@liveblocks/node",
-<<<<<<< HEAD
-  "version": "0.19.0",
+  "version": "0.19.1-test2",
   "description": "A server-side utility that lets you set up a Liveblocks authentication endpoint. Liveblocks is the all-in-one toolkit to build collaborative products like Figma, Notion, and more.",
   "license": "Apache-2.0",
-=======
-  "version": "0.19.1-test2",
-  "description": "A server-side utility that lets you set up a Liveblocks authentication endpoint.",
->>>>>>> 2ea81f88
   "main": "./dist/index.js",
   "types": "./dist/index.d.ts",
   "files": [
