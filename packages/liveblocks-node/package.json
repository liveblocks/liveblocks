{
  "name": "@liveblocks/node",
<<<<<<< HEAD
  "version": "3.9.0",
=======
  "version": "3.9.1",
>>>>>>> 530d8c31
  "description": "A server-side utility that lets you set up a Liveblocks authentication endpoint. Liveblocks is the all-in-one toolkit to build collaborative products like Figma, Notion, and more.",
  "license": "Apache-2.0",
  "type": "module",
  "main": "./dist/index.cjs",
  "types": "./dist/index.d.cts",
  "exports": {
    ".": {
      "import": {
        "types": "./dist/index.d.ts",
        "default": "./dist/index.js"
      },
      "require": {
        "types": "./dist/index.d.cts",
        "module": "./dist/index.js",
        "default": "./dist/index.cjs"
      }
    }
  },
  "files": [
    "dist/**",
    "README.md"
  ],
  "scripts": {
    "dev": "tsup --watch",
    "build": "tsup",
    "format": "(eslint --fix src/ || true) && prettier --write src/",
    "lint": "eslint src/",
    "lint:package": "publint --strict && attw --pack",
    "test": "NODE_OPTIONS=\"--no-deprecation\" vitest run",
    "test:types": "ls test-d/* | xargs -n1 tsd --files",
    "test:watch": "NODE_OPTIONS=\"--no-deprecation\" vitest"
  },
  "dependencies": {
<<<<<<< HEAD
    "@liveblocks/core": "3.9.0",
=======
    "@liveblocks/core": "3.9.1",
>>>>>>> 530d8c31
    "@stablelib/base64": "^1.0.1",
    "fast-sha256": "^1.3.0",
    "node-fetch": "^2.6.1"
  },
  "devDependencies": {
    "@liveblocks/eslint-config": "*",
    "@liveblocks/vitest-config": "*",
    "@types/node-fetch": "^2.6.6",
    "msw": "^2.10.4",
    "svix": "^0.75.0"
  },
  "bugs": {
    "url": "https://github.com/liveblocks/liveblocks/issues"
  },
  "repository": {
    "type": "git",
    "url": "git+https://github.com/liveblocks/liveblocks.git",
    "directory": "packages/liveblocks-node"
  },
  "homepage": "https://liveblocks.io",
  "keywords": [
    "node",
    "liveblocks",
    "real-time",
    "toolkit",
    "multiplayer",
    "websockets",
    "collaboration",
    "collaborative",
    "presence",
    "crdts",
    "synchronize",
    "rooms",
    "documents",
    "conflict resolution"
  ]
}<|MERGE_RESOLUTION|>--- conflicted
+++ resolved
@@ -1,10 +1,6 @@
 {
   "name": "@liveblocks/node",
-<<<<<<< HEAD
-  "version": "3.9.0",
-=======
   "version": "3.9.1",
->>>>>>> 530d8c31
   "description": "A server-side utility that lets you set up a Liveblocks authentication endpoint. Liveblocks is the all-in-one toolkit to build collaborative products like Figma, Notion, and more.",
   "license": "Apache-2.0",
   "type": "module",
@@ -38,11 +34,7 @@
     "test:watch": "NODE_OPTIONS=\"--no-deprecation\" vitest"
   },
   "dependencies": {
-<<<<<<< HEAD
-    "@liveblocks/core": "3.9.0",
-=======
     "@liveblocks/core": "3.9.1",
->>>>>>> 530d8c31
     "@stablelib/base64": "^1.0.1",
     "fast-sha256": "^1.3.0",
     "node-fetch": "^2.6.1"
