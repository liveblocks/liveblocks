{
  "name": "@liveblocks/node",
  "version": "0.19.1",
  "description": "A server-side utility that lets you set up a Liveblocks authentication endpoint. Liveblocks is the all-in-one toolkit to build collaborative products like Figma, Notion, and more.",
  "license": "Apache-2.0",
  "main": "./dist/index.js",
  "types": "./dist/index.d.ts",
  "files": [
    "dist/**",
    "README.md"
  ],
  "scripts": {
<<<<<<< HEAD
    "dev": "tsup --watch --onSuccess ../../scripts/build.sh",
    "build": "tsup && ../../scripts/build.sh",
=======
    "dev": "tsup --watch",
    "build": "tsup",
>>>>>>> 391bd48a
    "format": "eslint --fix src/; prettier --write src/",
    "lint": "eslint src/",
    "test": "jest --silent --verbose --color=always",
    "test:watch": "jest --silent --verbose --color=always --watch"
  },
  "devDependencies": {
    "@liveblocks/eslint-config": "*",
    "@liveblocks/jest-config": "*",
    "@types/node-fetch": "^2.5.8"
  },
  "dependencies": {
    "node-fetch": "^2.6.1"
  },
  "bugs": {
    "url": "https://github.com/liveblocks/liveblocks/issues"
  },
  "repository": {
    "type": "git",
    "url": "https://github.com/liveblocks/liveblocks.git",
    "directory": "packages/liveblocks-node"
  },
  "homepage": "https://liveblocks.io",
  "keywords": [
    "node",
    "liveblocks",
    "real-time",
    "toolkit",
    "multiplayer",
    "websockets",
    "collaboration",
    "collaborative",
    "presence",
    "crdts",
    "synchronize",
    "rooms",
    "documents",
    "conflict resolution"
  ]
}<|MERGE_RESOLUTION|>--- conflicted
+++ resolved
@@ -10,13 +10,8 @@
     "README.md"
   ],
   "scripts": {
-<<<<<<< HEAD
-    "dev": "tsup --watch --onSuccess ../../scripts/build.sh",
-    "build": "tsup && ../../scripts/build.sh",
-=======
     "dev": "tsup --watch",
     "build": "tsup",
->>>>>>> 391bd48a
     "format": "eslint --fix src/; prettier --write src/",
     "lint": "eslint src/",
     "test": "jest --silent --verbose --color=always",
