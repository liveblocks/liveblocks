--- conflicted
+++ resolved
@@ -120,22 +120,6 @@
 
 type SchemaPlain = DateToString<Schema>;
 
-type InboxNotificationResponse = {
-  readAt: string | null;
-  notifiedAt: string;
-  id: string;
-  threadId: string;
-  kind: "thread";
-};
-
-export type InboxNotification = {
-  readAt: Date | null;
-  notifiedAt: Date;
-  id: string;
-  threadId: string;
-  kind: "thread";
-};
-
 export enum ThreadsNotificationSettings {
   ALL = "all",
   REPLIES_AND_MENTIONS = "replies_and_mentions",
@@ -1237,23 +1221,16 @@
     }
   }
 
-<<<<<<< HEAD
   /**
    *
    * Returns the inbox notifications for a user.
    * @param params.userId The user ID to get the inbox notifications from.
    * @param params.inboxNotificationId The ID of the inbox notification to get.
    */
-  public async getInboxNotification(params: {
-    userId: string;
-    inboxNotificationId: string;
-  }): Promise<InboxNotification> {
-=======
   public async getInboxNotification(params: {
     userId: string;
     inboxNotificationId: string;
   }): Promise<InboxNotificationData> {
->>>>>>> bb4d2a6b
     const { userId, inboxNotificationId } = params;
 
     const res = await this.get(
@@ -1264,11 +1241,7 @@
       throw new LiveblocksError(res.status, text);
     }
 
-<<<<<<< HEAD
-    const data = (await res.json()) as InboxNotificationResponse;
-=======
     const data = (await res.json()) as InboxNotificationDataPlain;
->>>>>>> bb4d2a6b
 
     return {
       ...data,
@@ -1276,7 +1249,6 @@
       readAt: data.readAt ? new Date(data.readAt) : null,
     };
   }
-<<<<<<< HEAD
 
   /**
    * Gets the user's room notification settings.
@@ -1342,8 +1314,6 @@
       throw new LiveblocksError(res.status, text);
     }
   }
-=======
->>>>>>> bb4d2a6b
 }
 
 export class LiveblocksError extends Error {
