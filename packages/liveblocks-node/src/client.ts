/**
 * NOTE: only types should be imported from @liveblocks/core.
 * This is because this package is made to be used in Node.js, and
 * @liveblocks/core has browser-specific code.
 */
import type {
  BaseMetadata,
  CommentBody,
  CommentData,
  CommentDataPlain,
  CommentUserReaction,
  CommentUserReactionPlain,
  InboxNotificationData,
  InboxNotificationDataPlain,
  IUserInfo,
  Json,
  JsonObject,
  PlainLsonObject,
  QueryMetadata,
  RoomNotificationSettings,
  ThreadData,
  ThreadDataPlain,
} from "@liveblocks/core";
import {
  convertToCommentData,
  convertToCommentUserReaction,
  convertToThreadData,
 objectToQuery } from "@liveblocks/core";

import { Session } from "./Session";
import {
  assertNonEmpty,
  assertSecretKey,
  fetchPolyfill,
  getBaseUrl,
  normalizeStatusCode,
  type QueryParams,
  url,
  urljoin,
  type URLSafeString,
} from "./utils";

export type LiveblocksOptions = {
  /**
   * The Liveblocks secret key. Must start with "sk_".
   * Get it from https://liveblocks.io/dashboard/apikeys
   */
  secret: string;

  /**
   * @internal To point the client to a different Liveblocks server. Only
   * useful for Liveblocks developers. Not for end users.
   */
  baseUrl?: string;
};

type Nullable<T> = {
  [P in keyof T]: T[P] | null;
};

type DateToString<T> = {
  [P in keyof T]: Date extends T[P] ? string : T[P];
};

export type CreateSessionOptions = {
  userInfo: IUserInfo;
};

export type AuthResponse = {
  status: number;
  body: string;
  error?: Error;
};

type Identity = {
  userId: string;
  groupIds: string[];
};

export type ThreadParticipants = {
  participantIds: string[];
};

export type RoomPermission =
  | []
  | ["room:write"]
  | ["room:read", "room:presence:write"];
export type RoomAccesses = Record<
  string,
  ["room:write"] | ["room:read", "room:presence:write"]
>;
export type RoomMetadata = Record<string, string | string[]>;

export type RoomInfo = {
  type: "room";
  id: string;
  createdAt: Date;
  lastConnectionAt?: Date;
  defaultAccesses: RoomPermission;
  usersAccesses: RoomAccesses;
  groupsAccesses: RoomAccesses;
  metadata: RoomMetadata;
};

type RoomInfoPlain = DateToString<RoomInfo>;

export type RoomUser<Info> = {
  type: "user";
  id: string | null;
  connectionId: number;
  info: Info;
};

export type Schema = {
  id: string;
  name: string;
  version: number;
  body: string;
  createdAt: Date;
  updatedAt: Date;
};

type SchemaPlain = DateToString<Schema>;

/**
 * Interact with the Liveblocks API from your Node.js backend.
 */
export class Liveblocks {
  /** @internal */
  private readonly _secret: string;
  /** @internal */
  private readonly _baseUrl: URL;

  /**
   * Interact with the Liveblocks API from your Node.js backend.
   */
  constructor(options: LiveblocksOptions) {
    const options_ = options as Record<string, unknown>;
    const secret = options_.secret;
    assertSecretKey(secret, "secret");
    this._secret = secret;
    this._baseUrl = new URL(getBaseUrl(options.baseUrl));
  }

  /** @internal */
  private async post(path: URLSafeString, json: Json): Promise<Response> {
    const url = urljoin(this._baseUrl, path);
    const headers = {
      Authorization: `Bearer ${this._secret}`,
      "Content-Type": "application/json",
    };
    const fetch = await fetchPolyfill();
    const res = await fetch(url, {
      method: "POST",
      headers,
      body: JSON.stringify(json),
    });
    return res;
  }

  /** @internal */
  private async put(path: URLSafeString, json: Json): Promise<Response> {
    const url = urljoin(this._baseUrl, path);
    const headers = {
      Authorization: `Bearer ${this._secret}`,
      "Content-Type": "application/json",
    };
    const fetch = await fetchPolyfill();
    return await fetch(url, {
      method: "PUT",
      headers,
      body: JSON.stringify(json),
    });
  }

  /** @internal */
  private async putBinary(
    path: URLSafeString,
    body: Uint8Array,
    params?: QueryParams
  ): Promise<Response> {
    const url = urljoin(this._baseUrl, path, params);
    const headers = {
      Authorization: `Bearer ${this._secret}`,
      "Content-Type": "application/octet-stream",
    };
    const fetch = await fetchPolyfill();
    return await fetch(url, { method: "PUT", headers, body });
  }

  /** @internal */
  private async delete(path: URLSafeString): Promise<Response> {
    const url = urljoin(this._baseUrl, path);
    const headers = {
      Authorization: `Bearer ${this._secret}`,
    };
    const fetch = await fetchPolyfill();
    const res = await fetch(url, { method: "DELETE", headers });
    return res;
  }

  /** @internal */
  async get(path: URLSafeString, params?: QueryParams): Promise<Response> {
    const url = urljoin(this._baseUrl, path, params);
    const headers = {
      Authorization: `Bearer ${this._secret}`,
    };
    const fetch = await fetchPolyfill();
    const res = await fetch(url, { method: "GET", headers });
    return res;
  }

  /* -------------------------------------------------------------------------------------------------
   * Authentication
   * -----------------------------------------------------------------------------------------------*/

  /**
   * Prepares a new session to authorize a user to access Liveblocks.
   *
   * IMPORTANT:
   * Always make sure that you trust the user making the request to your
   * backend before calling .prepareSession()!
   *
   * @param userId Tell Liveblocks the user ID of the user to authorize. Must
   * uniquely identify the user account in your system. The uniqueness of this
   * value will determine how many MAUs will be counted/billed.
   *
   * @param options.userInfo Custom metadata to attach to this user. Data you
   * add here will be visible to all other clients in the room, through the
   * `other.info` property.
   *
   */
  prepareSession(userId: string, options?: CreateSessionOptions): Session {
    return new Session(this.post.bind(this), userId, options?.userInfo);
  }

  /**
   * Call this to authenticate the user as an actor you want to allow to use
   * Liveblocks.
   *
   * You should use this method only if you want to manage your permissions
   * through the Liveblocks Permissions API. This method is more complicated to
   * set up, but allows for finer-grained specification of permissions.
   *
   * Calling `.identifyUser()` only lets you securely identify a user (and what
   * groups they belong to). What permissions this user will end up having is
   * determined by whatever permissions you assign the user/group in your
   * Liveblocks account, through the Permissions API:
   * https://liveblocks.io/docs/rooms/permissions
   *
   * IMPORTANT:
   * Always verify that you trust the user making the request before calling
   * .identifyUser()!
   *
   * @param identity Tell Liveblocks the user ID of the user to authenticate.
   * Must uniquely identify the user account in your system. The uniqueness of
   * this value will determine how many MAUs will be counted/billed.
   *
   * If you also want to assign which groups this user belongs to, use the
   * object form and specify the `groupIds` property. Those `groupIds` should
   * match the groupIds you assigned permissions to via the Liveblocks
   * Permissions API, see
   * https://liveblocks.io/docs/rooms/permissions#permissions-levels-groups-accesses-example
   *
   * @param options.userInfo Custom metadata to attach to this user. Data you
   * add here will be visible to all other clients in the room, through the
   * `other.info` property.
   */
  // These fields define the security identity of the user. Whatever you pass in here will define which
  public async identifyUser(
    identity:
      | string // Shorthand for userId
      | Identity,
    options?: {
      userInfo: IUserInfo;
      // ....
    }
  ): Promise<AuthResponse> {
    const path = url`/v2/identify-user`;
    const userId = typeof identity === "string" ? identity : identity.userId;
    const groupIds =
      typeof identity === "string" ? undefined : identity.groupIds;

    assertNonEmpty(userId, "userId"); // TODO: Check if this is a legal userId value too
    // assertStringArrayOrUndefined(groupsIds, "groupIds"); // TODO: Check if this is a legal userId value too

    try {
      const resp = await this.post(path, {
        userId,
        groupIds,

        // Optional metadata
        userInfo: options?.userInfo,
      });

      return {
        status: normalizeStatusCode(resp.status),
        body: await resp.text(),
      };
    } catch (er) {
      return {
        status: 503 /* Service Unavailable */,
        body: `Call to ${urljoin(
          this._baseUrl,
          path
        )} failed. See "error" for more information.`,
        error: er as Error | undefined,
      };
    }
  }

  /* -------------------------------------------------------------------------------------------------
   * Room
   * -----------------------------------------------------------------------------------------------*/

  /**
   * Returns a list of your rooms. The rooms are returned sorted by creation date, from newest to oldest. You can filter rooms by metadata, users accesses and groups accesses.
   * @param params.limit (optional) A limit on the number of rooms to be returned. The limit can range between 1 and 100, and defaults to 20.
   * @param params.startingAfter (optional) A cursor used for pagination. You get the value from the response of the previous page.
   * @param params.userId (optional) A filter on users accesses.
   * @param params.metadata (optional) A filter on metadata. Multiple metadata keys can be used to filter rooms.
   * @param params.groupIds (optional) A filter on groups accesses. Multiple groups can be used.
   * @returns A list of rooms.
   */
  public async getRooms(
    params: {
      limit?: number;
      startingAfter?: string;
      metadata?: RoomMetadata;
      userId?: string;
      groupIds?: string[];
    } = {}
  ): Promise<{
    nextPage: string | null;
    nextCursor: string | null;
    data: RoomInfo[];
  }> {
    const path = url`/v2/rooms`;

    const queryParams = {
      limit: params.limit,
      startingAfter: params.startingAfter,
      userId: params.userId,
      groupIds: params.groupIds ? params.groupIds.join(",") : undefined,
      // "Flatten" {metadata: {foo: "bar"}} to {"metadata.foo": "bar"}
      ...Object.fromEntries(
        Object.entries(params.metadata ?? {}).map(([key, val]) => {
          const value = Array.isArray(val) ? val.join(",") : val;
          return [`metadata.${key}`, value];
        })
      ),
    };

    const res = await this.get(path, queryParams);

    if (!res.ok) {
      const text = await res.text();
      throw new LiveblocksError(res.status, text);
    }

    const data = (await res.json()) as {
      nextPage: string | null;
      nextCursor: string | null;
      data: RoomInfoPlain[];
    };

    const rooms = data.data.map((room) => {
      // Convert lastConnectionAt and createdAt from ISO date strings to Date objects
      const lastConnectionAt = room.lastConnectionAt
        ? new Date(room.lastConnectionAt)
        : undefined;

      const createdAt = new Date(room.createdAt);
      return {
        ...room,
        createdAt,
        lastConnectionAt,
      };
    });

    return {
      ...data,
      data: rooms,
    };
  }

  /**
   * Creates a new room with the given id.
   * @param roomId The id of the room to create.
   * @param params.defaultAccesses The default accesses for the room.
   * @param params.groupAccesses (optional) The group accesses for the room. Can contain a maximum of 100 entries. Key length has a limit of 40 characters.
   * @param params.userAccesses (optional) The user accesses for the room. Can contain a maximum of 100 entries. Key length has a limit of 40 characters.
   * @param params.metadata (optional) The metadata for the room. Supports upto a maximum of 50 entries. Key length has a limit of 40 characters. Value length has a limit of 256 characters.
   * @returns The created room.
   */
  public async createRoom(
    roomId: string,
    params: {
      defaultAccesses: RoomPermission;
      groupsAccesses?: RoomAccesses;
      usersAccesses?: RoomAccesses;
      metadata?: RoomMetadata;
    }
  ): Promise<RoomInfo> {
    const { defaultAccesses, groupsAccesses, usersAccesses, metadata } = params;

    const res = await this.post(url`/v2/rooms`, {
      id: roomId,
      defaultAccesses,
      groupsAccesses,
      usersAccesses,
      metadata,
    });

    if (!res.ok) {
      const text = await res.text();
      throw new LiveblocksError(res.status, text);
    }

    const data = (await res.json()) as RoomInfoPlain;

    // Convert lastConnectionAt and createdAt from ISO date strings to Date objects
    const lastConnectionAt = data.lastConnectionAt
      ? new Date(data.lastConnectionAt)
      : undefined;

    const createdAt = new Date(data.createdAt);
    return {
      ...data,
      lastConnectionAt,
      createdAt,
    };
  }

  /**
   * Returns a room with the given id.
   * @param roomId The id of the room to return.
   * @returns The room with the given id.
   */
  public async getRoom(roomId: string): Promise<RoomInfo> {
    const res = await this.get(url`/v2/rooms/${roomId}`);

    if (!res.ok) {
      const text = await res.text();
      throw new LiveblocksError(res.status, text);
    }

    const data = (await res.json()) as RoomInfoPlain;

    // Convert lastConnectionAt and createdAt from ISO date strings to Date objects
    const lastConnectionAt = data.lastConnectionAt
      ? new Date(data.lastConnectionAt)
      : undefined;

    const createdAt = new Date(data.createdAt);
    return {
      ...data,
      createdAt,
      lastConnectionAt,
    };
  }

  /**
   * Updates specific properties of a room. It’s not necessary to provide the entire room’s information.
   * Setting a property to `null` means to delete this property.
   * @param roomId The id of the room to update.
   * @param params.defaultAccesses (optional) The default accesses for the room.
   * @param params.groupAccesses (optional) The group accesses for the room. Can contain a maximum of 100 entries. Key length has a limit of 40 characters.
   * @param params.userAccesses (optional) The user accesses for the room. Can contain a maximum of 100 entries. Key length has a limit of 40 characters.
   * @param params.metadata (optional) The metadata for the room. Supports upto a maximum of 50 entries. Key length has a limit of 40 characters. Value length has a limit of 256 characters.
   * @returns The updated room.
   */
  public async updateRoom(
    roomId: string,
    params: {
      defaultAccesses?: RoomPermission | null;
      groupsAccesses?: Record<
        string,
        ["room:write"] | ["room:read", "room:presence:write"] | null
      >;
      usersAccesses?: Record<
        string,
        ["room:write"] | ["room:read", "room:presence:write"] | null
      >;
      metadata?: Record<string, string | string[] | null>;
    }
  ): Promise<RoomInfo> {
    const { defaultAccesses, groupsAccesses, usersAccesses, metadata } = params;

    const res = await this.post(url`/v2/rooms/${roomId}`, {
      defaultAccesses,
      groupsAccesses,
      usersAccesses,
      metadata,
    });

    if (!res.ok) {
      const text = await res.text();
      throw new LiveblocksError(res.status, text);
    }

    const data = (await res.json()) as RoomInfoPlain;

    // Convert lastConnectionAt and createdAt from ISO date strings to Date objects
    const lastConnectionAt = data.lastConnectionAt
      ? new Date(data.lastConnectionAt)
      : undefined;

    const createdAt = new Date(data.createdAt);
    return {
      ...data,
      lastConnectionAt,
      createdAt,
    };
  }

  /**
   * Deletes a room with the given id. A deleted room is no longer accessible from the API or the dashboard and it cannot be restored.
   * @param roomId The id of the room to delete.
   */
  public async deleteRoom(roomId: string): Promise<void> {
    const res = await this.delete(url`/v2/rooms/${roomId}`);

    if (!res.ok) {
      const text = await res.text();
      throw new LiveblocksError(res.status, text);
    }
  }

  /**
   * Returns a list of users currently present in the requested room. For better performance, we recommand to call this endpoint every 10 seconds maximum. Duplicates can happen if a user is in the requested room with multiple browser tabs opened.
   * @param roomId The id of the room to get the users from.
   * @returns A list of users currently present in the requested room.
   */
  public async getActiveUsers<T = unknown>(
    roomId: string
  ): Promise<{ data: RoomUser<T>[] }> {
    const res = await this.get(url`/v2/rooms/${roomId}/active_users`);

    if (!res.ok) {
      const text = await res.text();
      throw new LiveblocksError(res.status, text);
    }

    return (await res.json()) as Promise<{ data: RoomUser<T>[] }>;
  }

  /**
   * Boadcasts an event to a room without having to connect to it via the client from @liveblocks/client. The connectionId passed to event listeners is -1 when using this API.
   * @param roomId The id of the room to broadcast the event to.
   * @param message The message to broadcast. It can be any JSON serializable value.
   */
  public async broadcastEvent(roomId: string, message: Json): Promise<void> {
    const res = await this.post(
      url`/v2/rooms/${roomId}/broadcast_event`,
      message
    );
    if (!res.ok) {
      const text = await res.text();
      throw new LiveblocksError(res.status, text);
    }
  }

  /* -------------------------------------------------------------------------------------------------
   * Storage
   * -----------------------------------------------------------------------------------------------*/

  /**
   * Returns the contents of the room’s Storage tree.
   * The default outputted format is called “plain LSON”, which includes information on the Live data structures in the tree.
   * These nodes show up in the output as objects with two properties:
   *
   * ```json
   * {
   *   "liveblocksType": "LiveObject",
   *   "data": ...
   * }
   * ```
   *
   * If you’re not interested in this information, you can use the `format` parameter to get a more compact output.
   *
   * @param roomId The id of the room to get the storage from.
   * @param format (optional) Set to return `plan-lson` representation by default. If set to `json`, the output will be formatted as a simplified JSON representation of the Storage tree.
   * In that format, each LiveObject and LiveMap will be formatted as a simple JSON object, and each LiveList will be formatted as a simple JSON array. This is a lossy format because information about the original data structures is not retained, but it may be easier to work with.
   */
  public getStorageDocument(
    roomId: string,
    format: "plain-lson"
  ): Promise<PlainLsonObject>;

  public getStorageDocument(roomId: string): Promise<PlainLsonObject>; // Default to 'plain-lson' when no format is provided

  public getStorageDocument(
    roomId: string,
    format: "json"
  ): Promise<JsonObject>;

  public async getStorageDocument(
    roomId: string,
    format: "plain-lson" | "json" = "plain-lson"
  ): Promise<PlainLsonObject | JsonObject> {
    const res = await this.get(url`/v2/rooms/${roomId}/storage`, { format });
    if (!res.ok) {
      const text = await res.text();
      throw new LiveblocksError(res.status, text);
    }
    return (await res.json()) as Promise<PlainLsonObject | JsonObject>;
  }

  /**
   * Initializes a room’s Storage. The room must already exist and have an empty Storage.
   * Calling this endpoint will disconnect all users from the room if there are any.
   *
   * @param roomId The id of the room to initialize the storage from.
   * @param document The document to initialize the storage with.
   * @returns The initialized storage document. It is of the same format as the one passed in.
   */
  public async initializeStorageDocument(
    roomId: string,
    document: PlainLsonObject
  ): Promise<PlainLsonObject> {
    const res = await this.post(url`/v2/rooms/${roomId}/storage`, document);
    if (!res.ok) {
      const text = await res.text();
      throw new LiveblocksError(res.status, text);
    }
    return (await res.json()) as Promise<PlainLsonObject>;
  }

  /**
   * Deletes all of the room’s Storage data and disconnect all users from the room if there are any. Note that this does not delete the Yjs document in the room if one exists.
   * @param roomId The id of the room to delete the storage from.
   */
  public async deleteStorageDocument(roomId: string): Promise<void> {
    const res = await this.delete(url`/v2/rooms/${roomId}/storage`);
    if (!res.ok) {
      const text = await res.text();
      throw new LiveblocksError(res.status, text);
    }
  }

  /* -------------------------------------------------------------------------------------------------
   * Yjs
   * -----------------------------------------------------------------------------------------------*/

  /**
   * Returns a JSON representation of the room’s Yjs document.
   * @param roomId The id of the room to get the Yjs document from.
   * @param params.format (optional) If true, YText will return formatting.
   * @param params.key (optional) If provided, returns only a single key’s value, e.g. doc.get(key).toJSON().
   * @param params.type (optional) Used with key to override the inferred type, i.e. "ymap" will return doc.get(key, Y.Map).
   * @returns A JSON representation of the room’s Yjs document.
   */
  public async getYjsDocument(
    roomId: string,
    params: {
      format?: boolean;
      key?: string;
      type?: string;
    } = {}
  ): Promise<JsonObject> {
    const { format, key, type } = params;

    const path = url`v2/rooms/${roomId}/ydoc`;

    const res = await this.get(path, {
      formatting: format ? "true" : undefined,
      key,
      type,
    });

    if (!res.ok) {
      const text = await res.text();
      throw new LiveblocksError(res.status, text);
    }

    return (await res.json()) as Promise<JsonObject>;
  }

  /**
   * Send a Yjs binary update to the room’s Yjs document. You can use this endpoint to initialize Yjs data for the room or to update the room’s Yjs document.
   * @param roomId The id of the room to send the Yjs binary update to.
   * @param update The Yjs update to send. Typically the result of calling `Yjs.encodeStateAsUpdate(doc)`. Read the [Yjs documentation](https://docs.yjs.dev/api/document-updates) to learn how to create a binary update.
   * @param params.guid (optional) If provided, the binary update will be applied to the Yjs subdocument with the given guid. If not provided, the binary update will be applied to the root Yjs document.
   */
  public async sendYjsBinaryUpdate(
    roomId: string,
    update: Uint8Array,
    params: {
      guid?: string;
    } = {}
  ): Promise<void> {
    const res = await this.putBinary(url`/v2/rooms/${roomId}/ydoc`, update, {
      guid: params.guid,
    });
    if (!res.ok) {
      const text = await res.text();
      throw new LiveblocksError(res.status, text);
    }
  }

  /**
   * Returns the room’s Yjs document encoded as a single binary update. This can be used by Y.applyUpdate(responseBody) to get a copy of the document in your backend.
   * See [Yjs documentation](https://docs.yjs.dev/api/document-updates) for more information on working with updates.
   * @param roomId The id of the room to get the Yjs document from.
   * @param params.guid (optional) If provided, returns the binary update of the Yjs subdocument with the given guid. If not provided, returns the binary update of the root Yjs document.
   * @returns The room’s Yjs document encoded as a single binary update.
   */
  public async getYjsDocumentAsBinaryUpdate(
    roomId: string,
    params: {
      guid?: string;
    } = {}
  ): Promise<ArrayBuffer> {
    const res = await this.get(url`/v2/rooms/${roomId}/ydoc-binary`, {
      guid: params.guid,
    });
    if (!res.ok) {
      const text = await res.text();
      throw new LiveblocksError(res.status, text);
    }
    return res.arrayBuffer();
  }

  /* -------------------------------------------------------------------------------------------------
   * Schema Validation
   * -----------------------------------------------------------------------------------------------*/

  /**
   * Creates a new schema which can be referenced later to enforce a room’s Storage data structure.
   * @param name The name used to reference the schema. Must be a non-empty string with less than 65 characters and only contain lowercase letters, numbers and dashes
   * @param body The exact allowed shape of data in the room. It is a multi-line string written in the [Liveblocks schema syntax](https://liveblocks.io/docs/platform/schema-validation/syntax).
   * @returns The created schema.
   */
  public async createSchema(name: string, body: string): Promise<Schema> {
    const res = await this.post(url`/v2/schemas`, {
      name,
      body,
    });
    if (!res.ok) {
      const text = await res.text();
      throw new LiveblocksError(res.status, text);
    }
    const data = (await res.json()) as SchemaPlain;

    // Convert createdAt and updatedAt from ISO date strings to Date objects
    const createdAt = new Date(data.createdAt);
    const updatedAt = new Date(data.updatedAt);

    return {
      ...data,
      createdAt,
      updatedAt,
    };
  }

  /**
   * Returns a schema by its id.
   * @param schemaId Id of the schema - this is the combination of the schema name and version of the schema to update. For example, `my-schema@1`.
   * @returns The schema with the given id.
   */
  public async getSchema(schemaId: string): Promise<Schema> {
    const res = await this.get(url`/v2/schemas/${schemaId}`);
    if (!res.ok) {
      const text = await res.text();
      throw new LiveblocksError(res.status, text);
    }
    const data = (await res.json()) as SchemaPlain;

    // Convert createdAt and updatedAt from ISO date strings to Date objects
    const createdAt = new Date(data.createdAt);
    const updatedAt = new Date(data.updatedAt);

    return {
      ...data,
      createdAt,
      updatedAt,
    };
  }

  /**
   * Updates the body for the schema. A schema can only be updated if it is not used by any room.
   * @param schemaId Id of the schema - this is the combination of the schema name and version of the schema to update. For example, `my-schema@1`.
   * @param body The exact allowed shape of data in the room. It is a multi-line string written in the [Liveblocks schema syntax](https://liveblocks.io/docs/platform/schema-validation/syntax).
   * @returns The updated schema. The version of the schema will be incremented.
   */
  public async updateSchema(schemaId: string, body: string): Promise<Schema> {
    const res = await this.put(url`/v2/schemas/${schemaId}`, {
      body,
    });
    if (!res.ok) {
      const text = await res.text();
      throw new LiveblocksError(res.status, text);
    }

    const data = (await res.json()) as SchemaPlain;

    // Convert createdAt and updatedAt from ISO date strings to Date objects
    const createdAt = new Date(data.createdAt);
    const updatedAt = new Date(data.updatedAt);

    return {
      ...data,
      createdAt,
      updatedAt,
    };
  }

  /**
   * Deletes a schema by its id. A schema can only be deleted if it is not used by any room.
   * @param schemaId Id of the schema - this is the combination of the schema name and version of the schema to update. For example, `my-schema@1`.
   */
  public async deleteSchema(schemaId: string): Promise<void> {
    const res = await this.delete(url`/v2/schemas/${schemaId}`);
    if (!res.ok) {
      const text = await res.text();
      throw new LiveblocksError(res.status, text);
    }
  }

  /**
   * Returns the schema attached to a room.
   * @param roomId The id of the room to get the schema from.
   * @returns
   */
  public async getSchemaByRoomId(roomId: string): Promise<Schema> {
    const res = await this.get(url`/v2/rooms/${roomId}/schema`);
    if (!res.ok) {
      const text = await res.text();
      throw new LiveblocksError(res.status, text);
    }

    const data = (await res.json()) as SchemaPlain;

    // Convert createdAt and updatedAt from ISO date strings to Date objects
    const createdAt = new Date(data.createdAt);
    const updatedAt = new Date(data.updatedAt);

    return {
      ...data,
      createdAt,
      updatedAt,
    };
  }

  /**
   * Attaches a schema to a room, and instantly enables runtime schema validation for the room.
   * If the current contents of the room’s Storage do not match the schema, attaching will fail and the error message will give details on why the schema failed to attach.
   * @param roomId The id of the room to attach the schema to.
   * @param schemaId Id of the schema - this is the combination of the schema name and version of the schema to update. For example, `my-schema@1`.
   * @returns The schema id as JSON.
   */
  public async attachSchemaToRoom(
    roomId: string,
    schemaId: string
  ): Promise<{ schema: string }> {
    const res = await this.post(url`/v2/rooms/${roomId}/schema`, {
      schema: schemaId,
    });
    if (!res.ok) {
      const text = await res.text();
      throw new LiveblocksError(res.status, text);
    }
    return (await res.json()) as Promise<{ schema: string }>;
  }

  /**
   * Detaches a schema from a room, and disables runtime schema validation for the room.
   * @param roomId The id of the room to detach the schema from.
   */
  public async detachSchemaFromRoom(roomId: string): Promise<void> {
    const res = await this.delete(url`/v2/rooms/${roomId}/schema`);
    if (!res.ok) {
      const text = await res.text();
      throw new LiveblocksError(res.status, text);
    }
  }

  /* -------------------------------------------------------------------------------------------------
   * Comments
   * -----------------------------------------------------------------------------------------------*/

  /**
   * Gets all the threads in a room.
   *
   * @param params.roomId The room ID to get the threads from.
   * @returns A list of threads.
   */
  public async getThreads<TThreadMetadata extends BaseMetadata>(params: {
    roomId: string;
    /**
     * The query to filter threads by. It is based on our query language
     * @example
     * ```ts
     * {
     *  query: "metadata['status']:'open' AND metadata['resolved']:false AND metadata['priority']:3"
     * }
     * ```
     */
<<<<<<< HEAD
    query?:
      | string
      | {
          metadata?: Partial<QueryMetadata<TThreadMetadata>>;
        };
  }): Promise<{ data: ThreadData[] }> {
    const { roomId } = params;

    let query: string | undefined;

    if (typeof params.query === "string") {
      query = params.query;
    } else if (typeof params.query === "object") {
      query = objectToQuery(params.query);
    }

    const res = await this.get(url`/v2/rooms/${roomId}/threads`, {
      query,
=======
    query?: string;
  }): Promise<{ data: ThreadData[] }> {
    const { roomId } = params;

    const res = await this.get(url`/v2/rooms/${roomId}/threads`, {
      query: params.query,
>>>>>>> 9afe8791
    });
    if (!res.ok) {
      const text = await res.text();
      throw new LiveblocksError(res.status, text);
    }
    const { data } = (await res.json()) as { data: ThreadDataPlain[] };
    return {
      data: data.map((thread) => convertToThreadData(thread)),
    };
  }

  /**
   * Gets a thread.
   *
   * @param params.roomId The room ID to get the thread from.
   * @param params.threadId The thread ID.
   * @returns A thread.
   */
  public async getThread<TThreadMetadata extends BaseMetadata = never>(params: {
    roomId: string;
    threadId: string;
  }): Promise<ThreadData<TThreadMetadata>> {
    const { roomId, threadId } = params;

    const res = await this.get(url`/v2/rooms/${roomId}/threads/${threadId}`);
    if (!res.ok) {
      const text = await res.text();
      throw new LiveblocksError(res.status, text);
    }
    return convertToThreadData(
      (await res.json()) as ThreadDataPlain<TThreadMetadata>
    );
  }

  /**
   * Gets a thread's participants.
   *
   * Participants are users who have commented on the thread
   * or users and groups that have been mentioned in a comment.
   *
   * @param params.roomId The room ID to get the thread participants from.
   * @param params.threadId The thread ID to get the participants from.
   * @returns An object containing an array of participant IDs.
   */
  public async getThreadParticipants(params: {
    roomId: string;
    threadId: string;
  }): Promise<ThreadParticipants> {
    const { roomId, threadId } = params;

    const res = await this.get(
      url`/v2/rooms/${roomId}/threads/${threadId}/participants`
    );
    if (!res.ok) {
      const text = await res.text();
      throw new LiveblocksError(res.status, text);
    }
    return (await res.json()) as Promise<ThreadParticipants>;
  }

  /**
   * Gets a thread's comment.
   *
   * @param params.roomId The room ID to get the comment from.
   * @param params.threadId The thread ID to get the comment from.
   * @param params.commentId The comment ID.
   * @returns A comment.
   */
  public async getComment(params: {
    roomId: string;
    threadId: string;
    commentId: string;
  }): Promise<CommentData> {
    const { roomId, threadId, commentId } = params;

    const res = await this.get(
      url`/v2/rooms/${roomId}/threads/${threadId}/comments/${commentId}`
    );
    if (!res.ok) {
      const text = await res.text();
      throw new LiveblocksError(res.status, text);
    }
    return convertToCommentData((await res.json()) as CommentDataPlain);
  }

  /**
   * Creates a comment.
   *
   * @param params.roomId The room ID to create the comment in.
   * @param params.threadId The thread ID to create the comment in.
   * @param params.data.userId The user ID of the user who is set to create the comment.
   * @param params.data.createdAt (optional) The date the comment is set to be created.
   * @param params.data.body The body of the comment.
   * @returns The created comment.
   */
  public async createComment(params: {
    roomId: string;
    threadId: string;
    data: {
      userId: string;
      createdAt?: Date;
      body: CommentBody;
    };
  }): Promise<CommentData> {
    const { roomId, threadId, data } = params;

    const res = await this.post(
      url`/v2/rooms/${roomId}/threads/${threadId}/comments`,
      {
        ...data,
        createdAt: data.createdAt?.toISOString(),
      }
    );
    if (!res.ok) {
      const text = await res.text();
      throw new LiveblocksError(res.status, text);
    }
    return convertToCommentData((await res.json()) as CommentDataPlain);
  }

  /**
   * Edits a comment.
   * @param params.roomId The room ID to edit the comment in.
   * @param params.threadId The thread ID to edit the comment in.
   * @param params.commentId The comment ID to edit.
   * @param params.data.body The body of the comment.
   * @param params.data.editedAt (optional) The date the comment was edited.
   * @returns The edited comment.
   */
  public async editComment(params: {
    roomId: string;
    threadId: string;
    commentId: string;
    data: {
      body: CommentBody;
      editedAt?: Date;
    };
  }): Promise<CommentData> {
    const { roomId, threadId, commentId, data } = params;

    const res = await this.post(
      url`/v2/rooms/${roomId}/threads/${threadId}/comments/${commentId}`,
      {
        ...data,
        editedAt: data.editedAt?.toISOString(),
      }
    );
    if (!res.ok) {
      const text = await res.text();
      throw new LiveblocksError(res.status, text);
    }

    return convertToCommentData((await res.json()) as CommentDataPlain);
  }

  /**
   * Deletes a comment. Deletes a comment. If there are no remaining comments in the thread, the thread is also deleted.
   * @param params.roomId The room ID to delete the comment in.
   * @param params.threadId The thread ID to delete the comment in.
   * @param params.commentId The comment ID to delete.
   */
  public async deleteComment(params: {
    roomId: string;
    threadId: string;
    commentId: string;
  }): Promise<void> {
    const { roomId, threadId, commentId } = params;

    const res = await this.delete(
      url`/v2/rooms/${roomId}/threads/${threadId}/comments/${commentId}`
    );
    if (!res.ok) {
      const text = await res.text();
      throw new LiveblocksError(res.status, text);
    }
  }

  /**
   * Creates a new thread. The thread will be created with the specified comment as its first comment.
   * If the thread already exists, a `LiveblocksError` will be thrown with status code 409.
   * @param params.roomId The room ID to create the thread in.
   * @param params.thread.metadata (optional) The metadata for the thread. Supports upto a maximum of 10 entries. Value must be a string, boolean or number
   * @param params.thread.comment.userId The user ID of the user who created the comment.
   * @param params.thread.comment.createdAt (optional) The date the comment was created.
   * @param params.thread.comment.body The body of the comment.
   * @returns The created thread. The thread will be created with the specified comment as its first comment.
   */
  public async createThread<
    TThreadMetadata extends BaseMetadata = never,
  >(params: {
    roomId: string;
    data: {
      metadata?: [TThreadMetadata] extends [never]
        ? Record<string, never>
        : TThreadMetadata;
      comment: {
        userId: string;
        createdAt?: Date;
        body: CommentBody;
      };
    };
  }): Promise<ThreadData<TThreadMetadata>> {
    const { roomId, data } = params;

    const res = await this.post(url`/v2/rooms/${roomId}/threads`, {
      ...data,
      comment: {
        ...data.comment,
        createdAt: data.comment.createdAt?.toISOString(),
      },
    });

    if (!res.ok) {
      const text = await res.text();
      throw new LiveblocksError(res.status, text);
    }

    return convertToThreadData(
      (await res.json()) as ThreadDataPlain<TThreadMetadata>
    );
  }

  /**
   * Updates the metadata of the specified thread in a room.
   * @param params.roomId The room ID to update the thread in.
   * @param params.threadId The thread ID to update.
   * @param params.data.metadata The metadata for the thread. Value must be a string, boolean or number
   * @param params.data.userId The user ID of the user who updated the thread.
   * @param params.data.updatedAt (optional) The date the thread is set to be updated.
   * @returns The updated thread.
   */
  public async editThreadMetadata<
    TThreadMetadata extends BaseMetadata = never,
  >(params: {
    roomId: string;
    threadId: string;
    data: {
      metadata: Nullable<BaseMetadata>;
      userId: string;
      updatedAt?: Date;
    };
  }): Promise<TThreadMetadata> {
    const { roomId, threadId, data } = params;

    const res = await this.post(
      url`/v2/rooms/${roomId}/threads/${threadId}/metadata`,
      {
        ...data,
        updatedAt: data.updatedAt?.toISOString(),
      }
    );

    if (!res.ok) {
      const text = await res.text();
      throw new LiveblocksError(res.status, text);
    }

    return (await res.json()) as TThreadMetadata;
  }

  /**
   * Adds a new comment reaction to a comment.
   * @param params.roomId The room ID to add the comment reaction in.
   * @param params.threadId The thread ID to add the comment reaction in.
   * @param params.commentId The comment ID to add the reaction in.
   * @param params.data.emoji The (emoji) reaction to add.
   * @param params.data.userId The user ID of the user associated with the reaction.
   * @param params.data.createdAt (optional) The date the reaction is set to be created.
   * @returns The created comment reaction.
   */
  public async addCommentReaction(params: {
    roomId: string;
    threadId: string;
    commentId: string;
    data: {
      emoji: string;
      userId: string;
      createdAt?: Date;
    };
  }): Promise<CommentUserReaction> {
    const { roomId, threadId, commentId, data } = params;
    const res = await this.post(
      url`/v2/rooms/${roomId}/threads/${threadId}/comments/${commentId}/add-reaction`,
      {
        ...data,
        createdAt: data.createdAt?.toISOString(),
      }
    );

    if (!res.ok) {
      const text = await res.text();
      throw new LiveblocksError(res.status, text);
    }

    const reaction = (await res.json()) as CommentUserReactionPlain;
    return convertToCommentUserReaction(reaction);
  }

  /**
   * Removes a reaction from a comment.
   * @param params.roomId The room ID to remove the comment reaction from.
   * @param params.threadId The thread ID to remove the comment reaction from.
   * @param params.commentId The comment ID to remove the reaction from.
   * @param params.data.emoji The (emoji) reaction to remove.
   * @param params.data.userId The user ID of the user associated with the reaction.
   * @param params.data.removedAt (optional) The date the reaction is set to be removed.
   */
  public async removeCommentReaction(params: {
    roomId: string;
    threadId: string;
    commentId: string;
    data: {
      emoji: string;
      userId: string;
      removedAt?: Date;
    };
  }): Promise<void> {
    const { roomId, threadId, data } = params;

    const res = await this.post(
      url`/v2/rooms/${roomId}/threads/${threadId}/comments/${params.commentId}/remove-reaction`,
      {
        ...data,
        removedAt: data.removedAt?.toISOString(),
      }
    );

    if (!res.ok) {
      const text = await res.text();
      throw new LiveblocksError(res.status, text);
    }
  }

  /**
   * Returns the inbox notifications for a user.
   * @param params.userId The user ID to get the inbox notifications from.
   * @param params.inboxNotificationId The ID of the inbox notification to get.
   */
  public async getInboxNotification(params: {
    userId: string;
    inboxNotificationId: string;
  }): Promise<InboxNotificationData> {
    const { userId, inboxNotificationId } = params;

    const res = await this.get(
      url`/v2/users/${userId}/inbox-notifications/${inboxNotificationId}`
    );
    if (!res.ok) {
      const text = await res.text();
      throw new LiveblocksError(res.status, text);
    }

    const data = (await res.json()) as InboxNotificationDataPlain;

    return {
      ...data,
      notifiedAt: new Date(data.notifiedAt),
      readAt: data.readAt ? new Date(data.readAt) : null,
    };
  }

  /**
   * Gets the user's room notification settings.
   * @param params.userId The user ID to get the room notifications from.
   * @param params.roomId The room ID to get the room notification settings from.
   */
  public async getRoomNotificationSettings(params: {
    userId: string;
    roomId: string;
  }): Promise<RoomNotificationSettings> {
    const { userId, roomId } = params;

    const res = await this.get(
      url`/v2/rooms/${roomId}/users/${userId}/notification-settings`
    );
    if (!res.ok) {
      const text = await res.text();
      throw new LiveblocksError(res.status, text);
    }

    return (await res.json()) as RoomNotificationSettings;
  }

  /**
   * Updates the user's room notification settings.
   * @param params.userId The user ID to update the room notification settings for.
   * @param params.roomId The room ID to update the room notification settings for.
   * @param params.data The new room notification settings for the user.
   */
  public async updateRoomNotificationSettings(params: {
    userId: string;
    roomId: string;
    data: RoomNotificationSettings;
  }): Promise<RoomNotificationSettings> {
    const { userId, roomId, data } = params;

    const res = await this.post(
      url`/v2/rooms/${roomId}/users/${userId}/notification-settings`,
      data
    );
    if (!res.ok) {
      const text = await res.text();
      throw new LiveblocksError(res.status, text);
    }

    return (await res.json()) as RoomNotificationSettings;
  }

  /**
   * Delete the user's room notification settings.
   * @param params.userId The user ID to delete the room notification settings from.
   * @param params.roomId The room ID to delete the room notification settings from.
   */
  public async deleteRoomNotificationSettings(params: {
    userId: string;
    roomId: string;
  }): Promise<void> {
    const { userId, roomId } = params;

    const res = await this.delete(
      url`/v2/rooms/${roomId}/users/${userId}/notification-settings`
    );
    if (!res.ok) {
      const text = await res.text();
      throw new LiveblocksError(res.status, text);
    }
  }

  /**
   * Update a room ID.
   * @param params.roomId The current ID of the room.
   * @param params.newRoomId The new room ID.
   */
  public async updateRoomId(params: {
    currentRoomId: string;
    newRoomId: string;
  }): Promise<RoomInfo> {
    const { currentRoomId, newRoomId } = params;

    const res = await this.post(
      url`/v2/rooms/${currentRoomId}/update-room-id`,
      {
        newRoomId,
      }
    );

    if (!res.ok) {
      const text = await res.text();
      throw new LiveblocksError(res.status, text);
    }
    const data = (await res.json()) as RoomInfoPlain;
    return {
      ...data,
      createdAt: new Date(data.createdAt),
      lastConnectionAt: data.lastConnectionAt
        ? new Date(data.lastConnectionAt)
        : undefined,
    };
  }
}

export class LiveblocksError extends Error {
  status: number;

  constructor(status: number, message = "") {
    super(message);
    this.name = "LiveblocksError";
    this.status = status;
  }
}<|MERGE_RESOLUTION|>--- conflicted
+++ resolved
@@ -25,7 +25,8 @@
   convertToCommentData,
   convertToCommentUserReaction,
   convertToThreadData,
- objectToQuery } from "@liveblocks/core";
+  objectToQuery,
+} from "@liveblocks/core";
 
 import { Session } from "./Session";
 import {
@@ -897,7 +898,6 @@
      * }
      * ```
      */
-<<<<<<< HEAD
     query?:
       | string
       | {
@@ -916,14 +916,6 @@
 
     const res = await this.get(url`/v2/rooms/${roomId}/threads`, {
       query,
-=======
-    query?: string;
-  }): Promise<{ data: ThreadData[] }> {
-    const { roomId } = params;
-
-    const res = await this.get(url`/v2/rooms/${roomId}/threads`, {
-      query: params.query,
->>>>>>> 9afe8791
     });
     if (!res.ok) {
       const text = await res.text();
