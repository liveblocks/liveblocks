/**
 * NOTE: only types should be imported from @liveblocks/core.
 * This is because this package is made to be used in Node.js, and
 * @liveblocks/core has browser-specific code.
 */
import type {
  ActivityData,
  BaseMetadata,
  BaseUserMeta,
  CommentBody,
  CommentData,
  CommentDataPlain,
  CommentUserReaction,
  CommentUserReactionPlain,
  DE,
  DM,
  DS,
  DU,
  InboxNotificationData,
  InboxNotificationDataPlain,
  Json,
  JsonObject,
  LsonObject,
  Patchable,
  PlainLsonObject,
  QueryMetadata,
  RoomNotificationSettings,
  ThreadData,
  ThreadDataPlain,
  ToImmutable,
} from "@liveblocks/core";
import {
  convertToCommentData,
  convertToCommentUserReaction,
  convertToInboxNotificationData,
  convertToThreadData,
  objectToQuery,
} from "@liveblocks/core";

import { Session } from "./Session";
import {
  assertNonEmpty,
  assertSecretKey,
  fetchPolyfill,
  getBaseUrl,
  normalizeStatusCode,
  type QueryParams,
  url,
  urljoin,
  type URLSafeString,
} from "./utils";

type ToSimplifiedJson<S extends LsonObject> = LsonObject extends S
  ? JsonObject
  : ToImmutable<S>;

export type LiveblocksOptions = {
  /**
   * The Liveblocks secret key. Must start with "sk_".
   * Get it from https://liveblocks.io/dashboard/apikeys
   */
  secret: string;

  /**
   * @internal To point the client to a different Liveblocks server. Only
   * useful for Liveblocks developers. Not for end users.
   */
  baseUrl?: string;
};

type DateToString<T> = {
  [P in keyof T]: Date extends T[P] ? string : T[P];
};

export type CreateSessionOptions<U extends BaseUserMeta = DU> =
  Record<string, never> extends U["info"]
    ? { userInfo?: U["info"] }
    : { userInfo: U["info"] };

export type IdentifyUserOptions<U extends BaseUserMeta = DU> =
  Record<string, never> extends U["info"]
    ? { userInfo?: U["info"] }
    : { userInfo: U["info"] };

export type AuthResponse = {
  status: number;
  body: string;
  error?: Error;
};

type Identity = {
  userId: string;
  groupIds: string[];
};

export type ThreadParticipants = {
  participantIds: string[];
};

export type CreateThreadOptions<M extends BaseMetadata> = {
  roomId: string;
  data: {
    comment: { userId: string; createdAt?: Date; body: CommentBody };
  } & (Record<string, never> extends M ? { metadata?: M } : { metadata: M });
};

export type RoomPermission =
  | []
  | ["room:write"]
  | ["room:read", "room:presence:write"];
export type RoomAccesses = Record<
  string,
  ["room:write"] | ["room:read", "room:presence:write"]
>;
export type RoomMetadata = Record<string, string | string[]>;
type QueryRoomMetadata = Record<string, string>;

export type RoomData = {
  type: "room";
  id: string;
  createdAt: Date;
  lastConnectionAt?: Date;
  defaultAccesses: RoomPermission;
  usersAccesses: RoomAccesses;
  groupsAccesses: RoomAccesses;
  metadata: RoomMetadata;
};

type RoomDataPlain = DateToString<RoomData>;

export type RoomUser<U extends BaseUserMeta = DU> = {
  type: "user";
  id: string | null;
  connectionId: number;
  info: U["info"];
};

export type Schema = {
  id: string;
  name: string;
  version: number;
  body: string;
  createdAt: Date;
  updatedAt: Date;
};

type SchemaPlain = DateToString<Schema>;

// NOTE: We should _never_ rely on using the default types (DS, DU, DE, ...)
// inside the Liveblocks implementation. We should only rely on the type
// "params" (S, U, E, ...) instead, where the concrete type is bound to the
// class. In this case, we're not doing that at the class level, but globally.
// The idea is that we "start small" and could always add them in at the class
// level later.
type E = DE;
type M = DM;
type S = DS;
type U = DU;

/**
 * Interact with the Liveblocks API from your Node.js backend.
 */
export class Liveblocks {
  /** @internal */
  private readonly _secret: string;
  /** @internal */
  private readonly _baseUrl: URL;

  /**
   * Interact with the Liveblocks API from your Node.js backend.
   */
  constructor(options: LiveblocksOptions) {
    const options_ = options as Record<string, unknown>;
    const secret = options_.secret;
    assertSecretKey(secret, "secret");
    this._secret = secret;
    this._baseUrl = new URL(getBaseUrl(options.baseUrl));
  }

  /** @internal */
  private async post(path: URLSafeString, json: Json): Promise<Response> {
    const url = urljoin(this._baseUrl, path);
    const headers = {
      Authorization: `Bearer ${this._secret}`,
      "Content-Type": "application/json",
    };
    const fetch = await fetchPolyfill();
    const res = await fetch(url, {
      method: "POST",
      headers,
      body: JSON.stringify(json),
    });
    return res;
  }

  /** @internal */
  private async put(path: URLSafeString, json: Json): Promise<Response> {
    const url = urljoin(this._baseUrl, path);
    const headers = {
      Authorization: `Bearer ${this._secret}`,
      "Content-Type": "application/json",
    };
    const fetch = await fetchPolyfill();
    return await fetch(url, {
      method: "PUT",
      headers,
      body: JSON.stringify(json),
    });
  }

  /** @internal */
  private async putBinary(
    path: URLSafeString,
    body: Uint8Array,
    params?: QueryParams
  ): Promise<Response> {
    const url = urljoin(this._baseUrl, path, params);
    const headers = {
      Authorization: `Bearer ${this._secret}`,
      "Content-Type": "application/octet-stream",
    };
    const fetch = await fetchPolyfill();
    return await fetch(url, { method: "PUT", headers, body });
  }

  /** @internal */
  private async delete(path: URLSafeString): Promise<Response> {
    const url = urljoin(this._baseUrl, path);
    const headers = {
      Authorization: `Bearer ${this._secret}`,
    };
    const fetch = await fetchPolyfill();
    const res = await fetch(url, { method: "DELETE", headers });
    return res;
  }

  /** @internal */
  async get(path: URLSafeString, params?: QueryParams): Promise<Response> {
    const url = urljoin(this._baseUrl, path, params);
    const headers = {
      Authorization: `Bearer ${this._secret}`,
    };
    const fetch = await fetchPolyfill();
    const res = await fetch(url, { method: "GET", headers });
    return res;
  }

  /* -------------------------------------------------------------------------------------------------
   * Authentication
   * -----------------------------------------------------------------------------------------------*/

  /**
   * Prepares a new session to authorize a user to access Liveblocks.
   *
   * IMPORTANT:
   * Always make sure that you trust the user making the request to your
   * backend before calling .prepareSession()!
   *
   * @param userId Tell Liveblocks the user ID of the user to authorize. Must
   * uniquely identify the user account in your system. The uniqueness of this
   * value will determine how many MAUs will be counted/billed.
   *
   * @param options.userInfo Custom metadata to attach to this user. Data you
   * add here will be visible to all other clients in the room, through the
   * `other.info` property.
   *
   */
  prepareSession(
    userId: string,
    ...rest: Record<string, never> extends CreateSessionOptions<U>
      ? [options?: CreateSessionOptions<U>]
      : [options: CreateSessionOptions<U>]
  ): Session {
    const options = rest[0];
    return new Session(this.post.bind(this), userId, options?.userInfo);
  }

  /**
   * Call this to authenticate the user as an actor you want to allow to use
   * Liveblocks.
   *
   * You should use this method only if you want to manage your permissions
   * through the Liveblocks Permissions API. This method is more complicated to
   * set up, but allows for finer-grained specification of permissions.
   *
   * Calling `.identifyUser()` only lets you securely identify a user (and what
   * groups they belong to). What permissions this user will end up having is
   * determined by whatever permissions you assign the user/group in your
   * Liveblocks account, through the Permissions API:
   * https://liveblocks.io/docs/rooms/permissions
   *
   * IMPORTANT:
   * Always verify that you trust the user making the request before calling
   * .identifyUser()!
   *
   * @param identity Tell Liveblocks the user ID of the user to authenticate.
   * Must uniquely identify the user account in your system. The uniqueness of
   * this value will determine how many MAUs will be counted/billed.
   *
   * If you also want to assign which groups this user belongs to, use the
   * object form and specify the `groupIds` property. Those `groupIds` should
   * match the groupIds you assigned permissions to via the Liveblocks
   * Permissions API, see
   * https://liveblocks.io/docs/rooms/permissions#permissions-levels-groups-accesses-example
   *
   * @param options.userInfo Custom metadata to attach to this user. Data you
   * add here will be visible to all other clients in the room, through the
   * `other.info` property.
   */
  // These fields define the security identity of the user. Whatever you pass in here will define which
  public async identifyUser(
    identity:
      | string // Shorthand for userId
      | Identity,
    ...rest: Record<string, never> extends IdentifyUserOptions<U>
      ? [options?: IdentifyUserOptions<U>]
      : [options: IdentifyUserOptions<U>]
  ): Promise<AuthResponse> {
    const options = rest[0];

    const path = url`/v2/identify-user`;
    const userId = typeof identity === "string" ? identity : identity.userId;
    const groupIds =
      typeof identity === "string" ? undefined : identity.groupIds;

    assertNonEmpty(userId, "userId"); // TODO: Check if this is a legal userId value too
    // assertStringArrayOrUndefined(groupsIds, "groupIds"); // TODO: Check if this is a legal userId value too

    try {
      const resp = await this.post(path, {
        userId,
        groupIds,

        // Optional metadata
        userInfo: options?.userInfo,
      });

      return {
        status: normalizeStatusCode(resp.status),
        body: await resp.text(),
      };
    } catch (er) {
      return {
        status: 503 /* Service Unavailable */,
        body: `Call to ${urljoin(
          this._baseUrl,
          path
        )} failed. See "error" for more information.`,
        error: er as Error | undefined,
      };
    }
  }

  /* -------------------------------------------------------------------------------------------------
   * Room
   * -----------------------------------------------------------------------------------------------*/

  /**
   * Returns a list of your rooms. The rooms are returned sorted by creation date, from newest to oldest. You can filter rooms by metadata, users accesses and groups accesses.
   * @param params.limit (optional) A limit on the number of rooms to be returned. The limit can range between 1 and 100, and defaults to 20.
   * @param params.startingAfter (optional) A cursor used for pagination. You get the value from the response of the previous page.
   * @param params.userId (optional) A filter on users accesses.
   * @param params.metadata (optional) A filter on metadata. Multiple metadata keys can be used to filter rooms.
   * @param params.groupIds (optional) A filter on groups accesses. Multiple groups can be used.
   * @param params.query (optional) A query to filter rooms by. It is based on our query language. You can filter by metadata and room ID.
   * @returns A list of rooms.
   */
  public async getRooms(
    params: {
      limit?: number;
      startingAfter?: string;
      /**
       * @deprecated Use `query` property instead. Support for the `metadata`
       * field will be removed in a future version.
       */
      metadata?: QueryRoomMetadata;
      userId?: string;
      groupIds?: string[];
      /**
       * The query to filter rooms by. It is based on our query language.
       * @example
       * ```
       * {
       *   query: 'metadata["status"]:"open" AND roomId^"liveblocks:"'
       * }
       * ```
       * @example
       * ```
       * {
       *   query: {
       *     metadata: {
       *       status: "open",
       *     },
       *     roomId: {
       *       startsWith: "liveblocks:"
       *     }
       *   }
       * }
       * ```
       */
      query?:
        | string
        | {
            metadata?: QueryRoomMetadata;
            roomId?: {
              startsWith: string;
            };
          };
    } = {}
  ): Promise<{
    nextPage: string | null;
    nextCursor: string | null;
    data: RoomData[];
  }> {
    const path = url`/v2/rooms`;

    let query: string | undefined;

    if (typeof params.query === "string") {
      query = params.query;
    } else if (typeof params.query === "object") {
      query = objectToQuery(params.query);
    }

    const queryParams = {
      limit: params.limit,
      startingAfter: params.startingAfter,
      userId: params.userId,
      groupIds: params.groupIds ? params.groupIds.join(",") : undefined,
      // "Flatten" {metadata: {foo: "bar"}} to {"metadata.foo": "bar"}
      ...Object.fromEntries(
        Object.entries(params.metadata ?? {}).map(([key, val]) => [
          `metadata.${key}`,
          val,
        ])
      ),
      query,
    };

    const res = await this.get(path, queryParams);

    if (!res.ok) {
      const text = await res.text();
      throw new LiveblocksError(res.status, text);
    }

    const data = (await res.json()) as {
      nextPage: string | null;
      nextCursor: string | null;
      data: RoomDataPlain[];
    };

    const rooms = data.data.map((room) => {
      // Convert lastConnectionAt and createdAt from ISO date strings to Date objects
      const lastConnectionAt = room.lastConnectionAt
        ? new Date(room.lastConnectionAt)
        : undefined;

      const createdAt = new Date(room.createdAt);
      return {
        ...room,
        createdAt,
        lastConnectionAt,
      };
    });

    return {
      ...data,
      data: rooms,
    };
  }

  /**
   * Creates a new room with the given id.
   * @param roomId The id of the room to create.
   * @param params.defaultAccesses The default accesses for the room.
   * @param params.groupAccesses (optional) The group accesses for the room. Can contain a maximum of 100 entries. Key length has a limit of 40 characters.
   * @param params.userAccesses (optional) The user accesses for the room. Can contain a maximum of 100 entries. Key length has a limit of 40 characters.
   * @param params.metadata (optional) The metadata for the room. Supports upto a maximum of 50 entries. Key length has a limit of 40 characters. Value length has a limit of 256 characters.
   * @returns The created room.
   */
  public async createRoom(
    roomId: string,
    params: {
      defaultAccesses: RoomPermission;
      groupsAccesses?: RoomAccesses;
      usersAccesses?: RoomAccesses;
      metadata?: RoomMetadata;
    }
  ): Promise<RoomData> {
    const { defaultAccesses, groupsAccesses, usersAccesses, metadata } = params;

    const res = await this.post(url`/v2/rooms`, {
      id: roomId,
      defaultAccesses,
      groupsAccesses,
      usersAccesses,
      metadata,
    });

    if (!res.ok) {
      const text = await res.text();
      throw new LiveblocksError(res.status, text);
    }

    const data = (await res.json()) as RoomDataPlain;

    // Convert lastConnectionAt and createdAt from ISO date strings to Date objects
    const lastConnectionAt = data.lastConnectionAt
      ? new Date(data.lastConnectionAt)
      : undefined;

    const createdAt = new Date(data.createdAt);
    return {
      ...data,
      lastConnectionAt,
      createdAt,
    };
  }

  /**
   * Returns a room with the given id.
   * @param roomId The id of the room to return.
   * @returns The room with the given id.
   */
  public async getRoom(roomId: string): Promise<RoomData> {
    const res = await this.get(url`/v2/rooms/${roomId}`);

    if (!res.ok) {
      const text = await res.text();
      throw new LiveblocksError(res.status, text);
    }

    const data = (await res.json()) as RoomDataPlain;

    // Convert lastConnectionAt and createdAt from ISO date strings to Date objects
    const lastConnectionAt = data.lastConnectionAt
      ? new Date(data.lastConnectionAt)
      : undefined;

    const createdAt = new Date(data.createdAt);
    return {
      ...data,
      createdAt,
      lastConnectionAt,
    };
  }

  /**
   * Updates specific properties of a room. It’s not necessary to provide the entire room’s information.
   * Setting a property to `null` means to delete this property.
   * @param roomId The id of the room to update.
   * @param params.defaultAccesses (optional) The default accesses for the room.
   * @param params.groupAccesses (optional) The group accesses for the room. Can contain a maximum of 100 entries. Key length has a limit of 40 characters.
   * @param params.userAccesses (optional) The user accesses for the room. Can contain a maximum of 100 entries. Key length has a limit of 40 characters.
   * @param params.metadata (optional) The metadata for the room. Supports upto a maximum of 50 entries. Key length has a limit of 40 characters. Value length has a limit of 256 characters.
   * @returns The updated room.
   */
  public async updateRoom(
    roomId: string,
    params: {
      defaultAccesses?: RoomPermission | null;
      groupsAccesses?: Record<
        string,
        ["room:write"] | ["room:read", "room:presence:write"] | null
      >;
      usersAccesses?: Record<
        string,
        ["room:write"] | ["room:read", "room:presence:write"] | null
      >;
      metadata?: Record<string, string | string[] | null>;
    }
  ): Promise<RoomData> {
    const { defaultAccesses, groupsAccesses, usersAccesses, metadata } = params;

    const res = await this.post(url`/v2/rooms/${roomId}`, {
      defaultAccesses,
      groupsAccesses,
      usersAccesses,
      metadata,
    });

    if (!res.ok) {
      const text = await res.text();
      throw new LiveblocksError(res.status, text);
    }

    const data = (await res.json()) as RoomDataPlain;

    // Convert lastConnectionAt and createdAt from ISO date strings to Date objects
    const lastConnectionAt = data.lastConnectionAt
      ? new Date(data.lastConnectionAt)
      : undefined;

    const createdAt = new Date(data.createdAt);
    return {
      ...data,
      lastConnectionAt,
      createdAt,
    };
  }

  /**
   * Deletes a room with the given id. A deleted room is no longer accessible from the API or the dashboard and it cannot be restored.
   * @param roomId The id of the room to delete.
   */
  public async deleteRoom(roomId: string): Promise<void> {
    const res = await this.delete(url`/v2/rooms/${roomId}`);

    if (!res.ok) {
      const text = await res.text();
      throw new LiveblocksError(res.status, text);
    }
  }

  /**
   * Returns a list of users currently present in the requested room. For better performance, we recommand to call this endpoint every 10 seconds maximum. Duplicates can happen if a user is in the requested room with multiple browser tabs opened.
   * @param roomId The id of the room to get the users from.
   * @returns A list of users currently present in the requested room.
   */
  public async getActiveUsers(
    roomId: string
  ): Promise<{ data: RoomUser<U>[] }> {
    const res = await this.get(url`/v2/rooms/${roomId}/active_users`);

    if (!res.ok) {
      const text = await res.text();
      throw new LiveblocksError(res.status, text);
    }

    return (await res.json()) as Promise<{ data: RoomUser<U>[] }>;
  }

  /**
   * Boadcasts an event to a room without having to connect to it via the client from @liveblocks/client. The connectionId passed to event listeners is -1 when using this API.
   * @param roomId The id of the room to broadcast the event to.
   * @param message The message to broadcast. It can be any JSON serializable value.
   */
  public async broadcastEvent(roomId: string, message: E): Promise<void> {
    const res = await this.post(
      url`/v2/rooms/${roomId}/broadcast_event`,
      message
    );
    if (!res.ok) {
      const text = await res.text();
      throw new LiveblocksError(res.status, text);
    }
  }

  /* -------------------------------------------------------------------------------------------------
   * Storage
   * -----------------------------------------------------------------------------------------------*/

  /**
   * Returns the contents of the room’s Storage tree.
   * The default outputted format is called “plain LSON”, which includes information on the Live data structures in the tree.
   * These nodes show up in the output as objects with two properties:
   *
   * ```json
   * {
   *   "liveblocksType": "LiveObject",
   *   "data": ...
   * }
   * ```
   *
   * If you’re not interested in this information, you can use the `format` parameter to get a more compact output.
   *
   * @param roomId The id of the room to get the storage from.
   * @param format (optional) Set to return `plan-lson` representation by default. If set to `json`, the output will be formatted as a simplified JSON representation of the Storage tree.
   * In that format, each LiveObject and LiveMap will be formatted as a simple JSON object, and each LiveList will be formatted as a simple JSON array. This is a lossy format because information about the original data structures is not retained, but it may be easier to work with.
   */
  public getStorageDocument(
    roomId: string,
    format: "plain-lson"
  ): Promise<PlainLsonObject>;

  public getStorageDocument(roomId: string): Promise<PlainLsonObject>; // Default to 'plain-lson' when no format is provided

  public getStorageDocument(
    roomId: string,
    format: "json"
  ): Promise<ToSimplifiedJson<S>>;

  public async getStorageDocument(
    roomId: string,
    format: "plain-lson" | "json" = "plain-lson"
  ): Promise<PlainLsonObject | ToSimplifiedJson<S>> {
    const res = await this.get(url`/v2/rooms/${roomId}/storage`, { format });
    if (!res.ok) {
      const text = await res.text();
      throw new LiveblocksError(res.status, text);
    }
    return (await res.json()) as Promise<PlainLsonObject | ToSimplifiedJson<S>>;
  }

  /**
   * Initializes a room’s Storage. The room must already exist and have an empty Storage.
   * Calling this endpoint will disconnect all users from the room if there are any.
   *
   * @param roomId The id of the room to initialize the storage from.
   * @param document The document to initialize the storage with.
   * @returns The initialized storage document. It is of the same format as the one passed in.
   */
  public async initializeStorageDocument(
    roomId: string,
    document: PlainLsonObject
  ): Promise<PlainLsonObject> {
    const res = await this.post(url`/v2/rooms/${roomId}/storage`, document);
    if (!res.ok) {
      const text = await res.text();
      throw new LiveblocksError(res.status, text);
    }
    return (await res.json()) as Promise<PlainLsonObject>;
  }

  /**
   * Deletes all of the room’s Storage data and disconnect all users from the room if there are any. Note that this does not delete the Yjs document in the room if one exists.
   * @param roomId The id of the room to delete the storage from.
   */
  public async deleteStorageDocument(roomId: string): Promise<void> {
    const res = await this.delete(url`/v2/rooms/${roomId}/storage`);
    if (!res.ok) {
      const text = await res.text();
      throw new LiveblocksError(res.status, text);
    }
  }

  /* -------------------------------------------------------------------------------------------------
   * Yjs
   * -----------------------------------------------------------------------------------------------*/

  /**
   * Returns a JSON representation of the room’s Yjs document.
   * @param roomId The id of the room to get the Yjs document from.
   * @param params.format (optional) If true, YText will return formatting.
   * @param params.key (optional) If provided, returns only a single key’s value, e.g. doc.get(key).toJSON().
   * @param params.type (optional) Used with key to override the inferred type, i.e. "ymap" will return doc.get(key, Y.Map).
   * @returns A JSON representation of the room’s Yjs document.
   */
  public async getYjsDocument(
    roomId: string,
    params: {
      format?: boolean;
      key?: string;
      type?: string;
    } = {}
  ): Promise<JsonObject> {
    const { format, key, type } = params;

    const path = url`v2/rooms/${roomId}/ydoc`;

    const res = await this.get(path, {
      formatting: format ? "true" : undefined,
      key,
      type,
    });

    if (!res.ok) {
      const text = await res.text();
      throw new LiveblocksError(res.status, text);
    }

    return (await res.json()) as Promise<JsonObject>;
  }

  /**
   * Send a Yjs binary update to the room’s Yjs document. You can use this endpoint to initialize Yjs data for the room or to update the room’s Yjs document.
   * @param roomId The id of the room to send the Yjs binary update to.
   * @param update The Yjs update to send. Typically the result of calling `Yjs.encodeStateAsUpdate(doc)`. Read the [Yjs documentation](https://docs.yjs.dev/api/document-updates) to learn how to create a binary update.
   * @param params.guid (optional) If provided, the binary update will be applied to the Yjs subdocument with the given guid. If not provided, the binary update will be applied to the root Yjs document.
   */
  public async sendYjsBinaryUpdate(
    roomId: string,
    update: Uint8Array,
    params: {
      guid?: string;
    } = {}
  ): Promise<void> {
    const res = await this.putBinary(url`/v2/rooms/${roomId}/ydoc`, update, {
      guid: params.guid,
    });
    if (!res.ok) {
      const text = await res.text();
      throw new LiveblocksError(res.status, text);
    }
  }

  /**
   * Returns the room’s Yjs document encoded as a single binary update. This can be used by Y.applyUpdate(responseBody) to get a copy of the document in your backend.
   * See [Yjs documentation](https://docs.yjs.dev/api/document-updates) for more information on working with updates.
   * @param roomId The id of the room to get the Yjs document from.
   * @param params.guid (optional) If provided, returns the binary update of the Yjs subdocument with the given guid. If not provided, returns the binary update of the root Yjs document.
   * @returns The room’s Yjs document encoded as a single binary update.
   */
  public async getYjsDocumentAsBinaryUpdate(
    roomId: string,
    params: {
      guid?: string;
    } = {}
  ): Promise<ArrayBuffer> {
    const res = await this.get(url`/v2/rooms/${roomId}/ydoc-binary`, {
      guid: params.guid,
    });
    if (!res.ok) {
      const text = await res.text();
      throw new LiveblocksError(res.status, text);
    }
    return res.arrayBuffer();
  }

  /* -------------------------------------------------------------------------------------------------
   * Schema Validation
   * -----------------------------------------------------------------------------------------------*/

  /**
   * Creates a new schema which can be referenced later to enforce a room’s Storage data structure.
   * @param name The name used to reference the schema. Must be a non-empty string with less than 65 characters and only contain lowercase letters, numbers and dashes
   * @param body The exact allowed shape of data in the room. It is a multi-line string written in the [Liveblocks schema syntax](https://liveblocks.io/docs/platform/schema-validation/syntax).
   * @returns The created schema.
   */
  public async createSchema(name: string, body: string): Promise<Schema> {
    const res = await this.post(url`/v2/schemas`, {
      name,
      body,
    });
    if (!res.ok) {
      const text = await res.text();
      throw new LiveblocksError(res.status, text);
    }
    const data = (await res.json()) as SchemaPlain;

    // Convert createdAt and updatedAt from ISO date strings to Date objects
    const createdAt = new Date(data.createdAt);
    const updatedAt = new Date(data.updatedAt);

    return {
      ...data,
      createdAt,
      updatedAt,
    };
  }

  /**
   * Returns a schema by its id.
   * @param schemaId Id of the schema - this is the combination of the schema name and version of the schema to update. For example, `my-schema@1`.
   * @returns The schema with the given id.
   */
  public async getSchema(schemaId: string): Promise<Schema> {
    const res = await this.get(url`/v2/schemas/${schemaId}`);
    if (!res.ok) {
      const text = await res.text();
      throw new LiveblocksError(res.status, text);
    }
    const data = (await res.json()) as SchemaPlain;

    // Convert createdAt and updatedAt from ISO date strings to Date objects
    const createdAt = new Date(data.createdAt);
    const updatedAt = new Date(data.updatedAt);

    return {
      ...data,
      createdAt,
      updatedAt,
    };
  }

  /**
   * Updates the body for the schema. A schema can only be updated if it is not used by any room.
   * @param schemaId Id of the schema - this is the combination of the schema name and version of the schema to update. For example, `my-schema@1`.
   * @param body The exact allowed shape of data in the room. It is a multi-line string written in the [Liveblocks schema syntax](https://liveblocks.io/docs/platform/schema-validation/syntax).
   * @returns The updated schema. The version of the schema will be incremented.
   */
  public async updateSchema(schemaId: string, body: string): Promise<Schema> {
    const res = await this.put(url`/v2/schemas/${schemaId}`, {
      body,
    });
    if (!res.ok) {
      const text = await res.text();
      throw new LiveblocksError(res.status, text);
    }

    const data = (await res.json()) as SchemaPlain;

    // Convert createdAt and updatedAt from ISO date strings to Date objects
    const createdAt = new Date(data.createdAt);
    const updatedAt = new Date(data.updatedAt);

    return {
      ...data,
      createdAt,
      updatedAt,
    };
  }

  /**
   * Deletes a schema by its id. A schema can only be deleted if it is not used by any room.
   * @param schemaId Id of the schema - this is the combination of the schema name and version of the schema to update. For example, `my-schema@1`.
   */
  public async deleteSchema(schemaId: string): Promise<void> {
    const res = await this.delete(url`/v2/schemas/${schemaId}`);
    if (!res.ok) {
      const text = await res.text();
      throw new LiveblocksError(res.status, text);
    }
  }

  /**
   * Returns the schema attached to a room.
   * @param roomId The id of the room to get the schema from.
   * @returns
   */
  public async getSchemaByRoomId(roomId: string): Promise<Schema> {
    const res = await this.get(url`/v2/rooms/${roomId}/schema`);
    if (!res.ok) {
      const text = await res.text();
      throw new LiveblocksError(res.status, text);
    }

    const data = (await res.json()) as SchemaPlain;

    // Convert createdAt and updatedAt from ISO date strings to Date objects
    const createdAt = new Date(data.createdAt);
    const updatedAt = new Date(data.updatedAt);

    return {
      ...data,
      createdAt,
      updatedAt,
    };
  }

  /**
   * Attaches a schema to a room, and instantly enables runtime schema validation for the room.
   * If the current contents of the room’s Storage do not match the schema, attaching will fail and the error message will give details on why the schema failed to attach.
   * @param roomId The id of the room to attach the schema to.
   * @param schemaId Id of the schema - this is the combination of the schema name and version of the schema to update. For example, `my-schema@1`.
   * @returns The schema id as JSON.
   */
  public async attachSchemaToRoom(
    roomId: string,
    schemaId: string
  ): Promise<{ schema: string }> {
    const res = await this.post(url`/v2/rooms/${roomId}/schema`, {
      schema: schemaId,
    });
    if (!res.ok) {
      const text = await res.text();
      throw new LiveblocksError(res.status, text);
    }
    return (await res.json()) as Promise<{ schema: string }>;
  }

  /**
   * Detaches a schema from a room, and disables runtime schema validation for the room.
   * @param roomId The id of the room to detach the schema from.
   */
  public async detachSchemaFromRoom(roomId: string): Promise<void> {
    const res = await this.delete(url`/v2/rooms/${roomId}/schema`);
    if (!res.ok) {
      const text = await res.text();
      throw new LiveblocksError(res.status, text);
    }
  }

  /* -------------------------------------------------------------------------------------------------
   * Comments
   * -----------------------------------------------------------------------------------------------*/

  /**
   * Gets all the threads in a room.
   *
   * @param params.roomId The room ID to get the threads from.
   * @param params.query The query to filter threads by. It is based on our query language and can filter by metadata.
   * @returns A list of threads.
   */
  public async getThreads(params: {
    roomId: string;
    /**
     * The query to filter threads by. It is based on our query language.
     *
     * @example
     * ```
     * {
     *   query: "metadata['organization']^'liveblocks:' AND metadata['status']:'open' AND metadata['resolved']:false AND metadata['priority']:3"
     * }
     * ```
     * @example
     * ```
     * {
     *   query: {
     *     metadata: {
     *       status: "open",
     *       resolved: false,
     *       priority: 3,
     *       organization: {
     *         startsWith: "liveblocks:"
     *       }
     *     }
     *   }
     * }
     * ```
     */
    query?:
      | string
      | {
          metadata?: Partial<QueryMetadata<M>>;
        };
  }): Promise<{ data: ThreadData<M>[] }> {
    const { roomId } = params;

    let query: string | undefined;

    if (typeof params.query === "string") {
      query = params.query;
    } else if (typeof params.query === "object") {
      query = objectToQuery(params.query);
    }

    const res = await this.get(url`/v2/rooms/${roomId}/threads`, {
      query,
    });
    if (!res.ok) {
      const text = await res.text();
      throw new LiveblocksError(res.status, text);
    }
    const { data } = (await res.json()) as { data: ThreadDataPlain<M>[] };
    return {
      data: data.map((thread) => convertToThreadData(thread)),
    };
  }

  /**
   * Gets a thread.
   *
   * @param params.roomId The room ID to get the thread from.
   * @param params.threadId The thread ID.
   * @returns A thread.
   */
  public async getThread(params: {
    roomId: string;
    threadId: string;
  }): Promise<ThreadData<M>> {
    const { roomId, threadId } = params;

    const res = await this.get(url`/v2/rooms/${roomId}/threads/${threadId}`);
    if (!res.ok) {
      const text = await res.text();
      throw new LiveblocksError(res.status, text);
    }
    return convertToThreadData((await res.json()) as ThreadDataPlain<M>);
  }

  /**
   * Gets a thread's participants.
   *
   * Participants are users who have commented on the thread
   * or users and groups that have been mentioned in a comment.
   *
   * @param params.roomId The room ID to get the thread participants from.
   * @param params.threadId The thread ID to get the participants from.
   * @returns An object containing an array of participant IDs.
   */
  public async getThreadParticipants(params: {
    roomId: string;
    threadId: string;
  }): Promise<ThreadParticipants> {
    const { roomId, threadId } = params;

    const res = await this.get(
      url`/v2/rooms/${roomId}/threads/${threadId}/participants`
    );
    if (!res.ok) {
      const text = await res.text();
      throw new LiveblocksError(res.status, text);
    }
    return (await res.json()) as Promise<ThreadParticipants>;
  }

  /**
   * Gets a thread's comment.
   *
   * @param params.roomId The room ID to get the comment from.
   * @param params.threadId The thread ID to get the comment from.
   * @param params.commentId The comment ID.
   * @returns A comment.
   */
  public async getComment(params: {
    roomId: string;
    threadId: string;
    commentId: string;
  }): Promise<CommentData> {
    const { roomId, threadId, commentId } = params;

    const res = await this.get(
      url`/v2/rooms/${roomId}/threads/${threadId}/comments/${commentId}`
    );
    if (!res.ok) {
      const text = await res.text();
      throw new LiveblocksError(res.status, text);
    }
    return convertToCommentData((await res.json()) as CommentDataPlain);
  }

  /**
   * Creates a comment.
   *
   * @param params.roomId The room ID to create the comment in.
   * @param params.threadId The thread ID to create the comment in.
   * @param params.data.userId The user ID of the user who is set to create the comment.
   * @param params.data.createdAt (optional) The date the comment is set to be created.
   * @param params.data.body The body of the comment.
   * @returns The created comment.
   */
  public async createComment(params: {
    roomId: string;
    threadId: string;
    data: {
      userId: string;
      createdAt?: Date;
      body: CommentBody;
    };
  }): Promise<CommentData> {
    const { roomId, threadId, data } = params;

    const res = await this.post(
      url`/v2/rooms/${roomId}/threads/${threadId}/comments`,
      {
        ...data,
        createdAt: data.createdAt?.toISOString(),
      }
    );
    if (!res.ok) {
      const text = await res.text();
      throw new LiveblocksError(res.status, text);
    }
    return convertToCommentData((await res.json()) as CommentDataPlain);
  }

  /**
   * Edits a comment.
   * @param params.roomId The room ID to edit the comment in.
   * @param params.threadId The thread ID to edit the comment in.
   * @param params.commentId The comment ID to edit.
   * @param params.data.body The body of the comment.
   * @param params.data.editedAt (optional) The date the comment was edited.
   * @returns The edited comment.
   */
  public async editComment(params: {
    roomId: string;
    threadId: string;
    commentId: string;
    data: {
      body: CommentBody;
      editedAt?: Date;
    };
  }): Promise<CommentData> {
    const { roomId, threadId, commentId, data } = params;

    const res = await this.post(
      url`/v2/rooms/${roomId}/threads/${threadId}/comments/${commentId}`,
      {
        ...data,
        editedAt: data.editedAt?.toISOString(),
      }
    );
    if (!res.ok) {
      const text = await res.text();
      throw new LiveblocksError(res.status, text);
    }

    return convertToCommentData((await res.json()) as CommentDataPlain);
  }

  /**
   * Deletes a comment. Deletes a comment. If there are no remaining comments in the thread, the thread is also deleted.
   * @param params.roomId The room ID to delete the comment in.
   * @param params.threadId The thread ID to delete the comment in.
   * @param params.commentId The comment ID to delete.
   */
  public async deleteComment(params: {
    roomId: string;
    threadId: string;
    commentId: string;
  }): Promise<void> {
    const { roomId, threadId, commentId } = params;

    const res = await this.delete(
      url`/v2/rooms/${roomId}/threads/${threadId}/comments/${commentId}`
    );
    if (!res.ok) {
      const text = await res.text();
      throw new LiveblocksError(res.status, text);
    }
  }

  /**
   * Creates a new thread. The thread will be created with the specified comment as its first comment.
   * If the thread already exists, a `LiveblocksError` will be thrown with status code 409.
   * @param params.roomId The room ID to create the thread in.
   * @param params.thread.metadata (optional) The metadata for the thread. Supports upto a maximum of 10 entries. Value must be a string, boolean or number
   * @param params.thread.comment.userId The user ID of the user who created the comment.
   * @param params.thread.comment.createdAt (optional) The date the comment was created.
   * @param params.thread.comment.body The body of the comment.
   * @returns The created thread. The thread will be created with the specified comment as its first comment.
   */
  public async createThread(
    params: CreateThreadOptions<M>
  ): Promise<ThreadData<M>> {
    const { roomId, data } = params;

    const res = await this.post(url`/v2/rooms/${roomId}/threads`, {
      ...data,
      comment: {
        ...data.comment,
        createdAt: data.comment.createdAt?.toISOString(),
      },
    });

    if (!res.ok) {
      const text = await res.text();
      throw new LiveblocksError(res.status, text);
    }

    return convertToThreadData((await res.json()) as ThreadDataPlain<M>);
  }

  /**
   * Deletes a thread and all of its comments.
   * @param params.roomId The room ID to delete the thread in.
   * @param params.threadId The thread ID to delete.
   */
  public async deleteThread(params: {
    roomId: string;
    threadId: string;
  }): Promise<void> {
    const { roomId, threadId } = params;

    const res = await this.delete(url`/v2/rooms/${roomId}/threads/${threadId}`);
<<<<<<< HEAD
    console.log("deleteThread res", res);
=======
>>>>>>> c55a8a74
    if (!res.ok) {
      const text = await res.text();
      throw new LiveblocksError(res.status, text);
    }
  }

  /**
   * Updates the metadata of the specified thread in a room.
   * @param params.roomId The room ID to update the thread in.
   * @param params.threadId The thread ID to update.
   * @param params.data.metadata The metadata for the thread. Value must be a string, boolean or number
   * @param params.data.userId The user ID of the user who updated the thread.
   * @param params.data.updatedAt (optional) The date the thread is set to be updated.
   * @returns The updated thread.
   */
  public async editThreadMetadata(params: {
    roomId: string;
    threadId: string;
    data: {
      metadata: Patchable<M>;
      userId: string;
      updatedAt?: Date;
    };
  }): Promise<M> {
    const { roomId, threadId, data } = params;

    const res = await this.post(
      url`/v2/rooms/${roomId}/threads/${threadId}/metadata`,
      {
        ...data,
        updatedAt: data.updatedAt?.toISOString(),
      }
    );

    if (!res.ok) {
      const text = await res.text();
      throw new LiveblocksError(res.status, text);
    }

    return (await res.json()) as M;
  }

  /**
   * Adds a new comment reaction to a comment.
   * @param params.roomId The room ID to add the comment reaction in.
   * @param params.threadId The thread ID to add the comment reaction in.
   * @param params.commentId The comment ID to add the reaction in.
   * @param params.data.emoji The (emoji) reaction to add.
   * @param params.data.userId The user ID of the user associated with the reaction.
   * @param params.data.createdAt (optional) The date the reaction is set to be created.
   * @returns The created comment reaction.
   */
  public async addCommentReaction(params: {
    roomId: string;
    threadId: string;
    commentId: string;
    data: {
      emoji: string;
      userId: string;
      createdAt?: Date;
    };
  }): Promise<CommentUserReaction> {
    const { roomId, threadId, commentId, data } = params;
    const res = await this.post(
      url`/v2/rooms/${roomId}/threads/${threadId}/comments/${commentId}/add-reaction`,
      {
        ...data,
        createdAt: data.createdAt?.toISOString(),
      }
    );

    if (!res.ok) {
      const text = await res.text();
      throw new LiveblocksError(res.status, text);
    }

    const reaction = (await res.json()) as CommentUserReactionPlain;
    return convertToCommentUserReaction(reaction);
  }

  /**
   * Removes a reaction from a comment.
   * @param params.roomId The room ID to remove the comment reaction from.
   * @param params.threadId The thread ID to remove the comment reaction from.
   * @param params.commentId The comment ID to remove the reaction from.
   * @param params.data.emoji The (emoji) reaction to remove.
   * @param params.data.userId The user ID of the user associated with the reaction.
   * @param params.data.removedAt (optional) The date the reaction is set to be removed.
   */
  public async removeCommentReaction(params: {
    roomId: string;
    threadId: string;
    commentId: string;
    data: {
      emoji: string;
      userId: string;
      removedAt?: Date;
    };
  }): Promise<void> {
    const { roomId, threadId, data } = params;

    const res = await this.post(
      url`/v2/rooms/${roomId}/threads/${threadId}/comments/${params.commentId}/remove-reaction`,
      {
        ...data,
        removedAt: data.removedAt?.toISOString(),
      }
    );

    if (!res.ok) {
      const text = await res.text();
      throw new LiveblocksError(res.status, text);
    }
  }

  /**
   * Returns the inbox notifications for a user.
   * @param params.userId The user ID to get the inbox notifications from.
   * @param params.inboxNotificationId The ID of the inbox notification to get.
   */
  public async getInboxNotification(params: {
    userId: string;
    inboxNotificationId: string;
  }): Promise<InboxNotificationData> {
    const { userId, inboxNotificationId } = params;

    const res = await this.get(
      url`/v2/users/${userId}/inbox-notifications/${inboxNotificationId}`
    );
    if (!res.ok) {
      const text = await res.text();
      throw new LiveblocksError(res.status, text);
    }

    return convertToInboxNotificationData(
      (await res.json()) as InboxNotificationDataPlain
    );
  }

  /**
   * Gets the user's room notification settings.
   * @param params.userId The user ID to get the room notifications from.
   * @param params.roomId The room ID to get the room notification settings from.
   */
  public async getRoomNotificationSettings(params: {
    userId: string;
    roomId: string;
  }): Promise<RoomNotificationSettings> {
    const { userId, roomId } = params;

    const res = await this.get(
      url`/v2/rooms/${roomId}/users/${userId}/notification-settings`
    );
    if (!res.ok) {
      const text = await res.text();
      throw new LiveblocksError(res.status, text);
    }

    return (await res.json()) as RoomNotificationSettings;
  }

  /**
   * Updates the user's room notification settings.
   * @param params.userId The user ID to update the room notification settings for.
   * @param params.roomId The room ID to update the room notification settings for.
   * @param params.data The new room notification settings for the user.
   */
  public async updateRoomNotificationSettings(params: {
    userId: string;
    roomId: string;
    data: RoomNotificationSettings;
  }): Promise<RoomNotificationSettings> {
    const { userId, roomId, data } = params;

    const res = await this.post(
      url`/v2/rooms/${roomId}/users/${userId}/notification-settings`,
      data
    );
    if (!res.ok) {
      const text = await res.text();
      throw new LiveblocksError(res.status, text);
    }

    return (await res.json()) as RoomNotificationSettings;
  }

  /**
   * Delete the user's room notification settings.
   * @param params.userId The user ID to delete the room notification settings from.
   * @param params.roomId The room ID to delete the room notification settings from.
   */
  public async deleteRoomNotificationSettings(params: {
    userId: string;
    roomId: string;
  }): Promise<void> {
    const { userId, roomId } = params;

    const res = await this.delete(
      url`/v2/rooms/${roomId}/users/${userId}/notification-settings`
    );
    if (!res.ok) {
      const text = await res.text();
      throw new LiveblocksError(res.status, text);
    }
  }

  /**
   * Update a room ID.
   * @param params.roomId The current ID of the room.
   * @param params.newRoomId The new room ID.
   */
  public async updateRoomId(params: {
    currentRoomId: string;
    newRoomId: string;
  }): Promise<RoomData> {
    const { currentRoomId, newRoomId } = params;

    const res = await this.post(
      url`/v2/rooms/${currentRoomId}/update-room-id`,
      {
        newRoomId,
      }
    );

    if (!res.ok) {
      const text = await res.text();
      throw new LiveblocksError(res.status, text);
    }
    const data = (await res.json()) as RoomDataPlain;
    return {
      ...data,
      createdAt: new Date(data.createdAt),
      lastConnectionAt: data.lastConnectionAt
        ? new Date(data.lastConnectionAt)
        : undefined,
    };
  }

  public async triggerInboxNotification(params: {
    userId: string;
    kind: `$${string}`;
    roomId?: string;
    subjectId: string;
    activityData: ActivityData;
  }): Promise<void> {
    const res = await this.post(url`/v2/inbox-notifications/trigger`, params);

    if (!res.ok) {
      const text = await res.text();
      throw new LiveblocksError(res.status, text);
    }
  }
}

export class LiveblocksError extends Error {
  status: number;

  constructor(status: number, message = "") {
    super(message);
    this.name = "LiveblocksError";
    this.status = status;
  }
}<|MERGE_RESOLUTION|>--- conflicted
+++ resolved
@@ -1236,10 +1236,7 @@
     const { roomId, threadId } = params;
 
     const res = await this.delete(url`/v2/rooms/${roomId}/threads/${threadId}`);
-<<<<<<< HEAD
-    console.log("deleteThread res", res);
-=======
->>>>>>> c55a8a74
+
     if (!res.ok) {
       const text = await res.text();
       throw new LiveblocksError(res.status, text);
