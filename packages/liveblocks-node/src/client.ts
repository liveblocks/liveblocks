--- conflicted
+++ resolved
@@ -44,12 +44,9 @@
   ThreadDataPlain,
   ToImmutable,
   URLSafeString,
-<<<<<<< HEAD
   UserRoomSubscriptionSettings,
-=======
   UserSubscriptionData,
   UserSubscriptionDataPlain,
->>>>>>> 82dbd3db
 } from "@liveblocks/core";
 import {
   checkBounds,
