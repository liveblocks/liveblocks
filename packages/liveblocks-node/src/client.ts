--- conflicted
+++ resolved
@@ -51,12 +51,8 @@
   convertToInboxNotificationData,
   convertToThreadData,
   createManagedPool,
-<<<<<<< HEAD
   createNotificationSettings,
-=======
-  createUserNotificationSettings,
   isPlainObject,
->>>>>>> 375ee672
   LiveObject,
   makeAbortController,
   objectToQuery,
