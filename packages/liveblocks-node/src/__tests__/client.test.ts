import type {
  CommentData,
  CommentUserReaction,
  RoomNotificationSettings,
  ThreadData,
} from "@liveblocks/core";
import { http, HttpResponse } from "msw";
import { setupServer } from "msw/node";

import { Liveblocks, LiveblocksError } from "../client";
import { getBaseUrl } from "../utils";

const DEFAULT_BASE_URL = getBaseUrl();

describe("client", () => {
  const room = {
    type: "room",
    id: "react-todo-list",
    lastConnectionAt: new Date("2022-08-04T21:07:09.380Z"),
    createdAt: new Date("2022-07-13T14:32:50.697Z"),
    metadata: {
      color: "blue",
      size: "10",
      target: ["abc", "def"],
    },
    defaultAccesses: ["room:write"],
    groupsAccesses: {
      marketing: ["room:write"],
    },
    usersAccesses: {
      alice: ["room:write"],
      vinod: ["room:write"],
    },
  };

  const activeUsers = [
    {
      type: "user",
      id: "alice",
      connectionId: 123,
      info: {
        name: "Alice",
      },
    },
  ];

  const comment: CommentData = {
    type: "comment",
    id: "comment1",
    roomId: "room1",
    threadId: "thread1",
    userId: "user1",
    createdAt: new Date("2022-07-13T14:32:50.697Z"),
    reactions: [
      {
        emoji: "🐐",
        createdAt: new Date("2022-07-13T14:32:50.697Z"),
        users: [{ id: "user1" }],
      },
    ],
    body: {
      version: 1,
      content: [],
    },
  };

  const thread: ThreadData<{
    color: string;
  }> = {
    type: "thread",
    id: "thread1",
    roomId: "room1",
    metadata: {
      color: "blue",
    },
    createdAt: new Date("2022-07-13T14:32:50.697Z"),
    comments: [comment],
  };

  const reaction: CommentUserReaction = {
    emoji: "🐐",
    createdAt: new Date("2022-07-13T14:32:50.697Z"),
    userId: "user1",
  };

  const server = setupServer(
    http.get(`${DEFAULT_BASE_URL}/v2/rooms`, () => {
      return HttpResponse.json(
        {
          nextPage: "/v2/rooms?startingAfter=1",
          data: [room],
        },
        { status: 200 }
      );
    }),
    http.get(`${DEFAULT_BASE_URL}/v2/rooms/:roomId`, () => {
      return HttpResponse.json(room, { status: 200 });
    }),
    http.get(`${DEFAULT_BASE_URL}/v2/rooms/:roomId/active_users`, () => {
      return HttpResponse.json({
        data: activeUsers,
      });
    })
  );

  beforeAll(() => server.listen());
  afterEach(() => server.resetHandlers());
  afterAll(() => server.close());

  test("should return a list of room when getRooms receives a successful response", async () => {
    const client = new Liveblocks({ secret: "sk_xxx" });
    await expect(client.getRooms()).resolves.toEqual({
      nextPage: "/v2/rooms?startingAfter=1",
      data: [room],
    });
  });

  test("should return a list of room when getRooms with additional params receives a successful response", async () => {
    server.use(
      http.get(`${DEFAULT_BASE_URL}/v2/rooms`, ({ request }) => {
        const url = new URL(request.url);

        expect(url.searchParams.size).toEqual(5);
        expect(url.searchParams.get("limit")).toEqual("10");
        expect(url.searchParams.get("startingAfter")).toEqual("2");
        expect(url.searchParams.get("metadata.color")).toEqual("blue");
        expect(url.searchParams.get("userId")).toEqual("user1");
        expect(url.searchParams.get("groupIds")).toEqual("group1");

        return HttpResponse.json(
          {
            nextPage: "/v2/rooms?startingAfter=1",
            data: [room],
          },
          { status: 200 }
        );
      })
    );

    const client = new Liveblocks({ secret: "sk_xxx" });

    await expect(
      client.getRooms({
        limit: 10,
        startingAfter: "2",
        metadata: {
          color: "blue",
        },
        userId: "user1",
        groupIds: ["group1"],
      })
    ).resolves.toEqual({
      nextPage: "/v2/rooms?startingAfter=1",
      data: [room],
    });
  });

  test("should return a list of room when getRooms with partial params receives a successful response", async () => {
    server.use(
      http.get(`${DEFAULT_BASE_URL}/v2/rooms`, ({ request }) => {
        const url = new URL(request.url);

        expect(url.searchParams.size).toEqual(2);
        expect(url.searchParams.get("limit")).toEqual("10");
        expect(url.searchParams.get("startingAfter")).toEqual(null);
        expect(url.searchParams.get("metadata.color")).toEqual("blue");
        expect(url.searchParams.get("userId")).toEqual(null);
        expect(url.searchParams.get("groupIds")).toEqual(null);

        return HttpResponse.json(
          {
            nextPage: "/v2/rooms?startingAfter=1",
            data: [room],
          },
          { status: 200 }
        );
      })
    );

    const client = new Liveblocks({ secret: "sk_xxx" });

    await expect(
      client.getRooms({
        limit: 10,
        metadata: {
          color: "blue",
        },
      })
    ).resolves.toEqual({
      nextPage: "/v2/rooms?startingAfter=1",
      data: [room],
    });
  });

  test("should throw a LiveblocksError when getRooms receives an error response", async () => {
    const error = {
      error: "InvalidSecretKey",
      message: "Invalid secret key",
    };

    server.use(
      http.get(`${DEFAULT_BASE_URL}/v2/rooms`, () => {
        return HttpResponse.json(error, { status: 404 });
      })
    );

    const client = new Liveblocks({ secret: "sk_xxx" });

    // This should throw a LiveblocksError
    try {
      // Attempt to get, which should fail and throw an error.
      await client.getRooms({
        limit: 10,
        metadata: {
          color: "blue",
        },
      });
      // If it doesn't throw, fail the test.
      expect(true).toBe(false);
    } catch (err) {
      expect(err instanceof LiveblocksError).toBe(true);
      if (err instanceof LiveblocksError) {
        expect(err.status).toBe(404);
        expect(err.message).toBe(JSON.stringify(error));
        expect(err.name).toBe("LiveblocksError");
      }
    }
  });

  test("should return room data when getRoom receives a successful response", async () => {
    const client = new Liveblocks({ secret: "sk_xxx" });
    await expect(client.getRoom("123")).resolves.toEqual(room);
  });

  test("should return active users when getActiveUsers receives a successful response", async () => {
    const client = new Liveblocks({ secret: "sk_xxx" });
    await expect(client.getActiveUsers("123")).resolves.toEqual({
      data: activeUsers,
    });
  });

  test("should return the edited comment when editComment receives a successful response", async () => {
    const commentData = {
      body: {
        version: 1 as const,
        content: [],
      },
      editedAt: new Date(),
    };

    server.use(
      http.post(
        `${DEFAULT_BASE_URL}/v2/rooms/:roomId/threads/:threadId/comments/:commentId`,
        async ({ request }) => {
          const data = await request.json();

          if (JSON.stringify(data) === JSON.stringify(commentData)) {
            return HttpResponse.json(comment);
          }

          return HttpResponse.error();
        }
      )
    );

    const client = new Liveblocks({ secret: "sk_xxx" });
    const res = await client.editComment({
      roomId: "room1",
      threadId: "thread1",
      commentId: "comment1",
      data: commentData,
    });
    expect(res).toEqual(comment);
  });

  test("should throw a LiveblocksError when editComment receives an error response", async () => {
    const error = {
      error: "RESOURCE_NOT_FOUND",
      message: "Comment not found",
    };

    server.use(
      http.post(
        `${DEFAULT_BASE_URL}/v2/rooms/:roomId/threads/:threadId/comments/:commentId`,
        () => {
          return HttpResponse.json(error, { status: 404 });
        }
      )
    );

    const client = new Liveblocks({ secret: "sk_xxx" });

    // This should throw a LiveblocksError
    try {
      // Attempt to get, which should fail and throw an error.
      await client.editComment({
        roomId: "room1",
        threadId: "thread1",
        commentId: "comment1",
        data: {
          body: {
            version: 1 as const,
            content: [],
          },
        },
      });
      // If it doesn't throw, fail the test.
      expect(true).toBe(false);
    } catch (err) {
      expect(err instanceof LiveblocksError).toBe(true);
      if (err instanceof LiveblocksError) {
        expect(err.status).toBe(404);
        expect(err.message).toBe(JSON.stringify(error));
        expect(err.name).toBe("LiveblocksError");
      }
    }
  });

  test("should return the created thread when createThread receives a successful response", async () => {
    const threadData = {
      comment: {
        userId: "user1",
        createdAt: new Date(),
        body: {
          version: 1 as const,
          content: [],
        },
      },
      metadata: {
        color: "blue",
      },
    };

    server.use(
      http.post(
        `${DEFAULT_BASE_URL}/v2/rooms/:roomId/threads`,
        async ({ request }) => {
          const data = await request.json();

          if (JSON.stringify(threadData) === JSON.stringify(data)) {
            return HttpResponse.json(thread);
          }

          return HttpResponse.error();
        }
      )
    );

    const client = new Liveblocks({ secret: "sk_xxx" });
    const res = await client.createThread({
      roomId: "room1",
      data: threadData,
    });

    expect(res).toEqual(thread);
  });

  test("should throw a LiveblocksError when createThread receives an error response", async () => {
    const threadData = {
      comment: {
        userId: "user1",
        createdAt: new Date(),
        body: {
          version: 1 as const,
          content: [],
        },
      },
      metadata: {
        color: "blue",
      },
    };

    const error = {
      error: "RESOURCE_ALREADY_EXISTES",
      message: "Thread already exists",
    };

    server.use(
      http.post(
        `${DEFAULT_BASE_URL}/v2/rooms/:roomId/threads`,
        async ({ request }) => {
          const data = await request.json();
          if (JSON.stringify(threadData) === JSON.stringify(data)) {
            return HttpResponse.json(error, { status: 409 });
          }

          return HttpResponse.error();
        }
      )
    );

    const client = new Liveblocks({ secret: "sk_xxx" });

    // This should throw a LiveblocksError
    try {
      // Attempt to create a thread, which should fail and throw an error.
      await client.createThread({
        roomId: "room1",
        data: threadData,
      });
      // If it doesn't throw, fail the test.
      expect(true).toBe(false);
    } catch (err) {
      expect(err instanceof LiveblocksError).toBe(true);
      if (err instanceof LiveblocksError) {
        expect(err.status).toBe(409);
        expect(err.message).toBe(JSON.stringify(error));
        expect(err.name).toBe("LiveblocksError");
      }
    }
  });

  test("should throw a LiveblocksError when getRoom receives an error response", async () => {
    const error = {
      error: "ROOM_NOT_FOUND",
      message: "Room not found",
      suggestion:
        "Please use a valid room ID, room IDs are available in the dashboard: https://liveblocks.io/dashboard/rooms",
      docs: "https://liveblocks.io/docs/api-reference/rest-api-endpoints",
    };

    server.use(
      http.get(`${DEFAULT_BASE_URL}/v2/rooms/:roomId`, () => {
        return HttpResponse.json(error, { status: 404 });
      })
    );

    const client = new Liveblocks({ secret: "sk_xxx" });

    // This should throw an LiveblocksError
    try {
      // Attempt to get, which should fail and throw an error.
      await client.getRoom("123");
      // If it doesn't throw, fail the test.
      expect(true).toBe(false);
    } catch (err) {
      expect(err instanceof LiveblocksError).toBe(true);
      if (err instanceof LiveblocksError) {
        expect(err.status).toBe(404);
        expect(err.message).toBe(JSON.stringify(error));
        expect(err.name).toBe("LiveblocksError");
      }
    }
  });

  test("should return a list of threads when getThreads receives a successful response", async () => {
    server.use(
      http.get(`${DEFAULT_BASE_URL}/v2/rooms/:roomId/threads`, () => {
        return HttpResponse.json(
          {
            data: [thread],
          },
          { status: 200 }
        );
      })
    );

    const client = new Liveblocks({ secret: "sk_xxx" });

    await expect(
      client.getThreads({
        roomId: "room1",
      })
    ).resolves.toEqual({
      data: [thread],
    });
  });

  test("should return a filtered list of threads when a query parameter is used for getThreads", async () => {
    const query = "metadata['status']:'open' AND metadata['priority']:3";
    server.use(
      http.get(`${DEFAULT_BASE_URL}/v2/rooms/:roomId/threads`, (res) => {
        expect(
          decodeURIComponentWithSpaces(res.request.url).includes(
            `?query=${query}`
          )
        ).toBe(true);
        return HttpResponse.json(
          {
            data: [thread],
          },
          { status: 200 }
        );
      })
    );

    const client = new Liveblocks({ secret: "sk_xxx" });

    await expect(
      client.getThreads({
        roomId: "room1",
        query,
      })
    ).resolves.toEqual({
      data: [thread],
    });
  });

  test("should return a filtered list of threads when a query parameter is used for getThreads with a metadata object", async () => {
    const query =
      'metadata["status"]:"open" AND metadata["priority"]:3 AND metadata["organization"]^"liveblocks:"';
    server.use(
      http.get(`${DEFAULT_BASE_URL}/v2/rooms/:roomId/threads`, (res) => {
        expect(
          decodeURIComponentWithSpaces(res.request.url).includes(
            `?query=${query}`
          )
        ).toBe(true);
        return HttpResponse.json(
          {
            data: [thread],
          },
          { status: 200 }
        );
      })
    );

    const client = new Liveblocks({ secret: "sk_xxx" });

    await expect(
      client.getThreads<{
        status: "open";
        priority: 3;
        organization: "liveblocks:engineering";
      }>({
        roomId: "room1",
        query: {
          metadata: {
            status: "open",
            priority: 3,
            organization: {
              startsWith: "liveblocks:",
            },
          },
        },
      })
    ).resolves.toEqual({
      data: [thread],
    });
  });

  test("should return the specified thread when getThread receives a successful response", async () => {
    server.use(
      http.get(`${DEFAULT_BASE_URL}/v2/rooms/:roomId/threads/:threadId`, () => {
        return HttpResponse.json(thread, { status: 200 });
      })
    );

    const client = new Liveblocks({ secret: "sk_xxx" });

    await expect(
      client.getThread({
        roomId: "room1",
        threadId: "thread1",
      })
    ).resolves.toEqual(thread);
  });

  test("should return the specified comment when getComment receives a successful response", async () => {
    server.use(
      http.get(
        `${DEFAULT_BASE_URL}/v2/rooms/:roomId/threads/:threadId/comments/:commentId`,
        () => {
          return HttpResponse.json(comment, { status: 200 });
        }
      )
    );

    const client = new Liveblocks({ secret: "sk_xxx" });

    await expect(
      client.getComment({
        roomId: "room1",
        threadId: "thread1",
        commentId: "comment1",
      })
    ).resolves.toEqual(comment);
  });

  test("should add a reaction to a comment when addReaction receives a successful response", async () => {
    server.use(
      http.post(
        `${DEFAULT_BASE_URL}/v2/rooms/:roomId/threads/:threadId/comments/:commentId/add-reaction`,
        () => {
          return HttpResponse.json(reaction, { status: 200 });
        }
      )
    );

    const client = new Liveblocks({ secret: "sk_xxx" });

    await expect(
      client.addCommentReaction({
        roomId: "room1",
        threadId: "thread1",
        commentId: "comment1",
        data: reaction,
      })
    ).resolves.toEqual(reaction);
  });

  test("should throw an error when getRoom fails due to network error", async () => {
    // Simulate a network error response.
    server.use(
      http.get(`${DEFAULT_BASE_URL}/v2/rooms/:roomId`, () => {
        return HttpResponse.error();
      })
    );

    const client = new Liveblocks({ secret: "sk_xxx" });

    // Expect the function to throw an error due to the network issue. However, it should not be an HttpError.
    try {
      // Attempt to get, which should fail and throw an error.
      await client.getRoom("123");
      // If it doesn't throw, fail the test.
      expect(true).toBe(false);
    } catch (err) {
      expect(err instanceof LiveblocksError).toBe(false);
    }
  });

  test("should successfully send a Yjs update", async () => {
    const update = new Uint8Array([21, 31]);
    server.use(
      http.put(
        `${DEFAULT_BASE_URL}/v2/rooms/:roomId/ydoc`,
        async ({ request }) => {
          const buffer = await request.arrayBuffer();
          const data = new Uint8Array(buffer);

          // Return void if the data is the same as the update.
          if (data.length === update.length) {
            for (let i = 0; i < data.length; i++) {
              if (data[i] !== update[i]) {
                return HttpResponse.error();
              }
            }
          }

          return HttpResponse.json(null);
        }
      )
    );

    const client = new Liveblocks({ secret: "sk_xxx" });

    await expect(
      client.sendYjsBinaryUpdate("roomId", update)
    ).resolves.not.toThrow();
  });

  test("should successfully send a Yjs update for a subdocument", async () => {
    const update = new Uint8Array([21, 31]);
    server.use(
      http.put(`${DEFAULT_BASE_URL}/v2/rooms/:roomId/ydoc`, ({ request }) => {
        const url = new URL(request.url);
        if (url.searchParams.get("guid") === "subdoc") {
          return HttpResponse.json(null);
        }
        return HttpResponse.error();
      })
    );

    const client = new Liveblocks({ secret: "sk_xxx" });

    await expect(
      client.sendYjsBinaryUpdate("roomId", update, {
        guid: "subdoc",
      })
    ).resolves.not.toThrow();
  });

  test("should successfully return the binary update for a Yjs document", async () => {
    const update = new Uint8Array([21, 31]);
    server.use(
      http.get(`${DEFAULT_BASE_URL}/v2/rooms/:roomId/ydoc-binary`, () => {
        return HttpResponse.arrayBuffer(update);
      })
    );

    const client = new Liveblocks({ secret: "sk_xxx" });

    await expect(
      client.getYjsDocumentAsBinaryUpdate("roomId")
    ).resolves.toEqual(update.buffer);
  });

  test("should successfully return the binary update for a Yjs subdocument", async () => {
    const update = new Uint8Array([21, 31]);
    server.use(
      http.get(
        `${DEFAULT_BASE_URL}/v2/rooms/:roomId/ydoc-binary`,
        ({ request }) => {
          const url = new URL(request.url);
          if (url.searchParams.get("guid") === "subdoc") {
            return HttpResponse.arrayBuffer(update);
          }
          return HttpResponse.arrayBuffer(new Uint8Array([0]));
        }
      )
    );

    const client = new Liveblocks({ secret: "sk_xxx" });

    await expect(
      client.getYjsDocumentAsBinaryUpdate("roomId", {
        guid: "subdoc",
      })
    ).resolves.toEqual(update.buffer);
  });

  test("should return the specified inbox notification when getInboxNotification receives a successful response", async () => {
    const userId = "user1";
    const inboxNotificationId = "notification1";

    const notification = {
      id: inboxNotificationId,
      kind: "thread",
      notifiedAt: new Date().toISOString(),
      readAt: null,
      threadId: "thread1",
    };

    server.use(
      http.get(
        `${DEFAULT_BASE_URL}/v2/users/:userId/inbox-notifications/:notificationId`,
        () => {
          return HttpResponse.json(notification, { status: 200 });
        }
      )
    );

    const client = new Liveblocks({ secret: "sk_xxx" });

    await expect(
      client.getInboxNotification({
        userId,
        inboxNotificationId,
      })
    ).resolves.toEqual({
      ...notification,
      notifiedAt: new Date(notification.notifiedAt),
      readAt: notification.readAt ? new Date(notification.readAt) : null,
    });
  });

  test("should throw a LiveblocksError when getInboxNotification receives an error response", async () => {
    const userId = "user1";
    const inboxNotificationId = "notification1";

    const error = {
      error: "INBOX_NOTIFICATION_NOT_FOUND",
      message: "Inbox notification not found",
    };

    server.use(
      http.get(
        `${DEFAULT_BASE_URL}/v2/users/:userId/inbox-notifications/:notificationId`,
        () => {
          return HttpResponse.json(error, { status: 404 });
        }
      )
    );

    const client = new Liveblocks({ secret: "sk_xxx" });

    // This should throw a LiveblocksError
    try {
      // Attempt to get, which should fail and throw an error.
      await client.getInboxNotification({
        userId,
        inboxNotificationId,
      });
      // If it doesn't throw, fail the test.
      expect(true).toBe(false);
    } catch (err) {
      expect(err instanceof LiveblocksError).toBe(true);
      if (err instanceof LiveblocksError) {
        expect(err.status).toBe(404);
        expect(err.message).toBe(JSON.stringify(error));
        expect(err.name).toBe("LiveblocksError");
      }
    }
  });

  test("should get user's room notification settings", async () => {
    const userId = "user1";
    const roomId = "room1";

    const settings = {
      threads: "all",
    };

    server.use(
      http.get(
        `${DEFAULT_BASE_URL}/v2/rooms/:roomId/users/:userId/notification-settings`,
        () => {
          return HttpResponse.json(settings, { status: 200 });
        }
      )
    );

    const client = new Liveblocks({ secret: "sk_xxx" });

    await expect(
      client.getRoomNotificationSettings({
        userId,
        roomId,
      })
    ).resolves.toEqual(settings);
  });

  test("should throw a LiveblocksError when getRoomNotificationSettings receives an error response", async () => {
    const userId = "user1";
    const roomId = "room1";

    const error = {
      error: "ROOM_NOT_FOUND",
      message: "Room not found",
    };

    server.use(
      http.get(
        `${DEFAULT_BASE_URL}/v2/rooms/:roomId/users/:userId/notification-settings`,
        () => {
          return HttpResponse.json(error, { status: 404 });
        }
      )
    );

    const client = new Liveblocks({ secret: "sk_xxx" });

    // This should throw a LiveblocksError
    try {
      // Attempt to get, which should fail and throw an error.
      await client.getRoomNotificationSettings({
        userId,
        roomId,
      });
      // If it doesn't throw, fail the test.
      expect(true).toBe(false);
    } catch (err) {
      expect(err instanceof LiveblocksError).toBe(true);
      if (err instanceof LiveblocksError) {
        expect(err.status).toBe(404);
        expect(err.message).toBe(JSON.stringify(error));
        expect(err.name).toBe("LiveblocksError");
      }
    }
  });

  test("should update user's room notification settings", async () => {
    const userId = "user1";
    const roomId = "room1";
    const settings: RoomNotificationSettings = {
      threads: "all",
    };

    server.use(
      http.post(
        `${DEFAULT_BASE_URL}/v2/rooms/:roomId/users/:userId/notification-settings`,
        async ({ request }) => {
          const data = await request.json();

          if (JSON.stringify(data) === JSON.stringify(settings)) {
            return HttpResponse.json(settings, { status: 200 });
          }

          return HttpResponse.error();
        }
      )
    );

    const client = new Liveblocks({ secret: "sk_xxx" });

    await expect(
      client.updateRoomNotificationSettings({
        userId,
        roomId,
        data: settings,
      })
    ).resolves.toEqual(settings);
  });

  test("should throw a LiveblocksError when updateRoomNotificationSettings receives an error response", async () => {
    const userId = "user1";
    const roomId = "room1";
    const settings: RoomNotificationSettings = {
      threads: "all",
    };

    const error = {
      error: "ROOM_NOT_FOUND",
      message: "Room not found",
    };

    server.use(
      http.post(
        `${DEFAULT_BASE_URL}/v2/rooms/:roomId/users/:userId/notification-settings`,
        async ({ request }) => {
          const data = await request.json();

          if (JSON.stringify(data) === JSON.stringify(settings)) {
            return HttpResponse.json(error, { status: 404 });
          }

          return HttpResponse.error();
        }
      )
    );

    const client = new Liveblocks({ secret: "sk_xxx" });

    // This should throw a LiveblocksError
    try {
      // Attempt to get, which should fail and throw an error.
      await client.updateRoomNotificationSettings({
        userId,
        roomId,
        data: settings,
      });
      // If it doesn't throw, fail the test.
      expect(true).toBe(false);
    } catch (err) {
      expect(err instanceof LiveblocksError).toBe(true);
      if (err instanceof LiveblocksError) {
        expect(err.status).toBe(404);
        expect(err.message).toBe(JSON.stringify(error));
        expect(err.name).toBe("LiveblocksError");
      }
    }
  });

  test("should delete user's room notification settings", async () => {
    const userId = "user1";
    const roomId = "room1";

    server.use(
      http.delete(
        `${DEFAULT_BASE_URL}/v2/rooms/:roomId/users/:userId/notification-settings`,
        () => {
          return HttpResponse.json(undefined, { status: 204 });
        }
      )
    );

    const client = new Liveblocks({ secret: "sk_xxx" });

    await expect(
      client.deleteRoomNotificationSettings({
        userId,
        roomId,
      })
    ).resolves.toBeUndefined();
  });

  test("should throw a LiveblocksError when deleteRoomNotificationSettings receives an error response", async () => {
    const userId = "user1";
    const roomId = "room1";

    const error = {
      error: "ROOM_NOT_FOUND",
      message: "Room not found",
    };

    server.use(
      http.delete(
        `${DEFAULT_BASE_URL}/v2/rooms/:roomId/users/:userId/notification-settings`,
        () => {
          return HttpResponse.json(error, { status: 404 });
        }
      )
    );

    const client = new Liveblocks({ secret: "sk_xxx" });

    // This should throw a LiveblocksError
    try {
      // Attempt to get, which should fail and throw an error.
      await client.deleteRoomNotificationSettings({
        userId,
        roomId,
      });
      // If it doesn't throw, fail the test.
      expect(true).toBe(false);
    } catch (err) {
      expect(err instanceof LiveblocksError).toBe(true);
      if (err instanceof LiveblocksError) {
        expect(err.status).toBe(404);
        expect(err.message).toBe(JSON.stringify(error));
        expect(err.name).toBe("LiveblocksError");
      }
    }
  });

  test("should update a room's ID", async () => {
    server.use(
      http.post(`${DEFAULT_BASE_URL}/v2/rooms/:roomId/update-room-id`, () => {
        return HttpResponse.json(room, { status: 200 });
      })
    );

    const client = new Liveblocks({ secret: "sk_xxx" });
    const res = await client.updateRoomId({
      currentRoomId: "room1",
      newRoomId: "newRoom1",
    });

    expect(res).toEqual(room);
  });

  test("should throw a LiveblocksError when updateRoomId receives an error response", async () => {
    const error = {
      error: "ROOM_NOT_FOUND",
      message: "Room not found",
    };

    server.use(
      http.post(`${DEFAULT_BASE_URL}/v2/rooms/:roomId/update-room-id`, () => {
        return HttpResponse.json(error, { status: 404 });
      })
    );

    const client = new Liveblocks({ secret: "sk_xxx" });

    // This should throw a LiveblocksError
    try {
      // Attempt to get, which should fail and throw an error.
      await client.updateRoomId({
        currentRoomId: "room1",
        newRoomId: "newRoom1",
      });
      // If it doesn't throw, fail the test.
      expect(true).toBe(false);
    } catch (err) {
      expect(err instanceof LiveblocksError).toBe(true);
      if (err instanceof LiveblocksError) {
        expect(err.status).toBe(404);
        expect(err.message).toBe(JSON.stringify(error));
        expect(err.name).toBe("LiveblocksError");
      }
    }
  });
<<<<<<< HEAD
});

const decodeURIComponentWithSpaces = (url: string) => {
  return decodeURIComponent(url.replace(/\+/g, " "));
};
=======

  test("should return the created inbox notification when triggerInboxNotification receives a successful response", async () => {
    const userId = "user1";

    server.use(
      http.post(`${DEFAULT_BASE_URL}/v2/inbox-notifications/trigger`, () => {
        return HttpResponse.json({}, { status: 200 });
      })
    );

    const client = new Liveblocks({ secret: "sk_xxx" });

    await expect(
      client.triggerInboxNotification({
        userId,
        kind: "$fileUploaded",
        subjectId: "subject1",
        activityData: { file: "url" },
      })
    ).resolves.toBeUndefined();
  });
});
>>>>>>> 95e2ff8b
<|MERGE_RESOLUTION|>--- conflicted
+++ resolved
@@ -1042,13 +1042,6 @@
       }
     }
   });
-<<<<<<< HEAD
-});
-
-const decodeURIComponentWithSpaces = (url: string) => {
-  return decodeURIComponent(url.replace(/\+/g, " "));
-};
-=======
 
   test("should return the created inbox notification when triggerInboxNotification receives a successful response", async () => {
     const userId = "user1";
@@ -1071,4 +1064,7 @@
     ).resolves.toBeUndefined();
   });
 });
->>>>>>> 95e2ff8b
+
+const decodeURIComponentWithSpaces = (url: string) => {
+  return decodeURIComponent(url.replace(/\+/g, " "));
+};