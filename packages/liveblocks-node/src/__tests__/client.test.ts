import type {
  CommentData,
  CommentUserReaction,
  IdTuple,
  NotificationSettingsPlain,
  RoomSubscriptionSettings,
  SerializedCrdt,
  ThreadData,
} from "@liveblocks/core";
import { createNotificationSettings, LiveList } from "@liveblocks/core";
import { http, HttpResponse } from "msw";
import { setupServer } from "msw/node";
import { afterAll, afterEach, beforeAll, describe, expect, test } from "vitest";

import { type AiCopilot, Liveblocks, LiveblocksError } from "../client";
import { getBaseUrl } from "../utils";

const DEFAULT_BASE_URL = getBaseUrl();

describe("client", () => {
  const room = {
    type: "room",
    id: "react-todo-list",
    lastConnectionAt: new Date("2022-08-04T21:07:09.380Z"),
    createdAt: new Date("2022-07-13T14:32:50.697Z"),
    metadata: {
      color: "blue",
      size: "10",
      target: ["abc", "def"],
    },
    defaultAccesses: ["room:write"],
    groupsAccesses: {
      marketing: ["room:write"],
    },
    usersAccesses: {
      alice: ["room:write"],
      vinod: ["room:write"],
    },
  };

  const activeUsers = [
    {
      type: "user",
      id: "alice",
      connectionId: 123,
      info: {
        name: "Alice",
      },
    },
  ];

  const comment: CommentData = {
    type: "comment",
    id: "comment1",
    roomId: "room1",
    threadId: "thread1",
    userId: "user1",
    createdAt: new Date("2022-07-13T14:32:50.697Z"),
    attachments: [],
    reactions: [
      {
        emoji: "🐐",
        createdAt: new Date("2022-07-13T14:32:50.697Z"),
        users: [{ id: "user1" }],
      },
    ],
    body: {
      version: 1,
      content: [],
    },
  };

  const thread: ThreadData<{
    color: string;
  }> = {
    type: "thread",
    id: "thread1",
    roomId: "room1",
    metadata: {
      color: "blue",
    },
    createdAt: new Date("2022-07-13T14:32:50.697Z"),
    updatedAt: new Date("2022-07-13T14:32:50.697Z"),
    comments: [comment],
    resolved: false,
  };

  const reaction: CommentUserReaction = {
    emoji: "🐐",
    createdAt: new Date("2022-07-13T14:32:50.697Z"),
    userId: "user1",
  };

  const server = setupServer(
    http.get(`${DEFAULT_BASE_URL}/v2/rooms`, () => {
      return HttpResponse.json(
        {
          nextCursor: "1",
          data: [room],
        },
        { status: 200 }
      );
    }),
    http.get(`${DEFAULT_BASE_URL}/v2/rooms/:roomId`, () => {
      return HttpResponse.json(room, { status: 200 });
    }),
    http.get(`${DEFAULT_BASE_URL}/v2/rooms/:roomId/active_users`, () => {
      return HttpResponse.json({
        data: activeUsers,
      });
    })
  );

  beforeAll(() => server.listen());
  afterEach(() => server.resetHandlers());
  afterAll(() => server.close());

  describe("LiveblocksError message formatting", () => {
    test("should throw a LiveblocksError when response is missing a body", async () => {
      server.use(
        http.get(`${DEFAULT_BASE_URL}/v2/rooms`, () => {
          return new HttpResponse(null, { status: 499 });
        })
      );

      const client = new Liveblocks({ secret: "sk_xxx" });

      // This should throw a LiveblocksError
      try {
        await client.getRooms();
        // If it doesn't throw, fail the test.
        expect(true).toBe(false);
      } catch (err) {
        expect(err).toBeInstanceOf(LiveblocksError);
        if (err instanceof LiveblocksError) {
          expect(err.name).toBe("LiveblocksError");
          expect(err.status).toBe(499);
          expect(err.message).toBe(
            "An error happened without an error message"
          );
        }
      }
    });
    test("should throw a LiveblocksError when response has empty body", async () => {
      server.use(
        http.get(`${DEFAULT_BASE_URL}/v2/rooms`, () => {
          return HttpResponse.text("", { status: 499 });
        })
      );

      const client = new Liveblocks({ secret: "sk_xxx" });

      // This should throw a LiveblocksError
      try {
        await client.getRooms();
        // If it doesn't throw, fail the test.
        expect(true).toBe(false);
      } catch (err) {
        expect(err).toBeInstanceOf(LiveblocksError);
        if (err instanceof LiveblocksError) {
          expect(err.name).toBe("LiveblocksError");
          expect(err.status).toBe(499);
          expect(err.message).toBe(
            "An error happened without an error message"
          );
        }
      }
    });
    test("should throw a LiveblocksError when response has non-JSON body", async () => {
      server.use(
        http.get(`${DEFAULT_BASE_URL}/v2/rooms`, () => {
          return HttpResponse.text("I'm not a JSON response", { status: 499 });
        })
      );

      const client = new Liveblocks({ secret: "sk_xxx" });

      // This should throw a LiveblocksError
      try {
        await client.getRooms();
        // If it doesn't throw, fail the test.
        expect(true).toBe(false);
      } catch (err) {
        expect(err).toBeInstanceOf(LiveblocksError);
        if (err instanceof LiveblocksError) {
          expect(err.name).toBe("LiveblocksError");
          expect(err.status).toBe(499);
          expect(err.message).toBe("I'm not a JSON response");
          expect(String(err)).toBe(
            "LiveblocksError: I'm not a JSON response (status 499)"
          );
          expect(err.toString()).toBe(
            "LiveblocksError: I'm not a JSON response (status 499)"
          );
        }
      }
    });
    test("should throw a LiveblocksError when response has JSON body without a message field", async () => {
      server.use(
        http.get(`${DEFAULT_BASE_URL}/v2/rooms`, () => {
          return HttpResponse.json(
            { messsag: 'Misspelled "message" field' },
            { status: 499 }
          );
        })
      );

      const client = new Liveblocks({ secret: "sk_xxx" });

      // This should throw a LiveblocksError
      try {
        await client.getRooms();
        // If it doesn't throw, fail the test.
        expect(true).toBe(false);
      } catch (err) {
        expect(err).toBeInstanceOf(LiveblocksError);
        if (err instanceof LiveblocksError) {
          expect(err.name).toBe("LiveblocksError");
          expect(err.status).toBe(499);
          expect(err.message).toBe(
            "An error happened without an error message"
          );
        }
      }
    });
  });
  describe("get rooms", () => {
    test("should return a list of room when getRooms receives a successful response", async () => {
      const client = new Liveblocks({ secret: "sk_xxx" });
      await expect(client.getRooms()).resolves.toEqual({
        nextCursor: "1",
        data: [room],
      });
    });

    test("should return a list of room when getRooms with additional params receives a successful response", async () => {
      server.use(
        http.get(`${DEFAULT_BASE_URL}/v2/rooms`, ({ request }) => {
          const url = new URL(request.url);

          expect(url.searchParams.size).toEqual(5);
          expect(url.searchParams.get("limit")).toEqual("10");
          expect(url.searchParams.get("startingAfter")).toEqual("2");
          expect(url.searchParams.get("query")).toEqual(
            "roomId^'liveblocks:' metadata['color']:'blue'"
          );
          expect(url.searchParams.get("userId")).toEqual("user1");
          expect(url.searchParams.get("groupIds")).toEqual("group1");

          return HttpResponse.json(
            {
              nextCursor: "3",
              data: [room],
            },
            { status: 200 }
          );
        })
      );

      const client = new Liveblocks({ secret: "sk_xxx" });

      await expect(
        client.getRooms({
          limit: 10,
          startingAfter: "2",
          query: {
            roomId: {
              startsWith: "liveblocks:",
            },
            metadata: {
              color: "blue",
            },
          },
          userId: "user1",
          groupIds: ["group1"],
        })
      ).resolves.toEqual({
        nextCursor: "3",
        data: [room],
      });
    });

    test("should return a list of room when getRooms with query params receives a successful response", async () => {
      const expectedQuery =
        "roomId^'liveblocks:' metadata['color']:'blue' metadata['size']:'10'";

      server.use(
        http.get(`${DEFAULT_BASE_URL}/v2/rooms`, (res) => {
          const url = new URL(res.request.url);

          expect(url.searchParams.size).toEqual(1);
          expect(url.searchParams.get("query")).toEqual(expectedQuery);
          return HttpResponse.json(
            {
              nextCursor: "1",
              data: [room],
            },
            { status: 200 }
          );
        })
      );

      const client = new Liveblocks({ secret: "sk_xxx" });

      await expect(
        client.getRooms({
          query: expectedQuery,
        })
      ).resolves.toEqual({
        nextCursor: "1",
        data: [room],
      });

      await expect(
        client.getRooms({
          query: {
            metadata: {
              color: "blue",
              size: "10",
            },
            roomId: {
              startsWith: "liveblocks:",
            },
          },
        })
      ).resolves.toEqual({
        nextCursor: "1",
        data: [room],
      });
    });

    test("should return a list of room when getRooms with partial params receives a successful response", async () => {
      server.use(
        http.get(`${DEFAULT_BASE_URL}/v2/rooms`, ({ request }) => {
          const url = new URL(request.url);

          expect(url.searchParams.size).toEqual(2);
          expect(url.searchParams.get("limit")).toEqual("10");
          expect(url.searchParams.get("startingAfter")).toEqual(null);
          expect(url.searchParams.get("query")).toEqual(
            "metadata['color']:'blue'"
          );
          expect(url.searchParams.get("userId")).toEqual(null);
          expect(url.searchParams.get("groupIds")).toEqual(null);

          return HttpResponse.json(
            {
              nextCursor: "1",
              data: [room],
            },
            { status: 200 }
          );
        })
      );

      const client = new Liveblocks({ secret: "sk_xxx" });

      await expect(
        client.getRooms({
          limit: 10,
          query: {
            metadata: {
              color: "blue",
            },
          },
        })
      ).resolves.toEqual({
        nextCursor: "1",
        data: [room],
      });
    });

    test("should throw a LiveblocksError when getRooms receives an error response", async () => {
      const error = {
        error: "INVALID_SECRET_KEY",
        message: "Invalid secret key",
      };

      server.use(
        http.get(`${DEFAULT_BASE_URL}/v2/rooms`, () => {
          return HttpResponse.json(error, { status: 404 });
        })
      );

      const client = new Liveblocks({ secret: "sk_xxx" });

      // This should throw a LiveblocksError
      try {
        // Attempt to get, which should fail and throw an error.
        await client.getRooms({
          limit: 10,
          query: {
            metadata: {
              color: "blue",
            },
          },
        });
        // If it doesn't throw, fail the test.
        expect(true).toBe(false);
      } catch (err) {
        expect(err instanceof LiveblocksError).toBe(true);
        if (err instanceof LiveblocksError) {
          expect(err.status).toBe(404);
          expect(err.message).toBe("Invalid secret key");
          expect(err.name).toBe("LiveblocksError");
        }
      }
    });
  });

  describe("get room", () => {
    test("should return room data when getRoom receives a successful response", async () => {
      const client = new Liveblocks({ secret: "sk_xxx" });
      await expect(client.getRoom("123")).resolves.toEqual(room);
    });

    test("should throw a LiveblocksError when getRoom receives an error response", async () => {
      const error = {
        error: "ROOM_NOT_FOUND",
        message: "Room not found",
        suggestion:
          "Please use a valid room ID, room IDs are available in the dashboard: https://liveblocks.io/dashboard/rooms",
        docs: "https://liveblocks.io/docs/api-reference/rest-api-endpoints",
      };

      server.use(
        http.get(`${DEFAULT_BASE_URL}/v2/rooms/:roomId`, () => {
          return HttpResponse.json(error, { status: 404 });
        })
      );

      const client = new Liveblocks({ secret: "sk_xxx" });

      // This should throw an LiveblocksError
      try {
        // Attempt to get, which should fail and throw an error.
        await client.getRoom("123");
        // If it doesn't throw, fail the test.
        expect(true).toBe(false);
      } catch (err) {
        expect(err instanceof LiveblocksError).toBe(true);
        if (err instanceof LiveblocksError) {
          expect(err.status).toBe(404);
          expect(err.message).toBe("Room not found");
          expect(String(err)).toBe(
            "LiveblocksError: Room not found (status 404)\nSuggestion: Please use a valid room ID, room IDs are available in the dashboard: https://liveblocks.io/dashboard/rooms\nSee also: https://liveblocks.io/docs/api-reference/rest-api-endpoints"
          );
          expect(err.name).toBe("LiveblocksError");
        }
      }
    });

    test("should throw an error when getRoom fails due to network error", async () => {
      // Simulate a network error response.
      server.use(
        http.get(`${DEFAULT_BASE_URL}/v2/rooms/:roomId`, () => {
          return HttpResponse.error();
        })
      );

      const client = new Liveblocks({ secret: "sk_xxx" });

      // Expect the function to throw an error due to the network issue. However, it should not be an HttpError.
      try {
        // Attempt to get, which should fail and throw an error.
        await client.getRoom("123");
        // If it doesn't throw, fail the test.
        expect(true).toBe(false);
      } catch (err) {
        expect(err instanceof LiveblocksError).toBe(false);
      }
    });
  });

  describe("get active users", () => {
    test("should return active users when getActiveUsers receives a successful response", async () => {
      const client = new Liveblocks({ secret: "sk_xxx" });
      await expect(client.getActiveUsers("123")).resolves.toEqual({
        data: activeUsers,
      });
    });
  });

  describe("edit comment", () => {
    test("should return the edited comment when editComment receives a successful response", async () => {
      const commentData = {
        body: {
          version: 1 as const,
          content: [],
        },
        editedAt: new Date(),
      };

      server.use(
        http.post(
          `${DEFAULT_BASE_URL}/v2/rooms/:roomId/threads/:threadId/comments/:commentId`,
          async ({ request }) => {
            const data = await request.json();

            if (JSON.stringify(data) === JSON.stringify(commentData)) {
              return HttpResponse.json(comment);
            }

            return HttpResponse.error();
          }
        )
      );

      const client = new Liveblocks({ secret: "sk_xxx" });
      const res = await client.editComment({
        roomId: "room1",
        threadId: "thread1",
        commentId: "comment1",
        data: commentData,
      });
      expect(res).toEqual(comment);
    });

    test("should throw a LiveblocksError when editComment receives an error response", async () => {
      const error = {
        error: "RESOURCE_NOT_FOUND",
        message: "Comment not found",
      };

      server.use(
        http.post(
          `${DEFAULT_BASE_URL}/v2/rooms/:roomId/threads/:threadId/comments/:commentId`,
          () => {
            return HttpResponse.json(error, { status: 404 });
          }
        )
      );

      const client = new Liveblocks({ secret: "sk_xxx" });

      // This should throw a LiveblocksError
      try {
        // Attempt to get, which should fail and throw an error.
        await client.editComment({
          roomId: "room1",
          threadId: "thread1",
          commentId: "comment1",
          data: {
            body: {
              version: 1 as const,
              content: [],
            },
          },
        });
        // If it doesn't throw, fail the test.
        expect(true).toBe(false);
      } catch (err) {
        expect(err instanceof LiveblocksError).toBe(true);
        if (err instanceof LiveblocksError) {
          expect(err.status).toBe(404);
          expect(err.message).toBe("Comment not found");
          expect(err.name).toBe("LiveblocksError");
        }
      }
    });
  });

  describe("create thread", () => {
    test("should return the created thread when createThread receives a successful response", async () => {
      const threadData = {
        comment: {
          userId: "user1",
          createdAt: new Date(),
          body: {
            version: 1 as const,
            content: [],
          },
        },
        metadata: {
          color: "blue",
        },
      };

      server.use(
        http.post(
          `${DEFAULT_BASE_URL}/v2/rooms/:roomId/threads`,
          async ({ request }) => {
            const data = await request.json();

            if (JSON.stringify(threadData) === JSON.stringify(data)) {
              return HttpResponse.json(thread);
            }

            return HttpResponse.error();
          }
        )
      );

      const client = new Liveblocks({ secret: "sk_xxx" });
      const res = await client.createThread({
        roomId: "room1",
        data: threadData,
      });

      expect(res).toEqual(thread);
    });

    test("should throw a LiveblocksError when createThread receives an error response", async () => {
      const threadData = {
        comment: {
          userId: "user1",
          createdAt: new Date(),
          body: {
            version: 1 as const,
            content: [],
          },
        },
        metadata: {
          color: "blue",
        },
      };

      const error = {
        error: "RESOURCE_ALREADY_EXISTS",
        message: "Thread already exists",
      };

      server.use(
        http.post(
          `${DEFAULT_BASE_URL}/v2/rooms/:roomId/threads`,
          async ({ request }) => {
            const data = await request.json();
            if (JSON.stringify(threadData) === JSON.stringify(data)) {
              return HttpResponse.json(error, { status: 409 });
            }

            return HttpResponse.error();
          }
        )
      );

      const client = new Liveblocks({ secret: "sk_xxx" });

      // This should throw a LiveblocksError
      try {
        // Attempt to create a thread, which should fail and throw an error.
        await client.createThread({
          roomId: "room1",
          data: threadData,
        });
        // If it doesn't throw, fail the test.
        expect(true).toBe(false);
      } catch (err) {
        expect(err instanceof LiveblocksError).toBe(true);
        if (err instanceof LiveblocksError) {
          expect(err.status).toBe(409);
          expect(err.message).toBe("Thread already exists");
          expect(err.name).toBe("LiveblocksError");
        }
      }
    });
  });

  describe("delete thread", () => {
    test("should delete a thread when deleteThread receives a successful response", async () => {
      server.use(
        http.delete(
          `${DEFAULT_BASE_URL}/v2/rooms/:roomId/threads/:threadId`,
          () => {
            return HttpResponse.text(null, { status: 204 });
          }
        )
      );

      const client = new Liveblocks({ secret: "sk_xxx" });

      const res = await client.deleteThread({
        roomId: "room1",
        threadId: "thread1",
      });

      expect(res).toBeUndefined();
    });

    test("should throw a LiveblocksError when deleteThread receives an error response", async () => {
      const error = {
        error: "THREAD_NOT_FOUND",
        message: "Thread not found",
      };

      server.use(
        http.delete(
          `${DEFAULT_BASE_URL}/v2/rooms/:roomId/threads/:threadId`,
          () => {
            return HttpResponse.json(error, { status: 404 });
          }
        )
      );

      const client = new Liveblocks({ secret: "sk_xxx" });

      // This should throw a LiveblocksError
      try {
        // Attempt to get, which should fail and throw an error.
        await client.deleteThread({
          roomId: "room1",
          threadId: "thread1",
        });
        // If it doesn't throw, fail the test.
        expect(true).toBe(false);
      } catch (err) {
        expect(err instanceof LiveblocksError).toBe(true);
        if (err instanceof LiveblocksError) {
          expect(err.status).toBe(404);
          expect(err.message).toBe("Thread not found");
          expect(err.name).toBe("LiveblocksError");
        }
      }
    });
  });

  describe("get threads", () => {
    test("should return a list of threads when getThreads receives a successful response", async () => {
      server.use(
        http.get(`${DEFAULT_BASE_URL}/v2/rooms/:roomId/threads`, () => {
          return HttpResponse.json(
            {
              data: [thread],
            },
            { status: 200 }
          );
        })
      );

      const client = new Liveblocks({ secret: "sk_xxx" });

      await expect(
        client.getThreads({
          roomId: "room1",
        })
      ).resolves.toEqual({
        data: [thread],
      });
    });

    test("should return a filtered list of threads when a query parameter is used for getThreads", async () => {
      const query =
        "metadata['status']:'open' AND metadata['priority']:3 AND resolved:true";
      server.use(
        http.get(`${DEFAULT_BASE_URL}/v2/rooms/:roomId/threads`, (res) => {
          const url = new URL(res.request.url);

          expect(url.searchParams.get("query")).toEqual(query);

          return HttpResponse.json(
            {
              data: [thread],
            },
            { status: 200 }
          );
        })
      );

      const client = new Liveblocks({ secret: "sk_xxx" });

      await expect(
        client.getThreads({
          roomId: "room1",
          query,
        })
      ).resolves.toEqual({
        data: [thread],
      });
    });

    test("should return a filtered list of threads when a query parameter is used for getThreads with a metadata object", async () => {
      const expectedQuery =
        "metadata['status']:'open' metadata['priority']:3 metadata['organization']^'liveblocks:'";

      server.use(
        http.get(
          `${DEFAULT_BASE_URL}/v2/rooms/:roomId/threads`,
          ({ request }) => {
            const url = new URL(request.url);
            expect(url.searchParams.get("query")).toEqual(expectedQuery);
            return HttpResponse.json({ data: [thread] }, { status: 200 });
          }
        )
      );

      const client = new Liveblocks({ secret: "sk_xxx" });

      await expect(
        client.getThreads({
          roomId: "room1",
          query: {
            metadata: {
              status: "open",
              priority: 3,
              organization: {
                startsWith: "liveblocks:",
              },
            },
          },
        })
      ).resolves.toEqual({
        data: [thread],
      });
    });
  });

  describe("get thread", () => {
    test("should return the specified thread when getThread receives a successful response", async () => {
      server.use(
        http.get(
          `${DEFAULT_BASE_URL}/v2/rooms/:roomId/threads/:threadId`,
          () => {
            return HttpResponse.json(thread, { status: 200 });
          }
        )
      );

      const client = new Liveblocks({ secret: "sk_xxx" });

      await expect(
        client.getThread({
          roomId: "room1",
          threadId: "thread1",
        })
      ).resolves.toEqual(thread);
    });
  });

  describe("mark thread as resolved", () => {
    test("should return the specified thread when markThreadAsResolved receives a successful response", async () => {
      server.use(
        http.post(
          `${DEFAULT_BASE_URL}/v2/rooms/:roomId/threads/:threadId/mark-as-resolved`,
          () => {
            return HttpResponse.json(
              { ...thread, resolved: true },
              { status: 200 }
            );
          }
        )
      );

      const client = new Liveblocks({ secret: "sk_xxx" });

      await expect(
        client.markThreadAsResolved({
          roomId: "room1",
          threadId: "thread1",
          data: { userId: "user-1" },
        })
      ).resolves.toEqual({ ...thread, resolved: true });
    });

    test("should throw a LiveblocksError when markThreadAsResolved receives an error response", async () => {
      const error = {
        error: "THREAD_NOT_FOUND",
        message: "Thread not found",
      };

      server.use(
        http.post(
          `${DEFAULT_BASE_URL}/v2/rooms/:roomId/threads/:threadId/mark-as-resolved`,
          () => {
            return HttpResponse.json(error, { status: 404 });
          }
        )
      );

      const client = new Liveblocks({ secret: "sk_xxx" });

      // This should throw a LiveblocksError
      try {
        // Attempt to get, which should fail and throw an error.
        await client.markThreadAsResolved({
          roomId: "room1",
          threadId: "thread1",
          data: { userId: "user-1" },
        });
        // If it doesn't throw, fail the test.
        expect(true).toBe(false);
      } catch (err) {
        expect(err instanceof LiveblocksError).toBe(true);
        if (err instanceof LiveblocksError) {
          expect(err.status).toBe(404);
          expect(err.message).toBe("Thread not found");
          expect(err.name).toBe("LiveblocksError");
        }
      }
    });
  });

  describe("mark thread as unresolved", () => {
    test("should return the specified thread when markThreadAsUnresolved receives a successful response", async () => {
      server.use(
        http.post(
          `${DEFAULT_BASE_URL}/v2/rooms/:roomId/threads/:threadId/mark-as-unresolved`,
          () => {
            return HttpResponse.json(
              { ...thread, resolved: false },
              { status: 200 }
            );
          }
        )
      );

      const client = new Liveblocks({ secret: "sk_xxx" });

      await expect(
        client.markThreadAsUnresolved({
          roomId: "room1",
          threadId: "thread1",
          data: { userId: "user-1" },
        })
      ).resolves.toEqual({ ...thread, resolved: false });
    });

    test("should throw a LiveblocksError when markThreadAsUnresolved receives an error response", async () => {
      const error = {
        error: "THREAD_NOT_FOUND",
        message: "Thread not found",
      };

      server.use(
        http.post(
          `${DEFAULT_BASE_URL}/v2/rooms/:roomId/threads/:threadId/mark-as-unresolved`,
          () => {
            return HttpResponse.json(error, { status: 404 });
          }
        )
      );

      const client = new Liveblocks({ secret: "sk_xxx" });

      // This should throw a LiveblocksError
      try {
        // Attempt to get, which should fail and throw an error.
        await client.markThreadAsUnresolved({
          roomId: "room1",
          threadId: "thread1",
          data: { userId: "user-1" },
        });
        // If it doesn't throw, fail the test.
        expect(true).toBe(false);
      } catch (err) {
        expect(err instanceof LiveblocksError).toBe(true);
        if (err instanceof LiveblocksError) {
          expect(err.status).toBe(404);
          expect(err.message).toBe("Thread not found");
          expect(err.name).toBe("LiveblocksError");
        }
      }
    });
  });

  describe("subscribe to thread", () => {
    test("should return the created subscription when subscribeToThread receives a successful response", async () => {
      const now = new Date();

      server.use(
        http.post(
          `${DEFAULT_BASE_URL}/v2/rooms/:roomId/threads/:threadId/subscribe`,
          () => {
            return HttpResponse.json(
              {
                kind: "thread",
                subjectId: "thread1",
                createdAt: now.toISOString(),
                userId: "user-1",
              },
              { status: 200 }
            );
          }
        )
      );

      const client = new Liveblocks({ secret: "sk_xxx" });

      await expect(
        client.subscribeToThread({
          roomId: "room1",
          threadId: "thread1",
          data: { userId: "user-1" },
        })
      ).resolves.toEqual({
        kind: "thread",
        subjectId: "thread1",
        createdAt: now,
        userId: "user-1",
      });
    });

    test("should throw a LiveblocksError when subscribeToThread receives an error response", async () => {
      const error = {
        error: "THREAD_NOT_FOUND",
        message: "Thread not found",
      };

      server.use(
        http.post(
          `${DEFAULT_BASE_URL}/v2/rooms/:roomId/threads/:threadId/subscribe`,
          () => {
            return HttpResponse.json(error, { status: 404 });
          }
        )
      );

      const client = new Liveblocks({ secret: "sk_xxx" });

      // This should throw a LiveblocksError
      try {
        // Attempt to get, which should fail and throw an error.
        await client.subscribeToThread({
          roomId: "room1",
          threadId: "thread1",
          data: { userId: "user-1" },
        });
        // If it doesn't throw, fail the test.
        expect(true).toBe(false);
      } catch (err) {
        expect(err instanceof LiveblocksError).toBe(true);
        if (err instanceof LiveblocksError) {
          expect(err.status).toBe(404);
          expect(err.message).toBe("Thread not found");
          expect(err.name).toBe("LiveblocksError");
        }
      }
    });
  });

  describe("unsubscribe from thread", () => {
    test("should not return anything when unsubscribeFromThread receives a successful response", async () => {
      server.use(
        http.post(
          `${DEFAULT_BASE_URL}/v2/rooms/:roomId/threads/:threadId/unsubscribe`,
          () => {
            return HttpResponse.json(undefined, { status: 204 });
          }
        )
      );

      const client = new Liveblocks({ secret: "sk_xxx" });

      await expect(
        client.unsubscribeFromThread({
          roomId: "room1",
          threadId: "thread1",
          data: { userId: "user-1" },
        })
      ).resolves.not.toThrow();
    });

    test("should throw a LiveblocksError when unsubscribeFromThread receives an error response", async () => {
      const error = {
        error: "THREAD_NOT_FOUND",
        message: "Thread not found",
      };

      server.use(
        http.post(
          `${DEFAULT_BASE_URL}/v2/rooms/:roomId/threads/:threadId/unsubscribe`,
          () => {
            return HttpResponse.json(error, { status: 404 });
          }
        )
      );

      const client = new Liveblocks({ secret: "sk_xxx" });

      // This should throw a LiveblocksError
      try {
        // Attempt to get, which should fail and throw an error.
        await client.unsubscribeFromThread({
          roomId: "room1",
          threadId: "thread1",
          data: { userId: "user-1" },
        });
        // If it doesn't throw, fail the test.
        expect(true).toBe(false);
      } catch (err) {
        expect(err instanceof LiveblocksError).toBe(true);
        if (err instanceof LiveblocksError) {
          expect(err.status).toBe(404);
          expect(err.message).toBe("Thread not found");
          expect(err.name).toBe("LiveblocksError");
        }
      }
    });
  });

  describe("get thread subscriptions", () => {
    test("should return the thread subscription when subgetThreadSubscriptionsscribeToThread receives a successful response", async () => {
      const now = new Date();

      server.use(
        http.get(
          `${DEFAULT_BASE_URL}/v2/rooms/:roomId/threads/:threadId/subscriptions`,
          () => {
            return HttpResponse.json(
              {
                data: [
                  {
                    kind: "thread",
                    subjectId: "thread1",
                    createdAt: now.toISOString(),
                    userId: "user-1",
                  },
                  {
                    kind: "thread",
                    subjectId: "thread1",
                    createdAt: now.toISOString(),
                    userId: "user-2",
                  },
                  {
                    kind: "thread",
                    subjectId: "thread1",
                    createdAt: now.toISOString(),
                    userId: "user-3",
                  },
                ],
              },
              { status: 200 }
            );
          }
        )
      );

      const client = new Liveblocks({ secret: "sk_xxx" });

      await expect(
        client.getThreadSubscriptions({
          roomId: "room1",
          threadId: "thread1",
        })
      ).resolves.toEqual({
        data: [
          {
            kind: "thread",
            subjectId: "thread1",
            createdAt: now,
            userId: "user-1",
          },
          {
            kind: "thread",
            subjectId: "thread1",
            createdAt: now,
            userId: "user-2",
          },
          {
            kind: "thread",
            subjectId: "thread1",
            createdAt: now,
            userId: "user-3",
          },
        ],
      });
    });

    test("should throw a LiveblocksError when getThreadSubscriptions receives an error response", async () => {
      const error = {
        error: "THREAD_NOT_FOUND",
        message: "Thread not found",
      };

      server.use(
        http.get(
          `${DEFAULT_BASE_URL}/v2/rooms/:roomId/threads/:threadId/subscriptions`,
          () => {
            return HttpResponse.json(error, { status: 404 });
          }
        )
      );

      const client = new Liveblocks({ secret: "sk_xxx" });

      // This should throw a LiveblocksError
      try {
        // Attempt to get, which should fail and throw an error.
        await client.getThreadSubscriptions({
          roomId: "room1",
          threadId: "thread1",
        });
        // If it doesn't throw, fail the test.
        expect(true).toBe(false);
      } catch (err) {
        expect(err instanceof LiveblocksError).toBe(true);
        if (err instanceof LiveblocksError) {
          expect(err.status).toBe(404);
          expect(err.message).toBe("Thread not found");
          expect(err.name).toBe("LiveblocksError");
        }
      }
    });
  });

  describe("get comment", () => {
    test("should return the specified comment when getComment receives a successful response", async () => {
      server.use(
        http.get(
          `${DEFAULT_BASE_URL}/v2/rooms/:roomId/threads/:threadId/comments/:commentId`,
          () => {
            return HttpResponse.json(comment, { status: 200 });
          }
        )
      );

      const client = new Liveblocks({ secret: "sk_xxx" });

      await expect(
        client.getComment({
          roomId: "room1",
          threadId: "thread1",
          commentId: "comment1",
        })
      ).resolves.toEqual(comment);
    });
  });

  describe("add comment reaction", () => {
    test("should add a reaction to a comment when addReaction receives a successful response", async () => {
      server.use(
        http.post(
          `${DEFAULT_BASE_URL}/v2/rooms/:roomId/threads/:threadId/comments/:commentId/add-reaction`,
          () => {
            return HttpResponse.json(reaction, { status: 200 });
          }
        )
      );

      const client = new Liveblocks({ secret: "sk_xxx" });

      await expect(
        client.addCommentReaction({
          roomId: "room1",
          threadId: "thread1",
          commentId: "comment1",
          data: reaction,
        })
      ).resolves.toEqual(reaction);
    });
  });

  describe("send yjs update", () => {
    test("should successfully send a Yjs update", async () => {
      const update = new Uint8Array([21, 31]);
      server.use(
        http.put(
          `${DEFAULT_BASE_URL}/v2/rooms/:roomId/ydoc`,
          async ({ request }) => {
            const buffer = await request.arrayBuffer();
            const data = new Uint8Array(buffer);

            // Return void if the data is the same as the update.
            if (data.length === update.length) {
              for (let i = 0; i < data.length; i++) {
                if (data[i] !== update[i]) {
                  return HttpResponse.error();
                }
              }
            }

            return HttpResponse.json(null);
          }
        )
      );

      const client = new Liveblocks({ secret: "sk_xxx" });

      await expect(
        client.sendYjsBinaryUpdate("roomId", update)
      ).resolves.not.toThrow();
    });

    test("should successfully send a Yjs update for a subdocument", async () => {
      const update = new Uint8Array([21, 31]);
      server.use(
        http.put(`${DEFAULT_BASE_URL}/v2/rooms/:roomId/ydoc`, ({ request }) => {
          const url = new URL(request.url);
          if (url.searchParams.get("guid") === "subdoc") {
            return HttpResponse.json(null);
          }
          return HttpResponse.error();
        })
      );

      const client = new Liveblocks({ secret: "sk_xxx" });

      await expect(
        client.sendYjsBinaryUpdate("roomId", update, {
          guid: "subdoc",
        })
      ).resolves.not.toThrow();
    });
  });

  describe("return yjs update in binary format", () => {
    test("should successfully return the binary update for a Yjs document", async () => {
      const update = new Uint8Array([21, 31]);
      server.use(
        http.get(`${DEFAULT_BASE_URL}/v2/rooms/:roomId/ydoc-binary`, () => {
          return HttpResponse.arrayBuffer(update.buffer);
        })
      );

      const client = new Liveblocks({ secret: "sk_xxx" });

      await expect(
        client.getYjsDocumentAsBinaryUpdate("roomId")
      ).resolves.toEqual(update.buffer);
    });

    test("should successfully return the binary update for a Yjs subdocument", async () => {
      const update = new Uint8Array([21, 31]);
      server.use(
        http.get(
          `${DEFAULT_BASE_URL}/v2/rooms/:roomId/ydoc-binary`,
          ({ request }) => {
            const url = new URL(request.url);
            if (url.searchParams.get("guid") === "subdoc") {
              return HttpResponse.arrayBuffer(update.buffer);
            }
            return HttpResponse.arrayBuffer(new Uint8Array([0]).buffer);
          }
        )
      );

      const client = new Liveblocks({ secret: "sk_xxx" });

      await expect(
        client.getYjsDocumentAsBinaryUpdate("roomId", {
          guid: "subdoc",
        })
      ).resolves.toEqual(update.buffer);
    });
  });

  describe("get inbox notification", () => {
    test("should return the specified inbox notification when getInboxNotification receives a successful response", async () => {
      const userId = "user1";
      const inboxNotificationId = "notification1";

      const notification = {
        id: inboxNotificationId,
        kind: "thread",
        notifiedAt: new Date().toISOString(),
        readAt: null,
        threadId: "thread1",
      };

      server.use(
        http.get(
          `${DEFAULT_BASE_URL}/v2/users/:userId/inbox-notifications/:notificationId`,
          () => {
            return HttpResponse.json(notification, { status: 200 });
          }
        )
      );

      const client = new Liveblocks({ secret: "sk_xxx" });

      await expect(
        client.getInboxNotification({
          userId,
          inboxNotificationId,
        })
      ).resolves.toEqual({
        ...notification,
        notifiedAt: new Date(notification.notifiedAt),
        readAt: notification.readAt ? new Date(notification.readAt) : null,
      });
    });

    test("should throw a LiveblocksError when getInboxNotification receives an error response", async () => {
      const userId = "user1";
      const inboxNotificationId = "notification1";

      const error = {
        error: "INBOX_NOTIFICATION_NOT_FOUND",
        message: "Inbox notification not found",
      };

      server.use(
        http.get(
          `${DEFAULT_BASE_URL}/v2/users/:userId/inbox-notifications/:notificationId`,
          () => {
            return HttpResponse.json(error, { status: 404 });
          }
        )
      );

      const client = new Liveblocks({ secret: "sk_xxx" });

      // This should throw a LiveblocksError
      try {
        // Attempt to get, which should fail and throw an error.
        await client.getInboxNotification({
          userId,
          inboxNotificationId,
        });
        // If it doesn't throw, fail the test.
        expect(true).toBe(false);
      } catch (err) {
        expect(err instanceof LiveblocksError).toBe(true);
        if (err instanceof LiveblocksError) {
          expect(err.status).toBe(404);
          expect(err.message).toBe("Inbox notification not found");
          expect(err.name).toBe("LiveblocksError");
        }
      }
    });
  });

  describe("get inbox notifications", () => {
    test("should return the user's inbox notifications when getInboxNotifications receives a successful response", () => {
      const userId = "user1";

      const notifications = [
        {
          id: "notification1",
          kind: "thread",
          notifiedAt: new Date().toISOString(),
          readAt: null,
          threadId: "thread1",
        },
      ];

      server.use(
        http.get(
          `${DEFAULT_BASE_URL}/v2/users/:userId/inbox-notifications`,
          () => {
            return HttpResponse.json({ data: notifications }, { status: 200 });
          }
        )
      );

      const client = new Liveblocks({ secret: "sk_xxx" });

      return expect(client.getInboxNotifications({ userId })).resolves.toEqual({
        data: notifications.map((notification) => ({
          ...notification,
          notifiedAt: new Date(notification.notifiedAt),
          readAt: notification.readAt ? new Date(notification.readAt) : null,
        })),
      });
    });

    test("getInboxNotifications works with a query", async () => {
      const userId = "user1";
      const notifications = [
        {
          id: "notification1",
          kind: "thread",
          notifiedAt: new Date().toISOString(),
          readAt: null,
          threadId: "thread1",
        },
      ];

      server.use(
        http.get(
          `${DEFAULT_BASE_URL}/v2/users/:userId/inbox-notifications`,
          (res) => {
            const url = new URL(res.request.url);

            expect(url.searchParams.size).toEqual(1);
            expect(url.searchParams.get("query")).toEqual("unread:true");

            return HttpResponse.json({ data: notifications }, { status: 200 });
          }
        )
      );

      const client = new Liveblocks({ secret: "sk_xxx" });

      await expect(
        client.getInboxNotifications({
          userId,
          query: {
            unread: true,
          },
        })
      ).resolves.toEqual({
        data: notifications.map((notification) => ({
          ...notification,
          notifiedAt: new Date(notification.notifiedAt),
          readAt: notification.readAt ? new Date(notification.readAt) : null,
        })),
      });

      // with a string query
      await expect(
        client.getInboxNotifications({
          userId,
          query: "unread:true",
        })
      ).resolves.toEqual({
        data: notifications.map((notification) => ({
          ...notification,
          notifiedAt: new Date(notification.notifiedAt),
          readAt: notification.readAt ? new Date(notification.readAt) : null,
        })),
      });
    });

    test("should throw a LiveblocksError when getInboxNotifications receives an error response", async () => {
      const userId = "user1";

      const error = {
        error: "USER_NOT_FOUND",
        message: "User not found",
      };

      server.use(
        http.get(
          `${DEFAULT_BASE_URL}/v2/users/:userId/inbox-notifications`,
          () => {
            return HttpResponse.json(error, { status: 404 });
          }
        )
      );

      const client = new Liveblocks({ secret: "sk_xxx" });

      // This should throw a LiveblocksError
      try {
        // Attempt to get, which should fail and throw an error.
        await client.getInboxNotifications({ userId });
        // If it doesn't throw, fail the test.
        expect(true).toBe(false);
      } catch (err) {
        expect(err instanceof LiveblocksError).toBe(true);
        if (err instanceof LiveblocksError) {
          expect(err.status).toBe(404);
          expect(err.message).toBe("User not found");
          expect(err.name).toBe("LiveblocksError");
        }
      }
    });
  });

  describe("get user room subscription settings", () => {
    test("should get user's room subscription settings", async () => {
      const userId = "user1";

      const settings = {
        threads: "all",
        textMentions: "mine",
        roomId: "room1",
      };

      const response = {
        data: [settings],
        meta: {
          nextCursor: null,
        },
      };

      server.use(
        http.get(
          `${DEFAULT_BASE_URL}/v2/users/:userId/room-subscription-settings`,
          () => {
            return HttpResponse.json(response, { status: 200 });
          }
        )
      );

      const client = new Liveblocks({ secret: "sk_xxx" });

      await expect(
        client.getUserRoomSubscriptionSettings({ userId })
      ).resolves.toEqual(response);
    });

    test("should return the next page of user's room subscription settings when getUserRoomSubscriptionSettings receives a successful response", async () => {
      const userId = "user1";
      const startingAfter = "cursor1";
      const limit = 1;

      const settings = [
        {
          roomId: "room1",
          threads: "all",
          textMentions: "mine",
        },
      ];

      const response = {
        data: settings,
        meta: {
          nextCursor: "cursor2",
        },
      };

      server.use(
        http.get(
          `${DEFAULT_BASE_URL}/v2/users/:userId/room-subscription-settings`,
          (res) => {
            const url = new URL(res.request.url);
            expect(url.searchParams.size).toEqual(2);
            expect(url.searchParams.get("startingAfter")).toEqual(
              startingAfter
            );
            expect(url.searchParams.get("limit")).toEqual(limit.toString());

            return HttpResponse.json(response, { status: 200 });
          }
        )
      );

      const client = new Liveblocks({ secret: "sk_xxx" });

      await expect(
        client.getUserRoomSubscriptionSettings({ userId, startingAfter, limit })
      ).resolves.toEqual(response);
    });
    test("should throw a LiveblocksError when getUserRoomSubscriptionSettings receives an error response", async () => {
      const userId = "user1";

      const error = {
        error: "USER_NOT_FOUND",
        message: "User not found",
      };

      server.use(
        http.get(
          `${DEFAULT_BASE_URL}/v2/users/:userId/room-subscription-settings`,
          () => {
            return HttpResponse.json(error, { status: 404 });
          }
        )
      );

      const client = new Liveblocks({ secret: "sk_xxx" });

      // This should throw a LiveblocksError
      try {
        await client.getUserRoomSubscriptionSettings({ userId });
        // If it doesn't throw, fail the test.
        expect(true).toBe(false);
      } catch (err) {
        expect(err instanceof LiveblocksError).toBe(true);
        if (err instanceof LiveblocksError) {
          expect(err.status).toBe(404);
          expect(err.message).toBe("User not found");
          expect(err.name).toBe("LiveblocksError");
        }
      }
    });
  });

  describe("get room subscription settings", () => {
    test("should get user's room subscription settings", async () => {
      const userId = "user1";
      const roomId = "room1";

      const settings = {
        threads: "all",
      };

      server.use(
        http.get(
          `${DEFAULT_BASE_URL}/v2/rooms/:roomId/users/:userId/subscription-settings`,
          () => {
            return HttpResponse.json(settings, { status: 200 });
          }
        )
      );

      const client = new Liveblocks({ secret: "sk_xxx" });

      await expect(
        client.getRoomSubscriptionSettings({
          userId,
          roomId,
        })
      ).resolves.toEqual(settings);
    });

    test("should throw a LiveblocksError when getRoomSubscriptionSettings receives an error response", async () => {
      const userId = "user1";
      const roomId = "room1";

      const error = {
        error: "ROOM_NOT_FOUND",
        message: "Room not found",
      };

      server.use(
        http.get(
          `${DEFAULT_BASE_URL}/v2/rooms/:roomId/users/:userId/subscription-settings`,
          () => {
            return HttpResponse.json(error, { status: 404 });
          }
        )
      );

      const client = new Liveblocks({ secret: "sk_xxx" });

      // This should throw a LiveblocksError
      try {
        // Attempt to get, which should fail and throw an error.
        await client.getRoomSubscriptionSettings({
          userId,
          roomId,
        });
        // If it doesn't throw, fail the test.
        expect(true).toBe(false);
      } catch (err) {
        expect(err instanceof LiveblocksError).toBe(true);
        if (err instanceof LiveblocksError) {
          expect(err.status).toBe(404);
          expect(err.message).toBe("Room not found");
          expect(err.name).toBe("LiveblocksError");
        }
      }
    });
  });

  describe("update room subscription settings", () => {
    test("should update user's room subcription settings", async () => {
      const userId = "user1";
      const roomId = "room1";
      const settings: Partial<RoomSubscriptionSettings> = {
        threads: "all",
      };

      server.use(
        http.post(
          `${DEFAULT_BASE_URL}/v2/rooms/:roomId/users/:userId/subscription-settings`,
          async ({ request }) => {
            const data = await request.json();

            if (JSON.stringify(data) === JSON.stringify(settings)) {
              return HttpResponse.json(settings, { status: 200 });
            }

            return HttpResponse.error();
          }
        )
      );

      const client = new Liveblocks({ secret: "sk_xxx" });

      await expect(
        client.updateRoomSubscriptionSettings({
          userId,
          roomId,
          data: settings,
        })
      ).resolves.toEqual(settings);
    });

    test("should throw a LiveblocksError when updateRoomSubscriptionSettings receives an error response", async () => {
      const userId = "user1";
      const roomId = "room1";
      const settings: Partial<RoomSubscriptionSettings> = {
        threads: "all",
      };

      const error = {
        error: "ROOM_NOT_FOUND",
        message: "Room not found",
      };

      server.use(
        http.post(
          `${DEFAULT_BASE_URL}/v2/rooms/:roomId/users/:userId/subscription-settings`,
          async ({ request }) => {
            const data = await request.json();

            if (JSON.stringify(data) === JSON.stringify(settings)) {
              return HttpResponse.json(error, { status: 404 });
            }

            return HttpResponse.error();
          }
        )
      );

      const client = new Liveblocks({ secret: "sk_xxx" });

      // This should throw a LiveblocksError
      try {
        // Attempt to get, which should fail and throw an error.
        await client.updateRoomSubscriptionSettings({
          userId,
          roomId,
          data: settings,
        });
        // If it doesn't throw, fail the test.
        expect(true).toBe(false);
      } catch (err) {
        expect(err instanceof LiveblocksError).toBe(true);
        if (err instanceof LiveblocksError) {
          expect(err.status).toBe(404);
          expect(err.message).toBe("Room not found");
          expect(err.name).toBe("LiveblocksError");
        }
      }
    });
  });

  describe("delete room subscription settings", () => {
    test("should delete user's room subscription settings", async () => {
      const userId = "user1";
      const roomId = "room1";

      server.use(
        http.delete(
          `${DEFAULT_BASE_URL}/v2/rooms/:roomId/users/:userId/subscription-settings`,
          () => {
            return HttpResponse.json(undefined, { status: 204 });
          }
        )
      );

      const client = new Liveblocks({ secret: "sk_xxx" });

      await expect(
        client.deleteRoomSubscriptionSettings({
          userId,
          roomId,
        })
      ).resolves.toBeUndefined();
    });

    test("should throw a LiveblocksError when deleteRoomSubscriptionSettings receives an error response", async () => {
      const userId = "user1";
      const roomId = "room1";

      const error = {
        error: "ROOM_NOT_FOUND",
        message: "Room not found",
      };

      server.use(
        http.delete(
          `${DEFAULT_BASE_URL}/v2/rooms/:roomId/users/:userId/subscription-settings`,
          () => {
            return HttpResponse.json(error, { status: 404 });
          }
        )
      );

      const client = new Liveblocks({ secret: "sk_xxx" });

      // This should throw a LiveblocksError
      try {
        // Attempt to get, which should fail and throw an error.
        await client.deleteRoomSubscriptionSettings({
          userId,
          roomId,
        });
        // If it doesn't throw, fail the test.
        expect(true).toBe(false);
      } catch (err) {
        expect(err instanceof LiveblocksError).toBe(true);
        if (err instanceof LiveblocksError) {
          expect(err.status).toBe(404);
          expect(err.message).toBe("Room not found");
          expect(err.name).toBe("LiveblocksError");
        }
      }
    });
  });

  describe("update room id", () => {
    test("should update a room's ID", async () => {
      server.use(
        http.post(`${DEFAULT_BASE_URL}/v2/rooms/:roomId/update-room-id`, () => {
          return HttpResponse.json(room, { status: 200 });
        })
      );

      const client = new Liveblocks({ secret: "sk_xxx" });
      const res = await client.updateRoomId({
        currentRoomId: "room1",
        newRoomId: "newRoom1",
      });

      expect(res).toEqual(room);
    });

    test("should throw a LiveblocksError when updateRoomId receives an error response", async () => {
      const error = {
        error: "ROOM_NOT_FOUND",
        message: "Room not found",
      };

      server.use(
        http.post(`${DEFAULT_BASE_URL}/v2/rooms/:roomId/update-room-id`, () => {
          return HttpResponse.json(error, { status: 404 });
        })
      );

      const client = new Liveblocks({ secret: "sk_xxx" });

      // This should throw a LiveblocksError
      try {
        // Attempt to get, which should fail and throw an error.
        await client.updateRoomId({
          currentRoomId: "room1",
          newRoomId: "newRoom1",
        });
        // If it doesn't throw, fail the test.
        expect(true).toBe(false);
      } catch (err) {
        expect(err instanceof LiveblocksError).toBe(true);
        if (err instanceof LiveblocksError) {
          expect(err.status).toBe(404);
          expect(err.message).toBe("Room not found");
          expect(err.name).toBe("LiveblocksError");
        }
      }
    });
  });

  describe("trigger inbox notification", () => {
    test("should return the created inbox notification when triggerInboxNotification receives a successful response", async () => {
      const userId = "user1";

      server.use(
        http.post(`${DEFAULT_BASE_URL}/v2/inbox-notifications/trigger`, () => {
          return HttpResponse.json({}, { status: 200 });
        })
      );

      const client = new Liveblocks({ secret: "sk_xxx" });

      await expect(
        client.triggerInboxNotification({
          userId,
          kind: "$fileUploaded",
          subjectId: "subject1",
          activityData: { file: "url" },
        })
      ).resolves.toBeUndefined();
    });
  });

  describe("delete user's inbox notification", () => {
    test("should delete user's inbox notification", async () => {
      const userId = "user1";
      const inboxNotificationId = "in_123";

      server.use(
        http.delete(
          `${DEFAULT_BASE_URL}/v2/users/:userId/inbox-notifications/:inboxNotificationId`,
          () => {
            return HttpResponse.json(undefined, { status: 204 });
          }
        )
      );

      const client = new Liveblocks({ secret: "sk_xxx" });

      await expect(
        client.deleteInboxNotification({
          userId,
          inboxNotificationId,
        })
      ).resolves.toBeUndefined();
    });

    test("should throw a LiveblocksError when deleteInboxNotification receives an error response", async () => {
      const userId = "user1";
      const inboxNotificationId = "in_123";

      const error = {
        error: "RESOURCE_NOT_FOUND",
        message: "Inbox notification frobbed",
      };

      server.use(
        http.delete(
          `${DEFAULT_BASE_URL}/v2/users/:userId/inbox-notifications/:inboxNotificationId`,
          () => {
            return HttpResponse.json(error, { status: 404 });
          }
        )
      );

      const client = new Liveblocks({ secret: "sk_xxx" });

      // This should throw a LiveblocksError
      try {
        // Attempt to get, which should fail and throw an error.
        await client.deleteInboxNotification({
          userId,
          inboxNotificationId,
        });
        // If it doesn't throw, fail the test.
        expect(true).toBe(false);
      } catch (err) {
        expect(err instanceof LiveblocksError).toBe(true);
        if (err instanceof LiveblocksError) {
          expect(err.status).toBe(404);
          expect(err.message).toBe("Inbox notification frobbed");
          expect(err.name).toBe("LiveblocksError");
        }
      }
    });
  });

  describe("delete all user's inbox notification", () => {
    test("should delete all user's inbox notifications", async () => {
      const userId = "user1";

      server.use(
        http.delete(
          `${DEFAULT_BASE_URL}/v2/users/:userId/inbox-notifications`,
          () => {
            return HttpResponse.json(undefined, { status: 204 });
          }
        )
      );

      const client = new Liveblocks({ secret: "sk_xxx" });

      await expect(
        client.deleteAllInboxNotifications({
          userId,
        })
      ).resolves.toBeUndefined();
    });
  });

  describe("get user's notification settings", () => {
    test("should get user's notification settings", async () => {
      const userId = "florent";

      const settings: NotificationSettingsPlain = {
        email: {
          thread: true,
          textMention: false,
        },
        slack: {
          thread: true,
          textMention: false,
        },
        teams: {
          thread: true,
          textMention: false,
        },
        webPush: {
          thread: true,
          textMention: false,
        },
      };

      server.use(
        http.get(
          `${DEFAULT_BASE_URL}/v2/users/:userId/notification-settings`,
          () => {
            return HttpResponse.json(settings, { status: 200 });
          }
        )
      );

      const client = new Liveblocks({ secret: "sk_xxx" });

      const expected = createNotificationSettings(settings);
      await expect(client.getNotificationSettings({ userId })).resolves.toEqual(
        expected
      );
    });

    test("should throw a LiveblocksError when getNotificationSettings receives an error response", async () => {
      const userId = "dracula";
      const error = {
        error: "USER_NOT_FOUND",
        message: "User not found",
      };

      server.use(
        http.get(
          `${DEFAULT_BASE_URL}/v2/users/:userId/notification-settings`,
          () => {
            return HttpResponse.json(error, { status: 404 });
          }
        )
      );

      const client = new Liveblocks({ secret: "sk_xxx" });

      // This should throw a LiveblocksError
      try {
        // Attempt to get, which should fail and throw an error.
        await client.getNotificationSettings({ userId });

        // If it doesn't throw, fail the test.
        expect(true).toBe(false);
      } catch (err) {
        expect(err instanceof LiveblocksError).toBe(true);
        if (err instanceof LiveblocksError) {
          expect(err.status).toBe(404);
          expect(err.message).toBe("User not found");
          expect(err.name).toBe("LiveblocksError");
        }
      }
    });
  });

  describe("update user's notification settings", () => {
    test("should update user's notification settings", async () => {
      const userId = "nimesh";
      const settings: NotificationSettingsPlain = {
        email: {
          textMention: false,
          thread: false,
        },
        slack: {
          thread: false,
          textMention: false,
        },
        teams: {
          thread: false,
          textMention: false,
        },
        webPush: {
          thread: false,
          textMention: false,
        },
      };

      server.use(
        http.post(
          `${DEFAULT_BASE_URL}/v2/users/:userId/notification-settings`,
          () => {
            return HttpResponse.json(settings, { status: 200 });
          }
        )
      );

      const client = new Liveblocks({ secret: "sk_xxx" });
      const expected = createNotificationSettings(settings);
      await expect(
        client.updateNotificationSettings({
          userId,
          data: {
            email: {
              textMention: false,
              thread: false,
            },
            slack: {
              thread: false,
              textMention: false,
            },
            teams: {
              thread: false,
              textMention: false,
            },
            webPush: {
              thread: false,
              textMention: false,
            },
          },
        })
      ).resolves.toEqual(expected);
    });

    test("should update user's notification settings partially", async () => {
      const userId = "adri";
      const settings: NotificationSettingsPlain = {
        email: {
          textMention: true,
          thread: true,
        },
        slack: {
          textMention: true,
          thread: true,
        },
        teams: {
          textMention: true,
          thread: true,
        },
        webPush: {
          thread: true,
          textMention: true,
        },
      };

      server.use(
        http.post(
          `${DEFAULT_BASE_URL}/v2/users/:userId/notification-settings`,
          () => {
            return HttpResponse.json(settings, { status: 200 });
          }
        )
      );

      const client = new Liveblocks({ secret: "sk_xxx" });
      const expected = createNotificationSettings(settings);
      await expect(
        client.updateNotificationSettings({
          userId,
          data: {
            email: { textMention: true },
          },
        })
      ).resolves.toEqual(expected);
    });

    test("should throw a LiveblocksError when updateNotificationSettings receives an error response", async () => {
      const userId = "mina";
      const error = {
        error: "USER_NOT_FOUND",
        message: "User not found",
      };

      server.use(
        http.post(
          `${DEFAULT_BASE_URL}/v2/users/:userId/notification-settings`,
          () => {
            return HttpResponse.json(error, { status: 404 });
          }
        )
      );

      const client = new Liveblocks({ secret: "sk_xxx" });

      // This should throw a LiveblocksError
      try {
        // Attempt to get, which should fail and throw an error.
        await client.updateNotificationSettings({
          userId,
          data: {
            email: {
              textMention: false,
              thread: false,
            },
            slack: {
              textMention: false,
              thread: false,
            },
            teams: {
              textMention: false,
              thread: false,
            },
            webPush: {
              thread: false,
              textMention: false,
            },
          },
        });

        // If it doesn't throw, fail the test.
        expect(true).toBe(false);
      } catch (err) {
        expect(err instanceof LiveblocksError).toBe(true);
        if (err instanceof LiveblocksError) {
          expect(err.status).toBe(404);
          expect(err.message).toBe("User not found");
          expect(err.name).toBe("LiveblocksError");
        }
      }
    });
  });

  describe("delete user's notification settings", () => {
    test("should delete user's notification settings", async () => {
      const userId = "adri";

      server.use(
        http.delete(
          `${DEFAULT_BASE_URL}/v2/users/:userId/notification-settings`,
          () => {
            return HttpResponse.json(undefined, { status: 204 });
          }
        )
      );

      const client = new Liveblocks({ secret: "sk_xxx" });

      await expect(
        client.deleteNotificationSettings({ userId })
      ).resolves.toBeUndefined();
    });

    test("should throw a LiveblocksError when deleteNotificationSettings receives an error response", async () => {
      const userId = "jonathan";
      const error = {
        error: "USER_NOT_FOUND",
        message: "User not found",
      };

      server.use(
        http.delete(
          `${DEFAULT_BASE_URL}/v2/users/:userId/notification-settings`,
          () => {
            return HttpResponse.json(error, { status: 404 });
          }
        )
      );

      const client = new Liveblocks({ secret: "sk_xxx" });

      // This should throw a LiveblocksError
      try {
        // Attempt to get, which should fail and throw an error.
        await client.deleteNotificationSettings({
          userId,
        });

        // If it doesn't throw, fail the test.
        expect(true).toBe(false);
      } catch (err) {
        expect(err instanceof LiveblocksError).toBe(true);
        if (err instanceof LiveblocksError) {
          expect(err.status).toBe(404);
          expect(err.message).toBe("User not found");
          expect(err.name).toBe("LiveblocksError");
        }
      }
    });
  });

  describe("mutating storage from the backend", () => {
    test("should read room's storage from the server and construct a Live tree", async () => {
      server.use(
        http.post(
          `${DEFAULT_BASE_URL}/v2/rooms/:roomId/request-storage-mutation`,
          () => {
            // prettier-ignore
            const nodes = [
              ["root", { type: 0, data: {} }],
              ["0:1", { type: 1, parentId: "root", parentKey: "a" }],
              ["0:2", { type: 2, parentId: "root", parentKey: "b" }],
              ["0:3", { type: 3, parentId: "0:1", parentKey: "!", data: { abc: 123 }}],
              ["0:4", { type: 3, parentId: "0:1", parentKey: "%", data: { xyz: 3.14 }}],
            ] satisfies IdTuple<SerializedCrdt>[];

            return HttpResponse.text(
              [{ actor: 123 }, ...nodes]
                .map((n) => JSON.stringify(n))
                .join("\n"),
              { headers: { "Content-Type": "application/x-ndjson" } }
            );
          }
        ),
        http.post(`${DEFAULT_BASE_URL}/v2/rooms/:roomId/send-message`, () => {
          // Accept anything for this test
          return new HttpResponse(null, { status: 204 });
        })
      );

      const client = new Liveblocks({ secret: "sk_xxx" });
      await expect(
        client.mutateStorage("my-room", ({ root }) => {
          expect(root.toImmutable() as unknown).toEqual({
            a: [{ abc: 123 }, { xyz: 3.14 }],
            b: new Map(),
          });

          // Mutate it!
          root.set("z", new LiveList([1, 2, 3]));
        })
      ).resolves.toBeUndefined();
    });
  });

<<<<<<< HEAD
  describe("create group", () => {
    test("should return the created group when createGroup receives a successful response", async () => {
      const createGroupParams = {
        groupId: "group1",
        memberIds: ["user1", "user2"],
        tenantId: "tenant1",
        scopes: { mention: true as const },
      };

      server.use(
        http.post(`${DEFAULT_BASE_URL}/v2/groups`, async ({ request }) => {
          const data = await request.json();

          if (
            (data as typeof createGroupParams)?.groupId ===
            createGroupParams.groupId
          ) {
            return HttpResponse.json(
              {
                type: "group",
                id: "group1",
                tenantId: "tenant1",
                createdAt: "2022-07-13T14:32:50.697Z",
                updatedAt: "2022-07-13T14:32:50.697Z",
                scopes: { mention: true },
                members: [
                  {
                    id: "user1",
                    addedAt: "2022-07-13T14:32:50.697Z",
                  },
                  {
                    id: "user2",
                    addedAt: "2022-07-13T14:32:50.697Z",
                  },
                ],
              },
              { status: 200 }
            );
          }

          return HttpResponse.error();
        })
      );

      const client = new Liveblocks({ secret: "sk_xxx" });
      const res = await client.createGroup(createGroupParams);

      expect(res).toEqual({
        type: "group",
        id: "group1",
        tenantId: "tenant1",
        createdAt: new Date("2022-07-13T14:32:50.697Z"),
        updatedAt: new Date("2022-07-13T14:32:50.697Z"),
        scopes: { mention: true },
        members: [
          {
            id: "user1",
            addedAt: new Date("2022-07-13T14:32:50.697Z"),
          },
          {
            id: "user2",
            addedAt: new Date("2022-07-13T14:32:50.697Z"),
          },
        ],
      });
    });

    test("should create a group without members when createGroup receives a successful response", async () => {
      const createGroupParams = {
        groupId: "group1",
        tenantId: "tenant1",
        scopes: { mention: true as const },
      };

      server.use(
        http.post(`${DEFAULT_BASE_URL}/v2/groups`, async ({ request }) => {
          const data = await request.json();

          if (
            (data as typeof createGroupParams)?.groupId ===
            createGroupParams.groupId
          ) {
            return HttpResponse.json(
              {
                type: "group",
                id: "group1",
                tenantId: "tenant1",
                createdAt: "2022-07-13T14:32:50.697Z",
                updatedAt: "2022-07-13T14:32:50.697Z",
                scopes: { mention: true },
                members: [],
              },
              { status: 200 }
            );
          }

          return HttpResponse.error();
        })
      );

      const client = new Liveblocks({ secret: "sk_xxx" });
      const res = await client.createGroup(createGroupParams);

      expect(res).toEqual({
        type: "group",
        id: "group1",
        tenantId: "tenant1",
        createdAt: new Date("2022-07-13T14:32:50.697Z"),
        updatedAt: new Date("2022-07-13T14:32:50.697Z"),
        scopes: { mention: true },
        members: [],
      });
    });

    test("should throw a LiveblocksError when createGroup receives an error response", async () => {
      const createGroupParams = {
        groupId: "group1",
        memberIds: ["user1"],
        tenantId: "tenant1",
        scopes: { mention: true as const },
      };

      server.use(
        http.post(`${DEFAULT_BASE_URL}/v2/groups`, async ({ request }) => {
          const data = await request.json();
          if (
            (data as typeof createGroupParams)?.groupId ===
            createGroupParams.groupId
          ) {
            return HttpResponse.json(
              {
                error: "GROUP_ALREADY_EXISTS",
                message: "Group already exists",
              },
              { status: 409 }
            );
          }

          return HttpResponse.error();
        })
      );

      const client = new Liveblocks({ secret: "sk_xxx" });

      // This should throw a LiveblocksError
      try {
        await client.createGroup(createGroupParams);
        // If it doesn't throw, fail the test.
        expect(true).toBe(false);
      } catch (err) {
        expect(err instanceof LiveblocksError).toBe(true);
        if (err instanceof LiveblocksError) {
          expect(err.status).toBe(409);
          expect(err.message).toBe("Group already exists");
          expect(err.name).toBe("LiveblocksError");
        }
      }
    });
  });

  describe("get group", () => {
    test("should return the specified group when getGroup receives a successful response", async () => {
      const group = {
        type: "group",
        id: "group1",
        tenantId: "tenant1",
        createdAt: "2022-07-13T14:32:50.697Z",
        updatedAt: "2022-07-13T14:32:50.697Z",
        scopes: { mention: true },
        members: [
          {
            id: "user1",
            addedAt: "2022-07-13T14:32:50.697Z",
          },
        ],
      };

      server.use(
        http.get(`${DEFAULT_BASE_URL}/v2/groups/:groupId`, () => {
          return HttpResponse.json(group, { status: 200 });
        })
      );

      const client = new Liveblocks({ secret: "sk_xxx" });

      await expect(
        client.getGroup({
          groupId: "group1",
        })
      ).resolves.toEqual({
        type: "group",
        id: "group1",
        tenantId: "tenant1",
        createdAt: new Date("2022-07-13T14:32:50.697Z"),
        updatedAt: new Date("2022-07-13T14:32:50.697Z"),
        scopes: { mention: true },
        members: [
          {
            id: "user1",
            addedAt: new Date("2022-07-13T14:32:50.697Z"),
          },
        ],
      });
    });

    test("should throw a LiveblocksError when getGroup receives an error response", async () => {
      const error = {
        error: "GROUP_NOT_FOUND",
        message: "Group not found",
      };

      server.use(
        http.get(`${DEFAULT_BASE_URL}/v2/groups/:groupId`, () => {
          return HttpResponse.json(error, { status: 404 });
        })
      );

      const client = new Liveblocks({ secret: "sk_xxx" });

      // This should throw a LiveblocksError
      try {
        await client.getGroup({
          groupId: "group1",
        });
        // If it doesn't throw, fail the test.
        expect(true).toBe(false);
      } catch (err) {
        expect(err instanceof LiveblocksError).toBe(true);
        if (err instanceof LiveblocksError) {
          expect(err.status).toBe(404);
          expect(err.message).toBe("Group not found");
          expect(err.name).toBe("LiveblocksError");
        }
      }
    });
  });

  describe("add group members", () => {
    test("should return the updated group when addGroupMembers receives a successful response", async () => {
      const memberIds = ["user3", "user4"];

      const updatedGroup = {
        type: "group",
        id: "group1",
        tenantId: "tenant1",
        createdAt: "2022-07-13T14:32:50.697Z",
        updatedAt: "2022-07-13T14:32:50.697Z",
        scopes: { mention: true },
        members: [
          {
            id: "user1",
            addedAt: "2022-07-13T14:32:50.697Z",
          },
          {
            id: "user2",
            addedAt: "2022-07-13T14:32:50.697Z",
          },
          {
            id: "user3",
            addedAt: "2022-07-13T15:00:00.000Z",
          },
          {
            id: "user4",
            addedAt: "2022-07-13T15:00:00.000Z",
          },
        ],
      };

      server.use(
        http.post(
          `${DEFAULT_BASE_URL}/v2/groups/:groupId/add-members`,
          async ({ request }) => {
            const data = await request.json();

            if (JSON.stringify(data) === JSON.stringify({ memberIds })) {
              return HttpResponse.json(updatedGroup, { status: 200 });
            }

            return HttpResponse.error();
          }
        )
      );

      const client = new Liveblocks({ secret: "sk_xxx" });

      await expect(
        client.addGroupMembers({
          groupId: "group1",
          memberIds,
        })
      ).resolves.toEqual({
        type: "group",
        id: "group1",
        tenantId: "tenant1",
        createdAt: new Date("2022-07-13T14:32:50.697Z"),
        updatedAt: new Date("2022-07-13T14:32:50.697Z"),
        scopes: { mention: true },
        members: [
          {
            id: "user1",
            addedAt: new Date("2022-07-13T14:32:50.697Z"),
          },
          {
            id: "user2",
            addedAt: new Date("2022-07-13T14:32:50.697Z"),
          },
          {
            id: "user3",
            addedAt: new Date("2022-07-13T15:00:00.000Z"),
          },
          {
            id: "user4",
            addedAt: new Date("2022-07-13T15:00:00.000Z"),
          },
        ],
      });
    });

    test("should throw a LiveblocksError when addGroupMembers receives an error response", async () => {
      const memberIds = ["user3"];

      const error = {
        error: "GROUP_NOT_FOUND",
        message: "Group not found",
      };

      server.use(
        http.post(
          `${DEFAULT_BASE_URL}/v2/groups/:groupId/add-members`,
          async ({ request }) => {
            const data = await request.json();
            if (JSON.stringify(data) === JSON.stringify({ memberIds })) {
              return HttpResponse.json(error, { status: 404 });
            }

            return HttpResponse.error();
          }
        )
      );

      const client = new Liveblocks({ secret: "sk_xxx" });

      // This should throw a LiveblocksError
      try {
        await client.addGroupMembers({
          groupId: "group1",
          memberIds,
        });
        // If it doesn't throw, fail the test.
        expect(true).toBe(false);
      } catch (err) {
        expect(err instanceof LiveblocksError).toBe(true);
        if (err instanceof LiveblocksError) {
          expect(err.status).toBe(404);
          expect(err.message).toBe("Group not found");
          expect(err.name).toBe("LiveblocksError");
        }
      }
    });
  });

  describe("remove group members", () => {
    test("should return the updated group when removeGroupMembers receives a successful response", async () => {
      const memberIds = ["user2", "user3"];

      const updatedGroup = {
        type: "group",
        id: "group1",
        tenantId: "tenant1",
        createdAt: "2022-07-13T14:32:50.697Z",
        updatedAt: "2022-07-13T15:30:00.000Z",
        scopes: { mention: true },
        members: [
          {
            id: "user1",
            addedAt: "2022-07-13T14:32:50.697Z",
          },
        ],
      };

      server.use(
        http.post(
          `${DEFAULT_BASE_URL}/v2/groups/:groupId/remove-members`,
          async ({ request }) => {
            const data = await request.json();

            if (JSON.stringify(data) === JSON.stringify({ memberIds })) {
              return HttpResponse.json(updatedGroup, { status: 200 });
            }

            return HttpResponse.error();
          }
        )
      );

      const client = new Liveblocks({ secret: "sk_xxx" });

      await expect(
        client.removeGroupMembers({
          groupId: "group1",
          memberIds,
        })
      ).resolves.toEqual({
        type: "group",
        id: "group1",
        tenantId: "tenant1",
        createdAt: new Date("2022-07-13T14:32:50.697Z"),
        updatedAt: new Date("2022-07-13T15:30:00.000Z"),
        scopes: { mention: true },
        members: [
          {
            id: "user1",
            addedAt: new Date("2022-07-13T14:32:50.697Z"),
          },
        ],
      });
    });

    test("should throw a LiveblocksError when removeGroupMembers receives an error response", async () => {
      const memberIds = ["user2"];

      const error = {
        error: "GROUP_NOT_FOUND",
        message: "Group not found",
      };

      server.use(
        http.post(
          `${DEFAULT_BASE_URL}/v2/groups/:groupId/remove-members`,
          async ({ request }) => {
            const data = await request.json();
            if (JSON.stringify(data) === JSON.stringify({ memberIds })) {
              return HttpResponse.json(error, { status: 404 });
            }

            return HttpResponse.error();
          }
        )
      );

      const client = new Liveblocks({ secret: "sk_xxx" });

      // This should throw a LiveblocksError
      try {
        await client.removeGroupMembers({
          groupId: "group1",
          memberIds,
        });
        // If it doesn't throw, fail the test.
        expect(true).toBe(false);
      } catch (err) {
        expect(err instanceof LiveblocksError).toBe(true);
        if (err instanceof LiveblocksError) {
          expect(err.status).toBe(404);
          expect(err.message).toBe("Group not found");
          expect(err.name).toBe("LiveblocksError");
        }
      }
    });
  });

  describe("delete group", () => {
    test("should delete a group when deleteGroup receives a successful response", async () => {
      server.use(
        http.delete(`${DEFAULT_BASE_URL}/v2/groups/:groupId`, () => {
          return HttpResponse.text(null, { status: 204 });
        })
      );

      const client = new Liveblocks({ secret: "sk_xxx" });

      const res = await client.deleteGroup({
        groupId: "group1",
      });

      expect(res).toBeUndefined();
    });

    test("should throw a LiveblocksError when deleteGroup receives an error response", async () => {
      const error = {
        error: "GROUP_NOT_FOUND",
        message: "Group not found",
      };

      server.use(
        http.delete(`${DEFAULT_BASE_URL}/v2/groups/:groupId`, () => {
          return HttpResponse.json(error, { status: 404 });
        })
      );

      const client = new Liveblocks({ secret: "sk_xxx" });

      // This should throw a LiveblocksError
      try {
        await client.deleteGroup({
          groupId: "group1",
        });
        // If it doesn't throw, fail the test.
        expect(true).toBe(false);
      } catch (err) {
        expect(err instanceof LiveblocksError).toBe(true);
        if (err instanceof LiveblocksError) {
          expect(err.status).toBe(404);
          expect(err.message).toBe("Group not found");
          expect(err.name).toBe("LiveblocksError");
        }
      }
    });
  });

  describe("get groups", () => {
    test("should return a list of groups when getGroups receives a successful response", async () => {
      const groups = [
        {
          type: "group",
          id: "group1",
          tenantId: "tenant1",
          createdAt: "2022-07-13T14:32:50.697Z",
          updatedAt: "2022-07-13T14:32:50.697Z",
          scopes: { mention: true },
          members: [
            {
              id: "user1",
              addedAt: "2022-07-13T14:32:50.697Z",
            },
          ],
        },
        {
          type: "group",
          id: "group2",
          tenantId: "tenant1",
          createdAt: "2022-07-14T10:00:00.000Z",
          updatedAt: "2022-07-14T10:00:00.000Z",
          scopes: { mention: true },
          members: [
            {
              id: "user2",
              addedAt: "2022-07-14T10:00:00.000Z",
            },
            {
              id: "user3",
              addedAt: "2022-07-14T10:00:00.000Z",
            },
          ],
        },
      ];

      server.use(
        http.get(`${DEFAULT_BASE_URL}/v2/groups`, () => {
          return HttpResponse.json(
            {
              nextCursor: "cursor1",
              data: groups,
            },
            { status: 200 }
          );
        })
      );

      const client = new Liveblocks({ secret: "sk_xxx" });

      await expect(client.getGroups()).resolves.toEqual({
        nextCursor: "cursor1",
        data: [
          {
            type: "group",
            id: "group1",
            tenantId: "tenant1",
            createdAt: new Date("2022-07-13T14:32:50.697Z"),
            updatedAt: new Date("2022-07-13T14:32:50.697Z"),
            scopes: { mention: true },
            members: [
              {
                id: "user1",
                addedAt: new Date("2022-07-13T14:32:50.697Z"),
              },
            ],
          },
          {
            type: "group",
            id: "group2",
            tenantId: "tenant1",
            createdAt: new Date("2022-07-14T10:00:00.000Z"),
            updatedAt: new Date("2022-07-14T10:00:00.000Z"),
            scopes: { mention: true },
            members: [
              {
                id: "user2",
                addedAt: new Date("2022-07-14T10:00:00.000Z"),
              },
              {
                id: "user3",
                addedAt: new Date("2022-07-14T10:00:00.000Z"),
              },
            ],
          },
        ],
      });
    });

    test("should return an empty list when getGroups receives an empty response", async () => {
      server.use(
        http.get(`${DEFAULT_BASE_URL}/v2/groups`, () => {
          return HttpResponse.json(
            {
              nextCursor: null,
              data: [],
            },
            { status: 200 }
          );
        })
      );

      const client = new Liveblocks({ secret: "sk_xxx" });

      await expect(client.getGroups()).resolves.toEqual({
        nextCursor: null,
        data: [],
      });
    });

    test("should throw a LiveblocksError when getGroups receives an error response", async () => {
      const error = {
        error: "UNAUTHORIZED",
        message: "Unauthorized access",
      };

      server.use(
        http.get(`${DEFAULT_BASE_URL}/v2/groups`, () => {
          return HttpResponse.json(error, { status: 401 });
        })
      );

      const client = new Liveblocks({ secret: "sk_xxx" });

      // This should throw a LiveblocksError
      try {
        await client.getGroups();
        // If it doesn't throw, fail the test.
        expect(true).toBe(false);
      } catch (err) {
        expect(err instanceof LiveblocksError).toBe(true);
        if (err instanceof LiveblocksError) {
          expect(err.status).toBe(401);
          expect(err.message).toBe("Unauthorized access");
          expect(err.name).toBe("LiveblocksError");
        }
      }
    });
  });

  describe("get user groups", () => {
    test("should return a list of groups when getUserGroups receives a successful response", async () => {
      const userId = "user1";
      const groups = [
        {
          type: "group",
          id: "group1",
          tenantId: "tenant1",
          createdAt: "2022-07-13T14:32:50.697Z",
          updatedAt: "2022-07-13T14:32:50.697Z",
          scopes: { mention: true },
          members: [
            {
              id: "user1",
              addedAt: "2022-07-13T14:32:50.697Z",
            },
            {
              id: "user2",
              addedAt: "2022-07-13T14:32:50.697Z",
            },
          ],
        },
        {
          type: "group",
          id: "group3",
          tenantId: "tenant1",
          createdAt: "2022-07-15T09:00:00.000Z",
          updatedAt: "2022-07-15T09:00:00.000Z",
          scopes: { mention: true },
          members: [
            {
              id: "user1",
              addedAt: "2022-07-15T09:00:00.000Z",
            },
          ],
        },
      ];

      server.use(
        http.get(`${DEFAULT_BASE_URL}/v2/users/:userId/groups`, () => {
          return HttpResponse.json(
            {
              nextCursor: "cursor2",
              data: groups,
            },
            { status: 200 }
          );
        })
      );

      const client = new Liveblocks({ secret: "sk_xxx" });

      await expect(client.getUserGroups({ userId })).resolves.toEqual({
        nextCursor: "cursor2",
        data: [
          {
            type: "group",
            id: "group1",
            tenantId: "tenant1",
            createdAt: new Date("2022-07-13T14:32:50.697Z"),
            updatedAt: new Date("2022-07-13T14:32:50.697Z"),
            scopes: { mention: true },
            members: [
              {
                id: "user1",
                addedAt: new Date("2022-07-13T14:32:50.697Z"),
              },
              {
                id: "user2",
                addedAt: new Date("2022-07-13T14:32:50.697Z"),
              },
            ],
          },
          {
            type: "group",
            id: "group3",
            tenantId: "tenant1",
            createdAt: new Date("2022-07-15T09:00:00.000Z"),
            updatedAt: new Date("2022-07-15T09:00:00.000Z"),
            scopes: { mention: true },
            members: [
              {
                id: "user1",
                addedAt: new Date("2022-07-15T09:00:00.000Z"),
              },
            ],
          },
        ],
      });
    });

    test("should return the next page of user groups when getUserGroups with additional params receives a successful response", async () => {
      const userId = "user1";
      const startingAfter = "cursor1";
      const limit = 1;

      const groups = [
        {
          type: "group",
          id: "group2",
          tenantId: "tenant1",
          createdAt: "2022-07-14T10:00:00.000Z",
          updatedAt: "2022-07-14T10:00:00.000Z",
          scopes: { mention: true },
          members: [
            {
              id: "user1",
              addedAt: "2022-07-14T10:00:00.000Z",
            },
          ],
        },
      ];

      server.use(
        http.get(`${DEFAULT_BASE_URL}/v2/users/:userId/groups`, (res) => {
          const url = new URL(res.request.url);
          expect(url.searchParams.size).toEqual(2);
          expect(url.searchParams.get("startingAfter")).toEqual(startingAfter);
          expect(url.searchParams.get("limit")).toEqual(limit.toString());

          return HttpResponse.json(
            {
              nextCursor: "cursor3",
              data: groups,
            },
            { status: 200 }
          );
        })
      );

      const client = new Liveblocks({ secret: "sk_xxx" });

      await expect(
        client.getUserGroups({ userId, startingAfter, limit })
      ).resolves.toEqual({
        nextCursor: "cursor3",
        data: [
          {
            type: "group",
            id: "group2",
            tenantId: "tenant1",
            createdAt: new Date("2022-07-14T10:00:00.000Z"),
            updatedAt: new Date("2022-07-14T10:00:00.000Z"),
            scopes: { mention: true },
            members: [
              {
                id: "user1",
                addedAt: new Date("2022-07-14T10:00:00.000Z"),
              },
            ],
          },
        ],
      });
    });

    test("should return an empty list when getUserGroups receives an empty response", async () => {
      const userId = "user1";

      server.use(
        http.get(`${DEFAULT_BASE_URL}/v2/users/:userId/groups`, () => {
          return HttpResponse.json(
            {
              nextCursor: null,
              data: [],
            },
            { status: 200 }
          );
        })
      );

      const client = new Liveblocks({ secret: "sk_xxx" });

      await expect(client.getUserGroups({ userId })).resolves.toEqual({
        nextCursor: null,
        data: [],
      });
    });

    test("should throw a LiveblocksError when getUserGroups receives an error response", async () => {
      const userId = "user1";

      const error = {
        error: "USER_NOT_FOUND",
        message: "User not found",
      };

      server.use(
        http.get(`${DEFAULT_BASE_URL}/v2/users/:userId/groups`, () => {
          return HttpResponse.json(error, { status: 404 });
        })
      );

      const client = new Liveblocks({ secret: "sk_xxx" });

      // This should throw a LiveblocksError
      try {
        // Attempt to get, which should fail and throw an error.
        await client.getUserGroups({ userId });
        // If it doesn't throw, fail the test.
        expect(true).toBe(false);
      } catch (err) {
        expect(err instanceof LiveblocksError).toBe(true);
        if (err instanceof LiveblocksError) {
          expect(err.status).toBe(404);
          expect(err.message).toBe("User not found");
          expect(err.name).toBe("LiveblocksError");
        }
      }
=======
  describe("AI copilots", () => {
    const copilot: AiCopilot = {
      type: "copilot",
      id: "copilot_123",
      name: "Test Copilot",
      description: "A test AI copilot",
      systemPrompt: "You are a helpful assistant",
      providerModel: "gpt-4o",
      knowledgePrompt: "Use the provided knowledge",
      provider: "openai",
      providerOptions: {},
      createdAt: new Date("2023-01-01T00:00:00.000Z"),
      updatedAt: new Date("2023-01-02T00:00:00.000Z"),
      lastUsedAt: new Date("2023-01-03T00:00:00.000Z"),
      settings: {
        maxTokens: 1000,
        temperature: 0.7,
      },
    };

    describe("get AI copilots", () => {
      test("should return a list of AI copilots when getAiCopilots receives a successful response", async () => {
        server.use(
          http.get(`${DEFAULT_BASE_URL}/v2/ai/copilots`, () => {
            return HttpResponse.json(
              {
                nextCursor: "cursor1",
                data: [copilot],
              },
              { status: 200 }
            );
          })
        );

        const client = new Liveblocks({ secret: "sk_xxx" });
        await expect(client.getAiCopilots()).resolves.toEqual({
          nextCursor: "cursor1",
          data: [copilot],
        });
      });

      test("should return a list of AI copilots with pagination parameters", async () => {
        server.use(
          http.get(`${DEFAULT_BASE_URL}/v2/ai/copilots`, ({ request }) => {
            const url = new URL(request.url);
            expect(url.searchParams.get("limit")).toEqual("10");
            expect(url.searchParams.get("startingAfter")).toEqual("cursor1");

            return HttpResponse.json(
              {
                nextCursor: "cursor2",
                data: [copilot],
              },
              { status: 200 }
            );
          })
        );

        const client = new Liveblocks({ secret: "sk_xxx" });
        await expect(
          client.getAiCopilots({ limit: 10, startingAfter: "cursor1" })
        ).resolves.toEqual({
          nextCursor: "cursor2",
          data: [copilot],
        });
      });

      test("should throw a LiveblocksError when getAiCopilots receives an error response", async () => {
        const error = {
          error: "UNAUTHORIZED",
          message: "Invalid secret key",
        };

        server.use(
          http.get(`${DEFAULT_BASE_URL}/v2/ai/copilots`, () => {
            return HttpResponse.json(error, { status: 401 });
          })
        );

        const client = new Liveblocks({ secret: "sk_xxx" });

        try {
          await client.getAiCopilots();
          expect(true).toBe(false);
        } catch (err) {
          expect(err instanceof LiveblocksError).toBe(true);
          if (err instanceof LiveblocksError) {
            expect(err.status).toBe(401);
            expect(err.message).toBe("Invalid secret key");
            expect(err.name).toBe("LiveblocksError");
          }
        }
      });
    });

    describe("create AI copilot", () => {
      test("should create an AI copilot when createAiCopilot receives a successful response", async () => {
        const createData = {
          name: "Test Copilot",
          description: "A test AI copilot",
          systemPrompt: "You are a helpful assistant",
          knowledgePrompt: "Use the provided knowledge",
          provider: "openai" as const,
          providerApiKey: "sk_xxx",
          providerModel: "gpt-4o",
          settings: {
            maxTokens: 1000,
            temperature: 0.7,
          },
        };

        server.use(
          http.post(
            `${DEFAULT_BASE_URL}/v2/ai/copilots`,
            async ({ request }) => {
              const data = await request.json();
              expect(data).toEqual(createData);
              return HttpResponse.json(copilot, { status: 201 });
            }
          )
        );

        const client = new Liveblocks({ secret: "sk_xxx" });
        const result = await client.createAiCopilot(createData);
        expect(result).toEqual(copilot);
      });

      test("should throw a LiveblocksError when createAiCopilot receives an error response", async () => {
        const error = {
          error: "INVALID_REQUEST",
          message: "Invalid copilot data",
        };

        server.use(
          http.post(`${DEFAULT_BASE_URL}/v2/ai/copilots`, () => {
            return HttpResponse.json(error, { status: 400 });
          })
        );

        const client = new Liveblocks({ secret: "sk_xxx" });

        try {
          await client.createAiCopilot({
            name: "Test",
            systemPrompt: "Test",
            providerApiKey: "sk_xxx",
            provider: "openai",
            providerModel: "gpt-4",
          });
          expect(true).toBe(false);
        } catch (err) {
          expect(err instanceof LiveblocksError).toBe(true);
          if (err instanceof LiveblocksError) {
            expect(err.status).toBe(400);
            expect(err.message).toBe("Invalid copilot data");
          }
        }
      });
    });

    describe("get AI copilot", () => {
      test("should return an AI copilot when getAiCopilot receives a successful response", async () => {
        server.use(
          http.get(`${DEFAULT_BASE_URL}/v2/ai/copilots/:copilotId`, () => {
            return HttpResponse.json(copilot, { status: 200 });
          })
        );

        const client = new Liveblocks({ secret: "sk_xxx" });
        await expect(client.getAiCopilot("copilot_123")).resolves.toEqual(
          copilot
        );
      });

      test("should throw a LiveblocksError when getAiCopilot receives an error response", async () => {
        server.use(
          http.get(`${DEFAULT_BASE_URL}/v2/ai/copilots/:copilotId`, () => {
            return new HttpResponse(null, { status: 404 });
          })
        );

        const client = new Liveblocks({ secret: "sk_xxx" });

        try {
          await client.getAiCopilot("nonexistent");
          expect(true).toBe(false);
        } catch (err) {
          expect(err instanceof LiveblocksError).toBe(true);
          if (err instanceof LiveblocksError) {
            expect(err.status).toBe(404);
          }
        }
      });
    });

    describe("update AI copilot", () => {
      test("should update an AI copilot when updateAiCopilot receives a successful response", async () => {
        const updateData = {
          name: "Updated Copilot",
          systemPrompt: "You are an updated assistant",
        };

        const updatedCopilot = {
          ...copilot,
          name: "Updated Copilot",
          systemPrompt: "You are an updated assistant",
        };

        server.use(
          http.post(
            `${DEFAULT_BASE_URL}/v2/ai/copilots/:copilotId`,
            async ({ request }) => {
              const data = await request.json();
              expect(data).toEqual(updateData);
              return HttpResponse.json(updatedCopilot, { status: 200 });
            }
          )
        );

        const client = new Liveblocks({ secret: "sk_xxx" });
        const result = await client.updateAiCopilot("copilot_123", updateData);
        expect(result).toEqual(updatedCopilot);
      });

      test("should throw a LiveblocksError when updateAiCopilot receives an error response", async () => {
        server.use(
          http.post(`${DEFAULT_BASE_URL}/v2/ai/copilots/:copilotId`, () => {
            return new HttpResponse(null, { status: 404 });
          })
        );

        const client = new Liveblocks({ secret: "sk_xxx" });

        try {
          await client.updateAiCopilot("nonexistent", { name: "Updated" });
          expect(true).toBe(false);
        } catch (err) {
          expect(err instanceof LiveblocksError).toBe(true);
          if (err instanceof LiveblocksError) {
            expect(err.status).toBe(404);
          }
        }
      });
    });

    describe("delete AI copilot", () => {
      test("should delete an AI copilot when deleteAiCopilot receives a successful response", async () => {
        server.use(
          http.delete(`${DEFAULT_BASE_URL}/v2/ai/copilots/:copilotId`, () => {
            return HttpResponse.text(null, { status: 204 });
          })
        );

        const client = new Liveblocks({ secret: "sk_xxx" });
        const result = await client.deleteAiCopilot("copilot_123");
        expect(result).toBeUndefined();
      });

      test("should throw a LiveblocksError when deleteAiCopilot receives an error response", async () => {
        server.use(
          http.delete(`${DEFAULT_BASE_URL}/v2/ai/copilots/:copilotId`, () => {
            return new HttpResponse(null, { status: 404 });
          })
        );

        const client = new Liveblocks({ secret: "sk_xxx" });

        try {
          await client.deleteAiCopilot("nonexistent");
          expect(true).toBe(false);
        } catch (err) {
          expect(err instanceof LiveblocksError).toBe(true);
          if (err instanceof LiveblocksError) {
            expect(err.status).toBe(404);
          }
        }
      });
    });
  });

  describe("knowledge source management", () => {
    const webKnowledgeSource = {
      id: "ks_web_123",
      type: "ai-knowledge-web-source" as const,
      link: {
        url: "https://example.com",
        type: "individual_link" as const,
      },
      status: "ready" as const,
      createdAt: new Date("2023-01-01T00:00:00.000Z"),
      updatedAt: new Date("2023-01-02T00:00:00.000Z"),
      lastIndexedAt: new Date("2023-01-03T00:00:00.000Z"),
    };

    const fileKnowledgeSource = {
      id: "ks_file_123",
      type: "ai-knowledge-file-source" as const,
      file: {
        name: "document.pdf",
        mimeType: "application/pdf",
      },
      status: "ready" as const,
      createdAt: new Date("2023-01-01T00:00:00.000Z"),
      updatedAt: new Date("2023-01-02T00:00:00.000Z"),
      lastIndexedAt: new Date("2023-01-03T00:00:00.000Z"),
    };

    const webKnowledgeSourceLink = {
      id: "link_123",
      url: "https://example.com/page1",
      status: "ready" as const,
      createdAt: new Date("2023-01-01T00:00:00.000Z"),
      lastIndexedAt: new Date("2023-01-03T00:00:00.000Z"),
    };

    describe("create web knowledge source", () => {
      test("should create a web knowledge source when createWebKnowledgeSource receives a successful response", async () => {
        const createData = {
          copilotId: "copilot_123",
          url: "https://example.com",
          type: "individual_link" as const,
        };

        server.use(
          http.post(
            `${DEFAULT_BASE_URL}/v2/ai/copilots/:copilotId/knowledge/web`,
            async ({ request }) => {
              const data = await request.json();
              expect(data).toEqual(createData);
              return HttpResponse.json({ id: "ks_web_123" }, { status: 201 });
            }
          )
        );

        const client = new Liveblocks({ secret: "sk_xxx" });
        const result = await client.createWebKnowledgeSource(createData);
        expect(result).toEqual({ id: "ks_web_123" });
      });

      test("should throw a LiveblocksError when createWebKnowledgeSource receives an error response", async () => {
        const error = {
          error: "INVALID_URL",
          message: "Invalid URL provided",
        };

        server.use(
          http.post(
            `${DEFAULT_BASE_URL}/v2/ai/copilots/:copilotId/knowledge/web`,
            () => {
              return HttpResponse.json(error, { status: 400 });
            }
          )
        );

        const client = new Liveblocks({ secret: "sk_xxx" });

        try {
          await client.createWebKnowledgeSource({
            copilotId: "copilot_123",
            url: "invalid-url",
            type: "individual_link",
          });
          expect(true).toBe(false);
        } catch (err) {
          expect(err instanceof LiveblocksError).toBe(true);
          if (err instanceof LiveblocksError) {
            expect(err.status).toBe(400);
            expect(err.message).toBe("Invalid URL provided");
          }
        }
      });
    });

    describe("create file knowledge source", () => {
      test("should create a file knowledge source when createFileKnowledgeSource receives a successful response", async () => {
        // Create a mock File object
        const file = new File(["test content"], "test.pdf", {
          type: "application/pdf",
        });

        server.use(
          http.put(
            `${DEFAULT_BASE_URL}/v2/ai/copilots/:copilotId/knowledge/file/:name`,
            async ({ request, params }) => {
              expect(params.name).toBe("test.pdf");
              expect(request.headers.get("Content-Type")).toBe(
                "application/pdf"
              );
              const body = await request.text();
              expect(body).toBe("test content");
              return HttpResponse.json({ id: "ks_file_123" }, { status: 201 });
            }
          )
        );

        const client = new Liveblocks({ secret: "sk_xxx" });
        const result = await client.createFileKnowledgeSource({
          copilotId: "copilot_123",
          file,
        });
        expect(result).toEqual({ id: "ks_file_123" });
      });

      test("should throw a LiveblocksError when createFileKnowledgeSource receives an error response", async () => {
        const error = {
          error: "INVALID_FILE",
          message: "Invalid file provided",
        };

        const file = new File(["test content"], "test.pdf", {
          type: "application/pdf",
        });

        server.use(
          http.put(
            `${DEFAULT_BASE_URL}/v2/ai/copilots/:copilotId/knowledge/file/:name`,
            () => {
              return HttpResponse.json(error, { status: 400 });
            }
          )
        );

        const client = new Liveblocks({ secret: "sk_xxx" });

        try {
          await client.createFileKnowledgeSource({
            copilotId: "copilot_123",
            file,
          });
          expect(true).toBe(false);
        } catch (err) {
          expect(err instanceof LiveblocksError).toBe(true);
          if (err instanceof LiveblocksError) {
            expect(err.status).toBe(400);
            expect(err.message).toBe("Invalid file provided");
          }
        }
      });
    });

    describe("delete web knowledge source", () => {
      test("should delete a web knowledge source when deleteWebKnowledgeSource receives a successful response", async () => {
        server.use(
          http.delete(
            `${DEFAULT_BASE_URL}/v2/ai/copilots/:copilotId/knowledge/web/:knowledgeSourceId`,
            () => {
              return HttpResponse.text(null, { status: 204 });
            }
          )
        );

        const client = new Liveblocks({ secret: "sk_xxx" });
        const result = await client.deleteWebKnowledgeSource({
          copilotId: "copilot_123",
          knowledgeSourceId: "ks_web_123",
        });
        expect(result).toBeUndefined();
      });

      test("should throw a LiveblocksError when deleteWebKnowledgeSource receives an error response", async () => {
        const error = {
          error: "KNOWLEDGE_SOURCE_NOT_FOUND",
          message: "Knowledge source not found",
        };

        server.use(
          http.delete(
            `${DEFAULT_BASE_URL}/v2/ai/copilots/:copilotId/knowledge/web/:knowledgeSourceId`,
            () => {
              return HttpResponse.json(error, { status: 404 });
            }
          )
        );

        const client = new Liveblocks({ secret: "sk_xxx" });

        try {
          await client.deleteWebKnowledgeSource({
            copilotId: "copilot_123",
            knowledgeSourceId: "nonexistent",
          });
          expect(true).toBe(false);
        } catch (err) {
          expect(err instanceof LiveblocksError).toBe(true);
          if (err instanceof LiveblocksError) {
            expect(err.status).toBe(404);
            expect(err.message).toBe("Knowledge source not found");
          }
        }
      });
    });

    describe("delete file knowledge source", () => {
      test("should delete a file knowledge source when deleteFileKnowledgeSource receives a successful response", async () => {
        server.use(
          http.delete(
            `${DEFAULT_BASE_URL}/v2/ai/copilots/:copilotId/knowledge/file/:knowledgeSourceId`,
            () => {
              return HttpResponse.text(null, { status: 204 });
            }
          )
        );

        const client = new Liveblocks({ secret: "sk_xxx" });
        const result = await client.deleteFileKnowledgeSource({
          copilotId: "copilot_123",
          knowledgeSourceId: "ks_file_123",
        });
        expect(result).toBeUndefined();
      });

      test("should throw a LiveblocksError when deleteFileKnowledgeSource receives an error response", async () => {
        const error = {
          error: "KNOWLEDGE_SOURCE_NOT_FOUND",
          message: "Knowledge source not found",
        };

        server.use(
          http.delete(
            `${DEFAULT_BASE_URL}/v2/ai/copilots/:copilotId/knowledge/file/:knowledgeSourceId`,
            () => {
              return HttpResponse.json(error, { status: 404 });
            }
          )
        );

        const client = new Liveblocks({ secret: "sk_xxx" });

        try {
          await client.deleteFileKnowledgeSource({
            copilotId: "copilot_123",
            knowledgeSourceId: "nonexistent",
          });
          expect(true).toBe(false);
        } catch (err) {
          expect(err instanceof LiveblocksError).toBe(true);
          if (err instanceof LiveblocksError) {
            expect(err.status).toBe(404);
            expect(err.message).toBe("Knowledge source not found");
          }
        }
      });
    });

    describe("get knowledge sources", () => {
      test("should return a list of knowledge sources when getKnowledgeSources receives a successful response", async () => {
        server.use(
          http.get(
            `${DEFAULT_BASE_URL}/v2/ai/copilots/:copilotId/knowledge`,
            () => {
              return HttpResponse.json(
                {
                  nextCursor: "cursor1",
                  data: [webKnowledgeSource, fileKnowledgeSource],
                },
                { status: 200 }
              );
            }
          )
        );

        const client = new Liveblocks({ secret: "sk_xxx" });
        await expect(
          client.getKnowledgeSources({ copilotId: "copilot_123" })
        ).resolves.toEqual({
          nextCursor: "cursor1",
          data: [webKnowledgeSource, fileKnowledgeSource],
        });
      });

      test("should return a list of knowledge sources with pagination parameters", async () => {
        server.use(
          http.get(
            `${DEFAULT_BASE_URL}/v2/ai/copilots/:copilotId/knowledge`,
            ({ request }) => {
              const url = new URL(request.url);
              expect(url.searchParams.get("limit")).toEqual("10");
              expect(url.searchParams.get("startingAfter")).toEqual("cursor1");

              return HttpResponse.json(
                {
                  nextCursor: "cursor2",
                  data: [webKnowledgeSource],
                },
                { status: 200 }
              );
            }
          )
        );

        const client = new Liveblocks({ secret: "sk_xxx" });
        await expect(
          client.getKnowledgeSources({
            copilotId: "copilot_123",
            limit: 10,
            startingAfter: "cursor1",
          })
        ).resolves.toEqual({
          nextCursor: "cursor2",
          data: [webKnowledgeSource],
        });
      });
    });

    describe("get knowledge source", () => {
      test("should return a knowledge source when getKnowledgeSource receives a successful response", async () => {
        server.use(
          http.get(
            `${DEFAULT_BASE_URL}/v2/ai/copilots/:copilotId/knowledge/:knowledgeSourceId`,
            () => {
              return HttpResponse.json(webKnowledgeSource, {
                status: 200,
              });
            }
          )
        );

        const client = new Liveblocks({ secret: "sk_xxx" });
        await expect(
          client.getKnowledgeSource({
            copilotId: "copilot_123",
            knowledgeSourceId: "ks_web_123",
          })
        ).resolves.toEqual(webKnowledgeSource);
      });

      test("should throw a LiveblocksError when getKnowledgeSource receives an error response", async () => {
        const error = {
          error: "KNOWLEDGE_SOURCE_NOT_FOUND",
          message: "Knowledge source not found",
        };

        server.use(
          http.get(
            `${DEFAULT_BASE_URL}/v2/ai/copilots/:copilotId/knowledge/:knowledgeSourceId`,
            () => {
              return HttpResponse.json(error, { status: 404 });
            }
          )
        );

        const client = new Liveblocks({ secret: "sk_xxx" });

        try {
          await client.getKnowledgeSource({
            copilotId: "copilot_123",
            knowledgeSourceId: "nonexistent",
          });
          expect(true).toBe(false);
        } catch (err) {
          expect(err instanceof LiveblocksError).toBe(true);
          if (err instanceof LiveblocksError) {
            expect(err.status).toBe(404);
            expect(err.message).toBe("Knowledge source not found");
          }
        }
      });
    });

    describe("get file knowledge source markdown", () => {
      test("should return file content when getFileKnowledgeSourceMarkdown receives a successful response", async () => {
        server.use(
          http.get(
            `${DEFAULT_BASE_URL}/v2/ai/copilots/:copilotId/knowledge/file/:knowledgeSourceId`,
            () => {
              return HttpResponse.json(
                {
                  id: "ks_file_123",
                  content: "# Document Title\n\nThis is the content.",
                },
                { status: 200 }
              );
            }
          )
        );

        const client = new Liveblocks({ secret: "sk_xxx" });
        await expect(
          client.getFileKnowledgeSourceMarkdown({
            copilotId: "copilot_123",
            knowledgeSourceId: "ks_file_123",
          })
        ).resolves.toEqual("# Document Title\n\nThis is the content.");
      });

      test("should throw a LiveblocksError when getFileKnowledgeSourceMarkdown receives an error response", async () => {
        const error = {
          error: "KNOWLEDGE_SOURCE_NOT_FOUND",
          message: "Knowledge source not found",
        };

        server.use(
          http.get(
            `${DEFAULT_BASE_URL}/v2/ai/copilots/:copilotId/knowledge/file/:knowledgeSourceId`,
            () => {
              return HttpResponse.json(error, { status: 404 });
            }
          )
        );

        const client = new Liveblocks({ secret: "sk_xxx" });

        try {
          await client.getFileKnowledgeSourceMarkdown({
            copilotId: "copilot_123",
            knowledgeSourceId: "nonexistent",
          });
          expect(true).toBe(false);
        } catch (err) {
          expect(err instanceof LiveblocksError).toBe(true);
          if (err instanceof LiveblocksError) {
            expect(err.status).toBe(404);
            expect(err.message).toBe("Knowledge source not found");
          }
        }
      });
    });

    describe("get web knowledge source links", () => {
      test("should return a list of links when getWebKnowledgeSourceLinks receives a successful response", async () => {
        server.use(
          http.get(
            `${DEFAULT_BASE_URL}/v2/ai/copilots/:copilotId/knowledge/web/:knowledgeSourceId/links`,
            () => {
              return HttpResponse.json(
                {
                  nextCursor: "cursor1",
                  data: [webKnowledgeSourceLink],
                },
                { status: 200 }
              );
            }
          )
        );

        const client = new Liveblocks({ secret: "sk_xxx" });
        await expect(
          client.getWebKnowledgeSourceLinks({
            copilotId: "copilot_123",
            knowledgeSourceId: "ks_web_123",
          })
        ).resolves.toEqual({
          nextCursor: "cursor1",
          data: [webKnowledgeSourceLink],
        });
      });

      test("should return a list of links with pagination parameters", async () => {
        server.use(
          http.get(
            `${DEFAULT_BASE_URL}/v2/ai/copilots/:copilotId/knowledge/web/:knowledgeSourceId/links`,
            ({ request }) => {
              const url = new URL(request.url);
              expect(url.searchParams.get("limit")).toEqual("20");
              expect(url.searchParams.get("startingAfter")).toEqual("cursor1");

              return HttpResponse.json(
                {
                  nextCursor: "cursor2",
                  data: [webKnowledgeSourceLink],
                },
                { status: 200 }
              );
            }
          )
        );

        const client = new Liveblocks({ secret: "sk_xxx" });
        await expect(
          client.getWebKnowledgeSourceLinks({
            copilotId: "copilot_123",
            knowledgeSourceId: "ks_web_123",
            limit: 20,
            startingAfter: "cursor1",
          })
        ).resolves.toEqual({
          nextCursor: "cursor2",
          data: [webKnowledgeSourceLink],
        });
      });

      test("should throw a LiveblocksError when getWebKnowledgeSourceLinks receives an error response", async () => {
        const error = {
          error: "KNOWLEDGE_SOURCE_NOT_FOUND",
          message: "Knowledge source not found",
        };

        server.use(
          http.get(
            `${DEFAULT_BASE_URL}/v2/ai/copilots/:copilotId/knowledge/web/:knowledgeSourceId/links`,
            () => {
              return HttpResponse.json(error, { status: 404 });
            }
          )
        );

        const client = new Liveblocks({ secret: "sk_xxx" });

        try {
          await client.getWebKnowledgeSourceLinks({
            copilotId: "copilot_123",
            knowledgeSourceId: "nonexistent",
          });
          expect(true).toBe(false);
        } catch (err) {
          expect(err instanceof LiveblocksError).toBe(true);
          if (err instanceof LiveblocksError) {
            expect(err.status).toBe(404);
            expect(err.message).toBe("Knowledge source not found");
          }
        }
      });
>>>>>>> 0f1b0ff8
    });
  });
});<|MERGE_RESOLUTION|>--- conflicted
+++ resolved
@@ -2358,7 +2358,6 @@
     });
   });
 
-<<<<<<< HEAD
   describe("create group", () => {
     test("should return the created group when createGroup receives a successful response", async () => {
       const createGroupParams = {
@@ -3218,7 +3217,9 @@
           expect(err.name).toBe("LiveblocksError");
         }
       }
-=======
+    });
+  });
+
   describe("AI copilots", () => {
     const copilot: AiCopilot = {
       type: "copilot",
@@ -4031,7 +4032,6 @@
           }
         }
       });
->>>>>>> 0f1b0ff8
     });
   });
 });