import type {
  CommentData,
  CommentUserReaction,
  IdTuple,
  NotificationSettingsPlain,
  RoomSubscriptionSettings,
  SerializedCrdt,
  ThreadData,
} from "@liveblocks/core";
import { createNotificationSettings, LiveList } from "@liveblocks/core";
import { http, HttpResponse } from "msw";
import { setupServer } from "msw/node";

import { Liveblocks, LiveblocksError } from "../client";
import { getBaseUrl } from "../utils";

const DEFAULT_BASE_URL = getBaseUrl();

describe("client", () => {
  const room = {
    type: "room",
    id: "react-todo-list",
    lastConnectionAt: new Date("2022-08-04T21:07:09.380Z"),
    createdAt: new Date("2022-07-13T14:32:50.697Z"),
    metadata: {
      color: "blue",
      size: "10",
      target: ["abc", "def"],
    },
    defaultAccesses: ["room:write"],
    groupsAccesses: {
      marketing: ["room:write"],
    },
    usersAccesses: {
      alice: ["room:write"],
      vinod: ["room:write"],
    },
  };

  const activeUsers = [
    {
      type: "user",
      id: "alice",
      connectionId: 123,
      info: {
        name: "Alice",
      },
    },
  ];

  const comment: CommentData = {
    type: "comment",
    id: "comment1",
    roomId: "room1",
    threadId: "thread1",
    userId: "user1",
    createdAt: new Date("2022-07-13T14:32:50.697Z"),
    attachments: [],
    reactions: [
      {
        emoji: "🐐",
        createdAt: new Date("2022-07-13T14:32:50.697Z"),
        users: [{ id: "user1" }],
      },
    ],
    body: {
      version: 1,
      content: [],
    },
  };

  const thread: ThreadData<{
    color: string;
  }> = {
    type: "thread",
    id: "thread1",
    roomId: "room1",
    metadata: {
      color: "blue",
    },
    createdAt: new Date("2022-07-13T14:32:50.697Z"),
    updatedAt: new Date("2022-07-13T14:32:50.697Z"),
    comments: [comment],
    resolved: false,
  };

  const reaction: CommentUserReaction = {
    emoji: "🐐",
    createdAt: new Date("2022-07-13T14:32:50.697Z"),
    userId: "user1",
  };

  const server = setupServer(
    http.get(`${DEFAULT_BASE_URL}/v2/rooms`, () => {
      return HttpResponse.json(
        {
          nextPage: "/v2/rooms?startingAfter=1",
          data: [room],
        },
        { status: 200 }
      );
    }),
    http.get(`${DEFAULT_BASE_URL}/v2/rooms/:roomId`, () => {
      return HttpResponse.json(room, { status: 200 });
    }),
    http.get(`${DEFAULT_BASE_URL}/v2/rooms/:roomId/active_users`, () => {
      return HttpResponse.json({
        data: activeUsers,
      });
    })
  );

  beforeAll(() => server.listen());
  afterEach(() => server.resetHandlers());
  afterAll(() => server.close());

  describe("LiveblocksError message formatting", () => {
    test("should throw a LiveblocksError when response is missing a body", async () => {
      server.use(
        http.get(`${DEFAULT_BASE_URL}/v2/rooms`, () => {
          return new HttpResponse(null, { status: 499 });
        })
      );

      const client = new Liveblocks({ secret: "sk_xxx" });

      // This should throw a LiveblocksError
      try {
        await client.getRooms();
        // If it doesn't throw, fail the test.
        expect(true).toBe(false);
      } catch (err) {
        expect(err).toBeInstanceOf(LiveblocksError);
        if (err instanceof LiveblocksError) {
          expect(err.name).toBe("LiveblocksError");
          expect(err.status).toBe(499);
          expect(err.message).toBe(
            "An error happened without an error message"
          );
        }
      }
    });
    test("should throw a LiveblocksError when response has empty body", async () => {
      server.use(
        http.get(`${DEFAULT_BASE_URL}/v2/rooms`, () => {
          return HttpResponse.text("", { status: 499 });
        })
      );

      const client = new Liveblocks({ secret: "sk_xxx" });

      // This should throw a LiveblocksError
      try {
        await client.getRooms();
        // If it doesn't throw, fail the test.
        expect(true).toBe(false);
      } catch (err) {
        expect(err).toBeInstanceOf(LiveblocksError);
        if (err instanceof LiveblocksError) {
          expect(err.name).toBe("LiveblocksError");
          expect(err.status).toBe(499);
          expect(err.message).toBe(
            "An error happened without an error message"
          );
        }
      }
    });
    test("should throw a LiveblocksError when response has non-JSON body", async () => {
      server.use(
        http.get(`${DEFAULT_BASE_URL}/v2/rooms`, () => {
          return HttpResponse.text("I'm not a JSON response", { status: 499 });
        })
      );

      const client = new Liveblocks({ secret: "sk_xxx" });

      // This should throw a LiveblocksError
      try {
        await client.getRooms();
        // If it doesn't throw, fail the test.
        expect(true).toBe(false);
      } catch (err) {
        expect(err).toBeInstanceOf(LiveblocksError);
        if (err instanceof LiveblocksError) {
          expect(err.name).toBe("LiveblocksError");
          expect(err.status).toBe(499);
          expect(err.message).toBe("I'm not a JSON response");
          expect(String(err)).toBe(
            "LiveblocksError: I'm not a JSON response (status 499)"
          );
          expect(err.toString()).toBe(
            "LiveblocksError: I'm not a JSON response (status 499)"
          );
        }
      }
    });
    test("should throw a LiveblocksError when response has JSON body without a message field", async () => {
      server.use(
        http.get(`${DEFAULT_BASE_URL}/v2/rooms`, () => {
          return HttpResponse.json(
            { messsag: 'Misspelled "message" field' },
            { status: 499 }
          );
        })
      );

      const client = new Liveblocks({ secret: "sk_xxx" });

      // This should throw a LiveblocksError
      try {
        await client.getRooms();
        // If it doesn't throw, fail the test.
        expect(true).toBe(false);
      } catch (err) {
        expect(err).toBeInstanceOf(LiveblocksError);
        if (err instanceof LiveblocksError) {
          expect(err.name).toBe("LiveblocksError");
          expect(err.status).toBe(499);
          expect(err.message).toBe(
            "An error happened without an error message"
          );
        }
      }
    });
  });
  describe("get rooms", () => {
    test("should return a list of room when getRooms receives a successful response", async () => {
      const client = new Liveblocks({ secret: "sk_xxx" });
      await expect(client.getRooms()).resolves.toEqual({
        nextPage: "/v2/rooms?startingAfter=1",
        data: [room],
      });
    });

    test("should return a list of room when getRooms with additional params receives a successful response", async () => {
      server.use(
        http.get(`${DEFAULT_BASE_URL}/v2/rooms`, ({ request }) => {
          const url = new URL(request.url);

          expect(url.searchParams.size).toEqual(6);
          expect(url.searchParams.get("limit")).toEqual("10");
          expect(url.searchParams.get("startingAfter")).toEqual("2");
          expect(url.searchParams.get("metadata.color")).toEqual("blue");
          expect(url.searchParams.get("userId")).toEqual("user1");
          expect(url.searchParams.get("groupIds")).toEqual("group1");

          return HttpResponse.json(
            {
              nextPage: "/v2/rooms?startingAfter=1",
              data: [room],
            },
            { status: 200 }
          );
        })
      );

      const client = new Liveblocks({ secret: "sk_xxx" });

      await expect(
        client.getRooms({
          limit: 10,
          startingAfter: "2",
          query: 'roomId^"liveblocks:" AND metadata["color"]:"blue"',
          metadata: {
            color: "blue",
          },
          userId: "user1",
          groupIds: ["group1"],
        })
      ).resolves.toEqual({
        nextPage: "/v2/rooms?startingAfter=1",
        data: [room],
      });
    });

    test("should return a list of room when getRooms with query params receives a successful response", async () => {
      const expectedQuery =
        "roomId^'liveblocks:' metadata['color']:'blue' metadata['size']:'10'";

      server.use(
        http.get(`${DEFAULT_BASE_URL}/v2/rooms`, (res) => {
          const url = new URL(res.request.url);

          expect(url.searchParams.size).toEqual(1);
          expect(url.searchParams.get("query")).toEqual(expectedQuery);
          return HttpResponse.json(
            {
              nextPage: "/v2/rooms?startingAfter=1",
              data: [room],
            },
            { status: 200 }
          );
        })
      );

      const client = new Liveblocks({ secret: "sk_xxx" });

      await expect(
        client.getRooms({
          query: expectedQuery,
        })
      ).resolves.toEqual({
        nextPage: "/v2/rooms?startingAfter=1",
        data: [room],
      });

      await expect(
        client.getRooms({
          query: {
            metadata: {
              color: "blue",
              size: "10",
            },
            roomId: {
              startsWith: "liveblocks:",
            },
          },
        })
      ).resolves.toEqual({
        nextPage: "/v2/rooms?startingAfter=1",
        data: [room],
      });
    });

    test("should return a list of room when getRooms with partial params receives a successful response", async () => {
      server.use(
        http.get(`${DEFAULT_BASE_URL}/v2/rooms`, ({ request }) => {
          const url = new URL(request.url);

          expect(url.searchParams.size).toEqual(2);
          expect(url.searchParams.get("limit")).toEqual("10");
          expect(url.searchParams.get("startingAfter")).toEqual(null);
          expect(url.searchParams.get("metadata.color")).toEqual("blue");
          expect(url.searchParams.get("userId")).toEqual(null);
          expect(url.searchParams.get("groupIds")).toEqual(null);

          return HttpResponse.json(
            {
              nextPage: "/v2/rooms?startingAfter=1",
              data: [room],
            },
            { status: 200 }
          );
        })
      );

      const client = new Liveblocks({ secret: "sk_xxx" });

      await expect(
        client.getRooms({
          limit: 10,
          metadata: {
            color: "blue",
          },
        })
      ).resolves.toEqual({
        nextPage: "/v2/rooms?startingAfter=1",
        data: [room],
      });
    });

    test("should throw a LiveblocksError when getRooms receives an error response", async () => {
      const error = {
        error: "INVALID_SECRET_KEY",
        message: "Invalid secret key",
      };

      server.use(
        http.get(`${DEFAULT_BASE_URL}/v2/rooms`, () => {
          return HttpResponse.json(error, { status: 404 });
        })
      );

      const client = new Liveblocks({ secret: "sk_xxx" });

      // This should throw a LiveblocksError
      try {
        // Attempt to get, which should fail and throw an error.
        await client.getRooms({
          limit: 10,
          metadata: {
            color: "blue",
          },
        });
        // If it doesn't throw, fail the test.
        expect(true).toBe(false);
      } catch (err) {
        expect(err instanceof LiveblocksError).toBe(true);
        if (err instanceof LiveblocksError) {
          expect(err.status).toBe(404);
          expect(err.message).toBe("Invalid secret key");
          expect(err.name).toBe("LiveblocksError");
        }
      }
    });
  });

  describe("get room", () => {
    test("should return room data when getRoom receives a successful response", async () => {
      const client = new Liveblocks({ secret: "sk_xxx" });
      await expect(client.getRoom("123")).resolves.toEqual(room);
    });

    test("should throw a LiveblocksError when getRoom receives an error response", async () => {
      const error = {
        error: "ROOM_NOT_FOUND",
        message: "Room not found",
        suggestion:
          "Please use a valid room ID, room IDs are available in the dashboard: https://liveblocks.io/dashboard/rooms",
        docs: "https://liveblocks.io/docs/api-reference/rest-api-endpoints",
      };

      server.use(
        http.get(`${DEFAULT_BASE_URL}/v2/rooms/:roomId`, () => {
          return HttpResponse.json(error, { status: 404 });
        })
      );

      const client = new Liveblocks({ secret: "sk_xxx" });

      // This should throw an LiveblocksError
      try {
        // Attempt to get, which should fail and throw an error.
        await client.getRoom("123");
        // If it doesn't throw, fail the test.
        expect(true).toBe(false);
      } catch (err) {
        expect(err instanceof LiveblocksError).toBe(true);
        if (err instanceof LiveblocksError) {
          expect(err.status).toBe(404);
          expect(err.message).toBe("Room not found");
          expect(String(err)).toBe(
            "LiveblocksError: Room not found (status 404)\nSuggestion: Please use a valid room ID, room IDs are available in the dashboard: https://liveblocks.io/dashboard/rooms\nSee also: https://liveblocks.io/docs/api-reference/rest-api-endpoints"
          );
          expect(err.name).toBe("LiveblocksError");
        }
      }
    });

    test("should throw an error when getRoom fails due to network error", async () => {
      // Simulate a network error response.
      server.use(
        http.get(`${DEFAULT_BASE_URL}/v2/rooms/:roomId`, () => {
          return HttpResponse.error();
        })
      );

      const client = new Liveblocks({ secret: "sk_xxx" });

      // Expect the function to throw an error due to the network issue. However, it should not be an HttpError.
      try {
        // Attempt to get, which should fail and throw an error.
        await client.getRoom("123");
        // If it doesn't throw, fail the test.
        expect(true).toBe(false);
      } catch (err) {
        expect(err instanceof LiveblocksError).toBe(false);
      }
    });
  });

  describe("get active users", () => {
    test("should return active users when getActiveUsers receives a successful response", async () => {
      const client = new Liveblocks({ secret: "sk_xxx" });
      await expect(client.getActiveUsers("123")).resolves.toEqual({
        data: activeUsers,
      });
    });
  });

  describe("edit comment", () => {
    test("should return the edited comment when editComment receives a successful response", async () => {
      const commentData = {
        body: {
          version: 1 as const,
          content: [],
        },
        editedAt: new Date(),
      };

      server.use(
        http.post(
          `${DEFAULT_BASE_URL}/v2/rooms/:roomId/threads/:threadId/comments/:commentId`,
          async ({ request }) => {
            const data = await request.json();

            if (JSON.stringify(data) === JSON.stringify(commentData)) {
              return HttpResponse.json(comment);
            }

            return HttpResponse.error();
          }
        )
      );

      const client = new Liveblocks({ secret: "sk_xxx" });
      const res = await client.editComment({
        roomId: "room1",
        threadId: "thread1",
        commentId: "comment1",
        data: commentData,
      });
      expect(res).toEqual(comment);
    });

    test("should throw a LiveblocksError when editComment receives an error response", async () => {
      const error = {
        error: "RESOURCE_NOT_FOUND",
        message: "Comment not found",
      };

      server.use(
        http.post(
          `${DEFAULT_BASE_URL}/v2/rooms/:roomId/threads/:threadId/comments/:commentId`,
          () => {
            return HttpResponse.json(error, { status: 404 });
          }
        )
      );

      const client = new Liveblocks({ secret: "sk_xxx" });

      // This should throw a LiveblocksError
      try {
        // Attempt to get, which should fail and throw an error.
        await client.editComment({
          roomId: "room1",
          threadId: "thread1",
          commentId: "comment1",
          data: {
            body: {
              version: 1 as const,
              content: [],
            },
          },
        });
        // If it doesn't throw, fail the test.
        expect(true).toBe(false);
      } catch (err) {
        expect(err instanceof LiveblocksError).toBe(true);
        if (err instanceof LiveblocksError) {
          expect(err.status).toBe(404);
          expect(err.message).toBe("Comment not found");
          expect(err.name).toBe("LiveblocksError");
        }
      }
    });
  });

  describe("create thread", () => {
    test("should return the created thread when createThread receives a successful response", async () => {
      const threadData = {
        comment: {
          userId: "user1",
          createdAt: new Date(),
          body: {
            version: 1 as const,
            content: [],
          },
        },
        metadata: {
          color: "blue",
        },
      };

      server.use(
        http.post(
          `${DEFAULT_BASE_URL}/v2/rooms/:roomId/threads`,
          async ({ request }) => {
            const data = await request.json();

            if (JSON.stringify(threadData) === JSON.stringify(data)) {
              return HttpResponse.json(thread);
            }

            return HttpResponse.error();
          }
        )
      );

      const client = new Liveblocks({ secret: "sk_xxx" });
      const res = await client.createThread({
        roomId: "room1",
        data: threadData,
      });

      expect(res).toEqual(thread);
    });

    test("should throw a LiveblocksError when createThread receives an error response", async () => {
      const threadData = {
        comment: {
          userId: "user1",
          createdAt: new Date(),
          body: {
            version: 1 as const,
            content: [],
          },
        },
        metadata: {
          color: "blue",
        },
      };

      const error = {
        error: "RESOURCE_ALREADY_EXISTS",
        message: "Thread already exists",
      };

      server.use(
        http.post(
          `${DEFAULT_BASE_URL}/v2/rooms/:roomId/threads`,
          async ({ request }) => {
            const data = await request.json();
            if (JSON.stringify(threadData) === JSON.stringify(data)) {
              return HttpResponse.json(error, { status: 409 });
            }

            return HttpResponse.error();
          }
        )
      );

      const client = new Liveblocks({ secret: "sk_xxx" });

      // This should throw a LiveblocksError
      try {
        // Attempt to create a thread, which should fail and throw an error.
        await client.createThread({
          roomId: "room1",
          data: threadData,
        });
        // If it doesn't throw, fail the test.
        expect(true).toBe(false);
      } catch (err) {
        expect(err instanceof LiveblocksError).toBe(true);
        if (err instanceof LiveblocksError) {
          expect(err.status).toBe(409);
          expect(err.message).toBe("Thread already exists");
          expect(err.name).toBe("LiveblocksError");
        }
      }
    });
  });

  describe("delete thread", () => {
    test("should delete a thread when deleteThread receives a successful response", async () => {
      server.use(
        http.delete(
          `${DEFAULT_BASE_URL}/v2/rooms/:roomId/threads/:threadId`,
          () => {
            return HttpResponse.text(null, { status: 204 });
          }
        )
      );

      const client = new Liveblocks({ secret: "sk_xxx" });

      const res = await client.deleteThread({
        roomId: "room1",
        threadId: "thread1",
      });

      expect(res).toBeUndefined();
    });

    test("should throw a LiveblocksError when deleteThread receives an error response", async () => {
      const error = {
        error: "THREAD_NOT_FOUND",
        message: "Thread not found",
      };

      server.use(
        http.delete(
          `${DEFAULT_BASE_URL}/v2/rooms/:roomId/threads/:threadId`,
          () => {
            return HttpResponse.json(error, { status: 404 });
          }
        )
      );

      const client = new Liveblocks({ secret: "sk_xxx" });

      // This should throw a LiveblocksError
      try {
        // Attempt to get, which should fail and throw an error.
        await client.deleteThread({
          roomId: "room1",
          threadId: "thread1",
        });
        // If it doesn't throw, fail the test.
        expect(true).toBe(false);
      } catch (err) {
        expect(err instanceof LiveblocksError).toBe(true);
        if (err instanceof LiveblocksError) {
          expect(err.status).toBe(404);
          expect(err.message).toBe("Thread not found");
          expect(err.name).toBe("LiveblocksError");
        }
      }
    });
  });

  describe("get threads", () => {
    test("should return a list of threads when getThreads receives a successful response", async () => {
      server.use(
        http.get(`${DEFAULT_BASE_URL}/v2/rooms/:roomId/threads`, () => {
          return HttpResponse.json(
            {
              data: [thread],
            },
            { status: 200 }
          );
        })
      );

      const client = new Liveblocks({ secret: "sk_xxx" });

      await expect(
        client.getThreads({
          roomId: "room1",
        })
      ).resolves.toEqual({
        data: [thread],
      });
    });

    test("should return a filtered list of threads when a query parameter is used for getThreads", async () => {
      const query =
        "metadata['status']:'open' AND metadata['priority']:3 AND resolved:true";
      server.use(
        http.get(`${DEFAULT_BASE_URL}/v2/rooms/:roomId/threads`, (res) => {
          const url = new URL(res.request.url);

          expect(url.searchParams.get("query")).toEqual(query);

          return HttpResponse.json(
            {
              data: [thread],
            },
            { status: 200 }
          );
        })
      );

      const client = new Liveblocks({ secret: "sk_xxx" });

      await expect(
        client.getThreads({
          roomId: "room1",
          query,
        })
      ).resolves.toEqual({
        data: [thread],
      });
    });

    test("should return a filtered list of threads when a query parameter is used for getThreads with a metadata object", async () => {
      const expectedQuery =
        "metadata['status']:'open' metadata['priority']:3 metadata['organization']^'liveblocks:'";

      server.use(
        http.get(
          `${DEFAULT_BASE_URL}/v2/rooms/:roomId/threads`,
          ({ request }) => {
            const url = new URL(request.url);
            expect(url.searchParams.get("query")).toEqual(expectedQuery);
            return HttpResponse.json({ data: [thread] }, { status: 200 });
          }
        )
      );

      const client = new Liveblocks({ secret: "sk_xxx" });

      await expect(
        client.getThreads({
          roomId: "room1",
          query: {
            metadata: {
              status: "open",
              priority: 3,
              organization: {
                startsWith: "liveblocks:",
              },
            },
          },
        })
      ).resolves.toEqual({
        data: [thread],
      });
    });
  });

  describe("get thread", () => {
    test("should return the specified thread when getThread receives a successful response", async () => {
      server.use(
        http.get(
          `${DEFAULT_BASE_URL}/v2/rooms/:roomId/threads/:threadId`,
          () => {
            return HttpResponse.json(thread, { status: 200 });
          }
        )
      );

      const client = new Liveblocks({ secret: "sk_xxx" });

      await expect(
        client.getThread({
          roomId: "room1",
          threadId: "thread1",
        })
      ).resolves.toEqual(thread);
    });
  });

  describe("mark thread as resolved", () => {
    test("should return the specified thread when markThreadAsResolved receives a successful response", async () => {
      server.use(
        http.post(
          `${DEFAULT_BASE_URL}/v2/rooms/:roomId/threads/:threadId/mark-as-resolved`,
          () => {
            return HttpResponse.json(
              { ...thread, resolved: true },
              { status: 200 }
            );
          }
        )
      );

      const client = new Liveblocks({ secret: "sk_xxx" });

      await expect(
        client.markThreadAsResolved({
          roomId: "room1",
          threadId: "thread1",
          data: { userId: "user-1" },
        })
      ).resolves.toEqual({ ...thread, resolved: true });
    });

    test("should throw a LiveblocksError when markThreadAsResolved receives an error response", async () => {
      const error = {
        error: "THREAD_NOT_FOUND",
        message: "Thread not found",
      };

      server.use(
        http.post(
          `${DEFAULT_BASE_URL}/v2/rooms/:roomId/threads/:threadId/mark-as-resolved`,
          () => {
            return HttpResponse.json(error, { status: 404 });
          }
        )
      );

      const client = new Liveblocks({ secret: "sk_xxx" });

      // This should throw a LiveblocksError
      try {
        // Attempt to get, which should fail and throw an error.
        await client.markThreadAsResolved({
          roomId: "room1",
          threadId: "thread1",
          data: { userId: "user-1" },
        });
        // If it doesn't throw, fail the test.
        expect(true).toBe(false);
      } catch (err) {
        expect(err instanceof LiveblocksError).toBe(true);
        if (err instanceof LiveblocksError) {
          expect(err.status).toBe(404);
          expect(err.message).toBe("Thread not found");
          expect(err.name).toBe("LiveblocksError");
        }
      }
    });
  });

  describe("mark thread as unresolved", () => {
    test("should return the specified thread when markThreadAsUnresolved receives a successful response", async () => {
      server.use(
        http.post(
          `${DEFAULT_BASE_URL}/v2/rooms/:roomId/threads/:threadId/mark-as-unresolved`,
          () => {
            return HttpResponse.json(
              { ...thread, resolved: false },
              { status: 200 }
            );
          }
        )
      );

      const client = new Liveblocks({ secret: "sk_xxx" });

      await expect(
        client.markThreadAsUnresolved({
          roomId: "room1",
          threadId: "thread1",
          data: { userId: "user-1" },
        })
      ).resolves.toEqual({ ...thread, resolved: false });
    });

    test("should throw a LiveblocksError when markThreadAsUnresolved receives an error response", async () => {
      const error = {
        error: "THREAD_NOT_FOUND",
        message: "Thread not found",
      };

      server.use(
        http.post(
          `${DEFAULT_BASE_URL}/v2/rooms/:roomId/threads/:threadId/mark-as-unresolved`,
          () => {
            return HttpResponse.json(error, { status: 404 });
          }
        )
      );

      const client = new Liveblocks({ secret: "sk_xxx" });

      // This should throw a LiveblocksError
      try {
        // Attempt to get, which should fail and throw an error.
        await client.markThreadAsUnresolved({
          roomId: "room1",
          threadId: "thread1",
          data: { userId: "user-1" },
        });
        // If it doesn't throw, fail the test.
        expect(true).toBe(false);
      } catch (err) {
        expect(err instanceof LiveblocksError).toBe(true);
        if (err instanceof LiveblocksError) {
          expect(err.status).toBe(404);
          expect(err.message).toBe("Thread not found");
          expect(err.name).toBe("LiveblocksError");
        }
      }
    });
  });

  describe("subscribe to thread", () => {
    test("should return the created subscription when subscribeToThread receives a successful response", async () => {
      const now = new Date();

      server.use(
        http.post(
          `${DEFAULT_BASE_URL}/v2/rooms/:roomId/threads/:threadId/subscribe`,
          () => {
            return HttpResponse.json(
              {
                kind: "thread",
                subjectId: "thread1",
                createdAt: now.toISOString(),
                userId: "user-1",
              },
              { status: 200 }
            );
          }
        )
      );

      const client = new Liveblocks({ secret: "sk_xxx" });

      await expect(
        client.subscribeToThread({
          roomId: "room1",
          threadId: "thread1",
          data: { userId: "user-1" },
        })
      ).resolves.toEqual({
        kind: "thread",
        subjectId: "thread1",
        createdAt: now,
        userId: "user-1",
      });
    });

    test("should throw a LiveblocksError when subscribeToThread receives an error response", async () => {
      const error = {
        error: "THREAD_NOT_FOUND",
        message: "Thread not found",
      };

      server.use(
        http.post(
          `${DEFAULT_BASE_URL}/v2/rooms/:roomId/threads/:threadId/subscribe`,
          () => {
            return HttpResponse.json(error, { status: 404 });
          }
        )
      );

      const client = new Liveblocks({ secret: "sk_xxx" });

      // This should throw a LiveblocksError
      try {
        // Attempt to get, which should fail and throw an error.
        await client.subscribeToThread({
          roomId: "room1",
          threadId: "thread1",
          data: { userId: "user-1" },
        });
        // If it doesn't throw, fail the test.
        expect(true).toBe(false);
      } catch (err) {
        expect(err instanceof LiveblocksError).toBe(true);
        if (err instanceof LiveblocksError) {
          expect(err.status).toBe(404);
          expect(err.message).toBe("Thread not found");
          expect(err.name).toBe("LiveblocksError");
        }
      }
    });
  });

  describe("unsubscribe from thread", () => {
    test("should not return anything when unsubscribeFromThread receives a successful response", async () => {
      server.use(
        http.post(
          `${DEFAULT_BASE_URL}/v2/rooms/:roomId/threads/:threadId/unsubscribe`,
          () => {
            return HttpResponse.json(undefined, { status: 204 });
          }
        )
      );

      const client = new Liveblocks({ secret: "sk_xxx" });

      await expect(
        client.unsubscribeFromThread({
          roomId: "room1",
          threadId: "thread1",
          data: { userId: "user-1" },
        })
      ).resolves.not.toThrow();
    });

    test("should throw a LiveblocksError when unsubscribeFromThread receives an error response", async () => {
      const error = {
        error: "THREAD_NOT_FOUND",
        message: "Thread not found",
      };

      server.use(
        http.post(
          `${DEFAULT_BASE_URL}/v2/rooms/:roomId/threads/:threadId/unsubscribe`,
          () => {
            return HttpResponse.json(error, { status: 404 });
          }
        )
      );

      const client = new Liveblocks({ secret: "sk_xxx" });

      // This should throw a LiveblocksError
      try {
        // Attempt to get, which should fail and throw an error.
        await client.unsubscribeFromThread({
          roomId: "room1",
          threadId: "thread1",
          data: { userId: "user-1" },
        });
        // If it doesn't throw, fail the test.
        expect(true).toBe(false);
      } catch (err) {
        expect(err instanceof LiveblocksError).toBe(true);
        if (err instanceof LiveblocksError) {
          expect(err.status).toBe(404);
          expect(err.message).toBe("Thread not found");
          expect(err.name).toBe("LiveblocksError");
        }
      }
    });
  });

  describe("get thread subscriptions", () => {
    test("should return the thread subscription when subgetThreadSubscriptionsscribeToThread receives a successful response", async () => {
      const now = new Date();

      server.use(
        http.get(
          `${DEFAULT_BASE_URL}/v2/rooms/:roomId/threads/:threadId/subscriptions`,
          () => {
            return HttpResponse.json(
              {
                data: [
                  {
                    kind: "thread",
                    subjectId: "thread1",
                    createdAt: now.toISOString(),
                    userId: "user-1",
                  },
                  {
                    kind: "thread",
                    subjectId: "thread1",
                    createdAt: now.toISOString(),
                    userId: "user-2",
                  },
                  {
                    kind: "thread",
                    subjectId: "thread1",
                    createdAt: now.toISOString(),
                    userId: "user-3",
                  },
                ],
              },
              { status: 200 }
            );
          }
        )
      );

      const client = new Liveblocks({ secret: "sk_xxx" });

      await expect(
        client.getThreadSubscriptions({
          roomId: "room1",
          threadId: "thread1",
        })
      ).resolves.toEqual({
        data: [
          {
            kind: "thread",
            subjectId: "thread1",
            createdAt: now,
            userId: "user-1",
          },
          {
            kind: "thread",
            subjectId: "thread1",
            createdAt: now,
            userId: "user-2",
          },
          {
            kind: "thread",
            subjectId: "thread1",
            createdAt: now,
            userId: "user-3",
          },
        ],
      });
    });

    test("should throw a LiveblocksError when getThreadSubscriptions receives an error response", async () => {
      const error = {
        error: "THREAD_NOT_FOUND",
        message: "Thread not found",
      };

      server.use(
        http.get(
          `${DEFAULT_BASE_URL}/v2/rooms/:roomId/threads/:threadId/subscriptions`,
          () => {
            return HttpResponse.json(error, { status: 404 });
          }
        )
      );

      const client = new Liveblocks({ secret: "sk_xxx" });

      // This should throw a LiveblocksError
      try {
        // Attempt to get, which should fail and throw an error.
        await client.getThreadSubscriptions({
          roomId: "room1",
          threadId: "thread1",
        });
        // If it doesn't throw, fail the test.
        expect(true).toBe(false);
      } catch (err) {
        expect(err instanceof LiveblocksError).toBe(true);
        if (err instanceof LiveblocksError) {
          expect(err.status).toBe(404);
          expect(err.message).toBe("Thread not found");
          expect(err.name).toBe("LiveblocksError");
        }
      }
    });
  });

  describe("get comment", () => {
    test("should return the specified comment when getComment receives a successful response", async () => {
      server.use(
        http.get(
          `${DEFAULT_BASE_URL}/v2/rooms/:roomId/threads/:threadId/comments/:commentId`,
          () => {
            return HttpResponse.json(comment, { status: 200 });
          }
        )
      );

      const client = new Liveblocks({ secret: "sk_xxx" });

      await expect(
        client.getComment({
          roomId: "room1",
          threadId: "thread1",
          commentId: "comment1",
        })
      ).resolves.toEqual(comment);
    });
  });

  describe("add comment reaction", () => {
    test("should add a reaction to a comment when addReaction receives a successful response", async () => {
      server.use(
        http.post(
          `${DEFAULT_BASE_URL}/v2/rooms/:roomId/threads/:threadId/comments/:commentId/add-reaction`,
          () => {
            return HttpResponse.json(reaction, { status: 200 });
          }
        )
      );

      const client = new Liveblocks({ secret: "sk_xxx" });

      await expect(
        client.addCommentReaction({
          roomId: "room1",
          threadId: "thread1",
          commentId: "comment1",
          data: reaction,
        })
      ).resolves.toEqual(reaction);
    });
  });

  describe("send yjs update", () => {
    test("should successfully send a Yjs update", async () => {
      const update = new Uint8Array([21, 31]);
      server.use(
        http.put(
          `${DEFAULT_BASE_URL}/v2/rooms/:roomId/ydoc`,
          async ({ request }) => {
            const buffer = await request.arrayBuffer();
            const data = new Uint8Array(buffer);

            // Return void if the data is the same as the update.
            if (data.length === update.length) {
              for (let i = 0; i < data.length; i++) {
                if (data[i] !== update[i]) {
                  return HttpResponse.error();
                }
              }
            }

            return HttpResponse.json(null);
          }
        )
      );

      const client = new Liveblocks({ secret: "sk_xxx" });

      await expect(
        client.sendYjsBinaryUpdate("roomId", update)
      ).resolves.not.toThrow();
    });

    test("should successfully send a Yjs update for a subdocument", async () => {
      const update = new Uint8Array([21, 31]);
      server.use(
        http.put(`${DEFAULT_BASE_URL}/v2/rooms/:roomId/ydoc`, ({ request }) => {
          const url = new URL(request.url);
          if (url.searchParams.get("guid") === "subdoc") {
            return HttpResponse.json(null);
          }
          return HttpResponse.error();
        })
      );

      const client = new Liveblocks({ secret: "sk_xxx" });

      await expect(
        client.sendYjsBinaryUpdate("roomId", update, {
          guid: "subdoc",
        })
      ).resolves.not.toThrow();
    });
  });

  describe("return yjs update in binary format", () => {
    test("should successfully return the binary update for a Yjs document", async () => {
      const update = new Uint8Array([21, 31]);
      server.use(
        http.get(`${DEFAULT_BASE_URL}/v2/rooms/:roomId/ydoc-binary`, () => {
          return HttpResponse.arrayBuffer(update);
        })
      );

      const client = new Liveblocks({ secret: "sk_xxx" });

      await expect(
        client.getYjsDocumentAsBinaryUpdate("roomId")
      ).resolves.toEqual(update.buffer);
    });

    test("should successfully return the binary update for a Yjs subdocument", async () => {
      const update = new Uint8Array([21, 31]);
      server.use(
        http.get(
          `${DEFAULT_BASE_URL}/v2/rooms/:roomId/ydoc-binary`,
          ({ request }) => {
            const url = new URL(request.url);
            if (url.searchParams.get("guid") === "subdoc") {
              return HttpResponse.arrayBuffer(update);
            }
            return HttpResponse.arrayBuffer(new Uint8Array([0]));
          }
        )
      );

      const client = new Liveblocks({ secret: "sk_xxx" });

      await expect(
        client.getYjsDocumentAsBinaryUpdate("roomId", {
          guid: "subdoc",
        })
      ).resolves.toEqual(update.buffer);
    });
  });

  describe("get inbox notification", () => {
    test("should return the specified inbox notification when getInboxNotification receives a successful response", async () => {
      const userId = "user1";
      const inboxNotificationId = "notification1";

      const notification = {
        id: inboxNotificationId,
        kind: "thread",
        notifiedAt: new Date().toISOString(),
        readAt: null,
        threadId: "thread1",
      };

      server.use(
        http.get(
          `${DEFAULT_BASE_URL}/v2/users/:userId/inbox-notifications/:notificationId`,
          () => {
            return HttpResponse.json(notification, { status: 200 });
          }
        )
      );

      const client = new Liveblocks({ secret: "sk_xxx" });

      await expect(
        client.getInboxNotification({
          userId,
          inboxNotificationId,
        })
      ).resolves.toEqual({
        ...notification,
        notifiedAt: new Date(notification.notifiedAt),
        readAt: notification.readAt ? new Date(notification.readAt) : null,
      });
    });

    test("should throw a LiveblocksError when getInboxNotification receives an error response", async () => {
      const userId = "user1";
      const inboxNotificationId = "notification1";

      const error = {
        error: "INBOX_NOTIFICATION_NOT_FOUND",
        message: "Inbox notification not found",
      };

      server.use(
        http.get(
          `${DEFAULT_BASE_URL}/v2/users/:userId/inbox-notifications/:notificationId`,
          () => {
            return HttpResponse.json(error, { status: 404 });
          }
        )
      );

      const client = new Liveblocks({ secret: "sk_xxx" });

      // This should throw a LiveblocksError
      try {
        // Attempt to get, which should fail and throw an error.
        await client.getInboxNotification({
          userId,
          inboxNotificationId,
        });
        // If it doesn't throw, fail the test.
        expect(true).toBe(false);
      } catch (err) {
        expect(err instanceof LiveblocksError).toBe(true);
        if (err instanceof LiveblocksError) {
          expect(err.status).toBe(404);
          expect(err.message).toBe("Inbox notification not found");
          expect(err.name).toBe("LiveblocksError");
        }
      }
    });
  });

  describe("get inbox notifications", () => {
    test("should return the user's inbox notifications when getInboxNotifications receives a successful response", () => {
      const userId = "user1";

      const notifications = [
        {
          id: "notification1",
          kind: "thread",
          notifiedAt: new Date().toISOString(),
          readAt: null,
          threadId: "thread1",
        },
      ];

      server.use(
        http.get(
          `${DEFAULT_BASE_URL}/v2/users/:userId/inbox-notifications`,
          () => {
            return HttpResponse.json({ data: notifications }, { status: 200 });
          }
        )
      );

      const client = new Liveblocks({ secret: "sk_xxx" });

      return expect(client.getInboxNotifications({ userId })).resolves.toEqual({
        data: notifications.map((notification) => ({
          ...notification,
          notifiedAt: new Date(notification.notifiedAt),
          readAt: notification.readAt ? new Date(notification.readAt) : null,
        })),
      });
    });

    test("getInboxNotifications works with a query", async () => {
      const userId = "user1";
      const notifications = [
        {
          id: "notification1",
          kind: "thread",
          notifiedAt: new Date().toISOString(),
          readAt: null,
          threadId: "thread1",
        },
      ];

      server.use(
        http.get(
          `${DEFAULT_BASE_URL}/v2/users/:userId/inbox-notifications`,
          (res) => {
            const url = new URL(res.request.url);

            expect(url.searchParams.size).toEqual(1);
            expect(url.searchParams.get("query")).toEqual("unread:true");

            return HttpResponse.json({ data: notifications }, { status: 200 });
          }
        )
      );

      const client = new Liveblocks({ secret: "sk_xxx" });

      await expect(
        client.getInboxNotifications({
          userId,
          query: {
            unread: true,
          },
        })
      ).resolves.toEqual({
        data: notifications.map((notification) => ({
          ...notification,
          notifiedAt: new Date(notification.notifiedAt),
          readAt: notification.readAt ? new Date(notification.readAt) : null,
        })),
      });

      // with a string query
      await expect(
        client.getInboxNotifications({
          userId,
          query: "unread:true",
        })
      ).resolves.toEqual({
        data: notifications.map((notification) => ({
          ...notification,
          notifiedAt: new Date(notification.notifiedAt),
          readAt: notification.readAt ? new Date(notification.readAt) : null,
        })),
      });
    });

    test("should throw a LiveblocksError when getInboxNotifications receives an error response", async () => {
      const userId = "user1";

      const error = {
        error: "USER_NOT_FOUND",
        message: "User not found",
      };

      server.use(
        http.get(
          `${DEFAULT_BASE_URL}/v2/users/:userId/inbox-notifications`,
          () => {
            return HttpResponse.json(error, { status: 404 });
          }
        )
      );

      const client = new Liveblocks({ secret: "sk_xxx" });

      // This should throw a LiveblocksError
      try {
        // Attempt to get, which should fail and throw an error.
        await client.getInboxNotifications({ userId });
        // If it doesn't throw, fail the test.
        expect(true).toBe(false);
      } catch (err) {
        expect(err instanceof LiveblocksError).toBe(true);
        if (err instanceof LiveblocksError) {
          expect(err.status).toBe(404);
          expect(err.message).toBe("User not found");
          expect(err.name).toBe("LiveblocksError");
        }
      }
    });
  });

<<<<<<< HEAD
=======
  describe("get user room subscription settings", () => {
    test("should get user's room subscription settings", async () => {
      const userId = "user1";

      const settings = {
        threads: "all",
        textMentions: "mine",
        roomId: "room1",
      };

      const response = {
        data: [settings],
        meta: {
          nextCursor: null,
        },
      };

      server.use(
        http.get(
          `${DEFAULT_BASE_URL}/v2/users/:userId/room-subscription-settings`,
          () => {
            return HttpResponse.json(response, { status: 200 });
          }
        )
      );

      const client = new Liveblocks({ secret: "sk_xxx" });

      await expect(
        client.getUserRoomSubscriptionSettings({ userId })
      ).resolves.toEqual(response);
    });

    test("should return the next page of user's room subscription settings when getUserRoomSubscriptionSettings receives a successful response", async () => {
      const userId = "user1";
      const startingAfter = "cursor1";
      const limit = 1;

      const settings = [
        {
          roomId: "room1",
          threads: "all",
          textMentions: "mine",
        },
      ];

      const response = {
        data: settings,
        meta: {
          nextCursor: "cursor2",
        },
      };

      server.use(
        http.get(
          `${DEFAULT_BASE_URL}/v2/users/:userId/room-subscription-settings`,
          (res) => {
            const url = new URL(res.request.url);
            expect(url.searchParams.size).toEqual(2);
            expect(url.searchParams.get("startingAfter")).toEqual(
              startingAfter
            );
            expect(url.searchParams.get("limit")).toEqual(limit.toString());

            return HttpResponse.json(response, { status: 200 });
          }
        )
      );

      const client = new Liveblocks({ secret: "sk_xxx" });

      await expect(
        client.getUserRoomSubscriptionSettings({ userId, startingAfter, limit })
      ).resolves.toEqual(response);
    });
    test("should throw a LiveblocksError when getUserRoomSubscriptionSettings receives an error response", async () => {
      const userId = "user1";

      const error = {
        error: "USER_NOT_FOUND",
        message: "User not found",
      };

      server.use(
        http.get(
          `${DEFAULT_BASE_URL}/v2/users/:userId/room-subscription-settings`,
          () => {
            return HttpResponse.json(error, { status: 404 });
          }
        )
      );

      const client = new Liveblocks({ secret: "sk_xxx" });

      // This should throw a LiveblocksError
      try {
        await client.getUserRoomSubscriptionSettings({ userId });
        // If it doesn't throw, fail the test.
        expect(true).toBe(false);
      } catch (err) {
        expect(err instanceof LiveblocksError).toBe(true);
        if (err instanceof LiveblocksError) {
          expect(err.status).toBe(404);
          expect(err.message).toBe("User not found");
          expect(err.name).toBe("LiveblocksError");
        }
      }
    });
  });

>>>>>>> eb5c0405
  describe("get room subscription settings", () => {
    test("should get user's room subscription settings", async () => {
      const userId = "user1";
      const roomId = "room1";

      const settings = {
        threads: "all",
      };

      server.use(
        http.get(
          `${DEFAULT_BASE_URL}/v2/rooms/:roomId/users/:userId/subscription-settings`,
          () => {
            return HttpResponse.json(settings, { status: 200 });
          }
        )
      );

      const client = new Liveblocks({ secret: "sk_xxx" });

      await expect(
        client.getRoomSubscriptionSettings({
          userId,
          roomId,
        })
      ).resolves.toEqual(settings);

      // TODO: Deprecated, remove this once "room notification settings" methods are removed
      await expect(
        client.getRoomNotificationSettings({
          userId,
          roomId,
        })
      ).resolves.toEqual(settings);
    });

    test("should throw a LiveblocksError when getRoomSubscriptionSettings receives an error response", async () => {
      const userId = "user1";
      const roomId = "room1";

      const error = {
        error: "ROOM_NOT_FOUND",
        message: "Room not found",
      };

      server.use(
        http.get(
          `${DEFAULT_BASE_URL}/v2/rooms/:roomId/users/:userId/subscription-settings`,
          () => {
            return HttpResponse.json(error, { status: 404 });
          }
        )
      );

      const client = new Liveblocks({ secret: "sk_xxx" });

      // This should throw a LiveblocksError
      try {
        // Attempt to get, which should fail and throw an error.
        await client.getRoomSubscriptionSettings({
          userId,
          roomId,
        });
        // If it doesn't throw, fail the test.
        expect(true).toBe(false);
      } catch (err) {
        expect(err instanceof LiveblocksError).toBe(true);
        if (err instanceof LiveblocksError) {
          expect(err.status).toBe(404);
          expect(err.message).toBe("Room not found");
          expect(err.name).toBe("LiveblocksError");
        }
      }
    });
  });

  describe("update room subscription settings", () => {
    test("should update user's room subcription settings", async () => {
      const userId = "user1";
      const roomId = "room1";
      const settings: Partial<RoomSubscriptionSettings> = {
        threads: "all",
      };

      server.use(
        http.post(
          `${DEFAULT_BASE_URL}/v2/rooms/:roomId/users/:userId/subscription-settings`,
          async ({ request }) => {
            const data = await request.json();

            if (JSON.stringify(data) === JSON.stringify(settings)) {
              return HttpResponse.json(settings, { status: 200 });
            }

            return HttpResponse.error();
          }
        )
      );

      const client = new Liveblocks({ secret: "sk_xxx" });

      await expect(
        client.updateRoomSubscriptionSettings({
          userId,
          roomId,
          data: settings,
        })
      ).resolves.toEqual(settings);

      // TODO: Deprecated, remove this once "room notification settings" methods are removed
      await expect(
        client.updateRoomNotificationSettings({
          userId,
          roomId,
          data: settings,
        })
      ).resolves.toEqual(settings);
    });

    test("should throw a LiveblocksError when updateRoomSubscriptionSettings receives an error response", async () => {
      const userId = "user1";
      const roomId = "room1";
      const settings: Partial<RoomSubscriptionSettings> = {
        threads: "all",
      };

      const error = {
        error: "ROOM_NOT_FOUND",
        message: "Room not found",
      };

      server.use(
        http.post(
          `${DEFAULT_BASE_URL}/v2/rooms/:roomId/users/:userId/subscription-settings`,
          async ({ request }) => {
            const data = await request.json();

            if (JSON.stringify(data) === JSON.stringify(settings)) {
              return HttpResponse.json(error, { status: 404 });
            }

            return HttpResponse.error();
          }
        )
      );

      const client = new Liveblocks({ secret: "sk_xxx" });

      // This should throw a LiveblocksError
      try {
        // Attempt to get, which should fail and throw an error.
        await client.updateRoomSubscriptionSettings({
          userId,
          roomId,
          data: settings,
        });
        // If it doesn't throw, fail the test.
        expect(true).toBe(false);
      } catch (err) {
        expect(err instanceof LiveblocksError).toBe(true);
        if (err instanceof LiveblocksError) {
          expect(err.status).toBe(404);
          expect(err.message).toBe("Room not found");
          expect(err.name).toBe("LiveblocksError");
        }
      }
    });
  });

  describe("delete room subscription settings", () => {
    test("should delete user's room subscription settings", async () => {
      const userId = "user1";
      const roomId = "room1";

      server.use(
        http.delete(
          `${DEFAULT_BASE_URL}/v2/rooms/:roomId/users/:userId/subscription-settings`,
          () => {
            return HttpResponse.json(undefined, { status: 204 });
          }
        )
      );

      const client = new Liveblocks({ secret: "sk_xxx" });

      await expect(
        client.deleteRoomSubscriptionSettings({
          userId,
          roomId,
        })
      ).resolves.toBeUndefined();

      // TODO: Deprecated, remove this once "room notification settings" methods are removed
      await expect(
        client.deleteRoomNotificationSettings({
          userId,
          roomId,
        })
      ).resolves.toBeUndefined();
    });

    test("should throw a LiveblocksError when deleteRoomSubscriptionSettings receives an error response", async () => {
      const userId = "user1";
      const roomId = "room1";

      const error = {
        error: "ROOM_NOT_FOUND",
        message: "Room not found",
      };

      server.use(
        http.delete(
          `${DEFAULT_BASE_URL}/v2/rooms/:roomId/users/:userId/subscription-settings`,
          () => {
            return HttpResponse.json(error, { status: 404 });
          }
        )
      );

      const client = new Liveblocks({ secret: "sk_xxx" });

      // This should throw a LiveblocksError
      try {
        // Attempt to get, which should fail and throw an error.
        await client.deleteRoomSubscriptionSettings({
          userId,
          roomId,
        });
        // If it doesn't throw, fail the test.
        expect(true).toBe(false);
      } catch (err) {
        expect(err instanceof LiveblocksError).toBe(true);
        if (err instanceof LiveblocksError) {
          expect(err.status).toBe(404);
          expect(err.message).toBe("Room not found");
          expect(err.name).toBe("LiveblocksError");
        }
      }
    });
  });

  describe("update room id", () => {
    test("should update a room's ID", async () => {
      server.use(
        http.post(`${DEFAULT_BASE_URL}/v2/rooms/:roomId/update-room-id`, () => {
          return HttpResponse.json(room, { status: 200 });
        })
      );

      const client = new Liveblocks({ secret: "sk_xxx" });
      const res = await client.updateRoomId({
        currentRoomId: "room1",
        newRoomId: "newRoom1",
      });

      expect(res).toEqual(room);
    });

    test("should throw a LiveblocksError when updateRoomId receives an error response", async () => {
      const error = {
        error: "ROOM_NOT_FOUND",
        message: "Room not found",
      };

      server.use(
        http.post(`${DEFAULT_BASE_URL}/v2/rooms/:roomId/update-room-id`, () => {
          return HttpResponse.json(error, { status: 404 });
        })
      );

      const client = new Liveblocks({ secret: "sk_xxx" });

      // This should throw a LiveblocksError
      try {
        // Attempt to get, which should fail and throw an error.
        await client.updateRoomId({
          currentRoomId: "room1",
          newRoomId: "newRoom1",
        });
        // If it doesn't throw, fail the test.
        expect(true).toBe(false);
      } catch (err) {
        expect(err instanceof LiveblocksError).toBe(true);
        if (err instanceof LiveblocksError) {
          expect(err.status).toBe(404);
          expect(err.message).toBe("Room not found");
          expect(err.name).toBe("LiveblocksError");
        }
      }
    });
  });

  describe("trigger inbox notification", () => {
    test("should return the created inbox notification when triggerInboxNotification receives a successful response", async () => {
      const userId = "user1";

      server.use(
        http.post(`${DEFAULT_BASE_URL}/v2/inbox-notifications/trigger`, () => {
          return HttpResponse.json({}, { status: 200 });
        })
      );

      const client = new Liveblocks({ secret: "sk_xxx" });

      await expect(
        client.triggerInboxNotification({
          userId,
          kind: "$fileUploaded",
          subjectId: "subject1",
          activityData: { file: "url" },
        })
      ).resolves.toBeUndefined();
    });
  });

  describe("delete user's inbox notification", () => {
    test("should delete user's inbox notification", async () => {
      const userId = "user1";
      const inboxNotificationId = "in_123";

      server.use(
        http.delete(
          `${DEFAULT_BASE_URL}/v2/users/:userId/inbox-notifications/:inboxNotificationId`,
          () => {
            return HttpResponse.json(undefined, { status: 204 });
          }
        )
      );

      const client = new Liveblocks({ secret: "sk_xxx" });

      await expect(
        client.deleteInboxNotification({
          userId,
          inboxNotificationId,
        })
      ).resolves.toBeUndefined();
    });

    test("should throw a LiveblocksError when deleteInboxNotification receives an error response", async () => {
      const userId = "user1";
      const inboxNotificationId = "in_123";

      const error = {
        error: "RESOURCE_NOT_FOUND",
        message: "Inbox notification frobbed",
      };

      server.use(
        http.delete(
          `${DEFAULT_BASE_URL}/v2/users/:userId/inbox-notifications/:inboxNotificationId`,
          () => {
            return HttpResponse.json(error, { status: 404 });
          }
        )
      );

      const client = new Liveblocks({ secret: "sk_xxx" });

      // This should throw a LiveblocksError
      try {
        // Attempt to get, which should fail and throw an error.
        await client.deleteInboxNotification({
          userId,
          inboxNotificationId,
        });
        // If it doesn't throw, fail the test.
        expect(true).toBe(false);
      } catch (err) {
        expect(err instanceof LiveblocksError).toBe(true);
        if (err instanceof LiveblocksError) {
          expect(err.status).toBe(404);
          expect(err.message).toBe("Inbox notification frobbed");
          expect(err.name).toBe("LiveblocksError");
        }
      }
    });
  });

  describe("delete all user's inbox notification", () => {
    test("should delete all user's inbox notifications", async () => {
      const userId = "user1";

      server.use(
        http.delete(
          `${DEFAULT_BASE_URL}/v2/users/:userId/inbox-notifications`,
          () => {
            return HttpResponse.json(undefined, { status: 204 });
          }
        )
      );

      const client = new Liveblocks({ secret: "sk_xxx" });

      await expect(
        client.deleteAllInboxNotifications({
          userId,
        })
      ).resolves.toBeUndefined();
    });
  });

  describe("get user's notification settings", () => {
    test("should get user's notification settings", async () => {
      const userId = "florent";

      const settings: NotificationSettingsPlain = {
        email: {
          thread: true,
          textMention: false,
        },
        slack: {
          thread: true,
          textMention: false,
        },
        teams: {
          thread: true,
          textMention: false,
        },
        webPush: {
          thread: true,
          textMention: false,
        },
      };

      server.use(
        http.get(
          `${DEFAULT_BASE_URL}/v2/users/:userId/notification-settings`,
          () => {
            return HttpResponse.json(settings, { status: 200 });
          }
        )
      );

      const client = new Liveblocks({ secret: "sk_xxx" });

      const expected = createNotificationSettings(settings);
      await expect(client.getNotificationSettings({ userId })).resolves.toEqual(
        expected
      );
    });

    test("should throw a LiveblocksError when getNotificationSettings receives an error response", async () => {
      const userId = "dracula";
      const error = {
        error: "USER_NOT_FOUND",
        message: "User not found",
      };

      server.use(
        http.get(
          `${DEFAULT_BASE_URL}/v2/users/:userId/notification-settings`,
          () => {
            return HttpResponse.json(error, { status: 404 });
          }
        )
      );

      const client = new Liveblocks({ secret: "sk_xxx" });

      // This should throw a LiveblocksError
      try {
        // Attempt to get, which should fail and throw an error.
        await client.getNotificationSettings({ userId });

        // If it doesn't throw, fail the test.
        expect(true).toBe(false);
      } catch (err) {
        expect(err instanceof LiveblocksError).toBe(true);
        if (err instanceof LiveblocksError) {
          expect(err.status).toBe(404);
          expect(err.message).toBe("User not found");
          expect(err.name).toBe("LiveblocksError");
        }
      }
    });
  });

  describe("update user's notification settings", () => {
    test("should update user's notification settings", async () => {
      const userId = "nimesh";
      const settings: NotificationSettingsPlain = {
        email: {
          textMention: false,
          thread: false,
        },
        slack: {
          thread: false,
          textMention: false,
        },
        teams: {
          thread: false,
          textMention: false,
        },
        webPush: {
          thread: false,
          textMention: false,
        },
      };

      server.use(
        http.post(
          `${DEFAULT_BASE_URL}/v2/users/:userId/notification-settings`,
          () => {
            return HttpResponse.json(settings, { status: 200 });
          }
        )
      );

      const client = new Liveblocks({ secret: "sk_xxx" });
      const expected = createNotificationSettings(settings);
      await expect(
        client.updateNotificationSettings({
          userId,
          data: {
            email: {
              textMention: false,
              thread: false,
            },
            slack: {
              thread: false,
              textMention: false,
            },
            teams: {
              thread: false,
              textMention: false,
            },
            webPush: {
              thread: false,
              textMention: false,
            },
          },
        })
      ).resolves.toEqual(expected);
    });

    test("should update user's notification settings partially", async () => {
      const userId = "adri";
      const settings: NotificationSettingsPlain = {
        email: {
          textMention: true,
          thread: true,
        },
        slack: {
          textMention: true,
          thread: true,
        },
        teams: {
          textMention: true,
          thread: true,
        },
        webPush: {
          thread: true,
          textMention: true,
        },
      };

      server.use(
        http.post(
          `${DEFAULT_BASE_URL}/v2/users/:userId/notification-settings`,
          () => {
            return HttpResponse.json(settings, { status: 200 });
          }
        )
      );

      const client = new Liveblocks({ secret: "sk_xxx" });
      const expected = createNotificationSettings(settings);
      await expect(
        client.updateNotificationSettings({
          userId,
          data: {
            email: { textMention: true },
          },
        })
      ).resolves.toEqual(expected);
    });

    test("should throw a LiveblocksError when updateNotificationSettings receives an error response", async () => {
      const userId = "mina";
      const error = {
        error: "USER_NOT_FOUND",
        message: "User not found",
      };

      server.use(
        http.post(
          `${DEFAULT_BASE_URL}/v2/users/:userId/notification-settings`,
          () => {
            return HttpResponse.json(error, { status: 404 });
          }
        )
      );

      const client = new Liveblocks({ secret: "sk_xxx" });

      // This should throw a LiveblocksError
      try {
        // Attempt to get, which should fail and throw an error.
        await client.updateNotificationSettings({
          userId,
          data: {
            email: {
              textMention: false,
              thread: false,
            },
            slack: {
              textMention: false,
              thread: false,
            },
            teams: {
              textMention: false,
              thread: false,
            },
            webPush: {
              thread: false,
              textMention: false,
            },
          },
        });

        // If it doesn't throw, fail the test.
        expect(true).toBe(false);
      } catch (err) {
        expect(err instanceof LiveblocksError).toBe(true);
        if (err instanceof LiveblocksError) {
          expect(err.status).toBe(404);
          expect(err.message).toBe("User not found");
          expect(err.name).toBe("LiveblocksError");
        }
      }
    });
  });

  describe("delete user's notification settings", () => {
    test("should delete user's notification settings", async () => {
      const userId = "adri";

      server.use(
        http.delete(
          `${DEFAULT_BASE_URL}/v2/users/:userId/notification-settings`,
          () => {
            return HttpResponse.json(undefined, { status: 204 });
          }
        )
      );

      const client = new Liveblocks({ secret: "sk_xxx" });

      await expect(
        client.deleteNotificationSettings({ userId })
      ).resolves.toBeUndefined();
    });

    test("should throw a LiveblocksError when deleteNotificationSettings receives an error response", async () => {
      const userId = "jonathan";
      const error = {
        error: "USER_NOT_FOUND",
        message: "User not found",
      };

      server.use(
        http.delete(
          `${DEFAULT_BASE_URL}/v2/users/:userId/notification-settings`,
          () => {
            return HttpResponse.json(error, { status: 404 });
          }
        )
      );

      const client = new Liveblocks({ secret: "sk_xxx" });

      // This should throw a LiveblocksError
      try {
        // Attempt to get, which should fail and throw an error.
        await client.deleteNotificationSettings({
          userId,
        });

        // If it doesn't throw, fail the test.
        expect(true).toBe(false);
      } catch (err) {
        expect(err instanceof LiveblocksError).toBe(true);
        if (err instanceof LiveblocksError) {
          expect(err.status).toBe(404);
          expect(err.message).toBe("User not found");
          expect(err.name).toBe("LiveblocksError");
        }
      }
    });
  });

  describe("mutating storage from the backend", () => {
    test("should read room's storage from the server and construct a Live tree", async () => {
      server.use(
        http.post(
          `${DEFAULT_BASE_URL}/v2/rooms/:roomId/request-storage-mutation`,
          () => {
            // prettier-ignore
            const nodes = [
              ["root", { type: 0, data: {} }],
              ["0:1", { type: 1, parentId: "root", parentKey: "a" }],
              ["0:2", { type: 2, parentId: "root", parentKey: "b" }],
              ["0:3", { type: 3, parentId: "0:1", parentKey: "!", data: { abc: 123 }}],
              ["0:4", { type: 3, parentId: "0:1", parentKey: "%", data: { xyz: 3.14 }}],
            ] satisfies IdTuple<SerializedCrdt>[];

            return HttpResponse.text(
              [{ actor: 123 }, ...nodes]
                .map((n) => JSON.stringify(n))
                .join("\n"),
              { headers: { "Content-Type": "application/x-ndjson" } }
            );
          }
        ),
        http.post(`${DEFAULT_BASE_URL}/v2/rooms/:roomId/send-message`, () => {
          // Accept anything for this test
          return new HttpResponse(null, { status: 204 });
        })
      );

      const client = new Liveblocks({ secret: "sk_xxx" });
      await expect(
        client.mutateStorage("my-room", ({ root }) => {
          expect(root.toImmutable() as unknown).toEqual({
            a: [{ abc: 123 }, { xyz: 3.14 }],
            b: new Map(),
          });

          // Mutate it!
          root.set("z", new LiveList([1, 2, 3]));
        })
      ).resolves.toBeUndefined();
    });
  });
});<|MERGE_RESOLUTION|>--- conflicted
+++ resolved
@@ -1524,8 +1524,6 @@
     });
   });
 
-<<<<<<< HEAD
-=======
   describe("get user room subscription settings", () => {
     test("should get user's room subscription settings", async () => {
       const userId = "user1";
@@ -1636,7 +1634,6 @@
     });
   });
 
->>>>>>> eb5c0405
   describe("get room subscription settings", () => {
     test("should get user's room subscription settings", async () => {
       const userId = "user1";
