{
  "name": "@liveblocks/react-comments",
  "version": "1.3.5",
  "description": "A set of React components to add real time comments a la Notion, Figma, Google Docs in your product.",
  "license": "Apache-2.0",
  "main": "./dist/index.js",
  "types": "./dist/index.d.ts",
  "exports": {
    ".": {
      "import": {
        "types": "./dist/index.d.mts",
        "default": "./dist/index.mjs"
      },
      "require": {
        "types": "./dist/index.d.ts",
        "module": "./dist/index.mjs",
        "default": "./dist/index.js"
      }
    },
    "./primitives": {
      "import": {
        "types": "./dist/primitives/index.d.mts",
        "default": "./dist/primitives/index.mjs"
      },
      "require": {
        "types": "./dist/primitives/index.d.ts",
        "module": "./dist/primitives/index.mjs",
        "default": "./dist/primitives/index.js"
      }
    },
    "./styles.css": "./styles.css",
    "./styles/dark/media-query.css": "./styles/dark/media-query.css",
    "./styles/dark/attributes.css": "./styles/dark/attributes.css"
  },
  "files": [
    "dist/**",
    "**/*.css",
    "**/*.css.map",
    "README.md"
  ],
  "scripts": {
    "dev": "rollup --config rollup.config.ts --configPlugin @rollup/plugin-typescript --watch",
    "build": "rollup --config rollup.config.ts --configPlugin @rollup/plugin-typescript",
    "start": "npm run dev",
    "format": "eslint --fix src/; stylelint --fix src/styles/; prettier --write src/",
    "lint": "eslint src/; stylelint src/styles/",
    "test": "jest --silent --verbose --color=always",
    "test:watch": "jest --silent --verbose --color=always --watch"
  },
  "dependencies": {
    "@floating-ui/react-dom": "^2.0.1",
    "@liveblocks/client": "1.3.5",
    "@liveblocks/core": "1.3.5",
    "@liveblocks/react": "1.3.5",
    "@radix-ui/react-dropdown-menu": "^2.0.5",
    "@radix-ui/react-popover": "^1.0.6",
    "@radix-ui/react-slot": "^1.0.2",
    "@radix-ui/react-toggle": "^1.0.3",
    "@radix-ui/react-tooltip": "^1.0.6",
    "react-virtuoso": "^4.6.0",
    "slate": "^0.94.1",
    "slate-history": "^0.93.0",
    "slate-react": "^0.98.1",
    "use-sync-external-store": "^1.2.0"
  },
  "peerDependencies": {
    "react": "^16.14.0 || ^17 || ^18"
  },
  "devDependencies": {
    "@liveblocks/eslint-config": "*",
    "@liveblocks/jest-config": "*",
    "@rollup/plugin-typescript": "^11.1.2",
    "@testing-library/jest-dom": "^5.16.5",
    "@testing-library/react": "^13.1.1",
    "@types/use-sync-external-store": "^0.0.3",
    "browserslist": "^4.21.10",
<<<<<<< HEAD
    "emojibase": "^15.0.0",
=======
>>>>>>> e9d68809
    "eslint-plugin-react": "^7.33.2",
    "eslint-plugin-react-hooks": "^4.6.0",
    "lightningcss": "1.21.3",
    "msw": "^0.27.1",
    "rollup": "^3.28.0",
    "rollup-plugin-dts": "^5.3.1",
    "rollup-plugin-esbuild": "^5.0.0",
    "rollup-plugin-preserve-directives": "^0.2.0",
    "sass": "^1.65.1",
    "stylelint": "^15.10.2",
    "stylelint-config-standard-scss": "^10.0.0",
    "stylelint-order": "^6.0.3"
  },
  "sideEffects": false,
  "bugs": {
    "url": "https://github.com/liveblocks/liveblocks/issues"
  },
  "repository": {
    "type": "git",
    "url": "https://github.com/liveblocks/liveblocks.git",
    "directory": "packages/liveblocks-react-comments"
  },
  "homepage": "https://liveblocks.io",
  "keywords": [
    "react",
    "comments",
    "threads",
    "liveblocks",
    "real-time",
    "toolkit",
    "multiplayer",
    "websockets",
    "collaboration",
    "collaborative",
    "presence",
    "crdts",
    "synchronize",
    "rooms",
    "documents",
    "conflict resolution"
  ]
}<|MERGE_RESOLUTION|>--- conflicted
+++ resolved
@@ -74,10 +74,7 @@
     "@testing-library/react": "^13.1.1",
     "@types/use-sync-external-store": "^0.0.3",
     "browserslist": "^4.21.10",
-<<<<<<< HEAD
     "emojibase": "^15.0.0",
-=======
->>>>>>> e9d68809
     "eslint-plugin-react": "^7.33.2",
     "eslint-plugin-react-hooks": "^4.6.0",
     "lightningcss": "1.21.3",
