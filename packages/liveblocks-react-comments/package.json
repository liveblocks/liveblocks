{
  "name": "@liveblocks/react-comments",
<<<<<<< HEAD
  "version": "1.4.1-test1",
=======
  "version": "1.4.1-test2",
>>>>>>> 0e36f35e
  "description": "A set of React components to add real time comments a la Notion, Figma, Google Docs in your product.",
  "license": "Apache-2.0",
  "main": "./dist/index.js",
  "types": "./dist/index.d.ts",
  "exports": {
    ".": {
      "import": {
        "types": "./dist/index.d.mts",
        "default": "./dist/index.mjs"
      },
      "require": {
        "types": "./dist/index.d.ts",
        "module": "./dist/index.mjs",
        "default": "./dist/index.js"
      }
    },
    "./primitives": {
      "import": {
        "types": "./dist/primitives/index.d.mts",
        "default": "./dist/primitives/index.mjs"
      },
      "require": {
        "types": "./dist/primitives/index.d.ts",
        "module": "./dist/primitives/index.mjs",
        "default": "./dist/primitives/index.js"
      }
    },
    "./styles.css": "./styles.css",
    "./styles/dark/media-query.css": "./styles/dark/media-query.css",
    "./styles/dark/attributes.css": "./styles/dark/attributes.css"
  },
  "files": [
    "dist/**",
    "**/*.css",
    "**/*.css.map",
    "README.md"
  ],
  "scripts": {
    "dev": "rollup --config rollup.config.ts --configPlugin @rollup/plugin-typescript --watch",
    "build": "rollup --config rollup.config.ts --configPlugin @rollup/plugin-typescript",
    "start": "npm run dev",
    "format": "eslint --fix src/; stylelint --fix src/styles/; prettier --write src/",
    "lint": "eslint src/; stylelint src/styles/",
    "test": "jest --silent --verbose --color=always",
    "test:watch": "jest --silent --verbose --color=always --watch"
  },
  "dependencies": {
    "@floating-ui/react-dom": "^2.0.1",
<<<<<<< HEAD
    "@liveblocks/client": "1.4.1-test1",
    "@liveblocks/core": "1.4.1-test1",
    "@liveblocks/react": "1.4.1-test1",
=======
    "@liveblocks/client": "1.4.1-test2",
    "@liveblocks/core": "1.4.1-test2",
    "@liveblocks/react": "1.4.1-test2",
>>>>>>> 0e36f35e
    "@radix-ui/react-dropdown-menu": "^2.0.5",
    "@radix-ui/react-popover": "^1.0.6",
    "@radix-ui/react-slot": "^1.0.2",
    "@radix-ui/react-toggle": "^1.0.3",
    "@radix-ui/react-tooltip": "^1.0.6",
    "react-virtuoso": "^4.6.0",
    "slate": "^0.94.1",
    "slate-history": "^0.93.0",
    "slate-react": "^0.98.1",
    "use-sync-external-store": "^1.2.0"
  },
  "peerDependencies": {
    "react": "^16.14.0 || ^17 || ^18"
  },
  "devDependencies": {
    "@liveblocks/eslint-config": "*",
    "@liveblocks/jest-config": "*",
    "@rollup/plugin-typescript": "^11.1.2",
    "@testing-library/jest-dom": "^5.16.5",
    "@testing-library/react": "^13.1.1",
    "@types/use-sync-external-store": "^0.0.3",
    "browserslist": "^4.21.10",
    "emojibase": "^15.0.0",
    "eslint-plugin-react": "^7.33.2",
    "eslint-plugin-react-hooks": "^4.6.0",
    "lightningcss": "1.21.3",
    "msw": "^0.27.1",
    "rollup": "^3.28.0",
    "rollup-plugin-dts": "^5.3.1",
    "rollup-plugin-esbuild": "^5.0.0",
    "rollup-plugin-preserve-directives": "^0.2.0",
    "sass": "^1.65.1",
    "stylelint": "^15.10.2",
    "stylelint-config-standard-scss": "^10.0.0",
    "stylelint-order": "^6.0.3"
  },
  "sideEffects": false,
  "bugs": {
    "url": "https://github.com/liveblocks/liveblocks/issues"
  },
  "repository": {
    "type": "git",
    "url": "https://github.com/liveblocks/liveblocks.git",
    "directory": "packages/liveblocks-react-comments"
  },
  "homepage": "https://liveblocks.io",
  "keywords": [
    "react",
    "comments",
    "threads",
    "liveblocks",
    "real-time",
    "toolkit",
    "multiplayer",
    "websockets",
    "collaboration",
    "collaborative",
    "presence",
    "crdts",
    "synchronize",
    "rooms",
    "documents",
    "conflict resolution"
  ]
}<|MERGE_RESOLUTION|>--- conflicted
+++ resolved
@@ -1,10 +1,6 @@
 {
   "name": "@liveblocks/react-comments",
-<<<<<<< HEAD
-  "version": "1.4.1-test1",
-=======
   "version": "1.4.1-test2",
->>>>>>> 0e36f35e
   "description": "A set of React components to add real time comments a la Notion, Figma, Google Docs in your product.",
   "license": "Apache-2.0",
   "main": "./dist/index.js",
@@ -53,15 +49,9 @@
   },
   "dependencies": {
     "@floating-ui/react-dom": "^2.0.1",
-<<<<<<< HEAD
-    "@liveblocks/client": "1.4.1-test1",
-    "@liveblocks/core": "1.4.1-test1",
-    "@liveblocks/react": "1.4.1-test1",
-=======
     "@liveblocks/client": "1.4.1-test2",
     "@liveblocks/core": "1.4.1-test2",
     "@liveblocks/react": "1.4.1-test2",
->>>>>>> 0e36f35e
     "@radix-ui/react-dropdown-menu": "^2.0.5",
     "@radix-ui/react-popover": "^1.0.6",
     "@radix-ui/react-slot": "^1.0.2",
