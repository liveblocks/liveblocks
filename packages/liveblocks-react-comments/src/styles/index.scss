@import "./utils";
@import "./constants";

:where(:root) {
  // Basic
  --lb-radius: 0.5em;
  --lb-spacing: 1em;
  --lb-accent: #17f;
  --lb-accent-foreground: #fff;
  --lb-background: #fff;
  --lb-foreground: #111;

  // Advanced
  --lb-icon-size: 20px;
  --lb-icon-weight: 1.5px;
  --lb-avatar-radius: 50%;
  --lb-button-radius: calc(0.75 * var(--lb-radius));
  --lb-transition-duration: 0.1s;
  --lb-transition-easing: cubic-bezier(0.4, 0, 0.2, 1);
  --lb-elevation-shadow: #{$lb-elevation-shadow};
  --lb-tooltip-shadow: #{$lb-tooltip-shadow};
  --lb-elevation-background: var(--lb-background);
  --lb-elevation-foreground: var(--lb-foreground);
  --lb-tooltip-background: #222;
  --lb-tooltip-foreground: #fff;
  --lb-accent-contrast: 8%;
  --lb-foreground-contrast: 6%;
  --lb-elevation-foreground-contrast: 6%;
  --lb-tooltip-foreground-contrast: 10%;

  // Colors
  --lb-accent-subtle: #{color-scale(
      var(--lb-background),
      var(--lb-accent),
      var(--lb-accent-contrast),
      100
    )};
  --lb-accent-moderate: #{color-scale(
      var(--lb-background),
      var(--lb-accent),
      var(--lb-accent-contrast),
      400
    )};
  --lb-accent-tertiary: #{color-scale(
      var(--lb-background),
      var(--lb-accent),
      var(--lb-accent-contrast),
      600
    )};
  --lb-accent-secondary: #{color-scale(
      var(--lb-background),
      var(--lb-accent),
      var(--lb-accent-contrast),
      800
    )};
  --lb-foreground-subtle: #{color-scale(
      var(--lb-background),
      var(--lb-foreground),
      var(--lb-foreground-contrast),
      100
    )};
  --lb-foreground-moderate: #{color-scale(
      var(--lb-background),
      var(--lb-foreground),
      var(--lb-foreground-contrast),
      400
    )};
  --lb-foreground-tertiary: #{color-scale(
      var(--lb-background),
      var(--lb-foreground),
      var(--lb-foreground-contrast),
      600
    )};
  --lb-foreground-secondary: #{color-scale(
      var(--lb-background),
      var(--lb-foreground),
      var(--lb-foreground-contrast),
      800
    )};
  --lb-elevation-foreground-subtle: #{color-scale(
      var(--lb-elevation-background),
      var(--lb-elevation-foreground),
      var(--lb-elevation-foreground-contrast),
      100
    )};
  --lb-elevation-foreground-moderate: #{color-scale(
      var(--lb-elevation-background),
      var(--lb-elevation-foreground),
      var(--lb-elevation-foreground-contrast),
      400
    )};
  --lb-elevation-foreground-tertiary: #{color-scale(
      var(--lb-elevation-background),
      var(--lb-elevation-foreground),
      var(--lb-elevation-foreground-contrast),
      600
    )};
  --lb-elevation-foreground-secondary: #{color-scale(
      var(--lb-elevation-background),
      var(--lb-elevation-foreground),
      var(--lb-elevation-foreground-contrast),
      800
    )};
  --lb-tooltip-foreground-subtle: #{color-scale(
      var(--lb-tooltip-background),
      var(--lb-tooltip-foreground),
      var(--lb-tooltip-foreground-contrast),
      100
    )};
  --lb-tooltip-foreground-moderate: #{color-scale(
      var(--lb-tooltip-background),
      var(--lb-tooltip-foreground),
      var(--lb-tooltip-foreground-contrast),
      400
    )};
  --lb-tooltip-foreground-tertiary: #{color-scale(
      var(--lb-tooltip-background),
      var(--lb-tooltip-foreground),
      var(--lb-tooltip-foreground-contrast),
      600
    )};
  --lb-tooltip-foreground-secondary: #{color-scale(
      var(--lb-tooltip-background),
      var(--lb-tooltip-foreground),
      var(--lb-tooltip-foreground-contrast),
      800
    )};
}

.lb-root {
  overflow-wrap: break-word;
  accent-color: var(--lb-accent);
  text-size-adjust: none;
  -webkit-font-smoothing: antialiased;
  -moz-osx-font-smoothing: grayscale;

  *,
  ::before,
  ::after {
    box-sizing: border-box;
  }
}

/**
 * Icon
 */

.lb-icon {
  --lb-icon-background: var(--lb-background);

  width: var(--lb-icon-size);
  height: var(--lb-icon-size);
  stroke-width: var(--lb-icon-weight);
}

/**
 * Button
 */

.lb-button {
  --lb-button-background: var(--lb-background);

  all: unset;
  display: flex;
  justify-content: center;
  align-items: center;
  aspect-ratio: 1;
  padding: calc(0.25 * var(--lb-spacing));
  border-radius: var(--lb-button-radius);
  background: var(--lb-button-background);
  color: var(--lb-foreground-moderate);
  outline: none;
  cursor: pointer;
  transition-timing-function: var(--lb-transition-easing);
  transition-duration: var(--lb-transition-duration);
  transition-property: background, color, box-shadow, opacity;
  -webkit-tap-highlight-color: transparent;

  &:focus-visible {
    box-shadow:
      var(--lb-background) 0 0 0 2px,
      var(--lb-accent) 0 0 0 4px;
  }

  &:disabled {
    opacity: 0.5;
    cursor: not-allowed;
  }

  &:enabled:hover,
  &:enabled:focus-visible,
  &[aria-expanded="true"] {
    --lb-button-background: var(--lb-foreground-subtle);

    color: var(--lb-foreground-tertiary);
  }
}

.lb-button[data-variant="primary"] {
  --lb-button-background: var(--lb-accent);

  color: var(--lb-accent-foreground);

  &:enabled:hover,
  &:enabled:focus-visible {
    --lb-button-background: var(--lb-accent-secondary);

    color: var(--lb-accent-foreground);
  }
}

.lb-button-icon {
  --lb-icon-background: var(--lb-button-background);
}

/**
 * Elevation
 */

.lb-elevation {
  background: var(--lb-elevation-background);
  box-shadow: var(--lb-elevation-shadow);
}

/**
 * Elevation lists
 */

.lb-dropdown,
.lb-composer-suggestions {
  padding: $lb-elevation-list-padding;
  border-radius: var(--lb-radius);
}

.lb-dropdown-item,
.lb-composer-suggestions-list-item {
  display: flex;
  align-items: center;
  padding: calc(0.25 * var(--lb-spacing)) calc(0.5 * var(--lb-spacing));
  border-radius: calc(var(--lb-radius) - 0.75 * #{$lb-elevation-list-padding});
  color: var(--lb-elevation-foreground-secondary);
  outline: none;
  font-size: 0.875rem;
  cursor: pointer;
  transition-timing-function: var(--lb-transition-easing);
  transition-duration: var(--lb-transition-duration);
  transition-property: background, color, opacity;

  &[data-highlighted],
  &[data-selected] {
    background: var(--lb-elevation-foreground-subtle);
    transition-duration: calc(var(--lb-transition-duration) / 2);
  }
}

/**
 * Elevation lists and tooltip
 */

.lb-dropdown,
.lb-composer-suggestions,
.lb-tooltip {
  animation-duration: var(--lb-transition-duration);
  animation-timing-function: var(--lb-transition-easing);
  will-change: transform, opacity;
}

.lb-dropdown,
.lb-tooltip[data-state="delayed-open"] {
  &[data-side="top"] {
    animation-name: lb-animation-slide-up;
  }

  &[data-side="bottom"] {
    animation-name: lb-animation-slide-down;
  }
}

.lb-dropdown,
.lb-tooltip {
  &[data-state="closed"] {
    animation-name: lb-animation-disappear;
  }
}

// TODO: Support exit animations like Radix' Dropdown and Tooltip with data-state="closed"
.lb-composer-suggestions {
  &[data-side="top"] {
    animation-name: lb-animation-slide-up;
  }

  &[data-side="bottom"] {
    animation-name: lb-animation-slide-down;
  }
}

@media (prefers-reduced-motion) {
  .lb-dropdown:not([data-state="closed"]),
  .lb-tooltip[data-state="delayed-open"]:not([data-state="closed"]),
  .lb-composer-suggestions {
    animation-name: lb-animation-appear;
  }
}

/**
 * Dropdown
 */

.lb-dropdown-item-icon {
  margin-inline-start: calc(-0.125 * var(--lb-spacing));
  margin-inline-end: calc(0.375 * var(--lb-spacing));
}

/**
 * Composer suggestions
 */

.lb-composer-suggestions-list {
  margin: 0;
  padding: 0;
  list-style: none;
}

/**
 * Composer mention suggestions
 */

.lb-composer-mention-suggestions {
  --lb-composer-mention-suggestion-avatar-size: 1.25rem;
}

.lb-composer-mention-suggestion {
  padding: calc(0.375 * var(--lb-spacing)) calc(0.625 * var(--lb-spacing));
}

.lb-composer-mention-suggestion-avatar {
  width: var(--lb-composer-mention-suggestion-avatar-size);
  background: var(--lb-elevation-foreground-subtle);
  color: var(--lb-elevation-foreground-moderate);
  margin-inline-start: calc(-0.125 * var(--lb-spacing));
  margin-inline-end: calc(0.5 * var(--lb-spacing));
}

/**
 * Tooltip
 */

.lb-tooltip {
  display: flex;
  align-items: center;
  height: calc(
    #{$lb-tooltip-shortcut-height} + 2 * #{$lb-tooltip-additional-padding}
  );
  padding-inline: $lb-tooltip-padding;
  border-radius: var(--lb-radius);
  background: var(--lb-tooltip-background);
  color: var(--lb-tooltip-foreground);
  box-shadow: var(--lb-tooltip-shadow);
  font-size: 0.75rem;
  line-height: 1;
  pointer-events: none;
}

.lb-tooltip-shortcut {
  display: flex;
  gap: calc(0.125 * var(--lb-spacing));
  justify-content: center;
  align-items: center;
  height: $lb-tooltip-shortcut-height;
  padding-inline: calc(0.25 * var(--lb-spacing));
  border-radius: calc(
    var(--lb-radius) - 0.75 * #{$lb-tooltip-additional-padding}
  );
  background: var(--lb-tooltip-foreground-subtle);
  color: var(--lb-tooltip-foreground-tertiary);
  font-family: inherit;
  text-transform: uppercase;
  margin-inline-start: $lb-tooltip-padding;
  margin-inline-end: calc(
    -1 * #{$lb-tooltip-padding} + #{$lb-tooltip-additional-padding}
  );

  abbr {
    text-decoration: none;
  }
}

/**
 * Avatar
 */

.lb-avatar {
  position: relative;
  container-type: inline-size;
  display: flex;
  justify-content: center;
  align-items: center;
  overflow: hidden;
  aspect-ratio: 1;
  border-radius: var(--lb-avatar-radius);
  background: var(--lb-foreground-subtle);
  color: var(--lb-foreground-moderate);

  &[data-loading] {
    background: var(--lb-foreground);
    opacity: $lb-loading-opacity;
  }
}

.lb-avatar-image {
  position: absolute;
  inset: 0;
  object-fit: cover;
  width: 100%;
  height: 100%;
}

.lb-avatar-fallback {
  font-weight: 500;
  font-size: 35cqw;
  white-space: nowrap;

  // Progressive enhancement: Only show the fallback when container queries are supported
  @supports not (container-type: inline-size) {
    display: none;
  }
}

/**
 * User
 */

.lb-user[data-loading]::before {
  content: "\FEFF";
  display: inline-block;
  vertical-align: middle;
  width: 8ch;
  height: 1.75ex;
  border-radius: calc(0.5 * var(--lb-radius));
  background: currentcolor;
  opacity: $lb-loading-opacity;
  user-select: none;
}

/**
 * Loading
 */

.lb-avatar[data-loading],
.lb-user[data-loading] {
  animation: lb-animation-shimmer 8s linear infinite;
}

/**
 * Body 
 */

.lb-comment-body,
.lb-composer-editor {
  color: var(--lb-foreground-secondary);

  p {
    margin-block-start: 0.25em;
    margin-block-end: 0.25em;

    &:first-of-type {
      margin-block-start: 0;
    }

    &:last-of-type {
      margin-block-end: 0;
    }
  }

  code {
    padding: 0.2em 0.4em;
    border-radius: calc(0.75 * var(--lb-radius));
    background: var(--lb-foreground-subtle);
    box-decoration-break: clone;
    font-size: 85%;
    line-height: 1;
  }

  // Progressive enhancement: Merge adjacent inline code elements
  span:has(code) + span code {
    border-start-start-radius: 0;
    border-end-start-radius: 0;
    padding-inline-start: 0;
  }

  span:has(code):has(+ span code) code {
    border-start-end-radius: 0;
    border-end-end-radius: 0;
    padding-inline-end: 0;
  }
}

.lb-comment-mention,
.lb-composer-mention {
  color: var(--lb-accent);
  font-weight: 500;
}

.lb-comment-mention[data-self],
.lb-composer-mention {
  padding: 0.1em 0.2em;
  border-radius: calc(0.675 * var(--lb-radius));
  background: var(--lb-accent-subtle);
}

/**
 * Composer
 */

.lb-composer {
  background: var(--lb-background);
  color: var(--lb-foreground);
}

.lb-composer-form {
  margin: 0;
}

// Progressive enhancement: Use :has instead of :focus-within to target the editor specifically
@supports selector(:has(*)) {
  .lb-composer:has(.lb-composer-editor:not(:focus-visible))
    .lb-button[data-variant="primary"] {
    --lb-button-background: var(--lb-foreground-subtle);

    color: var(--lb-foreground-tertiary);

    &:enabled:hover,
    &:enabled:focus-visible {
      --lb-button-background: var(--lb-accent);

      color: var(--lb-accent-foreground);
    }
  }
}

@supports not selector(:has(*)) {
  .lb-composer:not(:focus-within) .lb-button[data-variant="primary"] {
    --lb-button-background: var(--lb-foreground-subtle);

    color: var(--lb-foreground-tertiary);

    &:enabled:hover,
    &:enabled:focus-visible {
      --lb-button-background: var(--lb-accent);

      color: var(--lb-accent-foreground);
    }
  }
}

.lb-composer-editor {
  padding: var(--lb-spacing);
  outline: none;
}

.lb-composer-mention {
  &::selection,
  *::selection {
    background: transparent;
  }

  &[data-selected] {
    background: var(--lb-accent);
    color: var(--lb-accent-foreground);
  }
}

.lb-composer-footer {
  display: flex;
  gap: calc(0.75 * var(--lb-spacing));
  align-items: center;
  height: calc(#{$lb-button-size} + var(--lb-spacing));
  padding: 0 var(--lb-spacing) var(--lb-spacing);
}

.lb-composer-actions,
.lb-composer-editor-actions {
  display: flex;
  gap: calc(0.25 * var(--lb-spacing));
  align-items: center;
}

.lb-composer-editor-actions {
  margin-inline-end: auto;
}

.lb-composer-logo {
  height: calc(0.75 * #{$lb-button-size});
  color: var(--lb-foreground-moderate);
}

.lb-composer:not([data-collapsed]) {
  .lb-composer-editor {
    padding-block-end: calc(0.875 * var(--lb-spacing));
  }
}

/**
  * Comment
  */

.lb-comment {
  --lb-comment-avatar-size: #{$lb-button-size};

  position: relative;
  padding: var(--lb-spacing);
  background: var(--lb-background);
  color: var(--lb-foreground);
  font-weight: 400;
}

.lb-comment-header {
  position: relative;
  display: flex;
  gap: calc(0.75 * var(--lb-spacing));
  align-items: center;
  height: var(--lb-comment-avatar-size);
  margin-block-end: calc(0.75 * var(--lb-spacing));
}

.lb-comment-details {
  display: flex;
  gap: calc(0.75 * var(--lb-spacing));
  align-items: center;
  min-width: 0;
}

.lb-comment-avatar {
  flex: none;
  width: var(--lb-comment-avatar-size);
}

.lb-comment-details-labels {
  display: flex;
  gap: calc(0.5 * var(--lb-spacing));
  align-items: baseline;
  min-width: 0;
}

.lb-comment-author {
  @include truncate;

  font-weight: 500;
}

.lb-comment-date {
  @include truncate;

  color: var(--lb-foreground-tertiary);
  font-size: 0.85em;
}

.lb-comment-date-timestamp,
.lb-comment-date-edited {
  display: contents;
}

.lb-comment-actions {
  display: flex;
  gap: calc(0.25 * var(--lb-spacing));
  transition-timing-function: var(--lb-transition-easing);
  transition-duration: var(--lb-transition-duration);
  transition-property: opacity;
  margin-inline-start: auto;
}

<<<<<<< HEAD
.lb-comment.lb-comment\:show-actions-hover {
  .lb-comment-actions {
    opacity: 0;
  }
=======
@media (hover: hover) {
  .lb-comment.lb-comment\:show-actions-hover {
    & .lb-comment-actions {
      opacity: 0;
    }
>>>>>>> d0718cd6

    &:hover .lb-comment-actions,
    &:focus-within .lb-comment-actions,
    &.lb-comment\:dropdown-open .lb-comment-actions {
      opacity: 1;
    }
  }
}

.lb-comment-composer {
  margin: calc(-1 * var(--lb-spacing));
}

.lb-comment-body {
  // Prevent empty lines from collapsing
  p span:only-child:empty::before {
    content: "\FEFF";
    user-select: none;
  }
}

.lb-comment-deleted {
  color: var(--lb-foreground-tertiary);
  font-size: 0.85em;
}

.lb-comment\:indent-body {
  min-height: calc(var(--lb-comment-avatar-size) + 2 * var(--lb-spacing));

  .lb-comment-header {
    height: $lb-button-size;
    margin-block-end: calc(0.25 * var(--lb-spacing));
  }

  .lb-comment-avatar {
    position: absolute;
    inset-block-start: 0;
    inset-inline-start: 0;
  }

  .lb-comment-details-labels {
    margin-inline-start: calc(
      var(--lb-comment-avatar-size) + 0.75 * var(--lb-spacing)
    );
  }

  .lb-comment-body,
  .lb-comment-composer {
    padding-inline-start: calc(
      var(--lb-comment-avatar-size) + 0.75 * var(--lb-spacing)
    );
  }
}

/**
 * Thread
 */

.lb-thread {
  background: var(--lb-background);
  color: var(--lb-foreground);
}

.lb-thread-comments {
  display: flex;
  flex-direction: column;
}

@media (hover: hover) {
  .lb-thread.lb-thread\:show-actions-hover {
    &:hover .lb-thread-actions,
    &:focus-within .lb-thread-actions {
      opacity: 1;
    }
  }
}

.lb-thread-comment {
  padding-block: calc(0.5 * var(--lb-spacing));

  &.lb-comment\:indent-body {
    min-height: calc(var(--lb-comment-avatar-size) + var(--lb-spacing));
  }

  &:first-of-type {
    padding-block-start: var(--lb-spacing);

    &.lb-comment\:indent-body {
      min-height: calc(var(--lb-comment-avatar-size) + 1.5 * var(--lb-spacing));
    }
  }

  &:last-of-type {
    padding-block-end: var(--lb-spacing);

    .lb-comment-body {
      margin-block-end: calc(0.25 * var(--lb-spacing));
    }

    &.lb-comment\:indent-body {
      min-height: calc(
        var(--lb-comment-avatar-size) + 1.75 * var(--lb-spacing)
      );
    }
  }
}

.lb-thread-composer {
  position: relative;

  &::after {
    content: "";
    position: absolute;
    inset: 0;
    width: 100%;
    height: 100%;
    pointer-events: none;
    border-block-start: 1px solid var(--lb-foreground-subtle);
  }
}

/**
 * Animations
 */

@keyframes lb-animation-slide-down {
  from {
    opacity: 0;
    transform: translateY(-4px);
  }

  to {
    opacity: 1;
    transform: translateY(0);
  }
}

@keyframes lb-animation-slide-up {
  from {
    opacity: 0;
    transform: translateY(4px);
  }

  to {
    opacity: 1;
    transform: translateY(0);
  }
}

@keyframes lb-animation-appear {
  from {
    opacity: 0;
  }

  to {
    opacity: 1;
  }
}

@keyframes lb-animation-disappear {
  from {
    opacity: 1;
  }

  to {
    opacity: 0;
  }
}

@keyframes lb-animation-shimmer {
  from,
  to {
    mask-image: linear-gradient(
      90deg,
      rgb(0 0 0 / 50%),
      #000,
      #000,
      rgb(0 0 0 / 50%)
    );
    mask-size: 400% 100%;
  }

  from {
    mask-position: 200% 0;
  }

  to {
    mask-position: -200% 0;
  }
}<|MERGE_RESOLUTION|>--- conflicted
+++ resolved
@@ -669,18 +669,11 @@
   margin-inline-start: auto;
 }
 
-<<<<<<< HEAD
-.lb-comment.lb-comment\:show-actions-hover {
-  .lb-comment-actions {
-    opacity: 0;
-  }
-=======
 @media (hover: hover) {
   .lb-comment.lb-comment\:show-actions-hover {
     & .lb-comment-actions {
       opacity: 0;
     }
->>>>>>> d0718cd6
 
     &:hover .lb-comment-actions,
     &:focus-within .lb-comment-actions,
