export * as Comment from "./Comment";
export type {
  CommentBodyComponents,
  CommentBodyLinkProps,
  CommentBodyMentionProps,
  CommentBodyProps,
  CommentLinkProps,
  CommentMentionProps,
<<<<<<< HEAD
  CommentRenderLinkProps,
  CommentRenderMentionProps,
=======
>>>>>>> ce8a90cb
} from "./Comment/types";
export * as Composer from "./Composer";
export type { ComposerContext } from "./Composer/contexts";
export { useComposer } from "./Composer/contexts";
export type {
  ComposerEditorComponents,
  ComposerEditorLinkProps,
  ComposerEditorMentionProps,
  ComposerEditorMentionSuggestionsProps,
  ComposerEditorProps,
  ComposerFormProps,
  ComposerLinkProps,
  ComposerMentionProps,
<<<<<<< HEAD
  ComposerRenderLinkProps,
  ComposerRenderMentionProps,
  ComposerRenderMentionSuggestionsProps,
=======
>>>>>>> ce8a90cb
  ComposerSubmitComment,
  ComposerSubmitProps,
  ComposerSuggestionsListItemProps,
  ComposerSuggestionsListProps,
} from "./Composer/types";
export * as EmojiPicker from "./EmojiPicker";
export type {
  EmojiPickerListProps,
  EmojiPickerRootProps,
} from "./EmojiPicker/types";
export type { TimestampProps } from "./Timestamp";
export { Timestamp } from "./Timestamp";<|MERGE_RESOLUTION|>--- conflicted
+++ resolved
@@ -6,11 +6,6 @@
   CommentBodyProps,
   CommentLinkProps,
   CommentMentionProps,
-<<<<<<< HEAD
-  CommentRenderLinkProps,
-  CommentRenderMentionProps,
-=======
->>>>>>> ce8a90cb
 } from "./Comment/types";
 export * as Composer from "./Composer";
 export type { ComposerContext } from "./Composer/contexts";
@@ -24,12 +19,6 @@
   ComposerFormProps,
   ComposerLinkProps,
   ComposerMentionProps,
-<<<<<<< HEAD
-  ComposerRenderLinkProps,
-  ComposerRenderMentionProps,
-  ComposerRenderMentionSuggestionsProps,
-=======
->>>>>>> ce8a90cb
   ComposerSubmitComment,
   ComposerSubmitProps,
   ComposerSuggestionsListItemProps,
