--- conflicted
+++ resolved
@@ -25,7 +25,6 @@
 } from "react";
 import React, {
   forwardRef,
-  memo,
   useCallback,
   useEffect,
   useImperativeHandle,
@@ -591,21 +590,6 @@
  * @example
  * <Composer.Editor placeholder="Write a comment…" />
  */
-<<<<<<< HEAD
-const ComposerEditor = memo(
-  forwardRef<HTMLDivElement, ComposerEditorProps>(
-    (
-      {
-        defaultValue,
-        onKeyDown,
-        onFocus,
-        onBlur,
-        disabled,
-        autoFocus,
-        components,
-        dir,
-        ...props
-=======
 const ComposerEditor = forwardRef<HTMLDivElement, ComposerEditorProps>(
   (
     {
@@ -661,297 +645,249 @@
         return (
           <ComposerEditorElement Mention={Mention} Link={Link} {...props} />
         );
->>>>>>> 152a4d13
-      },
-      forwardedRef
-    ) => {
-      const { useMentionSuggestions, useSelf } = useRoomContextBundle();
-      const self = useSelf();
-      const isDisabled = useMemo(
-        () => disabled || !self?.canComment,
-        [disabled, self?.canComment]
-      );
-      const { editor, validate, setFocused } = useComposerEditorContext();
-      const { submit, focus, isEmpty, isFocused } = useComposer();
-      const initialBody = useInitial(defaultValue ?? emptyCommentBody);
-      const initialEditorValue = useMemo(() => {
-        return commentBodyToComposerBody(initialBody);
-      }, [initialBody]);
-      const { Link, Mention, MentionSuggestions } = useMemo(
-        () => ({ ...defaultEditorComponents, ...components }),
-        [components]
-      );
-
-      const [mentionDraft, setMentionDraft] = useState<MentionDraft>();
-      const mentionSuggestions = useMentionSuggestions(mentionDraft?.text);
-      const [
+      },
+      [Link, Mention]
+    );
+
+    const handleChange = useCallback(
+      (value: SlateDescendant[]) => {
+        validate(value as SlateElement[]);
+
+        setMentionDraft(getMentionDraftAtSelection(editor));
+      },
+      [editor, validate]
+    );
+
+    const createMention = useCallback(
+      (userId?: string) => {
+        if (!mentionDraft || !userId) {
+          return;
+        }
+
+        SlateTransforms.select(editor, mentionDraft.range);
+        insertMention(editor, userId);
+        setMentionDraft(undefined);
+        setSelectedMentionSuggestionIndex(0);
+      },
+      [editor, mentionDraft, setSelectedMentionSuggestionIndex]
+    );
+
+    const handleKeyDown = useCallback(
+      (event: KeyboardEvent<HTMLDivElement>) => {
+        onKeyDown?.(event);
+
+        if (event.isDefaultPrevented()) {
+          return;
+        }
+
+        // Allow leaving marks with ArrowLeft
+        if (isKey(event, "ArrowLeft")) {
+          leaveMarkEdge(editor, "start");
+        }
+
+        // Allow leaving marks with ArrowRight
+        if (isKey(event, "ArrowRight")) {
+          leaveMarkEdge(editor, "end");
+        }
+
+        if (mentionDraft && mentionSuggestions?.length) {
+          // Select the next mention suggestion on ArrowDown
+          if (isKey(event, "ArrowDown")) {
+            event.preventDefault();
+            setNextSelectedMentionSuggestionIndex();
+          }
+
+          // Select the previous mention suggestion on ArrowUp
+          if (isKey(event, "ArrowUp")) {
+            event.preventDefault();
+            setPreviousSelectedMentionSuggestionIndex();
+          }
+
+          // Create a mention on Enter/Tab
+          if (isKey(event, "Enter") || isKey(event, "Tab")) {
+            event.preventDefault();
+
+            const userId = mentionSuggestions?.[selectedMentionSuggestionIndex];
+            createMention(userId);
+          }
+
+          // Close the suggestions on Escape
+          if (isKey(event, "Escape")) {
+            event.preventDefault();
+            setMentionDraft(undefined);
+            setSelectedMentionSuggestionIndex(0);
+          }
+        } else {
+          // Blur the editor on Escape
+          if (isKey(event, "Escape")) {
+            event.preventDefault();
+            ReactEditor.blur(editor);
+          }
+
+          // Submit the editor on Enter
+          if (isKey(event, "Enter", { shift: false }) && !isEmpty) {
+            event.preventDefault();
+            submit();
+          }
+
+          // Create a new line on Shift + Enter
+          if (isKey(event, "Enter", { shift: true })) {
+            event.preventDefault();
+            editor.insertBreak();
+          }
+
+          // Toggle bold on Command/Control + B
+          if (isKey(event, "b", { mod: true })) {
+            event.preventDefault();
+            toggleMark(editor, "bold");
+          }
+
+          // Toggle italic on Command/Control + I
+          if (isKey(event, "i", { mod: true })) {
+            event.preventDefault();
+            toggleMark(editor, "italic");
+          }
+
+          // Toggle strikethrough on Command/Control + Shift + S
+          if (isKey(event, "s", { mod: true, shift: true })) {
+            event.preventDefault();
+            toggleMark(editor, "strikethrough");
+          }
+
+          // Toggle code on Command/Control + E
+          if (isKey(event, "e", { mod: true })) {
+            event.preventDefault();
+            toggleMark(editor, "code");
+          }
+        }
+      },
+      [
+        createMention,
+        editor,
+        isEmpty,
+        mentionDraft,
+        mentionSuggestions,
         selectedMentionSuggestionIndex,
+        onKeyDown,
+        setNextSelectedMentionSuggestionIndex,
         setPreviousSelectedMentionSuggestionIndex,
-        setNextSelectedMentionSuggestionIndex,
         setSelectedMentionSuggestionIndex,
-      ] = useRovingIndex(0, mentionSuggestions?.length ?? 0);
-      const id = useId();
-      const suggestionsListId = useMemo(
-        () => `liveblocks-suggestions-list-${id}`,
-        [id]
-      );
-      const suggestionsListItemId = useCallback(
-        (userId?: string) =>
-          userId
-            ? `liveblocks-suggestions-list-item-${id}-${userId}`
-            : undefined,
-        [id]
-      );
-      const renderElement = useCallback(
-        (props: RenderElementProps) => {
-          return (
-            <ComposerEditorElement Mention={Mention} Link={Link} {...props} />
-          );
-        },
-        [Link, Mention]
-      );
-
-      const handleChange = useCallback(
-        (value: SlateDescendant[]) => {
-          validate(value as SlateElement[]);
-
-          setMentionDraft(getMentionDraftAtSelection(editor));
-        },
-        [editor, validate]
-      );
-
-      const createMention = useCallback(
-        (userId?: string) => {
-          if (!mentionDraft || !userId) {
-            return;
-          }
-
-          SlateTransforms.select(editor, mentionDraft.range);
-          insertMention(editor, userId);
-          setMentionDraft(undefined);
-          setSelectedMentionSuggestionIndex(0);
-        },
-        [editor, mentionDraft, setSelectedMentionSuggestionIndex]
-      );
-
-      const handleKeyDown = useCallback(
-        (event: KeyboardEvent<HTMLDivElement>) => {
-          onKeyDown?.(event);
-
-          if (event.isDefaultPrevented()) {
-            return;
-          }
-
-          // Allow leaving marks with ArrowLeft
-          if (isKey(event, "ArrowLeft")) {
-            leaveMarkEdge(editor, "start");
-          }
-
-          // Allow leaving marks with ArrowRight
-          if (isKey(event, "ArrowRight")) {
-            leaveMarkEdge(editor, "end");
-          }
-
-          if (mentionDraft && mentionSuggestions?.length) {
-            // Select the next mention suggestion on ArrowDown
-            if (isKey(event, "ArrowDown")) {
-              event.preventDefault();
-              setNextSelectedMentionSuggestionIndex();
+        submit,
+      ]
+    );
+
+    const handleFocus = useCallback(
+      (event: FocusEvent<HTMLDivElement>) => {
+        onFocus?.(event);
+
+        if (!event.isDefaultPrevented()) {
+          setFocused(true);
+        }
+      },
+      [onFocus, setFocused]
+    );
+
+    const handleBlur = useCallback(
+      (event: FocusEvent<HTMLDivElement>) => {
+        onBlur?.(event);
+
+        if (!event.isDefaultPrevented()) {
+          setFocused(false);
+        }
+      },
+      [onBlur, setFocused]
+    );
+
+    const selectedMentionSuggestionUserId = useMemo(
+      () => mentionSuggestions?.[selectedMentionSuggestionIndex],
+      [selectedMentionSuggestionIndex, mentionSuggestions]
+    );
+    const setSelectedMentionSuggestionUserId = useCallback(
+      (userId: string) => {
+        const index = mentionSuggestions?.indexOf(userId);
+
+        if (index !== undefined && index >= 0) {
+          setSelectedMentionSuggestionIndex(index);
+        }
+      },
+      [setSelectedMentionSuggestionIndex, mentionSuggestions]
+    );
+
+    const propsWhileSuggesting: AriaAttributes = useMemo(
+      () =>
+        mentionDraft
+          ? {
+              role: "combobox",
+              "aria-autocomplete": "list",
+              "aria-expanded": true,
+              "aria-controls": suggestionsListId,
+              "aria-activedescendant": suggestionsListItemId(
+                selectedMentionSuggestionUserId
+              ),
             }
-
-            // Select the previous mention suggestion on ArrowUp
-            if (isKey(event, "ArrowUp")) {
-              event.preventDefault();
-              setPreviousSelectedMentionSuggestionIndex();
-            }
-
-            // Create a mention on Enter/Tab
-            if (isKey(event, "Enter") || isKey(event, "Tab")) {
-              event.preventDefault();
-
-              const userId =
-                mentionSuggestions?.[selectedMentionSuggestionIndex];
-              createMention(userId);
-            }
-
-            // Close the suggestions on Escape
-            if (isKey(event, "Escape")) {
-              event.preventDefault();
-              setMentionDraft(undefined);
-              setSelectedMentionSuggestionIndex(0);
-            }
-          } else {
-            // Blur the editor on Escape
-            if (isKey(event, "Escape")) {
-              event.preventDefault();
-              ReactEditor.blur(editor);
-            }
-
-            // Submit the editor on Enter
-            if (isKey(event, "Enter", { shift: false }) && !isEmpty) {
-              event.preventDefault();
-              submit();
-            }
-
-            // Create a new line on Shift + Enter
-            if (isKey(event, "Enter", { shift: true })) {
-              event.preventDefault();
-              editor.insertBreak();
-            }
-
-            // Toggle bold on Command/Control + B
-            if (isKey(event, "b", { mod: true })) {
-              event.preventDefault();
-              toggleMark(editor, "bold");
-            }
-
-            // Toggle italic on Command/Control + I
-            if (isKey(event, "i", { mod: true })) {
-              event.preventDefault();
-              toggleMark(editor, "italic");
-            }
-
-            // Toggle strikethrough on Command/Control + Shift + S
-            if (isKey(event, "s", { mod: true, shift: true })) {
-              event.preventDefault();
-              toggleMark(editor, "strikethrough");
-            }
-
-            // Toggle code on Command/Control + E
-            if (isKey(event, "e", { mod: true })) {
-              event.preventDefault();
-              toggleMark(editor, "code");
-            }
-          }
-        },
-        [
-          createMention,
-          editor,
-          isEmpty,
-          mentionDraft,
-          mentionSuggestions,
-          selectedMentionSuggestionIndex,
-          onKeyDown,
-          setNextSelectedMentionSuggestionIndex,
-          setPreviousSelectedMentionSuggestionIndex,
-          setSelectedMentionSuggestionIndex,
-          submit,
-        ]
-      );
-
-      const handleFocus = useCallback(
-        (event: FocusEvent<HTMLDivElement>) => {
-          onFocus?.(event);
-
-          if (!event.isDefaultPrevented()) {
-            setFocused(true);
-          }
-        },
-        [onFocus, setFocused]
-      );
-
-      const handleBlur = useCallback(
-        (event: FocusEvent<HTMLDivElement>) => {
-          onBlur?.(event);
-
-          if (!event.isDefaultPrevented()) {
-            setFocused(false);
-          }
-        },
-        [onBlur, setFocused]
-      );
-
-      const selectedMentionSuggestionUserId = useMemo(
-        () => mentionSuggestions?.[selectedMentionSuggestionIndex],
-        [selectedMentionSuggestionIndex, mentionSuggestions]
-      );
-      const setSelectedMentionSuggestionUserId = useCallback(
-        (userId: string) => {
-          const index = mentionSuggestions?.indexOf(userId);
-
-          if (index !== undefined && index >= 0) {
-            setSelectedMentionSuggestionIndex(index);
-          }
-        },
-        [setSelectedMentionSuggestionIndex, mentionSuggestions]
-      );
-
-      const propsWhileSuggesting: AriaAttributes = useMemo(
-        () =>
-          mentionDraft
-            ? {
-                role: "combobox",
-                "aria-autocomplete": "list",
-                "aria-expanded": true,
-                "aria-controls": suggestionsListId,
-                "aria-activedescendant": suggestionsListItemId(
-                  selectedMentionSuggestionUserId
-                ),
-              }
-            : {},
-        [
-          mentionDraft,
-          suggestionsListId,
-          suggestionsListItemId,
-          selectedMentionSuggestionUserId,
-        ]
-      );
-
-      useImperativeHandle(
-        forwardedRef,
-        () => {
-          return ReactEditor.toDOMNode(editor, editor) as HTMLDivElement;
-        },
-        [editor]
-      );
-
-      useEffect(() => {
-        if (autoFocus) {
-          focus();
-        }
-      }, [autoFocus, editor, focus]);
-
-      return (
-        <Slate
-          editor={editor}
-          initialValue={initialEditorValue}
-          onChange={handleChange}
-        >
-          <Editable
+          : {},
+      [
+        mentionDraft,
+        suggestionsListId,
+        suggestionsListItemId,
+        selectedMentionSuggestionUserId,
+      ]
+    );
+
+    useImperativeHandle(
+      forwardedRef,
+      () => {
+        return ReactEditor.toDOMNode(editor, editor) as HTMLDivElement;
+      },
+      [editor]
+    );
+
+    useEffect(() => {
+      if (autoFocus) {
+        focus();
+      }
+    }, [autoFocus, editor, focus]);
+
+    return (
+      <Slate
+        editor={editor}
+        initialValue={initialEditorValue}
+        onChange={handleChange}
+      >
+        <Editable
+          dir={dir}
+          enterKeyHint={mentionDraft ? "enter" : "send"}
+          autoCapitalize="sentences"
+          aria-label="Composer editor"
+          data-focused={isFocused || undefined}
+          data-disabled={isDisabled || undefined}
+          {...propsWhileSuggesting}
+          {...props}
+          readOnly={isDisabled}
+          disabled={isDisabled}
+          onKeyDown={handleKeyDown}
+          onFocus={handleFocus}
+          onBlur={handleBlur}
+          renderElement={renderElement}
+          renderLeaf={ComposerEditorLeaf}
+          renderPlaceholder={ComposerEditorPlaceholder}
+        />
+        {mentionDraft && (
+          <ComposerEditorMentionSuggestionsWrapper
             dir={dir}
-            enterKeyHint={mentionDraft ? "enter" : "send"}
-            autoCapitalize="sentences"
-            aria-label="Composer editor"
-            data-focused={isFocused || undefined}
-            data-disabled={isDisabled || undefined}
-            {...propsWhileSuggesting}
-            {...props}
-            readOnly={isDisabled}
-            disabled={isDisabled}
-            onKeyDown={handleKeyDown}
-            onFocus={handleFocus}
-            onBlur={handleBlur}
-            renderElement={renderElement}
-            renderLeaf={ComposerEditorLeaf}
-            renderPlaceholder={ComposerEditorPlaceholder}
+            mentionDraft={mentionDraft}
+            selectedUserId={selectedMentionSuggestionUserId}
+            setSelectedUserId={setSelectedMentionSuggestionUserId}
+            userIds={mentionSuggestions}
+            id={suggestionsListId}
+            itemId={suggestionsListItemId}
+            onItemSelect={createMention}
+            MentionSuggestions={MentionSuggestions}
           />
-          {mentionDraft && (
-            <ComposerEditorMentionSuggestionsWrapper
-              dir={dir}
-              mentionDraft={mentionDraft}
-              selectedUserId={selectedMentionSuggestionUserId}
-              setSelectedUserId={setSelectedMentionSuggestionUserId}
-              userIds={mentionSuggestions}
-              id={suggestionsListId}
-              itemId={suggestionsListItemId}
-              onItemSelect={createMention}
-              MentionSuggestions={MentionSuggestions}
-            />
-          )}
-        </Slate>
-      );
-    }
-  )
+        )}
+      </Slate>
+    );
+  }
 );
 
 /**
@@ -963,132 +899,130 @@
  *   <Composer.Submit />
  * </Composer.Form>
  */
-const ComposerForm = memo(
-  forwardRef<HTMLFormElement, ComposerFormProps>(
-    (
-      { children, onSubmit, onComposerSubmit, asChild, ...props },
-      forwardedRef
-    ) => {
-      const Component = asChild ? Slot : "form";
-      const editor = useInitial(createComposerEditor);
-      const [isEmpty, setEmpty] = useState(true);
-      const [isFocused, setFocused] = useState(false);
-      const ref = useRef<HTMLFormElement>(null);
-      const mergedRefs = useRefs(forwardedRef, ref);
-
-      const validate = useCallback(
-        (value: SlateElement[]) => {
-          setEmpty(isEditorEmpty(editor, value));
+const ComposerForm = forwardRef<HTMLFormElement, ComposerFormProps>(
+  (
+    { children, onSubmit, onComposerSubmit, asChild, ...props },
+    forwardedRef
+  ) => {
+    const Component = asChild ? Slot : "form";
+    const editor = useInitial(createComposerEditor);
+    const [isEmpty, setEmpty] = useState(true);
+    const [isFocused, setFocused] = useState(false);
+    const ref = useRef<HTMLFormElement>(null);
+    const mergedRefs = useRefs(forwardedRef, ref);
+
+    const validate = useCallback(
+      (value: SlateElement[]) => {
+        setEmpty(isEditorEmpty(editor, value));
+      },
+      [editor]
+    );
+
+    const submit = useCallback(() => {
+      if (ref.current) {
+        requestSubmit(ref.current);
+      }
+    }, []);
+
+    const clear = useCallback(() => {
+      SlateTransforms.delete(editor, {
+        at: {
+          anchor: SlateEditor.start(editor, []),
+          focus: SlateEditor.end(editor, []),
         },
-        [editor]
-      );
-
-      const submit = useCallback(() => {
-        if (ref.current) {
-          requestSubmit(ref.current);
-        }
-      }, []);
-
-      const clear = useCallback(() => {
-        SlateTransforms.delete(editor, {
-          at: {
-            anchor: SlateEditor.start(editor, []),
-            focus: SlateEditor.end(editor, []),
-          },
-        });
-      }, [editor]);
-
-      const focus = useCallback(
-        (resetSelection = true) => {
-          if (!ReactEditor.isFocused(editor)) {
-            SlateTransforms.select(
-              editor,
-              resetSelection || !editor.selection
-                ? SlateEditor.end(editor, [])
-                : editor.selection
-            );
-            ReactEditor.focus(editor);
-          }
-        },
-        [editor]
-      );
-
-      const blur = useCallback(() => {
-        ReactEditor.blur(editor);
-      }, [editor]);
-
-      const onSubmitEnd = useCallback(() => {
-        clear();
-        blur();
-      }, [blur, clear]);
-
-      const createMention = useCallback(() => {
-        focus();
-        insertMentionCharacter(editor);
-      }, [editor, focus]);
-
-      const insertText = useCallback(
-        (text: string) => {
-          focus(false);
-          insertSlateText(editor, text);
-        },
-        [editor, focus]
-      );
-
-      const handleSubmit = useCallback(
-        (event: FormEvent<HTMLFormElement>) => {
-          onSubmit?.(event);
-
-          if (event.isDefaultPrevented()) {
-            return;
-          }
-
-          const body = composerBodyToCommentBody(
-            editor.children as ComposerBodyData
+      });
+    }, [editor]);
+
+    const focus = useCallback(
+      (resetSelection = true) => {
+        if (!ReactEditor.isFocused(editor)) {
+          SlateTransforms.select(
+            editor,
+            resetSelection || !editor.selection
+              ? SlateEditor.end(editor, [])
+              : editor.selection
           );
-          const comment = { body };
-
-          const promise = onComposerSubmit?.(comment, event);
-
-          event.preventDefault();
-
-          if (promise) {
-            promise.then(onSubmitEnd);
-          } else {
-            onSubmitEnd();
-          }
-        },
-        [editor.children, onComposerSubmit, onSubmit, onSubmitEnd]
-      );
-
-      return (
-        <ComposerEditorContext.Provider
+          ReactEditor.focus(editor);
+        }
+      },
+      [editor]
+    );
+
+    const blur = useCallback(() => {
+      ReactEditor.blur(editor);
+    }, [editor]);
+
+    const onSubmitEnd = useCallback(() => {
+      clear();
+      blur();
+    }, [blur, clear]);
+
+    const createMention = useCallback(() => {
+      focus();
+      insertMentionCharacter(editor);
+    }, [editor, focus]);
+
+    const insertText = useCallback(
+      (text: string) => {
+        focus(false);
+        insertSlateText(editor, text);
+      },
+      [editor, focus]
+    );
+
+    const handleSubmit = useCallback(
+      (event: FormEvent<HTMLFormElement>) => {
+        onSubmit?.(event);
+
+        if (event.isDefaultPrevented()) {
+          return;
+        }
+
+        const body = composerBodyToCommentBody(
+          editor.children as ComposerBodyData
+        );
+        const comment = { body };
+
+        const promise = onComposerSubmit?.(comment, event);
+
+        event.preventDefault();
+
+        if (promise) {
+          promise.then(onSubmitEnd);
+        } else {
+          onSubmitEnd();
+        }
+      },
+      [editor.children, onComposerSubmit, onSubmit, onSubmitEnd]
+    );
+
+    return (
+      <ComposerEditorContext.Provider
+        value={{
+          editor,
+          validate,
+          setFocused,
+        }}
+      >
+        <ComposerContext.Provider
           value={{
-            editor,
-            validate,
-            setFocused,
+            isFocused,
+            isEmpty,
+            submit,
+            clear,
+            focus,
+            blur,
+            createMention,
+            insertText,
           }}
         >
-          <ComposerContext.Provider
-            value={{
-              isFocused,
-              isEmpty,
-              submit,
-              clear,
-              focus,
-              blur,
-              createMention,
-              insertText,
-            }}
-          >
-            <Component {...props} onSubmit={handleSubmit} ref={mergedRefs}>
-              {children}
-            </Component>
-          </ComposerContext.Provider>
-        </ComposerEditorContext.Provider>
-      );
-    }
-  )
+          <Component {...props} onSubmit={handleSubmit} ref={mergedRefs}>
+            {children}
+          </Component>
+        </ComposerContext.Provider>
+      </ComposerEditorContext.Provider>
+    );
+  }
 );
 
 /**
