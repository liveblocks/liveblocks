--- conflicted
+++ resolved
@@ -2,14 +2,10 @@
 import type { ReactNode } from "react";
 import React from "react";
 
-<<<<<<< HEAD
-=======
 import {
   FLOATING_ELEMENT_COLLISION_PADDING,
   FLOATING_ELEMENT_SIDE_OFFSET,
 } from "../../constants";
-import { useCommentsContext } from "../../factory";
->>>>>>> f582410c
 import { classNames } from "../../utils/class-names";
 import { useOverrides } from "../../overrides";
 
