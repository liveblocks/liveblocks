--- conflicted
+++ resolved
@@ -13,21 +13,14 @@
   ReactNode,
   SyntheticEvent,
 } from "react";
-<<<<<<< HEAD
-import React, { forwardRef, useCallback, useState } from "react";
-=======
 import React, { forwardRef, useCallback, useMemo, useState } from "react";
->>>>>>> 83dc1765
 
 import { CheckIcon } from "../icons/Check";
 import { CrossIcon } from "../icons/Cross";
 import { DeleteIcon } from "../icons/Delete";
 import { EditIcon } from "../icons/Edit";
 import { EllipsisIcon } from "../icons/Ellipsis";
-<<<<<<< HEAD
-=======
 import { EmojiIcon } from "../icons/Emoji";
->>>>>>> 83dc1765
 import {
   type CommentOverrides,
   type ComposerOverrides,
@@ -402,8 +395,6 @@
                 )}
               >
                 {additionalActions ?? null}
-<<<<<<< HEAD
-=======
                 <QuickEmojiPicker
                   onEmojiSelect={handleReactionSelect}
                   onOpenChange={setReactionActionOpen}
@@ -420,7 +411,6 @@
                     </QuickEmojiPickerTrigger>
                   </Tooltip>
                 </QuickEmojiPicker>
->>>>>>> 83dc1765
                 {comment.userId === self?.id && (
                   <Dropdown
                     open={isMoreActionOpen}
@@ -505,21 +495,6 @@
               }}
             />
           ) : comment.body ? (
-<<<<<<< HEAD
-            <CommentPrimitive.Body
-              className="lb-comment-body"
-              body={comment.body}
-              components={{
-                Mention: ({ userId }) => (
-                  <CommentMention
-                    userId={userId}
-                    onClick={(event) => onMentionClick?.(userId, event)}
-                  />
-                ),
-                Link: CommentLink,
-              }}
-            />
-=======
             <>
               <CommentPrimitive.Body
                 className="lb-comment-body"
@@ -560,7 +535,6 @@
                 </div>
               )}
             </>
->>>>>>> 83dc1765
           ) : (
             <div className="lb-comment-body">
               <p className="lb-comment-deleted">{$.COMMENT_DELETED}</p>
