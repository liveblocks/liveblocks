--- conflicted
+++ resolved
@@ -1,10 +1,6 @@
 {
   "name": "@liveblocks/zustand",
-<<<<<<< HEAD
-  "version": "1.4.1-test1",
-=======
   "version": "1.4.1-test2",
->>>>>>> 0e36f35e
   "description": "A middleware to integrate Liveblocks into Zustand stores. Liveblocks is the all-in-one toolkit to build collaborative products like Figma, Notion, and more.",
   "license": "Apache-2.0",
   "main": "./dist/index.js",
@@ -37,13 +33,8 @@
     "test:watch": "jest --silent --verbose --color=always --watch"
   },
   "dependencies": {
-<<<<<<< HEAD
-    "@liveblocks/client": "1.4.1-test1",
-    "@liveblocks/core": "1.4.1-test1"
-=======
     "@liveblocks/client": "1.4.1-test2",
     "@liveblocks/core": "1.4.1-test2"
->>>>>>> 0e36f35e
   },
   "peerDependencies": {
     "zustand": "^4.1.3"
