{
  "name": "@liveblocks/zustand",
<<<<<<< HEAD
  "version": "2.7.0-versions2",
=======
  "version": "2.6.1",
>>>>>>> ea628052
  "description": "A middleware to integrate Liveblocks into Zustand stores. Liveblocks is the all-in-one toolkit to build collaborative products like Figma, Notion, and more.",
  "license": "Apache-2.0",
  "type": "commonjs",
  "main": "./dist/index.js",
  "types": "./dist/index.d.ts",
  "exports": {
    ".": {
      "import": {
        "types": "./dist/index.d.mts",
        "default": "./dist/index.mjs"
      },
      "require": {
        "types": "./dist/index.d.ts",
        "module": "./dist/index.mjs",
        "default": "./dist/index.js"
      }
    }
  },
  "files": [
    "dist/**",
    "README.md"
  ],
  "scripts": {
    "dev": "tsup --watch",
    "build": "tsup",
    "format": "(eslint --fix src/ || true) && prettier --write src/",
    "lint": "eslint src/",
    "lint:package": "publint --strict && attw --pack",
    "test": "jest --silent --verbose --color=always",
    "test:types": "tsd",
    "test:watch": "jest --silent --verbose --color=always --watch"
  },
  "dependencies": {
<<<<<<< HEAD
    "@liveblocks/client": "2.7.0-versions2",
    "@liveblocks/core": "2.7.0-versions2"
=======
    "@liveblocks/client": "2.6.1",
    "@liveblocks/core": "2.6.1"
>>>>>>> ea628052
  },
  "peerDependencies": {
    "zustand": "^4.1.3"
  },
  "devDependencies": {
    "@liveblocks/eslint-config": "*",
    "@liveblocks/jest-config": "*",
    "@testing-library/jest-dom": "^6.4.6",
    "msw": "^0.36.4",
    "zustand": "^4.1.3"
  },
  "sideEffects": false,
  "bugs": {
    "url": "https://github.com/liveblocks/liveblocks/issues"
  },
  "repository": {
    "type": "git",
    "url": "https://github.com/liveblocks/liveblocks.git",
    "directory": "packages/liveblocks-zustand"
  },
  "homepage": "https://liveblocks.io",
  "keywords": [
    "zustand",
    "react",
    "liveblocks",
    "real-time",
    "toolkit",
    "multiplayer",
    "websockets",
    "collaboration",
    "collaborative",
    "presence",
    "crdts",
    "synchronize",
    "rooms",
    "documents",
    "conflict resolution"
  ]
}<|MERGE_RESOLUTION|>--- conflicted
+++ resolved
@@ -1,10 +1,6 @@
 {
   "name": "@liveblocks/zustand",
-<<<<<<< HEAD
-  "version": "2.7.0-versions2",
-=======
   "version": "2.6.1",
->>>>>>> ea628052
   "description": "A middleware to integrate Liveblocks into Zustand stores. Liveblocks is the all-in-one toolkit to build collaborative products like Figma, Notion, and more.",
   "license": "Apache-2.0",
   "type": "commonjs",
@@ -38,13 +34,8 @@
     "test:watch": "jest --silent --verbose --color=always --watch"
   },
   "dependencies": {
-<<<<<<< HEAD
-    "@liveblocks/client": "2.7.0-versions2",
-    "@liveblocks/core": "2.7.0-versions2"
-=======
     "@liveblocks/client": "2.6.1",
     "@liveblocks/core": "2.6.1"
->>>>>>> ea628052
   },
   "peerDependencies": {
     "zustand": "^4.1.3"
