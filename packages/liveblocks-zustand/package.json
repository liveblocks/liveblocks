{
  "name": "@liveblocks/zustand",
<<<<<<< HEAD
  "version": "3.9.0",
=======
  "version": "3.9.1",
>>>>>>> 530d8c31
  "description": "A middleware for Zustand to automatically synchronize your stores with Liveblocks. Liveblocks is the all-in-one toolkit to build collaborative products like Figma, Notion, and more.",
  "license": "Apache-2.0",
  "type": "module",
  "main": "./dist/index.cjs",
  "types": "./dist/index.d.cts",
  "exports": {
    ".": {
      "import": {
        "types": "./dist/index.d.ts",
        "default": "./dist/index.js"
      },
      "require": {
        "types": "./dist/index.d.cts",
        "module": "./dist/index.js",
        "default": "./dist/index.cjs"
      }
    }
  },
  "files": [
    "dist/**",
    "README.md"
  ],
  "scripts": {
    "dev": "tsup --watch",
    "build": "tsup",
    "format": "(eslint --fix src/ || true) && prettier --write src/",
    "lint": "eslint src/",
    "lint:package": "publint --strict && attw --pack",
    "test": "NODE_OPTIONS=\"--no-deprecation\" vitest run",
    "test:types": "tsd",
    "test:watch": "NODE_OPTIONS=\"--no-deprecation\" vitest"
  },
  "dependencies": {
<<<<<<< HEAD
    "@liveblocks/client": "3.9.0",
    "@liveblocks/core": "3.9.0"
=======
    "@liveblocks/client": "3.9.1",
    "@liveblocks/core": "3.9.1"
>>>>>>> 530d8c31
  },
  "peerDependencies": {
    "zustand": "^5.0.1"
  },
  "devDependencies": {
    "@liveblocks/eslint-config": "*",
    "@liveblocks/vitest-config": "*",
    "@testing-library/dom": "^10.4.0",
    "msw": "^2.10.4",
    "zustand": "^5.0.1"
  },
  "sideEffects": false,
  "bugs": {
    "url": "https://github.com/liveblocks/liveblocks/issues"
  },
  "repository": {
    "type": "git",
    "url": "git+https://github.com/liveblocks/liveblocks.git",
    "directory": "packages/liveblocks-zustand"
  },
  "homepage": "https://liveblocks.io",
  "keywords": [
    "zustand",
    "react",
    "liveblocks",
    "real-time",
    "toolkit",
    "multiplayer",
    "websockets",
    "collaboration",
    "collaborative",
    "presence",
    "crdts",
    "synchronize",
    "rooms",
    "documents",
    "conflict resolution"
  ]
}<|MERGE_RESOLUTION|>--- conflicted
+++ resolved
@@ -1,10 +1,6 @@
 {
   "name": "@liveblocks/zustand",
-<<<<<<< HEAD
-  "version": "3.9.0",
-=======
   "version": "3.9.1",
->>>>>>> 530d8c31
   "description": "A middleware for Zustand to automatically synchronize your stores with Liveblocks. Liveblocks is the all-in-one toolkit to build collaborative products like Figma, Notion, and more.",
   "license": "Apache-2.0",
   "type": "module",
@@ -38,13 +34,8 @@
     "test:watch": "NODE_OPTIONS=\"--no-deprecation\" vitest"
   },
   "dependencies": {
-<<<<<<< HEAD
-    "@liveblocks/client": "3.9.0",
-    "@liveblocks/core": "3.9.0"
-=======
     "@liveblocks/client": "3.9.1",
     "@liveblocks/core": "3.9.1"
->>>>>>> 530d8c31
   },
   "peerDependencies": {
     "zustand": "^5.0.1"
