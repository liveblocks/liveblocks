--- conflicted
+++ resolved
@@ -1,11 +1,7 @@
 {
   "name": "@liveblocks/zustand",
-<<<<<<< HEAD
   "version": "0.15.0-alpha.2",
-=======
-  "version": "0.15.0-alpha.1",
   "sideEffects": false,
->>>>>>> 2d038eeb
   "description": "",
   "main": "./lib/index.js",
   "types": "./lib/index.d.ts",
