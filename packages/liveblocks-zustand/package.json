{
  "name": "@liveblocks/zustand",
  "version": "0.18.4",
  "description": "A middleware to integrate Liveblocks into Zustand stores.",
  "main": "./dist/index.js",
  "module": "./dist/index.mjs",
  "types": "./dist/index.d.ts",
  "files": [
    "dist/**",
    "README.md"
  ],
  "keywords": [
    "zustand",
    "react",
    "liveblocks",
    "multiplayer",
    "live-cursors",
    "collaborative"
  ],
  "scripts": {
    "dev": "tsup --watch --onSuccess ../../scripts/build.sh",
    "build": "tsup && ../../scripts/build.sh",
    "format": "eslint --fix src/ && prettier --write src/",
    "lint": "eslint src/",
    "test": "jest --silent --verbose",
    "test:watch": "jest --silent --verbose --watch",
    "dtslint": "dtslint --localTs node_modules/typescript/lib --expectOnly types"
  },
  "license": "Apache-2.0",
  "repository": {
    "type": "git",
    "url": "https://github.com/liveblocks/liveblocks.git",
    "directory": "packages/liveblocks-zustand"
  },
  "dependencies": {
<<<<<<< HEAD
    "@liveblocks/client": "0.18.3",
    "@liveblocks/core": "0.18.3"
=======
    "@liveblocks/core": "0.18.4",
    "@liveblocks/client": "0.18.4"
>>>>>>> e1901c6f
  },
  "peerDependencies": {
    "zustand": "^3"
  },
  "devDependencies": {
    "@definitelytyped/dtslint": "^0.0.103",
    "@liveblocks/eslint-config": "*",
    "@liveblocks/jest-config": "*",
    "@testing-library/jest-dom": "^5.16.5",
    "msw": "^0.36.4",
    "zustand": "^3.6.9"
  },
  "sideEffects": false
}<|MERGE_RESOLUTION|>--- conflicted
+++ resolved
@@ -33,13 +33,8 @@
     "directory": "packages/liveblocks-zustand"
   },
   "dependencies": {
-<<<<<<< HEAD
-    "@liveblocks/client": "0.18.3",
-    "@liveblocks/core": "0.18.3"
-=======
-    "@liveblocks/core": "0.18.4",
-    "@liveblocks/client": "0.18.4"
->>>>>>> e1901c6f
+    "@liveblocks/client": "0.18.4",
+    "@liveblocks/core": "0.18.4"
   },
   "peerDependencies": {
     "zustand": "^3"
