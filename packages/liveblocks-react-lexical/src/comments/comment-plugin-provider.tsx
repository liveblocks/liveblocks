--- conflicted
+++ resolved
@@ -6,11 +6,6 @@
 } from "@lexical/utils";
 import { shallow } from "@liveblocks/core";
 import {
-<<<<<<< HEAD
-  CreateThreadError,
-  getUmbrellaStoreForClient,
-=======
->>>>>>> 9bc3ab70
   useClient,
   useCommentsErrorListener,
   useRoom,
@@ -18,7 +13,6 @@
 import {
   CreateThreadError,
   getUmbrellaStoreForClient,
-  selectThreads,
 } from "@liveblocks/react/_private";
 import type { BaseSelection, NodeKey, NodeMutation } from "lexical";
 import {
