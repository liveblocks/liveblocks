--- conflicted
+++ resolved
@@ -7,12 +7,6 @@
 } from "@liveblocks/react-ui";
 import { Composer } from "@liveblocks/react-ui";
 import type { LexicalCommand } from "lexical";
-<<<<<<< HEAD
-import { COMMAND_PRIORITY_EDITOR, createCommand } from "lexical";
-import type { ComponentRef, KeyboardEvent } from "react";
-import React, { forwardRef, useEffect, useState } from "react";
-import { ActiveSelection } from "../active-selection";
-=======
 import {
   $getSelection,
   $isRangeSelection,
@@ -22,7 +16,7 @@
 } from "lexical";
 import type { ComponentRef, FormEvent, KeyboardEvent } from "react";
 import React, { forwardRef, useCallback, useEffect, useState } from "react";
->>>>>>> 3fba78cd
+import { ActiveSelection } from "../active-selection";
 
 import { FloatingSelectionContainer } from "../floating-selection-container";
 import $wrapSelectionInThreadMarkNode from "./wrap-selection-in-thread-mark-node";
@@ -133,7 +127,6 @@
   if (!showComposer) return null;
 
   return (
-<<<<<<< HEAD
     <>
       {showActiveSelection && <ActiveSelection />}
       <FloatingSelectionContainer
@@ -145,25 +138,11 @@
           autoFocus
           {...composerProps}
           onKeyDown={handleKeyDown}
+          onComposerSubmit={handleComposerSubmit}
           ref={forwardedRef}
           onFocus={() => setShowActiveSelection(true)}
         />
       </FloatingSelectionContainer>
     </>
-=======
-    <FloatingSelectionContainer
-      sideOffset={5}
-      alignOffset={0}
-      collisionPadding={10}
-    >
-      <Composer
-        autoFocus
-        {...composerProps}
-        onKeyDown={handleKeyDown}
-        onComposerSubmit={handleComposerSubmit}
-        ref={forwardedRef}
-      />
-    </FloatingSelectionContainer>
->>>>>>> 3fba78cd
   );
 });