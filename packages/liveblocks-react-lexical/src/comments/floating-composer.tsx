<<<<<<< HEAD
import { Composer, ComposerProps } from "@liveblocks/react-ui";
import React, { ComponentRef, forwardRef, KeyboardEvent } from "react";
import { FloatingSelectionContainer } from "../floating-selection-container";
import type { BaseMetadata } from "@liveblocks/core";
import {
  useHideFloatingComposer,
  useShowFloatingComposer,
} from "./comment-plugin-provider";
=======
>>>>>>> 2e18f60e
import { useLexicalComposerContext } from "@lexical/react/LexicalComposerContext";
import type { BaseMetadata } from "@liveblocks/core";
import type { ComposerProps } from "@liveblocks/react-comments";
import { Composer } from "@liveblocks/react-comments";
import type { LexicalCommand } from "lexical";
import { COMMAND_PRIORITY_EDITOR, createCommand } from "lexical";
import type { ComponentRef, KeyboardEvent } from "react";
import React, { forwardRef, useEffect, useState } from "react";

import { FloatingSelectionContainer } from "../floating-selection-container";

export const OPEN_FLOATING_COMPOSER_COMMAND: LexicalCommand<void> =
  createCommand("OPEN_FLOATING_COMPOSER_COMMAND");

type ComposerElement = ComponentRef<typeof Composer>;

type ThreadMetadata = {
  resolved?: boolean;
};

type FloatingComposerProps<M extends BaseMetadata = ThreadMetadata> = Omit<
  ComposerProps<M>,
  "threadId" | "commentId"
>;

export const FloatingComposer = forwardRef<
  ComposerElement,
  FloatingComposerProps
>(function FloatingComposer(props, forwardedRef) {
  const { onKeyDown, ...composerProps } = props;
  const [showComposer, setShowComposer] = useState(false);
  const [editor] = useLexicalComposerContext();

  useEffect(() => {
    return editor.registerCommand(
      OPEN_FLOATING_COMPOSER_COMMAND,
      () => {
        setShowComposer(true);
        return true;
      },
      COMMAND_PRIORITY_EDITOR
    );
  }, [editor]);

  useEffect(() => {
    if (!showComposer) return;

    return editor.registerUpdateListener(({ editorState: state, tags }) => {
      // Ignore selection updates related to collaboration
      if (tags.has("collaboration")) return;
      state.read(() => setShowComposer(false));
    });
  }, [editor, showComposer]);

  if (!showComposer) return null;

  function handleKeyDown(event: KeyboardEvent<HTMLFormElement>) {
    if (event.key === "Escape") {
      setShowComposer(false);
      editor.focus();
    }

    onKeyDown?.(event);
  }

  return (
    <FloatingSelectionContainer
      sideOffset={5}
      alignOffset={0}
      collisionPadding={10}
    >
      <Composer
        autoFocus
        {...composerProps}
        onKeyDown={handleKeyDown}
        ref={forwardedRef}
      />
    </FloatingSelectionContainer>
  );
});<|MERGE_RESOLUTION|>--- conflicted
+++ resolved
@@ -1,14 +1,3 @@
-<<<<<<< HEAD
-import { Composer, ComposerProps } from "@liveblocks/react-ui";
-import React, { ComponentRef, forwardRef, KeyboardEvent } from "react";
-import { FloatingSelectionContainer } from "../floating-selection-container";
-import type { BaseMetadata } from "@liveblocks/core";
-import {
-  useHideFloatingComposer,
-  useShowFloatingComposer,
-} from "./comment-plugin-provider";
-=======
->>>>>>> 2e18f60e
 import { useLexicalComposerContext } from "@lexical/react/LexicalComposerContext";
 import type { BaseMetadata } from "@liveblocks/core";
 import type { ComposerProps } from "@liveblocks/react-comments";
