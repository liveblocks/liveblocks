--- conflicted
+++ resolved
@@ -24,7 +24,6 @@
           event.stopPropagation();
           event.preventDefault();
 
-<<<<<<< HEAD
           const selection = $createNodeSelection();
           selection.add(nodeKey);
           $setSelection(selection);
@@ -37,7 +36,7 @@
       <span
         onClick={handleClick}
         data-selected={isSelected ? "" : undefined}
-        className={cn("lb-root lb-lexical-mention", className)}
+        className={cn("lb-root lb-mention lb-lexical-mention", className)}
         ref={forwardedRef}
         {...props}
       >
@@ -46,18 +45,6 @@
     );
   }
 );
-=======
-  return (
-    <span
-      onClick={handleClick}
-      data-selected={isSelected ? "" : undefined}
-      className="lb-root lb-mention lb-lexical-mention"
-    >
-      {children}
-    </span>
-  );
-}
->>>>>>> ce563436
 
 function $isNodeSelected(key: NodeKey): boolean {
   const node = $getNodeByKey(key);
