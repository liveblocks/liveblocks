import { CollaborationPlugin } from "@lexical/react/LexicalCollaborationPlugin";
import { useLexicalComposerContext } from "@lexical/react/LexicalComposerContext";
import type { Provider } from "@lexical/yjs";
import { kInternal, nn } from "@liveblocks/core";
import { useClient, useRoom, useSelf } from "@liveblocks/react";
<<<<<<< HEAD
import LiveblocksProvider from "@liveblocks/yjs";
import React, { useCallback, useEffect, useRef } from "react";
=======
import { LiveblocksYjsProvider } from "@liveblocks/yjs";
import React, { useCallback, useEffect, useMemo, useState } from "react";
>>>>>>> 95bebdae
import { Doc } from "yjs";

import { CommentPluginProvider } from "./comments/comment-plugin-provider";
import { MentionPlugin } from "./mentions/mention-plugin";

// TODO: Replace by ref once I understand why useRef is not stable (?!)
const providersMap = new Map<
  string,
  LiveblocksProvider<never, never, never, never, never>
>();

export type LiveblocksPluginProps = {
  children?: React.ReactNode;
};

export const LiveblocksPlugin = ({
  children,
}: LiveblocksPluginProps): JSX.Element => {
  const client = useClient();
  const hasResolveMentionSuggestions =
    client[kInternal].resolveMentionSuggestions !== undefined;
  const [editor] = useLexicalComposerContext();
  const room = useRoom();
<<<<<<< HEAD
  const previousRoomIdRef = useRef<string | null>(null);
=======

  const [provider, setProvider] = useState<
    | LiveblocksYjsProvider<
        JsonObject,
        LsonObject,
        BaseUserMeta,
        Json,
        BaseMetadata
      >
    | undefined
  >();

  const doc = useMemo(() => new Doc(), []);

  useEffect(() => {
    const _provider = new LiveblocksYjsProvider(room, doc);
    setProvider(_provider);
    return () => {
      _provider.destroy();
      setProvider(undefined);
    };
  }, [room, doc]);
>>>>>>> 95bebdae

  // Warn users if initialConfig.editorState, set on the composer, is not null
  useEffect(() => {
    // only in dev mode
    if (process.env.NODE_ENV !== "production") {
      // A user should not even be set an emptyState, but when passing null, getEditorState still has initial empty state
      if (!editor.getEditorState().isEmpty()) {
        console.warn(
          "Warning: LiveblocksPlugin: editorState in initialConfig detected, but must be null."
        );
      }
    }

    // we know editor is already defined as we're inside LexicalComposer, and we only want this running the first time
    // eslint-disable-next-line react-hooks/exhaustive-deps
  }, []);

  useEffect(() => {
    // Report that this is lexical and root is the rootKey
    room[kInternal].reportTextEditor("lexical", "root");
  }, [room]);

  // Get user info or allow override from props
  const info = useSelf((me) => me.info);
  const username = info?.name;
  const cursorcolor = info?.color as string | undefined;

  const providerFactory = useCallback(
    (id: string, yjsDocMap: Map<string, Doc>): Provider => {
      // Destroy previously used provider to avoid memory leaks
      // TODO: Find a way to destroy the last used provider on unmount (while working with StrictMode)
      if (
        previousRoomIdRef.current !== null &&
        previousRoomIdRef.current !== id
      ) {
        const previousProvider = providersMap.get(id);
        if (previousProvider !== undefined) {
          previousProvider.destroy();
        }
      }

      let doc = yjsDocMap.get(id);

      if (doc === undefined) {
        doc = new Doc();
        const provider = new LiveblocksProvider(room, doc);
        yjsDocMap.set(id, doc);
        providersMap.set(id, provider);
      }

      return nn(
        providersMap.get(id),
        "Internal error. Should never happen"
      ) as Provider;
    },
    [room]
  );

  return (
    <>
      <CollaborationPlugin
        // Setting the key allows us to reset the internal Y.doc used by useYjsCollaboration
        // without implementing `reload` event
        key={room.id}
        id={room.id}
        providerFactory={providerFactory}
        username={username}
        cursorColor={cursorcolor}
        shouldBootstrap={true}
      />

      {hasResolveMentionSuggestions && <MentionPlugin />}

      <CommentPluginProvider>{children}</CommentPluginProvider>
    </>
  );
};<|MERGE_RESOLUTION|>--- conflicted
+++ resolved
@@ -3,13 +3,8 @@
 import type { Provider } from "@lexical/yjs";
 import { kInternal, nn } from "@liveblocks/core";
 import { useClient, useRoom, useSelf } from "@liveblocks/react";
-<<<<<<< HEAD
-import LiveblocksProvider from "@liveblocks/yjs";
+import { LiveblocksYjsProvider } from "@liveblocks/yjs";
 import React, { useCallback, useEffect, useRef } from "react";
-=======
-import { LiveblocksYjsProvider } from "@liveblocks/yjs";
-import React, { useCallback, useEffect, useMemo, useState } from "react";
->>>>>>> 95bebdae
 import { Doc } from "yjs";
 
 import { CommentPluginProvider } from "./comments/comment-plugin-provider";
@@ -33,32 +28,7 @@
     client[kInternal].resolveMentionSuggestions !== undefined;
   const [editor] = useLexicalComposerContext();
   const room = useRoom();
-<<<<<<< HEAD
   const previousRoomIdRef = useRef<string | null>(null);
-=======
-
-  const [provider, setProvider] = useState<
-    | LiveblocksYjsProvider<
-        JsonObject,
-        LsonObject,
-        BaseUserMeta,
-        Json,
-        BaseMetadata
-      >
-    | undefined
-  >();
-
-  const doc = useMemo(() => new Doc(), []);
-
-  useEffect(() => {
-    const _provider = new LiveblocksYjsProvider(room, doc);
-    setProvider(_provider);
-    return () => {
-      _provider.destroy();
-      setProvider(undefined);
-    };
-  }, [room, doc]);
->>>>>>> 95bebdae
 
   // Warn users if initialConfig.editorState, set on the composer, is not null
   useEffect(() => {
