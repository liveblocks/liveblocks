--- conflicted
+++ resolved
@@ -40,16 +40,6 @@
   /* The editor state is sync with Liveblocks servers */
   | "synchronized";
 
-<<<<<<< HEAD
-function getEditorStatus(
-  provider?: LiveblocksYjsProvider<never, never, never, never, never>
-): "not-loaded" | "loading" | "synchronizing" | "synchronized" {
-  if (provider === undefined) {
-    return "not-loaded";
-  }
-
-  return provider.getStatus();
-=======
 function useProvider() {
   const room = useRoom();
 
@@ -65,7 +55,6 @@
   }, [room]);
 
   return useSyncExternalStore(subscribe, getSnapshot, getSnapshot);
->>>>>>> 49a68939
 }
 
 /**
@@ -81,10 +70,12 @@
 
   const subscribe = useCallback(
     (onStoreChange: () => void) => {
-      if (provider === undefined) return () => {};
+      if (provider === undefined) return () => { };
+      provider.on("status", onStoreChange);
       provider.on("sync", onStoreChange);
       return () => {
         provider.off("sync", onStoreChange);
+        provider.off("status", onStoreChange);
       };
     },
     [provider]
@@ -94,21 +85,10 @@
     if (provider === undefined) {
       return "not-loaded";
     }
-    return provider.synced ? "synchronized" : "loading";
+    return provider.getStatus();
   }, [provider]);
 
-<<<<<<< HEAD
-    const cb = () => setStatus(getEditorStatus(provider));
-
-    provider.on("status", cb);
-
-    return () => provider.off("sync", cb);
-  }, [room]);
-
-  return status;
-=======
   return useSyncExternalStore(subscribe, getSnapshot, getSnapshot);
->>>>>>> 49a68939
 }
 
 export type LiveblocksPluginProps = {
