{
  "name": "@liveblocks/react-lexical",
  "version": "2.16.1",
  "description": "A lexical react plugin to enable collaboration, comments, live cursors, and more.",
  "license": "Apache-2.0",
  "type": "commonjs",
  "main": "./dist/index.js",
  "types": "./dist/index.d.ts",
  "exports": {
    ".": {
      "import": {
        "types": "./dist/index.d.mts",
        "default": "./dist/index.mjs"
      },
      "require": {
        "types": "./dist/index.d.ts",
        "module": "./dist/index.mjs",
        "default": "./dist/index.js"
      }
    },
    "./styles.css": {
      "types": "./styles.css.d.ts",
      "default": "./styles.css"
    }
  },
  "files": [
    "dist/**",
    "**/*.css",
    "**/*.css.d.ts",
    "**/*.css.map",
    "README.md"
  ],
  "scripts": {
    "dev": "rollup --config rollup.config.mjs --watch",
    "build": "rollup --config rollup.config.mjs",
    "format": "eslint --fix src/; stylelint --fix src/styles/; prettier --write src/",
    "lint": "eslint src/; stylelint src/styles/",
    "lint:package": "publint --strict && attw --pack",
    "start": "npm run dev",
    "test": "jest --silent --verbose --color=always",
    "test:watch": "jest --silent --verbose --color=always --watch"
  },
  "dependencies": {
    "@floating-ui/react-dom": "^2.1.1",
<<<<<<< HEAD
    "@liveblocks/client": "2.15.2",
    "@liveblocks/core": "2.15.2",
    "@liveblocks/react": "2.15.2",
    "@liveblocks/react-ui": "2.15.2",
    "@liveblocks/yjs": "2.15.2",
=======
    "@liveblocks/client": "2.16.1",
    "@liveblocks/core": "2.16.1",
    "@liveblocks/react": "2.16.1",
    "@liveblocks/react-ui": "2.16.1",
    "@liveblocks/yjs": "2.16.1",
>>>>>>> 844c0b1f
    "@radix-ui/react-select": "^2.1.2",
    "@radix-ui/react-toggle": "^1.1.0",
    "yjs": "^13.6.18"
  },
  "peerDependencies": {
    "@lexical/react": "0.16.1",
    "@lexical/rich-text": "0.16.1",
    "@lexical/selection": "0.16.1",
    "@lexical/utils": "0.16.1",
    "@lexical/yjs": "0.16.1",
    "lexical": "0.16.1",
    "react": "^18 || ^19 || ^19.0.0-rc",
    "react-dom": "^18 || ^19 || ^19.0.0-rc"
  },
  "devDependencies": {
    "@liveblocks/eslint-config": "*",
    "@liveblocks/jest-config": "*",
    "@liveblocks/rollup-config": "*",
    "@testing-library/jest-dom": "^5.16.5",
    "eslint-plugin-react": "^7.33.2",
    "eslint-plugin-react-hooks": "^4.6.0",
    "msw": "^1.3.5",
    "rollup": "3.28.0",
    "stylelint": "^15.10.2",
    "stylelint-config-standard": "^34.0.0",
    "stylelint-order": "^6.0.3",
    "stylelint-plugin-logical-css": "^0.13.2"
  },
  "sideEffects": false,
  "bugs": {
    "url": "https://github.com/liveblocks/liveblocks/issues"
  },
  "repository": {
    "type": "git",
    "url": "git+https://github.com/liveblocks/liveblocks.git",
    "directory": "packages/liveblocks-react-lexical"
  },
  "homepage": "https://liveblocks.io",
  "keywords": [
    "lexical",
    "react",
    "comments",
    "threads",
    "liveblocks",
    "real-time",
    "toolkit",
    "multiplayer",
    "websockets",
    "collaboration",
    "collaborative",
    "presence",
    "crdts",
    "synchronize",
    "rooms",
    "documents",
    "conflict resolution"
  ]
}<|MERGE_RESOLUTION|>--- conflicted
+++ resolved
@@ -42,19 +42,11 @@
   },
   "dependencies": {
     "@floating-ui/react-dom": "^2.1.1",
-<<<<<<< HEAD
-    "@liveblocks/client": "2.15.2",
-    "@liveblocks/core": "2.15.2",
-    "@liveblocks/react": "2.15.2",
-    "@liveblocks/react-ui": "2.15.2",
-    "@liveblocks/yjs": "2.15.2",
-=======
     "@liveblocks/client": "2.16.1",
     "@liveblocks/core": "2.16.1",
     "@liveblocks/react": "2.16.1",
     "@liveblocks/react-ui": "2.16.1",
     "@liveblocks/yjs": "2.16.1",
->>>>>>> 844c0b1f
     "@radix-ui/react-select": "^2.1.2",
     "@radix-ui/react-toggle": "^1.1.0",
     "yjs": "^13.6.18"
