{
  "name": "@liveblocks/react-lexical",
  "version": "2.15.1",
  "description": "A lexical react plugin to enable collaboration, comments, live cursors, and more.",
  "license": "Apache-2.0",
  "type": "commonjs",
  "main": "./dist/index.js",
  "types": "./dist/index.d.ts",
  "exports": {
    ".": {
      "import": {
        "types": "./dist/index.d.mts",
        "default": "./dist/index.mjs"
      },
      "require": {
        "types": "./dist/index.d.ts",
        "module": "./dist/index.mjs",
        "default": "./dist/index.js"
      }
    },
    "./styles.css": {
      "types": "./styles.css.d.ts",
      "default": "./styles.css"
    }
  },
  "files": [
    "dist/**",
    "**/*.css",
    "**/*.css.d.ts",
    "**/*.css.map",
    "README.md"
  ],
  "scripts": {
    "dev": "rollup --config rollup.config.mjs --watch",
    "build": "rollup --config rollup.config.mjs",
    "format": "eslint --fix src/; stylelint --fix src/styles/; prettier --write src/",
    "lint": "eslint src/; stylelint src/styles/",
    "lint:package": "publint --strict && attw --pack",
    "start": "npm run dev",
    "test": "jest --silent --verbose --color=always",
    "test:watch": "jest --silent --verbose --color=always --watch"
  },
  "dependencies": {
    "@floating-ui/react-dom": "^2.1.1",
<<<<<<< HEAD
    "@liveblocks/client": "2.14.0",
    "@liveblocks/core": "2.14.0",
    "@liveblocks/react": "2.14.0",
    "@liveblocks/react-ui": "2.14.0",
    "@liveblocks/yjs": "2.14.0",
    "@radix-ui/react-toggle": "^1.1.0",
=======
    "@liveblocks/client": "2.15.1",
    "@liveblocks/core": "2.15.1",
    "@liveblocks/react": "2.15.1",
    "@liveblocks/react-ui": "2.15.1",
    "@liveblocks/yjs": "2.15.1",
>>>>>>> 91ea59a0
    "yjs": "^13.6.18"
  },
  "peerDependencies": {
    "@lexical/react": "0.16.1",
    "@lexical/utils": "0.16.1",
    "@lexical/yjs": "0.16.1",
    "lexical": "0.16.1",
    "react": "^18 || ^19 || ^19.0.0-rc",
    "react-dom": "^18 || ^19 || ^19.0.0-rc"
  },
  "devDependencies": {
    "@liveblocks/eslint-config": "*",
    "@liveblocks/jest-config": "*",
    "@liveblocks/rollup-config": "*",
    "@testing-library/jest-dom": "^5.16.5",
    "eslint-plugin-react": "^7.33.2",
    "eslint-plugin-react-hooks": "^4.6.0",
    "msw": "^0.27.1",
    "rollup": "3.28.0",
    "stylelint": "^15.10.2",
    "stylelint-config-standard": "^34.0.0",
    "stylelint-order": "^6.0.3",
    "stylelint-plugin-logical-css": "^0.13.2"
  },
  "sideEffects": false,
  "bugs": {
    "url": "https://github.com/liveblocks/liveblocks/issues"
  },
  "repository": {
    "type": "git",
    "url": "https://github.com/liveblocks/liveblocks.git",
    "directory": "packages/liveblocks-react-lexical"
  },
  "homepage": "https://liveblocks.io",
  "keywords": [
    "lexical",
    "react",
    "comments",
    "threads",
    "liveblocks",
    "real-time",
    "toolkit",
    "multiplayer",
    "websockets",
    "collaboration",
    "collaborative",
    "presence",
    "crdts",
    "synchronize",
    "rooms",
    "documents",
    "conflict resolution"
  ]
}<|MERGE_RESOLUTION|>--- conflicted
+++ resolved
@@ -42,20 +42,12 @@
   },
   "dependencies": {
     "@floating-ui/react-dom": "^2.1.1",
-<<<<<<< HEAD
-    "@liveblocks/client": "2.14.0",
-    "@liveblocks/core": "2.14.0",
-    "@liveblocks/react": "2.14.0",
-    "@liveblocks/react-ui": "2.14.0",
-    "@liveblocks/yjs": "2.14.0",
-    "@radix-ui/react-toggle": "^1.1.0",
-=======
     "@liveblocks/client": "2.15.1",
     "@liveblocks/core": "2.15.1",
     "@liveblocks/react": "2.15.1",
     "@liveblocks/react-ui": "2.15.1",
     "@liveblocks/yjs": "2.15.1",
->>>>>>> 91ea59a0
+    "@radix-ui/react-toggle": "^1.1.0",
     "yjs": "^13.6.18"
   },
   "peerDependencies": {
