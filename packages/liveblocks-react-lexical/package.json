{
  "name": "@liveblocks/react-lexical",
  "version": "2.14.0",
  "description": "A lexical react plugin to enable collaboration, comments, live cursors, and more.",
  "license": "Apache-2.0",
  "type": "commonjs",
  "main": "./dist/index.js",
  "types": "./dist/index.d.ts",
  "exports": {
    ".": {
      "import": {
        "types": "./dist/index.d.mts",
        "default": "./dist/index.mjs"
      },
      "require": {
        "types": "./dist/index.d.ts",
        "module": "./dist/index.mjs",
        "default": "./dist/index.js"
      }
    },
    "./styles.css": {
      "types": "./styles.css.d.ts",
      "default": "./styles.css"
    }
  },
  "files": [
    "dist/**",
    "**/*.css",
    "**/*.css.d.ts",
    "**/*.css.map",
    "README.md"
  ],
  "scripts": {
    "dev": "rollup --config rollup.config.mjs --watch",
    "build": "rollup --config rollup.config.mjs",
    "format": "eslint --fix src/; stylelint --fix src/styles/; prettier --write src/",
    "lint": "eslint src/; stylelint src/styles/",
    "lint:package": "publint --strict && attw --pack",
    "start": "npm run dev",
    "test": "jest --silent --verbose --color=always",
    "test:watch": "jest --silent --verbose --color=always --watch"
  },
  "dependencies": {
    "@floating-ui/react-dom": "^2.1.1",
<<<<<<< HEAD
    "@liveblocks/client": "2.13.0",
    "@liveblocks/core": "2.13.0",
    "@liveblocks/react": "2.13.0",
    "@liveblocks/react-ui": "2.13.0",
    "@liveblocks/yjs": "2.13.0",
    "@radix-ui/react-toggle": "^1.1.0",
    "use-sync-external-store": "^1.2.2",
=======
    "@liveblocks/client": "2.14.0",
    "@liveblocks/core": "2.14.0",
    "@liveblocks/react": "2.14.0",
    "@liveblocks/react-ui": "2.14.0",
    "@liveblocks/yjs": "2.14.0",
>>>>>>> f290cea4
    "yjs": "^13.6.18"
  },
  "peerDependencies": {
    "@lexical/react": "0.16.1",
    "@lexical/utils": "0.16.1",
    "@lexical/yjs": "0.16.1",
    "lexical": "0.16.1",
    "react": "^18 || ^19 || ^19.0.0-rc",
    "react-dom": "^18 || ^19 || ^19.0.0-rc"
  },
  "devDependencies": {
    "@liveblocks/eslint-config": "*",
    "@liveblocks/jest-config": "*",
    "@liveblocks/rollup-config": "*",
    "@testing-library/jest-dom": "^5.16.5",
    "eslint-plugin-react": "^7.33.2",
    "eslint-plugin-react-hooks": "^4.6.0",
    "msw": "^0.27.1",
    "rollup": "3.28.0",
    "stylelint": "^15.10.2",
    "stylelint-config-standard": "^34.0.0",
    "stylelint-order": "^6.0.3",
    "stylelint-plugin-logical-css": "^0.13.2"
  },
  "sideEffects": false,
  "bugs": {
    "url": "https://github.com/liveblocks/liveblocks/issues"
  },
  "repository": {
    "type": "git",
    "url": "https://github.com/liveblocks/liveblocks.git",
    "directory": "packages/liveblocks-react-lexical"
  },
  "homepage": "https://liveblocks.io",
  "keywords": [
    "lexical",
    "react",
    "comments",
    "threads",
    "liveblocks",
    "real-time",
    "toolkit",
    "multiplayer",
    "websockets",
    "collaboration",
    "collaborative",
    "presence",
    "crdts",
    "synchronize",
    "rooms",
    "documents",
    "conflict resolution"
  ]
}<|MERGE_RESOLUTION|>--- conflicted
+++ resolved
@@ -42,21 +42,12 @@
   },
   "dependencies": {
     "@floating-ui/react-dom": "^2.1.1",
-<<<<<<< HEAD
-    "@liveblocks/client": "2.13.0",
-    "@liveblocks/core": "2.13.0",
-    "@liveblocks/react": "2.13.0",
-    "@liveblocks/react-ui": "2.13.0",
-    "@liveblocks/yjs": "2.13.0",
-    "@radix-ui/react-toggle": "^1.1.0",
-    "use-sync-external-store": "^1.2.2",
-=======
     "@liveblocks/client": "2.14.0",
     "@liveblocks/core": "2.14.0",
     "@liveblocks/react": "2.14.0",
     "@liveblocks/react-ui": "2.14.0",
     "@liveblocks/yjs": "2.14.0",
->>>>>>> f290cea4
+    "@radix-ui/react-toggle": "^1.1.0",
     "yjs": "^13.6.18"
   },
   "peerDependencies": {
