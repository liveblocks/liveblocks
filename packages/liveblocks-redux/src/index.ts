import type {
  BaseUserMeta,
  Client,
  Json,
  JsonObject,
  LiveObject,
  LsonObject,
  Room,
  Status,
  User,
} from "@liveblocks/client";
import type { LegacyConnectionStatus } from "@liveblocks/core";
import {
  detectDupes,
  legacy_patchImmutableObject,
  lsonToJson,
  patchLiveObjectKey,
} from "@liveblocks/core";
import type { StoreEnhancer } from "redux";

import {
  mappingShouldBeAnObject,
  mappingShouldNotHaveTheSameKeys,
  mappingToFunctionIsNotAllowed,
  mappingValueShouldBeABoolean,
  missingClient,
} from "./errors";
import { PKG_FORMAT, PKG_NAME, PKG_VERSION } from "./version";

detectDupes(PKG_NAME, PKG_VERSION, PKG_FORMAT);

export type Mapping<T> = {
  [K in keyof T]?: boolean;
};

const ACTION_TYPES = {
  ENTER: "@@LIVEBLOCKS/ENTER",
  LEAVE: "@@LIVEBLOCKS/LEAVE",
  START_LOADING_STORAGE: "@@LIVEBLOCKS/START_LOADING_STORAGE",
  INIT_STORAGE: "@@LIVEBLOCKS/INIT_STORAGE",
  PATCH_REDUX_STATE: "@@LIVEBLOCKS/PATCH_REDUX_STATE",
  UPDATE_CONNECTION: "@@LIVEBLOCKS/UPDATE_CONNECTION",
  UPDATE_OTHERS: "@@LIVEBLOCKS/UPDATE_OTHERS",
};

type LiveblocksContext<
  TPresence extends JsonObject,
  TUserMeta extends BaseUserMeta,
> = {
  /**
   * Other users in the room. Empty no room is currently synced
   */
  readonly others: readonly User<TPresence, TUserMeta>[];
  /**
   * Whether or not the room storage is currently loading
   */
  readonly isStorageLoading: boolean;
  /**
   * Legacy connection status of the room.
   *
   * @deprecated This API will be removed in a future version of Liveblocks.
   * Prefer using the newer `.status` property.
   *
   * We recommend making the following changes if you use these APIs:
   *
   *     OLD STATUSES         NEW STATUSES
   *     closed          -->  initial
   *     authenticating  -->  connecting
   *     connecting      -->  connecting
   *     open            -->  connected
   *     unavailable     -->  reconnecting
   *     failed          -->  disconnected
   */
  readonly connection: LegacyConnectionStatus;
  /**
   * Connection status of the room.
   */
  readonly status: Status;
};

/**
 * @deprecated Please rename to WithLiveblocks<...>
 */
export type LiveblocksState<
  TState,
  TPresence extends JsonObject,
  TUserMeta extends BaseUserMeta,
> = WithLiveblocks<TState, TPresence, TUserMeta>;

/**
 * Adds the `liveblocks` property to your custom Redux state.
 */
export type WithLiveblocks<
  TState,
  TPresence extends JsonObject,
  TUserMeta extends BaseUserMeta,
> = TState & { readonly liveblocks: LiveblocksContext<TPresence, TUserMeta> };

const internalEnhancer = <TState>(options: {
  client: Client;
  storageMapping?: Mapping<TState>;
  presenceMapping?: Mapping<TState>;
}) => {
  type OpaqueRoom = Room<JsonObject, LsonObject, BaseUserMeta, Json>;

  if (process.env.NODE_ENV !== "production" && options.client == null) {
    throw missingClient();
  }
  const client = options.client;
  const mapping = validateMapping(
    options.storageMapping || {},
    "storageMapping"
  );
  const presenceMapping = validateMapping(
    options.presenceMapping || {},
    "presenceMapping"
  );
  if (process.env.NODE_ENV !== "production") {
    validateNoDuplicateKeys(mapping, presenceMapping);
  }

  return (createStore: any) => {
    return (reducer: any, initialState: any, enhancer: any) => {
      let maybeRoom: OpaqueRoom | null = null;
      let isPatching: boolean = false;
      let storageRoot: LiveObject<LsonObject> | null = null;
      let unsubscribeCallbacks: Array<() => void> = [];
      let lastRoomId: string | null = null;
      let lastLeaveFn: (() => void) | null = null;

      const newReducer = (state: any, action: any) => {
        switch (action.type) {
          case ACTION_TYPES.PATCH_REDUX_STATE:
            return {
              ...state,
              ...action.state,
            };
          case ACTION_TYPES.INIT_STORAGE:
            return {
              ...state,
              ...action.state,
              liveblocks: {
                ...state.liveblocks,
                isStorageLoading: false,
              },
            };
          case ACTION_TYPES.START_LOADING_STORAGE:
            return {
              ...state,
              liveblocks: {
                ...state.liveblocks,
                isStorageLoading: true,
              },
            };
          case ACTION_TYPES.UPDATE_CONNECTION: {
            return {
              ...state,
              liveblocks: {
                ...state.liveblocks,
                connection: action.connection,
                status: action.status,
              },
            };
          }
          case ACTION_TYPES.UPDATE_OTHERS: {
            return {
              ...state,
              liveblocks: {
                ...state.liveblocks,
                others: action.others,
              },
            };
          }
          default: {
            const newState = reducer(state, action);

            if (maybeRoom) {
              isPatching = true;
              updatePresence(
                maybeRoom,
                state,
                newState,
                presenceMapping as any
              );

              maybeRoom.batch(() => {
                if (storageRoot) {
                  patchLiveblocksStorage(
                    storageRoot,
                    state,
                    newState,
                    mapping as any
                  );
                }
              });
              isPatching = false;
            }

            if (newState.liveblocks == null) {
              return {
                ...newState,
                liveblocks: {
                  others: [],
                  isStorageLoading: false,
                  connection: "closed",
                  status: "initial",
                },
              };
            }
            return newState;
          }
        }
      };

      const store = createStore(newReducer, initialState, enhancer);

      function enterRoom(newRoomId: string): () => void {
        if (lastRoomId === newRoomId) {
          return lastLeaveFn!;
        }

        lastRoomId = newRoomId;
        if (lastLeaveFn !== null) {
          // First leave the old room before entering a potential new one
          lastLeaveFn();
        }

        const initialPresence = selectFields(
          store.getState(),
          presenceMapping
        ) as any;

        const { room, leave } = client.enterRoom(newRoomId, {
          initialPresence,
        });
        maybeRoom = room as OpaqueRoom;

        unsubscribeCallbacks.push(
          room.events.connection.subscribe(() => {
            store.dispatch({
              type: ACTION_TYPES.UPDATE_CONNECTION,
              connection: room.getConnectionState(),
              status: room.getStatus(),
            });
          })
        );

        unsubscribeCallbacks.push(
          room.events.others.subscribe(({ others }) => {
            store.dispatch({
              type: ACTION_TYPES.UPDATE_OTHERS,
              others,
            });
          })
        );

        unsubscribeCallbacks.push(
          room.events.myPresence.subscribe(() => {
            if (isPatching === false) {
              store.dispatch({
                type: ACTION_TYPES.PATCH_REDUX_STATE,
                state: selectFields(room.getPresence(), presenceMapping),
              });
            }
          })
        );

        store.dispatch({
          type: ACTION_TYPES.START_LOADING_STORAGE,
        });

        void room.getStorage().then(({ root }) => {
          const updates: any = {};

          maybeRoom!.batch(() => {
            for (const key in mapping) {
              const liveblocksStatePart = root.get(key);

              if (liveblocksStatePart == null) {
                updates[key] = store.getState()[key];
                patchLiveObjectKey(root, key, undefined, store.getState()[key]);
              } else {
                updates[key] = lsonToJson(liveblocksStatePart);
              }
            }
          });

          store.dispatch({
            type: ACTION_TYPES.INIT_STORAGE,
            state: updates,
          });

          storageRoot = root;
          unsubscribeCallbacks.push(
            maybeRoom!.subscribe(
              root,
              (updates) => {
                if (isPatching === false) {
                  store.dispatch({
                    type: ACTION_TYPES.PATCH_REDUX_STATE,
                    state: patchState(
                      store.getState(),
                      updates,
                      mapping as any
                    ),
                  });
                }
              },
              { isDeep: true }
            )
          );
        });

        lastLeaveFn = () => {
          for (const unsubscribe of unsubscribeCallbacks) {
            unsubscribe();
          }
          unsubscribeCallbacks = [];

          storageRoot = null;
          maybeRoom = null;
          isPatching = false;
<<<<<<< HEAD

          lastRoomId = null;
          lastLeaveFn = null;
          leave();
        };

        return lastLeaveFn;
      }

=======

          lastRoomId = null;
          lastLeaveFn = null;
          leave();
        };

        return lastLeaveFn;
      }

>>>>>>> d985a370
      function leaveRoom() {
        lastLeaveFn?.();
      }

      function newDispatch(action: any) {
        if (action.type === ACTION_TYPES.ENTER) {
          enterRoom(action.roomId);
        } else if (action.type === ACTION_TYPES.LEAVE) {
          leaveRoom();
        } else {
          store.dispatch(action);
        }
      }

      return {
        ...store,
        dispatch: newDispatch,
      };
    };
  };
};

/**
 * Actions used to interact with Liveblocks
 */
export const actions = {
  /**
   * Enters a room and starts sync it with Redux state
   * @param roomId The id of the room
   */
  enterRoom,
  /**
   * Leaves the currently entered room and stops sync it with Redux state.
   */
  leaveRoom,
};

function enterRoom(roomId: string): {
  type: string;
  roomId: string;
} {
  return {
    type: ACTION_TYPES.ENTER,
    roomId,
  };
}

<<<<<<< HEAD
function leaveRoom(): {
  type: string;
} {
  return { type: ACTION_TYPES.LEAVE };
=======
/**
 * @deprecated The room ID argument is no longer needed here and will be
 * ignored. This overload will be removed in a future version.
 */
function leaveRoom(roomId: string): {
  type: typeof ACTION_TYPES.LEAVE;
  roomId: string;
};
function leaveRoom(): { type: typeof ACTION_TYPES.LEAVE };
function leaveRoom(backwardCompatRoomId?: string): {
  type: typeof ACTION_TYPES.LEAVE;
  roomId?: string;
} {
  return backwardCompatRoomId !== undefined
    ? { type: ACTION_TYPES.LEAVE, roomId: backwardCompatRoomId }
    : { type: ACTION_TYPES.LEAVE };
>>>>>>> d985a370
}

/**
 * Redux store enhancer that will make the `liveblocks` key available on your
 * Redux store.
 */
export const liveblocksEnhancer = internalEnhancer as <TState>(options: {
  client: Client;
  storageMapping?: Mapping<TState>;
  presenceMapping?: Mapping<TState>;
}) => StoreEnhancer;

/**
 * @deprecated Renamed to `liveblocksEnhancer`.
 */
export const enhancer = liveblocksEnhancer;

function patchLiveblocksStorage<O extends LsonObject, TState>(
  root: LiveObject<O>,
  oldState: TState,
  newState: TState,
  mapping: Mapping<TState>
) {
  for (const key in mapping) {
    if (
      process.env.NODE_ENV !== "production" &&
      typeof newState[key] === "function"
    ) {
      throw mappingToFunctionIsNotAllowed("value");
    }

    if (oldState[key] !== newState[key]) {
      const oldVal = oldState[key];
      const newVal = newState[key];
      patchLiveObjectKey(root, key, oldVal as any, newVal);
    }
  }
}

function updatePresence<TPresence extends JsonObject>(
  room: Room<TPresence, any, any, any>,
  oldState: TPresence,
  newState: TPresence,
  presenceMapping: Mapping<TPresence>
) {
  for (const key in presenceMapping) {
    if (typeof newState[key] === "function") {
      throw mappingToFunctionIsNotAllowed("value");
    }

    if (oldState[key] !== newState[key]) {
      room.updatePresence({ [key]: newState[key] } as TPresence);
    }
  }
}

function isObject(value: any): value is object {
  return Object.prototype.toString.call(value) === "[object Object]";
}

function validateNoDuplicateKeys<TState>(
  storageMapping: Mapping<TState>,
  presenceMapping: Mapping<TState>
) {
  for (const key in storageMapping) {
    if (presenceMapping[key] !== undefined) {
      throw mappingShouldNotHaveTheSameKeys(key);
    }
  }
}

function selectFields<TState>(
  presence: TState,
  mapping: Mapping<TState>
): /* TODO: Actually, Pick<TState, keyof Mapping<TState>> ? */
Partial<TState> {
  const partialState = {} as Partial<TState>;
  for (const key in mapping) {
    partialState[key] = presence[key];
  }
  return partialState;
}

function patchState<TState extends JsonObject>(
  state: TState,
  updates: any[], // StorageUpdate
  mapping: Mapping<TState>
) {
  const partialState: Partial<TState> = {};

  for (const key in mapping) {
    partialState[key] = state[key];
  }

  const patched = legacy_patchImmutableObject(partialState, updates);

  const result: Partial<TState> = {};

  for (const key in mapping) {
    result[key] = patched[key];
  }

  return result;
}

/**
 * Remove false keys from mapping and generate to a new object to avoid potential mutation from outside the middleware
 */
function validateMapping<TState>(
  mapping: Mapping<TState>,
  mappingType: "storageMapping" | "presenceMapping"
): Mapping<TState> {
  if (process.env.NODE_ENV !== "production") {
    if (!isObject(mapping)) {
      throw mappingShouldBeAnObject(mappingType);
    }
  }

  const result: Mapping<TState> = {};
  for (const key in mapping) {
    if (
      process.env.NODE_ENV !== "production" &&
      typeof mapping[key] !== "boolean"
    ) {
      throw mappingValueShouldBeABoolean(mappingType, key);
    }

    if (mapping[key] === true) {
      result[key] = true;
    }
  }
  return result;
}<|MERGE_RESOLUTION|>--- conflicted
+++ resolved
@@ -320,7 +320,6 @@
           storageRoot = null;
           maybeRoom = null;
           isPatching = false;
-<<<<<<< HEAD
 
           lastRoomId = null;
           lastLeaveFn = null;
@@ -330,17 +329,6 @@
         return lastLeaveFn;
       }
 
-=======
-
-          lastRoomId = null;
-          lastLeaveFn = null;
-          leave();
-        };
-
-        return lastLeaveFn;
-      }
-
->>>>>>> d985a370
       function leaveRoom() {
         lastLeaveFn?.();
       }
@@ -388,12 +376,6 @@
   };
 }
 
-<<<<<<< HEAD
-function leaveRoom(): {
-  type: string;
-} {
-  return { type: ACTION_TYPES.LEAVE };
-=======
 /**
  * @deprecated The room ID argument is no longer needed here and will be
  * ignored. This overload will be removed in a future version.
@@ -410,7 +392,6 @@
   return backwardCompatRoomId !== undefined
     ? { type: ACTION_TYPES.LEAVE, roomId: backwardCompatRoomId }
     : { type: ACTION_TYPES.LEAVE };
->>>>>>> d985a370
 }
 
 /**
