{
  "name": "@liveblocks/redux",
<<<<<<< HEAD
  "version": "3.9.0",
=======
  "version": "3.9.1",
>>>>>>> 530d8c31
  "description": "A store enhancer to integrate Liveblocks into Redux stores. Liveblocks is the all-in-one toolkit to build collaborative products like Figma, Notion, and more.",
  "license": "Apache-2.0",
  "type": "module",
  "main": "./dist/index.cjs",
  "types": "./dist/index.d.cts",
  "exports": {
    ".": {
      "import": {
        "types": "./dist/index.d.ts",
        "default": "./dist/index.js"
      },
      "require": {
        "types": "./dist/index.d.cts",
        "module": "./dist/index.js",
        "default": "./dist/index.cjs"
      }
    }
  },
  "files": [
    "dist/**",
    "README.md"
  ],
  "scripts": {
    "dev": "tsup --watch",
    "build": "tsup",
    "format": "(eslint --fix src/ || true) && prettier --write src/",
    "lint": "eslint src/",
    "lint:package": "publint --strict && attw --pack",
    "test": "NODE_OPTIONS=\"--no-deprecation\" vitest run",
    "test:watch": "NODE_OPTIONS=\"--no-deprecation\" vitest"
  },
  "dependencies": {
<<<<<<< HEAD
    "@liveblocks/client": "3.9.0",
    "@liveblocks/core": "3.9.0"
=======
    "@liveblocks/client": "3.9.1",
    "@liveblocks/core": "3.9.1"
>>>>>>> 530d8c31
  },
  "peerDependencies": {
    "redux": "^4 || ^5"
  },
  "devDependencies": {
    "@liveblocks/eslint-config": "*",
    "@liveblocks/vitest-config": "*",
    "@reduxjs/toolkit": "^2.8.2",
    "@testing-library/dom": "^10.4.0",
    "msw": "^2.10.4",
    "redux": "^5.0.1"
  },
  "sideEffects": false,
  "bugs": {
    "url": "https://github.com/liveblocks/liveblocks/issues"
  },
  "repository": {
    "type": "git",
    "url": "git+https://github.com/liveblocks/liveblocks.git",
    "directory": "packages/liveblocks-redux"
  },
  "homepage": "https://liveblocks.io",
  "keywords": [
    "redux",
    "react",
    "liveblocks",
    "real-time",
    "toolkit",
    "multiplayer",
    "websockets",
    "collaboration",
    "collaborative",
    "presence",
    "crdts",
    "synchronize",
    "rooms",
    "documents",
    "conflict resolution"
  ]
}<|MERGE_RESOLUTION|>--- conflicted
+++ resolved
@@ -1,10 +1,6 @@
 {
   "name": "@liveblocks/redux",
-<<<<<<< HEAD
-  "version": "3.9.0",
-=======
   "version": "3.9.1",
->>>>>>> 530d8c31
   "description": "A store enhancer to integrate Liveblocks into Redux stores. Liveblocks is the all-in-one toolkit to build collaborative products like Figma, Notion, and more.",
   "license": "Apache-2.0",
   "type": "module",
@@ -37,13 +33,8 @@
     "test:watch": "NODE_OPTIONS=\"--no-deprecation\" vitest"
   },
   "dependencies": {
-<<<<<<< HEAD
-    "@liveblocks/client": "3.9.0",
-    "@liveblocks/core": "3.9.0"
-=======
     "@liveblocks/client": "3.9.1",
     "@liveblocks/core": "3.9.1"
->>>>>>> 530d8c31
   },
   "peerDependencies": {
     "redux": "^4 || ^5"
