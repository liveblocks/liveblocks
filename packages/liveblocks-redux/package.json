--- conflicted
+++ resolved
@@ -1,10 +1,6 @@
 {
   "name": "@liveblocks/redux",
-<<<<<<< HEAD
-  "version": "0.18.0-beta4-dev",
-=======
   "version": "0.18.1-dev",
->>>>>>> e16581cd
   "description": "A store enhancer to integrate Liveblocks into Redux stores.",
   "main": "./index.js",
   "module": "./index.mjs",
@@ -42,11 +38,7 @@
     "directory": "packages/liveblocks-redux"
   },
   "peerDependencies": {
-<<<<<<< HEAD
-    "@liveblocks/client": "0.18.0-beta4",
-=======
     "@liveblocks/client": "0.18.1",
->>>>>>> e16581cd
     "redux": "^4"
   },
   "devDependencies": {
