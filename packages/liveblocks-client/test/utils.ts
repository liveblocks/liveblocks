--- conflicted
+++ resolved
@@ -1,8 +1,4 @@
-<<<<<<< HEAD
 import type { LiveObject } from "../src";
-import type { AbstractCrdt } from "../src/AbstractCrdt";
-=======
->>>>>>> 74a404ac
 import { lsonToJson, patchImmutableObject } from "../src/immutable";
 import { makePosition } from "../src/position";
 import type { Effects, Machine } from "../src/room";
