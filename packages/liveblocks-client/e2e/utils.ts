import "dotenv/config";

import type { ClientRequestArgs } from "http";
import fetch from "node-fetch";
import type { URL } from "url";
import WebSocket from "ws";

import type { Room } from "../src";
import { createClient } from "../src/client";
import {
  liveObjectToJson,
  lsonToJson,
  patchImmutableObject,
} from "../src/immutable";
import type { LiveObject } from "../src/LiveObject";
import type { LsonObject, ToJson } from "../src/types";

async function initializeRoomForTest<T extends LsonObject>(
  roomId: string,
  initialStorage?: T
) {
  const publicApiKey = process.env.LIVEBLOCKS_PUBLIC_KEY;

  if (publicApiKey == null) {
    throw new Error(`Environment variable "LIVEBLOCKS_PUBLIC_KEY" is missing.`);
  }

  let ws: MockWebSocket | null = null;

  class MockWebSocket extends WebSocket {
    sendBuffer: any[] = [];
    _isSendPaused = false;

    constructor(
      address: string | URL,
      protocols: WebSocket.ClientOptions | ClientRequestArgs | undefined
    ) {
      super(address, protocols);

      ws = this;
    }

    pauseSend() {
      this._isSendPaused = true;
    }

    resumeSend() {
      this._isSendPaused = false;
      for (const item of this.sendBuffer) {
        super.send(item);
      }
      this.sendBuffer = [];
    }

    send(data: any) {
      if (this._isSendPaused) {
        this.sendBuffer.push(data);
      } else {
        super.send(data);
      }
    }
  }

  const client = createClient({
    publicApiKey,
    fetchPolyfill: fetch,
    WebSocketPolyfill: MockWebSocket,
    liveblocksServer: process.env.LIVEBLOCKS_SERVER,
  } as any);

  const room = client.enter(roomId, {
    initialStorage,
  });
  await waitFor(() => room.getConnectionState() === "open");

  if (ws == null) {
    throw new Error("Websocket should be initialized at this point");
  }

  return {
    client,
    room,
    ws: ws as MockWebSocket, // TODO: Find out why casting is necessary
  };
}

/**
 * Join the same room with 2 different clients and stop sending socket messages when the storage is initialized
 */
export function prepareTestsConflicts<T extends LsonObject>(
  initialStorage: T,
  callback: (args: {
    root1: LiveObject<T>;
    root2: LiveObject<T>;
    room2: Room;
    room1: Room;
    /**
     * Assert that room1 and room2 storage are equals to the provided value (serialized to json)
     * If second parameter is ommited, we're assuming that both rooms' storage are equals
     * It also ensure that immutable states updated with the updates generated from conflicts are equals
     */
    assert: (jsonRoot1: ToJson<T>, jsonRoot2?: ToJson<T>) => void;
    wsUtils: {
      flushSocket1Messages: () => Promise<void>;
      flushSocket2Messages: () => Promise<void>;
    };
  }) => Promise<void>
): () => Promise<void> {
  return async () => {
<<<<<<< HEAD
=======
    const sockets: MockWebSocket[] = [];

    class MockWebSocket extends WebSocket {
      sendBuffer: any[] = [];
      _isSendPaused = false;

      constructor(
        address: string | URL,
        protocols: WebSocket.ClientOptions | ClientRequestArgs | undefined
      ) {
        super(address, protocols);

        sockets.push(this);
      }

      pauseSend() {
        this._isSendPaused = true;
      }

      resumeSend() {
        this._isSendPaused = false;
        for (const item of this.sendBuffer) {
          super.send(item);
        }
        this.sendBuffer = [];
      }

      send(data: any) {
        if (this._isSendPaused) {
          this.sendBuffer.push(data);
        } else {
          super.send(data);
        }
      }
    }

    function createTestClient() {
      const publicApiKey = process.env.LIVEBLOCKS_PUBLIC_KEY;

      if (publicApiKey == null) {
        throw new Error(
          'Environment variable "LIVEBLOCKS_PUBLIC_KEY" is missing.'
        );
      }

      return createClient({
        publicApiKey,
        fetchPolyfill: fetch,
        WebSocketPolyfill: MockWebSocket,
        liveblocksServer: process.env.LIVEBLOCKS_SERVER,
      } as any);
    }

    const client1 = createTestClient();
    const client2 = createTestClient();

>>>>>>> f818b32a
    const roomName = "storage-requirements-e2e-tests-" + new Date().getTime();

    const {
      client: client1,
      room: room1,
      ws: ws1,
    } = await initializeRoomForTest(roomName, initialStorage);
    const {
      client: client2,
      room: room2,
      ws: ws2,
    } = await initializeRoomForTest(roomName);

    const { root: root1 } = await room1.getStorage<T>();
    const { root: root2 } = await room2.getStorage<T>();

    function assert(jsonRoot1: ToJson<T>, jsonRoot2?: ToJson<T>) {
      if (jsonRoot2 == null) {
        jsonRoot2 = jsonRoot1;
      }

      expect(lsonToJson(root1)).toEqual(jsonRoot1);
      expect(immutableStorage1).toEqual(jsonRoot1);
      expect(lsonToJson(root2)).toEqual(jsonRoot2);
      expect(immutableStorage2).toEqual(jsonRoot2);
    }

    const wsUtils = {
      flushSocket1Messages: async () => {
        ws1.resumeSend();
        // Waiting until every messages are received by all clients.
        // We don't have a public way to know if everything has been received so we have to rely on time
        await wait(1000);
      },
      flushSocket2Messages: async () => {
        ws2.resumeSend();
        // Waiting until every messages are received by all clients.
        // We don't have a public way to know if everything has been received so we have to rely on time
        await wait(1000);
      },
    };

    // Waiting until every messages are received by all clients.
    // We don't have a public way to know if everything has been received so we have to rely on time
    await wait(1000);

    ws1.pauseSend();
    ws2.pauseSend();

    let immutableStorage1 = liveObjectToJson(root1);
    let immutableStorage2 = liveObjectToJson(root2);

    room1.subscribe(
      root1,
      (updates) => {
        immutableStorage1 = patchImmutableObject(immutableStorage1, updates);
      },
      {
        isDeep: true,
      }
    );
    room2.subscribe(
      root2,
      (updates) => {
        immutableStorage2 = patchImmutableObject(immutableStorage2, updates);
      },
      { isDeep: true }
    );

    try {
      await callback({
        room1,
        room2,
        root1,
        root2,
        wsUtils,
        assert,
      });
      client1.leave(roomName);
      client2.leave(roomName);
    } catch (er) {
      client1.leave(roomName);
      client2.leave(roomName);
      throw er;
    }
  };
}

/**
 * Join a room and stop sending socket messages when the storage is initialized
 */
export function prepareSingleClientTest<T extends LsonObject>(
  initialStorage: T,
  callback: (args: {
    root: LiveObject<T>;
    room: Room;
    /**
     * Assert that room storage is equal to the provided json
     */
    // assert: (jsonRoot: ToJson<T>) => void;
    flushSocketMessages: () => Promise<void>;
  }) => Promise<void>
): () => Promise<void> {
  return async () => {
    const roomName = "storage-requirements-e2e-tests-" + new Date().getTime();

    const { client, room, ws } = await initializeRoomForTest(
      roomName,
      initialStorage
    );

    const { root } = await room.getStorage<T>();

    // Waiting until every messages are received by all clients.
    // We don't have a public way to know if everything has been received so we have to rely on time
    await wait(1000);

    ws.pauseSend();

    ws.addEventListener("message", (message) => {
      console.log(message.data);
    });

    try {
      await callback({
        room,
        root,
        flushSocketMessages: async () => {
          ws.resumeSend();
          // Waiting until every messages are received by all clients.
          // We don't have a public way to know if everything has been received so we have to rely on time
          await wait(1000);
        },
      });
      client.leave(roomName);
    } catch (er) {
      client.leave(roomName);
      throw er;
    }
  };
}

export function wait(ms: number) {
  return new Promise((resolve) => setTimeout(resolve, ms));
}

async function waitFor(predicate: () => {}, delay: number = 2000) {
  const result = predicate();
  if (result) {
    return true;
  }

  const time = new Date().getTime();

  while (new Date().getTime() - time < delay) {
    await wait(100);
    if (predicate()) {
      return true;
    }
  }

  return false;
}<|MERGE_RESOLUTION|>--- conflicted
+++ resolved
@@ -22,7 +22,7 @@
   const publicApiKey = process.env.LIVEBLOCKS_PUBLIC_KEY;
 
   if (publicApiKey == null) {
-    throw new Error(`Environment variable "LIVEBLOCKS_PUBLIC_KEY" is missing.`);
+    throw new Error('Environment variable "LIVEBLOCKS_PUBLIC_KEY" is missing.');
   }
 
   let ws: MockWebSocket | null = null;
@@ -107,65 +107,6 @@
   }) => Promise<void>
 ): () => Promise<void> {
   return async () => {
-<<<<<<< HEAD
-=======
-    const sockets: MockWebSocket[] = [];
-
-    class MockWebSocket extends WebSocket {
-      sendBuffer: any[] = [];
-      _isSendPaused = false;
-
-      constructor(
-        address: string | URL,
-        protocols: WebSocket.ClientOptions | ClientRequestArgs | undefined
-      ) {
-        super(address, protocols);
-
-        sockets.push(this);
-      }
-
-      pauseSend() {
-        this._isSendPaused = true;
-      }
-
-      resumeSend() {
-        this._isSendPaused = false;
-        for (const item of this.sendBuffer) {
-          super.send(item);
-        }
-        this.sendBuffer = [];
-      }
-
-      send(data: any) {
-        if (this._isSendPaused) {
-          this.sendBuffer.push(data);
-        } else {
-          super.send(data);
-        }
-      }
-    }
-
-    function createTestClient() {
-      const publicApiKey = process.env.LIVEBLOCKS_PUBLIC_KEY;
-
-      if (publicApiKey == null) {
-        throw new Error(
-          'Environment variable "LIVEBLOCKS_PUBLIC_KEY" is missing.'
-        );
-      }
-
-      return createClient({
-        publicApiKey,
-        fetchPolyfill: fetch,
-        WebSocketPolyfill: MockWebSocket,
-        liveblocksServer: process.env.LIVEBLOCKS_SERVER,
-      } as any);
-    }
-
-    const client1 = createTestClient();
-    const client2 = createTestClient();
-
->>>>>>> f818b32a
     const roomName = "storage-requirements-e2e-tests-" + new Date().getTime();
 
     const {
