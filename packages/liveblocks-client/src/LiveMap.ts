--- conflicted
+++ resolved
@@ -1,7 +1,4 @@
-<<<<<<< HEAD
-import { AbstractCrdt, Doc, ApplyResult, OpSource } from "./AbstractCrdt";
-=======
-import type { ApplyResult, Doc } from "./AbstractCrdt";
+import type { ApplyResult, Doc, OpSource } from "./AbstractCrdt";
 import { AbstractCrdt } from "./AbstractCrdt";
 import { errorIf } from "./deprecation";
 import type {
@@ -14,7 +11,6 @@
 import { CrdtType, OpType } from "./live";
 import type { Lson } from "./lson";
 import type { LiveMapUpdates } from "./types";
->>>>>>> b7292b1f
 import {
   creationOpToLiveStructure,
   deserialize,
