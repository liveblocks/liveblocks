import { CreateOp, Op, OpType, SerializedCrdt } from "./live";
import { StorageUpdate } from "./types";

export type ApplyResult =
  | { reverse: Op[]; modified: StorageUpdate }
  | { modified: false };

export interface Doc {
  //             ^^^ FIXME: Find a better name for "Doc". This is more or less
  //                        the "RoomContext".
  roomId: string;
  generateId: () => string;
  generateOpId: () => string;
  getItem: (id: string) => AbstractCrdt | undefined;
  addItem: (id: string, item: AbstractCrdt) => void;
  deleteItem: (id: string) => void;
<<<<<<< HEAD

  /**
   * Dispatching has three responsibilities:
   * - Sends serialized ops to the WebSocket servers
   * - Add reverse operations to the undo/redo stack
   * - Notify room subscribers with updates (in-client, no networking)
=======
  /**
   * - Send ops to WebSocket servers
   * - Add reverse operations to the undo/redo stack
   * - Send updates to room subscribers
>>>>>>> d054faf3
   */
  dispatch: (
    ops: Op[],
    reverseOps: Op[],
    storageUpdates: Map<string, StorageUpdate>
  ) => void;
}

export abstract class AbstractCrdt {
  private __parent?: AbstractCrdt;
  private __doc?: Doc;
  private __id?: string;
  private __parentKey?: string;

  /**
   * @internal
   */
  protected get _doc() {
    return this.__doc;
  }

  get roomId() {
    return this.__doc ? this.__doc.roomId : null;
  }

  /**
   * @internal
   */
  get _id() {
    return this.__id;
  }

  /**
   * @internal
   */
  get _parent() {
    return this.__parent;
  }

  /**
   * @internal
   */
  get _parentKey() {
    return this.__parentKey;
  }

  /**
   * @internal
   */
  _apply(op: Op, _isLocal: boolean): ApplyResult {
    switch (op.type) {
      case OpType.DeleteCrdt: {
        if (this._parent != null && this._parentKey != null) {
          return this._parent._detachChild(this);
        }

        return { modified: false };
      }
    }

    return { modified: false };
  }

  /**
   * @internal
   */
  _setParentLink(parent: AbstractCrdt, key: string) {
    if (this.__parent != null && this.__parent !== parent) {
      throw new Error("Cannot attach parent if it already exist");
    }

    this.__parentKey = key;
    this.__parent = parent;
  }

  /**
   * @internal
   */
  _attach(id: string, doc: Doc) {
    if (this.__id || this.__doc) {
      throw new Error("Cannot attach if CRDT is already attached");
    }

    doc.addItem(id, this);

    this.__id = id;
    this.__doc = doc;
  }

  /**
   * @internal
   */
  abstract _attachChild(op: CreateOp, isLocal: boolean): ApplyResult;

  /**
   * @internal
   */
  _detach() {
    if (this.__doc && this.__id) {
      this.__doc.deleteItem(this.__id);
    }

    this.__parent = undefined;
    this.__doc = undefined;
  }

  /**
   * @internal
   */
  abstract _detachChild(crdt: AbstractCrdt): ApplyResult;
  /**
   * @internal
   */
  abstract _serialize(
    parentId: string,
    parentKey: string,
    doc?: Doc,
    intent?: "set"
  ): Op[];

  /**
   * @internal
   */
  abstract _toSerializedCrdt(): SerializedCrdt;
}<|MERGE_RESOLUTION|>--- conflicted
+++ resolved
@@ -14,19 +14,12 @@
   getItem: (id: string) => AbstractCrdt | undefined;
   addItem: (id: string, item: AbstractCrdt) => void;
   deleteItem: (id: string) => void;
-<<<<<<< HEAD
 
   /**
    * Dispatching has three responsibilities:
    * - Sends serialized ops to the WebSocket servers
    * - Add reverse operations to the undo/redo stack
    * - Notify room subscribers with updates (in-client, no networking)
-=======
-  /**
-   * - Send ops to WebSocket servers
-   * - Add reverse operations to the undo/redo stack
-   * - Send updates to room subscribers
->>>>>>> d054faf3
    */
   dispatch: (
     ops: Op[],
