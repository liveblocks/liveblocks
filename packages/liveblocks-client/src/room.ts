import type { ApplyResult, ManagedPool } from "./AbstractCrdt";
import { OpSource } from "./AbstractCrdt";
import { assertNever, nn } from "./assert";
import type { RoomAuthToken } from "./AuthToken";
import { isTokenExpired, parseRoomAuthToken } from "./AuthToken";
import type { Callback, Observable } from "./EventSource";
import { makeEventSource } from "./EventSource";
import { LiveObject } from "./LiveObject";
import { MeRef } from "./MeRef";
import { OthersRef } from "./OthersRef";
import type {
  Authentication,
  AuthorizeResponse,
  BaseUserMeta,
  BroadcastOptions,
  ClientMsg,
  Connection,
  ConnectionState,
  CustomEvent,
  HistoryEvent,
  IdTuple,
  InitialDocumentStateServerMsg,
  Json,
  JsonObject,
  LiveNode,
  LiveStructure,
  LsonObject,
  NodeMap,
  Op,
  Others,
  OthersEvent,
  ParentToChildNodeMap,
  Polyfills,
  Room,
  RoomEventCallback,
  RoomEventCallbackFor,
  RoomEventName,
  RoomInitializers,
  RoomStateServerMsg,
  SerializedChild,
  SerializedCrdt,
  SerializedRootObject,
  ServerMsg,
  StorageCallback,
  StorageUpdate,
  UpdatePresenceServerMsg,
  User,
  UserJoinServerMsg,
  UserLeftServerMsg,
} from "./types";
import {
  ClientMsgCode,
  isRoomEventName,
  OpCode,
  ServerMsgCode,
  WebsocketCloseCodes,
} from "./types";
import type { DocumentVisibilityState } from "./types/_compat";
import { isJsonArray, isJsonObject } from "./types/Json";
import { isRootCrdt } from "./types/SerializedCrdt";
import {
  compact,
  getTreesDiffOperations,
  isLiveList,
  isLiveNode,
  isPlainObject,
  isSameNodeOrChildOf,
  mergeStorageUpdates,
  tryParseJson,
} from "./utils";
import { DerivedRef, ValueRef } from "./ValueRef";

type Machine<
  TPresence extends JsonObject,
  TStorage extends LsonObject,
  TUserMeta extends BaseUserMeta,
  TRoomEvent extends Json
> = {
  // Internal
  onClose(event: { code: number; wasClean: boolean; reason: string }): void;
  onMessage(event: MessageEvent<string>): void;
  authenticationSuccess(token: RoomAuthToken, socket: WebSocket): void;
  heartbeat(): void;
  onNavigatorOnline(): void;

  // Internal dev tools
  simulateSocketClose(): void;
  simulateSendCloseEvent(event: {
    code: number;
    wasClean: boolean;
    reason: string;
  }): void;

  // onWakeUp,
  onVisibilityChange(visibilityState: DocumentVisibilityState): void;
  getUndoStack(): HistoryOp<TPresence>[][];
  getItemsCount(): number;

  // Core
  connect(): null | undefined;
  disconnect(): void;

  // Generic storage callbacks
  subscribe(callback: StorageCallback): () => void;

  // Storage callbacks filtered by Live structure
  subscribe<L extends LiveStructure>(liveStructure: L, callback: (node: L) => void): () => void; // prettier-ignore
  subscribe(node: LiveStructure, callback: StorageCallback, options: { isDeep: true }): () => void; // prettier-ignore

  // Room event callbacks
  subscribe<E extends RoomEventName>(type: E, listener: RoomEventCallbackFor<E, TPresence, TUserMeta, TRoomEvent>): () => void; // prettier-ignore

  // Presence
  updatePresence(
    patch: Partial<TPresence>,
    options?: { addToHistory: boolean }
  ): void;
  broadcastEvent(event: TRoomEvent, options?: BroadcastOptions): void;

  batch<T>(callback: () => T): T;
  undo(): void;
  redo(): void;
  canUndo(): boolean;
  canRedo(): boolean;
  pauseHistory(): void;
  resumeHistory(): void;

  getStorage(): Promise<{
    root: LiveObject<TStorage>;
  }>;
  getStorageSnapshot(): LiveObject<TStorage> | null;

  readonly events: {
    readonly customEvent: Observable<CustomEvent<TRoomEvent>>;
    readonly me: Observable<TPresence>;
    readonly others: Observable<{
      others: Others<TPresence, TUserMeta>;
      event: OthersEvent<TPresence, TUserMeta>;
    }>;
    readonly error: Observable<Error>;
    readonly connection: Observable<ConnectionState>;
    readonly storage: Observable<StorageUpdate[]>;
    readonly history: Observable<HistoryEvent>;
    readonly storageDidLoad: Observable<void>;
  };

  // Core
  isSelfAware(): boolean;
  getConnectionState(): ConnectionState;
  getSelf(): User<TPresence, TUserMeta> | null;

  // Presence
  getPresence(): Readonly<TPresence>;
  getOthers(): Others<TPresence, TUserMeta>;
};

const BACKOFF_RETRY_DELAYS = [250, 500, 1000, 2000, 4000, 8000, 10000];
const BACKOFF_RETRY_DELAYS_SLOW = [2000, 30000, 60000, 300000];

const HEARTBEAT_INTERVAL = 30000;
// const WAKE_UP_CHECK_INTERVAL = 2000;
const PONG_TIMEOUT = 2000;

function makeIdFactory(connectionId: number): IdFactory {
  let count = 0;
  return () => `${connectionId}:${count++}`;
}

function log(..._params: unknown[]) {
  // console.log(...params, new Date().toString());
  return;
}

function isConnectionSelfAware(
  connection: Connection
): connection is typeof connection & { state: "open" | "connecting" } {
  return connection.state === "open" || connection.state === "connecting";
}

type HistoryOp<TPresence extends JsonObject> =
  | Op
  | {
      type: "presence";
      data: TPresence;
    };

type IdFactory = () => string;

type State<
  TPresence extends JsonObject,
  TStorage extends LsonObject,
  TUserMeta extends BaseUserMeta,
  TRoomEvent extends Json
> = {
  token: string | null;
  lastConnectionId: number | null; // TODO: Move into Connection type members?
  socket: WebSocket | null;
  lastFlushTime: number;
  buffer: {
    // Queued-up "my presence" updates to be flushed at the earliest convenience
    me:
      | { type: "partial"; data: Partial<TPresence> }
      | { type: "full"; data: TPresence }
      | null;
    messages: ClientMsg<TPresence, TRoomEvent>[];
    storageOperations: Op[];
  };
  timeoutHandles: {
    flush: number | null;
    reconnect: number;
    pongTimeout: number;
  };
  intervalHandles: {
    heartbeat: number;
  };

  readonly connection: ValueRef<Connection>;
  readonly me: MeRef<TPresence>;
  readonly others: OthersRef<TPresence, TUserMeta>;

  idFactory: IdFactory | null;
  numberOfRetry: number;
  initialStorage?: TStorage;

  clock: number;
  opClock: number;
  nodes: Map<string, LiveNode>;
  root: LiveObject<TStorage> | undefined;

  undoStack: HistoryOp<TPresence>[][];
  redoStack: HistoryOp<TPresence>[][];

  /**
   * When history is paused, all operations will get queued up here. When
   * history is resumed, these operations get "committed" to the undo stack.
   */
  pausedHistory: null | HistoryOp<TPresence>[];

  /**
   * Place to collect all mutations during a batch. Ops will be sent over the
   * wire after the batch is ended.
   */
  activeBatch: null | {
    ops: Op[];
    reverseOps: HistoryOp<TPresence>[];
    updates: {
      others: [];
      presence: boolean;
      storageUpdates: Map<string, StorageUpdate>;
    };
  };

  offlineOperations: Map<string, Op>;
};

type Effects<TPresence extends JsonObject, TRoomEvent extends Json> = {
  authenticate(
    auth: (room: string) => Promise<AuthorizeResponse>,
    createWebSocket: (token: string) => WebSocket
  ): void;
  send(messages: ClientMsg<TPresence, TRoomEvent>[]): void;
  delayFlush(delay: number): number;
  startHeartbeatInterval(): number;
  schedulePongTimeout(): number;
  scheduleReconnect(delay: number): number;
};

type Config = {
  roomId: string;
  throttleDelay: number;
  authentication: Authentication;
  liveblocksServer: string;

  polyfills?: Polyfills;

  /**
   * Backward-compatible way to set `polyfills.fetch`.
   */
  fetchPolyfill?: Polyfills["fetch"];

  /**
   * Backward-compatible way to set `polyfills.WebSocket`.
   */
  WebSocketPolyfill?: Polyfills["WebSocket"];
};

function makeStateMachine<
  TPresence extends JsonObject,
  TStorage extends LsonObject,
  TUserMeta extends BaseUserMeta,
  TRoomEvent extends Json
>(
  state: State<TPresence, TStorage, TUserMeta, TRoomEvent>,
  config: Config,
  mockedEffects?: Effects<TPresence, TRoomEvent>
): Machine<TPresence, TStorage, TUserMeta, TRoomEvent> {
  const pool: ManagedPool = {
    roomId: config.roomId,

    getNode: (id: string) => state.nodes.get(id),
    addNode: (id: string, node: LiveNode) => void state.nodes.set(id, node),
    deleteNode: (id: string) => void state.nodes.delete(id),

    generateId: () => `${getConnectionId()}:${state.clock++}`,
    generateOpId: () => `${getConnectionId()}:${state.opClock++}`,

    dispatch(
      ops: Op[],
      reverse: Op[],
      storageUpdates: Map<string, StorageUpdate>
    ) {
      const activeBatch = state.activeBatch;
      if (activeBatch) {
        activeBatch.ops.push(...ops);
        storageUpdates.forEach((value, key) => {
          activeBatch.updates.storageUpdates.set(
            key,
            mergeStorageUpdates(
              activeBatch.updates.storageUpdates.get(key) as any, // FIXME
              value
            )
          );
        });
        activeBatch.reverseOps.push(...reverse);
      } else {
        addToUndoStack(reverse);
        state.redoStack = [];
        dispatchOps(ops);
        notify({ storageUpdates });
      }
    },
  };

  const eventHub = {
    customEvent: makeEventSource<CustomEvent<TRoomEvent>>(),
    me: makeEventSource<TPresence>(),
    others: makeEventSource<{
      others: Others<TPresence, TUserMeta>;
      event: OthersEvent<TPresence, TUserMeta>;
    }>(),
    error: makeEventSource<Error>(),
    connection: makeEventSource<ConnectionState>(),
    storage: makeEventSource<StorageUpdate[]>(),
    history: makeEventSource<HistoryEvent>(),
    storageDidLoad: makeEventSource<void>(),
  };

  const effects: Effects<TPresence, TRoomEvent> = mockedEffects || {
    authenticate(
      auth: (room: string) => Promise<AuthorizeResponse>,
      createWebSocket: (token: string) => WebSocket
    ) {
      const rawToken = state.token;
      const parsedToken = rawToken !== null && parseRoomAuthToken(rawToken);
      if (parsedToken && !isTokenExpired(parsedToken)) {
        const socket = createWebSocket(rawToken);
        authenticationSuccess(parsedToken, socket);
      } else {
        return auth(config.roomId)
          .then(({ token }) => {
            if (state.connection.current.state !== "authenticating") {
              return;
            }
            const parsedToken = parseRoomAuthToken(token);
            const socket = createWebSocket(token);
            authenticationSuccess(parsedToken, socket);
            state.token = token;
          })
          .catch((er: unknown) =>
            authenticationFailure(
              er instanceof Error ? er : new Error(String(er))
            )
          );
      }
    },
    send(
      messageOrMessages:
        | ClientMsg<TPresence, TRoomEvent>
        | ClientMsg<TPresence, TRoomEvent>[]
    ) {
      if (state.socket === null) {
        throw new Error("Can't send message if socket is null");
      }
      state.socket.send(JSON.stringify(messageOrMessages));
    },
    delayFlush(delay: number) {
      return setTimeout(tryFlushing, delay) as any;
    },
    startHeartbeatInterval() {
      return setInterval(heartbeat, HEARTBEAT_INTERVAL) as any;
    },
    schedulePongTimeout() {
      return setTimeout(pongTimeout, PONG_TIMEOUT) as any;
    },
    scheduleReconnect(delay: number) {
      return setTimeout(connect, delay) as any;
    },
  };

  const self = new DerivedRef(
    [state.connection, state.me],
    (conn, me): User<TPresence, TUserMeta> | null =>
      isConnectionSelfAware(conn)
        ? {
            connectionId: conn.id,
            id: conn.userId,
            info: conn.userInfo,
            presence: me,
          }
        : null
  );

  function createOrUpdateRootFromMessage(
    message: InitialDocumentStateServerMsg
  ) {
    if (message.items.length === 0) {
      throw new Error("Internal error: cannot load storage without items");
    }

    if (state.root) {
      updateRoot(message.items);
    } else {
      // TODO: For now, we'll assume the happy path, but reading this data from
      // the central storage server, it may very well turn out to not match the
      // manual type annotation. This will require runtime type validations!
      state.root = load(message.items) as LiveObject<TStorage>;
    }

    for (const key in state.initialStorage) {
      if (state.root.get(key) === undefined) {
        state.root.set(key, state.initialStorage[key]);
      }
    }
  }

  function buildRootAndParentToChildren(
    items: IdTuple<SerializedCrdt>[]
  ): [IdTuple<SerializedRootObject>, ParentToChildNodeMap] {
    const parentToChildren: ParentToChildNodeMap = new Map();
    let root: IdTuple<SerializedRootObject> | null = null;

    for (const [id, crdt] of items) {
      if (isRootCrdt(crdt)) {
        root = [id, crdt];
      } else {
        const tuple: IdTuple<SerializedChild> = [id, crdt];
        const children = parentToChildren.get(crdt.parentId);
        if (children !== undefined) {
          children.push(tuple);
        } else {
          parentToChildren.set(crdt.parentId, [tuple]);
        }
      }
    }

    if (root === null) {
      throw new Error("Root can't be null");
    }

    return [root, parentToChildren];
  }

  function updateRoot(items: IdTuple<SerializedCrdt>[]) {
    if (!state.root) {
      return;
    }

    const currentItems: NodeMap = new Map();
    state.nodes.forEach((node, id) => {
      currentItems.set(id, node._serialize());
    });

    // Get operations that represent the diff between 2 states.
    const ops = getTreesDiffOperations(currentItems, new Map(items));

    const result = apply(ops, false);

    notify(result.updates);
  }

  function load(items: IdTuple<SerializedCrdt>[]): LiveObject<LsonObject> {
    // TODO Abstract these details into a LiveObject._fromItems() helper?
    const [root, parentToChildren] = buildRootAndParentToChildren(items);
    return LiveObject._deserialize(root, parentToChildren, pool);
  }

  function _addToRealUndoStack(historyOps: HistoryOp<TPresence>[]) {
    // If undo stack is too large, we remove the older item
    if (state.undoStack.length >= 50) {
      state.undoStack.shift();
    }

    state.undoStack.push(historyOps);
    onHistoryChange();
  }

  function addToUndoStack(historyOps: HistoryOp<TPresence>[]) {
    if (state.pausedHistory !== null) {
      state.pausedHistory.unshift(...historyOps);
    } else {
      _addToRealUndoStack(historyOps);
    }
  }

  function notify({
    storageUpdates = new Map<string, StorageUpdate>(),
    presence = false,
    others: otherEvents = [],
  }: {
    storageUpdates?: Map<string, StorageUpdate>;
    presence?: boolean;
    others?: OthersEvent<TPresence, TUserMeta>[];
  }) {
    if (otherEvents.length > 0) {
      const others = state.others.current;
      for (const event of otherEvents) {
        eventHub.others.notify({ others, event });
      }
    }

    if (presence) {
      eventHub.me.notify(state.me.current);
    }

    if (storageUpdates.size > 0) {
      const updates = Array.from(storageUpdates.values());
      eventHub.storage.notify(updates);
    }
  }

  function getConnectionId() {
    const conn = state.connection.current;
    if (isConnectionSelfAware(conn)) {
      return conn.id;
    } else if (state.lastConnectionId !== null) {
      return state.lastConnectionId;
    }

    throw new Error(
      "Internal. Tried to get connection id but connection was never open"
    );
  }

  function apply(
    ops: HistoryOp<TPresence>[],
    isLocal: boolean
  ): {
    reverse: HistoryOp<TPresence>[];
    updates: {
      storageUpdates: Map<string, StorageUpdate>;
      presence: boolean;
    };
  } {
    const result = {
      reverse: [] as HistoryOp<TPresence>[],
      updates: {
        storageUpdates: new Map<string, StorageUpdate>(),
        presence: false,
      },
    };

    const createdNodeIds = new Set<string>();

    for (const op of ops) {
      if (op.type === "presence") {
        const reverse = {
          type: "presence" as const,
          data: {} as TPresence,
        };

        for (const key in op.data) {
          reverse.data[key] = state.me.current[key];
        }

        state.me.patch(op.data);

        if (state.buffer.me === null) {
          state.buffer.me = { type: "partial", data: op.data };
        } else {
          // Merge the new fields with whatever is already queued up (doesn't
          // matter whether its a partial or full update)
          for (const key in op.data) {
            state.buffer.me.data[key] = op.data[key];
          }
        }

        result.reverse.unshift(reverse);
        result.updates.presence = true;
      } else {
        let source: OpSource;

        // Ops applied after undo/redo don't have an opId.
        if (!op.opId) {
          op.opId = pool.generateOpId();
        }

        if (isLocal) {
          source = OpSource.UNDOREDO_RECONNECT;
        } else {
          const deleted = state.offlineOperations.delete(nn(op.opId));
          source = deleted ? OpSource.ACK : OpSource.REMOTE;
        }

        const applyOpResult = applyOp(op, source);
        if (applyOpResult.modified) {
          const parentId =
            applyOpResult.modified.node.parent.type === "HasParent"
              ? nn(
                  applyOpResult.modified.node.parent.node._id,
                  "Expected parent node to have an ID"
                )
              : undefined;

          // If the parent is the root (undefined) or was created in the same batch, we don't want to notify
          // storage updates for the children.
          if (!parentId || !createdNodeIds.has(parentId)) {
            result.updates.storageUpdates.set(
              nn(applyOpResult.modified.node._id),
              mergeStorageUpdates(
                result.updates.storageUpdates.get(
                  nn(applyOpResult.modified.node._id)
                ) as any, // FIXME
                applyOpResult.modified
              )
            );
            result.reverse.unshift(...applyOpResult.reverse);
          }

          if (
            op.type === OpCode.CREATE_LIST ||
            op.type === OpCode.CREATE_MAP ||
            op.type === OpCode.CREATE_OBJECT
          ) {
            createdNodeIds.add(nn(applyOpResult.modified.node._id));
          }
        }
      }
    }
    return result;
  }

  function applyOp(op: Op, source: OpSource): ApplyResult {
    switch (op.type) {
      case OpCode.DELETE_OBJECT_KEY:
      case OpCode.UPDATE_OBJECT:
      case OpCode.DELETE_CRDT: {
        const node = state.nodes.get(op.id);
        if (node === undefined) {
          return { modified: false };
        }

        return node._apply(op, source === OpSource.UNDOREDO_RECONNECT);
      }
      case OpCode.SET_PARENT_KEY: {
        const node = state.nodes.get(op.id);
        if (node === undefined) {
          return { modified: false };
        }

        if (node.parent.type === "HasParent" && isLiveList(node.parent.node)) {
          return node.parent.node._setChildKey(op.parentKey, node, source);
        }
        return { modified: false };
      }
      case OpCode.CREATE_OBJECT:
      case OpCode.CREATE_LIST:
      case OpCode.CREATE_MAP:
      case OpCode.CREATE_REGISTER: {
        if (op.parentId === undefined) {
          return { modified: false };
        }

        const parentNode = state.nodes.get(op.parentId);
        if (parentNode === undefined) {
          return { modified: false };
        }

        return parentNode._attachChild(op, source);
      }
    }
  }

  function subscribeToLiveStructureDeeply<L extends LiveStructure>(
    node: L,
    callback: (updates: StorageUpdate[]) => void
  ): () => void {
    return eventHub.storage.subscribe((updates) => {
      const relatedUpdates = updates.filter((update) =>
        isSameNodeOrChildOf(update.node, node)
      );
      if (relatedUpdates.length > 0) {
        callback(relatedUpdates);
      }
    });
  }

  function subscribeToLiveStructureShallowly<L extends LiveStructure>(
    node: L,
    callback: (node: L) => void
  ): () => void {
    return eventHub.storage.subscribe((updates) => {
      for (const update of updates) {
        if (update.node._id === node._id) {
          callback(update.node as L);
        }
      }
    });
  }

  // Generic storage callbacks
  function subscribe(callback: StorageCallback): () => void; // prettier-ignore
  // Storage callbacks filtered by Live structure
  function subscribe<L extends LiveStructure>(liveStructure: L, callback: (node: L) => void): () => void; // prettier-ignore
  function subscribe(node: LiveStructure, callback: StorageCallback, options: { isDeep: true }): () => void; // prettier-ignore
  // Room event callbacks
  function subscribe<E extends RoomEventName>(type: E, listener: RoomEventCallbackFor<E, TPresence, TUserMeta, TRoomEvent>): () => void; // prettier-ignore

  function subscribe<L extends LiveStructure, E extends RoomEventName>(
    first: StorageCallback | L | E,
    second?: ((node: L) => void) | StorageCallback | RoomEventCallback,
    options?: { isDeep: boolean }
  ): () => void {
    if (typeof first === "string" && isRoomEventName(first)) {
      if (typeof second !== "function") {
        throw new Error("Second argument must be a callback function");
      }
      const callback = second;
      switch (first) {
        case "event":
          return eventHub.customEvent.subscribe(
            callback as Callback<CustomEvent<TRoomEvent>>
          );

        case "my-presence":
          return eventHub.me.subscribe(callback as Callback<TPresence>);

        case "others": {
          // NOTE: Others have a different callback structure, where the API
          // exposed on the outside takes _two_ callback arguments!
          const cb = callback as (
            others: Others<TPresence, TUserMeta>,
            event: OthersEvent<TPresence, TUserMeta>
          ) => void;
          return eventHub.others.subscribe(({ others, event }) =>
            cb(others, event)
          );
        }

        case "error":
          return eventHub.error.subscribe(callback as Callback<Error>);

        case "connection":
          return eventHub.connection.subscribe(
            callback as Callback<ConnectionState>
          );

        case "storage":
          return eventHub.storage.subscribe(
            callback as Callback<StorageUpdate[]>
          );

        case "history":
          return eventHub.history.subscribe(callback as Callback<HistoryEvent>);

        default:
          return assertNever(first, "Unknown event");
      }
    }

    if (second === undefined || typeof first === "function") {
      if (typeof first === "function") {
        const storageCallback = first;
        return eventHub.storage.subscribe(storageCallback);
      } else {
        throw new Error("Please specify a listener callback");
      }
    }

    if (isLiveNode(first)) {
      const node = first;
      if (options?.isDeep) {
        const storageCallback = second as StorageCallback;
        return subscribeToLiveStructureDeeply(node, storageCallback);
      } else {
        const nodeCallback = second as (node: L) => void;
        return subscribeToLiveStructureShallowly(node, nodeCallback);
      }
    }

    throw new Error(`"${first}" is not a valid event name`);
  }

  function getConnectionState() {
    return state.connection.current.state;
  }

  function connect() {
    if (
      state.connection.current.state !== "closed" &&
      state.connection.current.state !== "unavailable"
    ) {
      return null;
    }

    const auth = prepareAuthEndpoint(
      config.authentication,
      config.polyfills?.fetch ?? config.fetchPolyfill
    );
    const createWebSocket = prepareCreateWebSocket(
      config.liveblocksServer,
      config.polyfills?.WebSocket ?? config.WebSocketPolyfill
    );

    updateConnection({ state: "authenticating" });
    effects.authenticate(auth, createWebSocket);
  }

  function updatePresence(
    patch: Partial<TPresence>,
    options?: { addToHistory: boolean }
  ) {
    const oldValues = {} as TPresence;

    if (state.buffer.me === null) {
      state.buffer.me = {
        type: "partial",
        data: {},
      };
    }

    for (const key in patch) {
      type K = typeof key;
      const overrideValue: TPresence[K] | undefined = patch[key];
      if (overrideValue === undefined) {
        continue;
      }
      state.buffer.me.data[key] = overrideValue;
      oldValues[key] = state.me.current[key];
    }

    state.me.patch(patch);

    if (state.activeBatch) {
      if (options?.addToHistory) {
        state.activeBatch.reverseOps.push({
          type: "presence",
          data: oldValues,
        });
      }
      state.activeBatch.updates.presence = true;
    } else {
      tryFlushing();
      if (options?.addToHistory) {
        addToUndoStack([{ type: "presence", data: oldValues }]);
      }
      notify({ presence: true });
    }
  }

  function authenticationSuccess(token: RoomAuthToken, socket: WebSocket) {
    // Can separate read only and read/write tokens here
    // Update addEventListener with onReadOnlyMessage
    socket.addEventListener("message", onMessage);
    socket.addEventListener("open", onOpen);
    socket.addEventListener("close", onClose);
    socket.addEventListener("error", onError);

    updateConnection({
      state: "connecting",
      id: token.actor,
      userInfo: token.info,
      userId: token.id,
      // Add  permissions
      permissions: [
        "presence:write",
        "storage:write",
        "presence:read",
        "storage:read",
      ],
    });
    state.idFactory = makeIdFactory(token.actor);
    state.socket = socket;
  }

  function authenticationFailure(error: Error) {
    if (process.env.NODE_ENV !== "production") {
      console.error("Call to authentication endpoint failed", error);
    }
    state.token = null;
    updateConnection({ state: "unavailable" });
    state.numberOfRetry++;
    state.timeoutHandles.reconnect = effects.scheduleReconnect(getRetryDelay());
  }

  function onVisibilityChange(visibilityState: DocumentVisibilityState) {
    if (
      visibilityState === "visible" &&
      state.connection.current.state === "open"
    ) {
      log("Heartbeat after visibility change");
      heartbeat();
    }
  }

  function onUpdatePresenceMessage(
    message: UpdatePresenceServerMsg<TPresence>
  ): OthersEvent<TPresence, TUserMeta> | undefined {
    if (message.targetActor !== undefined) {
      // The incoming message is a full presence update. We are obliged to
      // handle it if `targetActor` matches our own connection ID, but we can
      // use the opportunity to effectively reset the known presence as
      // a "keyframe" update, while we have free access to it.
      const oldUser = state.others.getUser(message.actor);
      state.others.setOther(message.actor, message.data);

      const newUser = state.others.getUser(message.actor);
      if (oldUser === undefined && newUser !== undefined) {
        // The user just became "visible" due to this update, so fire the
        // "enter" event
        return { type: "enter", user: newUser };
      }
    } else {
      // The incoming message is a partial presence update
      state.others.patchOther(message.actor, message.data), message;
    }

    const user = state.others.getUser(message.actor);
    if (user) {
      return {
        type: "update",
        updates: message.data,
        user,
      };
    } else {
      return undefined;
    }
  }

  function onUserLeftMessage(
    message: UserLeftServerMsg
  ): OthersEvent<TPresence, TUserMeta> | null {
    const user = state.others.getUser(message.actor);
    if (user) {
      state.others.removeConnection(message.actor);
      return { type: "leave", user };
    }
    return null;
  }

  function onRoomStateMessage(
    message: RoomStateServerMsg<TUserMeta>
  ): OthersEvent<TPresence, TUserMeta> {
    for (const key in message.users) {
      const user = message.users[key];
      const connectionId = Number(key);
      state.others.setConnection(connectionId, user.id, user.info);
    }
    return { type: "reset" };
  }

  function onNavigatorOnline() {
    if (state.connection.current.state === "unavailable") {
      log("Try to reconnect after connectivity change");
      reconnect();
    }
  }

  function onHistoryChange() {
    eventHub.history.notify({ canUndo: canUndo(), canRedo: canRedo() });
  }

  function onUserJoinedMessage(
    message: UserJoinServerMsg<TUserMeta>
  ): OthersEvent<TPresence, TUserMeta> | undefined {
    state.others.setConnection(message.actor, message.id, message.info);

    // Send current presence to new user
    // TODO: Consider storing it on the backend
    state.buffer.messages.push({
      type: ClientMsgCode.UPDATE_PRESENCE,
      data: state.me.current,
      targetActor: message.actor,
    });
    tryFlushing();

    // We recorded the connection, but we won't make the new user visible
    // unless we also know their initial presence data at this point.
    const user = state.others.getUser(message.actor);
    return user ? { type: "enter", user } : undefined;
  }

  function parseServerMessage(
    data: Json
  ): ServerMsg<TPresence, TUserMeta, TRoomEvent> | null {
    if (!isJsonObject(data)) {
      return null;
    }

    return data as ServerMsg<TPresence, TUserMeta, TRoomEvent>;
    //          ^^^^^^^^^^^^^^^^^^^^^^^^^^^^^^^^^^^^^^^^^^ FIXME: Properly validate incoming external data instead!
  }

  function parseServerMessages(
    text: string
  ): ServerMsg<TPresence, TUserMeta, TRoomEvent>[] | null {
    const data: Json | undefined = tryParseJson(text);
    if (data === undefined) {
      return null;
    } else if (isJsonArray(data)) {
      return compact(data.map((item) => parseServerMessage(item)));
    } else {
      return compact([parseServerMessage(data)]);
    }
  }

  function onMessage(event: MessageEvent<string>) {
    if (event.data === "pong") {
      clearTimeout(state.timeoutHandles.pongTimeout);
      return;
    }

    const messages = parseServerMessages(event.data);
    if (messages === null || messages.length === 0) {
      // Unknown incoming message... ignore it
      return;
    }

    const updates = {
      storageUpdates: new Map<string, StorageUpdate>(),
      others: [] as OthersEvent<TPresence, TUserMeta>[],
    };

    for (const message of messages) {
      switch (message.type) {
        // Read event
        case ServerMsgCode.USER_JOINED: {
          const userJoinedUpdate = onUserJoinedMessage(message);
          if (userJoinedUpdate) {
            updates.others.push(userJoinedUpdate);
          }
          break;
        }

        // Read event
        case ServerMsgCode.UPDATE_PRESENCE: {
          const othersPresenceUpdate = onUpdatePresenceMessage(message);
          if (othersPresenceUpdate) {
            updates.others.push(othersPresenceUpdate);
          }
          break;
        }
        // Read event
        case ServerMsgCode.BROADCASTED_EVENT: {
          eventHub.customEvent.notify({
            connectionId: message.actor,
            event: message.event,
          });
          break;
        }

        // Read event
        case ServerMsgCode.USER_LEFT: {
          const event = onUserLeftMessage(message);
          if (event) {
            updates.others.push(event);
          }
          break;
        }

        // Read event
        case ServerMsgCode.ROOM_STATE: {
          updates.others.push(onRoomStateMessage(message));
          break;
        }

        // Read event
        case ServerMsgCode.INITIAL_STORAGE_STATE: {
          // createOrUpdateRootFromMessage function could add ops to offlineOperations.
          // Client shouldn't resend these ops as part of the offline ops sending after reconnect.
          const offlineOps = new Map(state.offlineOperations);
          createOrUpdateRootFromMessage(message);
          applyAndSendOfflineOps(offlineOps);
          _getInitialStateResolver?.();
          eventHub.storageDidLoad.notify();
          break;
        }

        // Write event
        // Prevent the client from sending ops when read-only
        case ServerMsgCode.UPDATE_STORAGE: {
          const applyResult = apply(message.ops, false);
          applyResult.updates.storageUpdates.forEach((value, key) => {
            updates.storageUpdates.set(
              key,
              mergeStorageUpdates(
                updates.storageUpdates.get(key) as any, // FIXME
                value
              )
            );
          });

          break;
        }
      }
    }

    notify(updates);
  }

  function onClose(event: { code: number; wasClean: boolean; reason: string }) {
    state.socket = null;

    clearTimeout(state.timeoutHandles.pongTimeout);
    clearInterval(state.intervalHandles.heartbeat);
    if (state.timeoutHandles.flush) {
      clearTimeout(state.timeoutHandles.flush);
    }
    clearTimeout(state.timeoutHandles.reconnect);

    state.others.clearOthers();
    notify({ others: [{ type: "reset" }] });

    if (event.code >= 4000 && event.code <= 4100) {
      updateConnection({ state: "failed" });

      const error = new LiveblocksError(event.reason, event.code);
      eventHub.error.notify(error);

      const delay = getRetryDelay(true);
      state.numberOfRetry++;

      if (process.env.NODE_ENV !== "production") {
        console.error(
          `Connection to Liveblocks websocket server closed. Reason: ${error.message} (code: ${error.code}). Retrying in ${delay}ms.`
        );
      }

      updateConnection({ state: "unavailable" });
      state.timeoutHandles.reconnect = effects.scheduleReconnect(delay);
    } else if (event.code === WebsocketCloseCodes.CLOSE_WITHOUT_RETRY) {
      updateConnection({ state: "closed" });
    } else {
      const delay = getRetryDelay();
      state.numberOfRetry++;

      if (process.env.NODE_ENV !== "production") {
        console.warn(
          `Connection to Liveblocks websocket server closed (code: ${event.code}). Retrying in ${delay}ms.`
        );
      }
      updateConnection({ state: "unavailable" });
      state.timeoutHandles.reconnect = effects.scheduleReconnect(delay);
    }
  }

  function updateConnection(connection: Connection) {
    state.connection.set(connection);
    eventHub.connection.notify(connection.state);
  }

  function getRetryDelay(slow: boolean = false) {
    if (slow) {
      return BACKOFF_RETRY_DELAYS_SLOW[
        state.numberOfRetry < BACKOFF_RETRY_DELAYS_SLOW.length
          ? state.numberOfRetry
          : BACKOFF_RETRY_DELAYS_SLOW.length - 1
      ];
    }
    return BACKOFF_RETRY_DELAYS[
      state.numberOfRetry < BACKOFF_RETRY_DELAYS.length
        ? state.numberOfRetry
        : BACKOFF_RETRY_DELAYS.length - 1
    ];
  }

  function onError() {}

  function onOpen() {
    clearInterval(state.intervalHandles.heartbeat);

    state.intervalHandles.heartbeat = effects.startHeartbeatInterval();

    if (state.connection.current.state === "connecting") {
      updateConnection({ ...state.connection.current, state: "open" });
      state.numberOfRetry = 0;

      // Re-broadcast the user presence during a reconnect.
      if (state.lastConnectionId !== undefined) {
        state.buffer.me = {
          type: "full",
<<<<<<< HEAD
          data: state.me.current,
=======
          data:
            // Because state.me.current is a readonly object, we'll have to
            // make a copy here. Otherwise, type errors happen later when
            // "patching" my presence.
            { ...state.me.current },
>>>>>>> e16581cd
        };
        tryFlushing();
      }

      state.lastConnectionId = state.connection.current.id;

      if (state.root) {
        state.buffer.messages.push({ type: ClientMsgCode.FETCH_STORAGE });
      }
      tryFlushing();
    } else {
      // TODO
    }
  }

  function heartbeat() {
    if (state.socket === null) {
      // Should never happen, because we clear the pong timeout when the connection is dropped explictly
      return;
    }

    clearTimeout(state.timeoutHandles.pongTimeout);
    state.timeoutHandles.pongTimeout = effects.schedulePongTimeout();

    if (state.socket.readyState === state.socket.OPEN) {
      state.socket.send("ping");
    }
  }

  function pongTimeout() {
    log("Pong timeout. Trying to reconnect.");
    reconnect();
  }

  function reconnect() {
    if (state.socket) {
      state.socket.removeEventListener("open", onOpen);
      state.socket.removeEventListener("message", onMessage);
      state.socket.removeEventListener("close", onClose);
      state.socket.removeEventListener("error", onError);
      state.socket.close();
      state.socket = null;
    }

    updateConnection({ state: "unavailable" });
    clearTimeout(state.timeoutHandles.pongTimeout);
    if (state.timeoutHandles.flush) {
      clearTimeout(state.timeoutHandles.flush);
    }
    clearTimeout(state.timeoutHandles.reconnect);
    clearInterval(state.intervalHandles.heartbeat);
    connect();
  }

  function applyAndSendOfflineOps(offlineOps: Map<string | undefined, Op>) {
    //                                                     ^^^^^^^^^ NOTE: Bug? Unintended?
    if (offlineOps.size === 0) {
      return;
    }

    const messages: ClientMsg<TPresence, TRoomEvent>[] = [];

    const ops = Array.from(offlineOps.values());

    const result = apply(ops, true);

    messages.push({
      type: ClientMsgCode.UPDATE_STORAGE,
      ops,
    });

    notify(result.updates);

    effects.send(messages);
  }

  function tryFlushing() {
    const storageOps = state.buffer.storageOperations;

    if (storageOps.length > 0) {
      storageOps.forEach((op) => {
        state.offlineOperations.set(nn(op.opId), op);
      });
    }

    if (
      state.socket === null ||
      state.socket.readyState !== state.socket.OPEN
    ) {
      state.buffer.storageOperations = [];
      return;
    }

    const now = Date.now();

    const elapsedTime = now - state.lastFlushTime;

    if (elapsedTime > config.throttleDelay) {
      const messages = flushDataToMessages(state);

      if (messages.length === 0) {
        return;
      }
      effects.send(messages);
      state.buffer = {
        messages: [],
        storageOperations: [],
        me: null,
      };
      state.lastFlushTime = now;
    } else {
      if (state.timeoutHandles.flush !== null) {
        clearTimeout(state.timeoutHandles.flush);
      }

      state.timeoutHandles.flush = effects.delayFlush(
        config.throttleDelay - (now - state.lastFlushTime)
      );
    }
  }

  function flushDataToMessages(
    state: State<TPresence, TStorage, TUserMeta, TRoomEvent>
  ) {
    const messages: ClientMsg<TPresence, TRoomEvent>[] = [];
    if (state.buffer.me) {
      messages.push(
        state.buffer.me.type === "full"
          ? {
              type: ClientMsgCode.UPDATE_PRESENCE,
              // Populating the `targetActor` field turns this message into
              // a Full Presence™ update message (not a patch), which will get
              // interpreted by other clients as such.
              targetActor: -1,
              data: state.buffer.me.data,
            }
          : {
              type: ClientMsgCode.UPDATE_PRESENCE,
              data: state.buffer.me.data,
            }
      );
    }
    for (const event of state.buffer.messages) {
      messages.push(event);
    }
    if (state.buffer.storageOperations.length > 0) {
      messages.push({
        type: ClientMsgCode.UPDATE_STORAGE,
        ops: state.buffer.storageOperations,
      });
    }
    return messages;
  }

  function disconnect() {
    if (state.socket) {
      state.socket.removeEventListener("open", onOpen);
      state.socket.removeEventListener("message", onMessage);
      state.socket.removeEventListener("close", onClose);
      state.socket.removeEventListener("error", onError);
      state.socket.close();
      state.socket = null;
    }

    updateConnection({ state: "closed" });

    if (state.timeoutHandles.flush) {
      clearTimeout(state.timeoutHandles.flush);
    }
    clearTimeout(state.timeoutHandles.reconnect);
    clearTimeout(state.timeoutHandles.pongTimeout);
    clearInterval(state.intervalHandles.heartbeat);

    state.others.clearOthers();
    notify({ others: [{ type: "reset" }] });

    // Clear all event listeners
    Object.values(eventHub).forEach((eventSource) => eventSource.clear());
  }

  function getPresence(): Readonly<TPresence> {
    return state.me.current;
  }

  function getOthers(): Others<TPresence, TUserMeta> {
    return state.others.current;
  }

  function broadcastEvent(
    event: TRoomEvent,
    options: BroadcastOptions = {
      shouldQueueEventIfNotReady: false,
    }
  ) {
    if (state.socket === null && !options.shouldQueueEventIfNotReady) {
      return;
    }

    state.buffer.messages.push({
      type: ClientMsgCode.BROADCAST_EVENT,
      event,
    });
    tryFlushing();
  }

  function dispatchOps(ops: Op[]) {
    state.buffer.storageOperations.push(...ops);
    tryFlushing();
  }

  let _getInitialStatePromise: Promise<void> | null = null;
  let _getInitialStateResolver: (() => void) | null = null;

  function startLoadingStorage(): Promise<void> {
    if (_getInitialStatePromise === null) {
      state.buffer.messages.push({ type: ClientMsgCode.FETCH_STORAGE });
      tryFlushing();
      _getInitialStatePromise = new Promise(
        (resolve) => (_getInitialStateResolver = resolve)
      );
    }
    return _getInitialStatePromise;
  }

  /**
   * Closely related to .getStorage(), but synchronously. Will be `null`
   * initially. When requested for the first time, will kick off the loading of
   * Storage if it hasn't happened yet.
   *
   * Once Storage is loaded, will return a stable reference to the storage
   * root.
   */
  function getStorageSnapshot(): LiveObject<TStorage> | null {
    const root = state.root;
    if (root !== undefined) {
      // Done loading
      return root;
    } else {
      // Not done loading, kick off the loading (will not do anything if already kicked off)
      startLoadingStorage();
      return null;
    }
  }

  async function getStorage(): Promise<{
    root: LiveObject<TStorage>;
  }> {
    if (state.root) {
      // Store has already loaded, so we can resolve it directly
      return Promise.resolve({
        root: state.root as LiveObject<TStorage>,
      });
    }

    await startLoadingStorage();
    return {
      root: nn(state.root) as LiveObject<TStorage>,
    };
  }

  function undo() {
    if (state.activeBatch) {
      throw new Error("undo is not allowed during a batch");
    }
    const historyOps = state.undoStack.pop();
    if (historyOps === undefined) {
      return;
    }

    state.pausedHistory = null;
    const result = apply(historyOps, true);

    notify(result.updates);
    state.redoStack.push(result.reverse);
    onHistoryChange();

    for (const op of historyOps) {
      if (op.type !== "presence") {
        state.buffer.storageOperations.push(op);
      }
    }
    tryFlushing();
  }

  function canUndo() {
    return state.undoStack.length > 0;
  }

  function redo() {
    if (state.activeBatch) {
      throw new Error("redo is not allowed during a batch");
    }

    const historyOps = state.redoStack.pop();
    if (historyOps === undefined) {
      return;
    }

    state.pausedHistory = null;
    const result = apply(historyOps, true);
    notify(result.updates);
    state.undoStack.push(result.reverse);
    onHistoryChange();

    for (const op of historyOps) {
      if (op.type !== "presence") {
        state.buffer.storageOperations.push(op);
      }
    }
    tryFlushing();
  }

  function canRedo() {
    return state.redoStack.length > 0;
  }

  function batch<T>(callback: () => T): T {
    if (state.activeBatch) {
      // If there already is an active batch, we don't have to handle this in
      // any special way. That outer active batch will handle the batch. This
      // nested call can be a no-op.
      return callback();
    }

    state.activeBatch = {
      ops: [],
      updates: {
        storageUpdates: new Map(),
        presence: false,
        others: [],
      },
      reverseOps: [],
    };

    try {
      return callback();
    } finally {
      // "Pop" the current batch of the state, closing the active batch, but
      // handling it separately here
      const currentBatch = state.activeBatch;
      state.activeBatch = null;

      if (currentBatch.reverseOps.length > 0) {
        addToUndoStack(currentBatch.reverseOps);
      }

      if (currentBatch.ops.length > 0) {
        // Only clear the redo stack if something has changed during a batch
        // Clear the redo stack because batch is always called from a local operation
        state.redoStack = [];
      }

      if (currentBatch.ops.length > 0) {
        dispatchOps(currentBatch.ops);
      }

      notify(currentBatch.updates);
      tryFlushing();
    }
  }

  function pauseHistory() {
    state.pausedHistory = [];
  }

  function resumeHistory() {
    const historyOps = state.pausedHistory;
    state.pausedHistory = null;
    if (historyOps !== null && historyOps.length > 0) {
      _addToRealUndoStack(historyOps);
    }
  }

  function simulateSocketClose() {
    if (state.socket) {
      state.socket = null;
    }
  }

  function simulateSendCloseEvent(event: {
    code: number;
    wasClean: boolean;
    reason: string;
  }) {
    onClose(event);
  }

  return {
    // Internal
    onClose,
    onMessage,
    authenticationSuccess,
    heartbeat,
    onNavigatorOnline,
    // Internal dev tools
    simulateSocketClose,
    simulateSendCloseEvent,
    onVisibilityChange,
    getUndoStack: () => state.undoStack,
    getItemsCount: () => state.nodes.size,

    // Core
    connect,
    disconnect,
    subscribe,

    // Presence
    updatePresence,
    broadcastEvent,

    // Storage
    batch,
    undo,
    redo,
    canUndo,
    canRedo,
    pauseHistory,
    resumeHistory,

    getStorage,
    getStorageSnapshot,

    events: {
      customEvent: eventHub.customEvent.observable,
      others: eventHub.others.observable,
      me: eventHub.me.observable,
      error: eventHub.error.observable,
      connection: eventHub.connection.observable,
      storage: eventHub.storage.observable,
      history: eventHub.history.observable,
      storageDidLoad: eventHub.storageDidLoad.observable,
    },

    // Core
    getConnectionState,
    isSelfAware: () => isConnectionSelfAware(state.connection.current),
    getSelf: () => self.current,

    // Presence
    getPresence,
    getOthers,
  };
}

function defaultState<
  TPresence extends JsonObject,
  TStorage extends LsonObject,
  TUserMeta extends BaseUserMeta,
  TRoomEvent extends Json
>(
  initialPresence: TPresence,
  initialStorage?: TStorage
): State<TPresence, TStorage, TUserMeta, TRoomEvent> {
  const others = new OthersRef<TPresence, TUserMeta>();

  const connection = new ValueRef<Connection>({ state: "closed" });

  return {
    token: null,
    lastConnectionId: null,
    socket: null,
    numberOfRetry: 0,
    lastFlushTime: 0,
    timeoutHandles: {
      flush: null,
      reconnect: 0,
      pongTimeout: 0,
    },
    buffer: {
      me:
        // Queue up the initial presence message as a Full Presence™ update
        {
          type: "full",
          data: initialPresence,
        },
      messages: [],
      storageOperations: [],
    },
    intervalHandles: {
      heartbeat: 0,
    },

    connection,
    me: new MeRef(initialPresence),
    others,

    initialStorage,
    idFactory: null,

    // Storage
    clock: 0,
    opClock: 0,
    nodes: new Map<string, LiveNode>(),
    root: undefined,

    undoStack: [],
    redoStack: [],
    pausedHistory: null,

    activeBatch: null,
    offlineOperations: new Map<string, Op>(),
  };
}

/** @internal */
export type InternalRoom<
  TPresence extends JsonObject,
  TStorage extends LsonObject,
  TUserMeta extends BaseUserMeta,
  TRoomEvent extends Json
> = {
  room: Room<TPresence, TStorage, TUserMeta, TRoomEvent>;
  connect: () => void;
  disconnect: () => void;
  onNavigatorOnline: () => void;
  onVisibilityChange: (visibilityState: DocumentVisibilityState) => void;
};

export function createRoom<
  TPresence extends JsonObject,
  TStorage extends LsonObject,
  TUserMeta extends BaseUserMeta,
  TRoomEvent extends Json
>(
  options: RoomInitializers<TPresence, TStorage>,
  config: Config
): InternalRoom<TPresence, TStorage, TUserMeta, TRoomEvent> {
  const { initialPresence, initialStorage } = options;

  const state = defaultState<TPresence, TStorage, TUserMeta, TRoomEvent>(
    typeof initialPresence === "function"
      ? initialPresence(config.roomId)
      : initialPresence,
    typeof initialStorage === "function"
      ? initialStorage(config.roomId)
      : initialStorage
  );

  const machine = makeStateMachine<TPresence, TStorage, TUserMeta, TRoomEvent>(
    state,
    config
  );

  const room: Room<TPresence, TStorage, TUserMeta, TRoomEvent> = {
    id: config.roomId,
    /////////////
    // Core    //
    /////////////
    getConnectionState: machine.getConnectionState,
    isSelfAware: machine.isSelfAware,
    getSelf: machine.getSelf,

    subscribe: machine.subscribe,

    //////////////
    // Presence //
    //////////////
    getPresence: machine.getPresence,
    updatePresence: machine.updatePresence,
    getOthers: machine.getOthers,
    broadcastEvent: machine.broadcastEvent,

    //////////////
    // Storage  //
    //////////////
    getStorage: machine.getStorage,
    getStorageSnapshot: machine.getStorageSnapshot,
    events: machine.events,

    batch: machine.batch,
    history: {
      undo: machine.undo,
      redo: machine.redo,
      canUndo: machine.canUndo,
      canRedo: machine.canRedo,
      pause: machine.pauseHistory,
      resume: machine.resumeHistory,
    },

    __INTERNAL_DO_NOT_USE: {
      simulateCloseWebsocket: machine.simulateSocketClose,
      simulateSendCloseEvent: machine.simulateSendCloseEvent,
    },
  };

  return {
    connect: machine.connect,
    disconnect: machine.disconnect,
    onNavigatorOnline: machine.onNavigatorOnline,
    onVisibilityChange: machine.onVisibilityChange,
    room,
  };
}

class LiveblocksError extends Error {
  constructor(message: string, public code: number) {
    super(message);
  }
}

function prepareCreateWebSocket(
  liveblocksServer: string,
  WebSocketPolyfill?: typeof WebSocket
) {
  if (typeof window === "undefined" && WebSocketPolyfill === undefined) {
    throw new Error(
      "To use Liveblocks client in a non-dom environment, you need to provide a WebSocket polyfill."
    );
  }

  const ws = WebSocketPolyfill || WebSocket;

  return (token: string): WebSocket => {
    return new ws(
      `${liveblocksServer}/?token=${token}&version=${
        // eslint-disable-next-line @typescript-eslint/ban-ts-comment
        // @ts-ignore (__PACKAGE_VERSION__ will be injected by the build script)
        typeof __PACKAGE_VERSION__ === "string" ? __PACKAGE_VERSION__ : "dev"
      }`
    );
  };
}

function prepareAuthEndpoint(
  authentication: Authentication,
  fetchPolyfill?: typeof window.fetch
): (room: string) => Promise<AuthorizeResponse> {
  if (authentication.type === "public") {
    if (typeof window === "undefined" && fetchPolyfill === undefined) {
      throw new Error(
        "To use Liveblocks client in a non-dom environment with a publicApiKey, you need to provide a fetch polyfill."
      );
    }

    return (room: string) =>
      fetchAuthEndpoint(fetchPolyfill || fetch, authentication.url, {
        room,
        publicApiKey: authentication.publicApiKey,
      });
  }

  if (authentication.type === "private") {
    if (typeof window === "undefined" && fetchPolyfill === undefined) {
      throw new Error(
        "To use Liveblocks client in a non-dom environment with a url as auth endpoint, you need to provide a fetch polyfill."
      );
    }

    return (room: string) =>
      fetchAuthEndpoint(fetchPolyfill || fetch, authentication.url, {
        room,
      });
  }

  if (authentication.type === "custom") {
    return async (room: string) => {
      const response = await authentication.callback(room);
      if (!response || !response.token) {
        throw new Error(
          'Authentication error. We expect the authentication callback to return a token, but it does not. Hint: the return value should look like: { token: "..." }'
        );
      }
      return response;
    };
  }

  throw new Error("Internal error. Unexpected authentication type");
}

async function fetchAuthEndpoint(
  fetch: typeof window.fetch,
  endpoint: string,
  body: {
    room: string;
    publicApiKey?: string;
  }
): Promise<{ token: string }> {
  const res = await fetch(endpoint, {
    method: "POST",
    headers: {
      "Content-Type": "application/json",
    },
    body: JSON.stringify(body),
  });
  if (!res.ok) {
    throw new AuthenticationError(
      `Expected a status 200 but got ${res.status} when doing a POST request on "${endpoint}"`
    );
  }
  let data: Json;
  try {
    data = await (res.json() as Promise<Json>);
  } catch (er) {
    throw new AuthenticationError(
      `Expected a JSON response when doing a POST request on "${endpoint}". ${er}`
    );
  }
  if (!isPlainObject(data) || typeof data.token !== "string") {
    throw new AuthenticationError(
      `Expected a JSON response of the form \`{ token: "..." }\` when doing a POST request on "${endpoint}", but got ${JSON.stringify(
        data
      )}`
    );
  }
  const { token } = data;
  return { token };
}

class AuthenticationError extends Error {
  constructor(message: string) {
    super(message);
  }
}

//
// These exports are considered private implementation details and only
// exported here to be accessed used in our test suite.
//
export {
  defaultState as _private_defaultState,
  makeStateMachine as _private_makeStateMachine,
};
export type { Effects as _private_Effects, Machine as _private_Machine };<|MERGE_RESOLUTION|>--- conflicted
+++ resolved
@@ -1188,15 +1188,11 @@
       if (state.lastConnectionId !== undefined) {
         state.buffer.me = {
           type: "full",
-<<<<<<< HEAD
-          data: state.me.current,
-=======
           data:
             // Because state.me.current is a readonly object, we'll have to
             // make a copy here. Otherwise, type errors happen later when
             // "patching" my presence.
             { ...state.me.current },
->>>>>>> e16581cd
         };
         tryFlushing();
       }
