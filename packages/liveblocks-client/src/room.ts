import type {
  Authentication,
  AuthenticationToken,
  AuthorizeResponse,
  BroadcastOptions,
  Connection,
  ConnectionCallback,
  ConnectionState,
  ErrorCallback,
  EventCallback,
  MyPresenceCallback,
  Others,
  OthersEvent,
  OthersEventCallback,
  Presence,
  Room,
  RoomEventCallbackMap,
  RoomEventName,
  RoomInitializers,
  StorageCallback,
  StorageUpdate,
  User,
} from "./types";
import type { Json, JsonObject } from "./json";
import { isJsonObject, isJsonArray, parseJson } from "./json";
import type { Lson, LsonObject } from "./lson";
import {
  compact,
  getTreesDiffOperations,
  isSameNodeOrChildOf,
  isTokenValid,
  mergeStorageUpdates,
  remove,
} from "./utils";
import {
  ClientMessage,
  ClientMessageType,
  EventMessage,
  InitialDocumentStateMessage,
  Op,
  OpType,
  RoomStateMessage,
  SerializedCrdt,
  SerializedCrdtWithId,
  ServerMessage,
  ServerMessageType,
  UpdatePresenceMessage,
  UserJoinMessage,
  UserLeftMessage,
  WebsocketCloseCodes,
} from "./live";
import type { LiveMap } from "./LiveMap";
import { LiveObject } from "./LiveObject";
import { LiveList } from "./LiveList";
import { AbstractCrdt, ApplyResult } from "./AbstractCrdt";

type FixmePresence = JsonObject;

export type Machine = {
  // Internal
  onClose(event: { code: number; wasClean: boolean; reason: string }): void;
  onMessage(event: MessageEvent<string>): void;
  authenticationSuccess(token: AuthenticationToken, socket: WebSocket): void;
  heartbeat(): void;
  onNavigatorOnline(): void;

  // Internal dev tools
  simulateSocketClose(): void;
  simulateSendCloseEvent(event: {
    code: number;
    wasClean: boolean;
    reason: string;
  }): void;

  // onWakeUp,
  onVisibilityChange(visibilityState: VisibilityState): void;
  getUndoStack(): HistoryItem[];
  getItemsCount(): number;

  // Core
  connect(): null | undefined;
  disconnect(): void;

  subscribe(callback: (updates: StorageUpdate) => void): () => void;
  subscribe<TKey extends string, TValue extends Lson>(
    liveMap: LiveMap<TKey, TValue>,
    callback: (liveMap: LiveMap<TKey, TValue>) => void
  ): () => void;
  subscribe<TData extends LsonObject>(
    liveObject: LiveObject<TData>,
    callback: (liveObject: LiveObject<TData>) => void
  ): () => void;
  subscribe<TItem extends Lson>(
    liveList: LiveList<TItem>,
    callback: (liveList: LiveList<TItem>) => void
  ): () => void;
  subscribe<TItem extends AbstractCrdt>(
    node: TItem,
    callback: (updates: StorageUpdate[]) => void,
    options: { isDeep: true }
  ): () => void;
  subscribe<T extends Presence>(
    type: "my-presence",
    listener: MyPresenceCallback<T>
  ): () => void;
  subscribe<T extends Presence>(
    type: "others",
    listener: OthersEventCallback<T>
  ): () => void;
  subscribe(type: "event", listener: EventCallback): () => void;
  subscribe(type: "error", listener: ErrorCallback): () => void;
  subscribe(type: "connection", listener: ConnectionCallback): () => void;
  subscribe<K extends RoomEventName>(
    firstParam: K | AbstractCrdt | ((updates: StorageUpdate[]) => void),
    listener?: RoomEventCallbackMap[K] | any,
    options?: { isDeep: boolean }
  ): () => void;

  // Presence
  updatePresence<T extends Presence>(
    overrides: Partial<T>,
    options?: { addToHistory: boolean }
  ): void;
  broadcastEvent(event: Json, options?: BroadcastOptions): void;

  batch(callback: () => void): void;
  undo(): void;
  redo(): void;
  pauseHistory(): void;
  resumeHistory(): void;

  getStorage<TStorage extends LsonObject>(): Promise<{
    root: LiveObject<TStorage>;
  }>;

  selectors: {
    // Core
    getConnectionState(): ConnectionState;
    getSelf<TPresence extends Presence = Presence>(): User<TPresence> | null;

    // Presence
    getPresence<T extends Presence>(): T;
    getOthers<T extends Presence>(): Others<T>;
  };
};

const BACKOFF_RETRY_DELAYS = [250, 500, 1000, 2000, 4000, 8000, 10000];
const BACKOFF_RETRY_DELAYS_SLOW = [2000, 30000, 60000, 300000];

const HEARTBEAT_INTERVAL = 30000;
// const WAKE_UP_CHECK_INTERVAL = 2000;
const PONG_TIMEOUT = 2000;

function isValidRoomEventType(value: string) {
  return (
    value === "my-presence" ||
    value === "others" ||
    value === "event" ||
    value === "error" ||
    value === "connection"
  );
}

function makeIdFactory(connectionId: number): IdFactory {
  let count = 0;
  return () => `${connectionId}:${count++}`;
}

function makeOthers<T extends Presence>(userMap: {
  [key: number]: User<T>;
}): Others<T> {
  const users = Object.values(userMap).map((user) => {
    const { _hasReceivedInitialPresence, ...publicKeys } = user;
    return publicKeys;
  });

  return {
    get count() {
      return users.length;
    },
    [Symbol.iterator]() {
      return users[Symbol.iterator]();
    },
    map(callback) {
      return users.map(callback);
    },
    toArray() {
      return users;
    },
  };
}

function log(..._params: unknown[]) {
  // console.log(...params, new Date().toString());
  return;
}

type HistoryItem = Array<Op | { type: "presence"; data: Presence }>;

type IdFactory = () => string;

export type State<TPresence extends JsonObject> = {
  connection: Connection;
  token: string | null;
  lastConnectionId: number | null;
  socket: WebSocket | null;
  lastFlushTime: number;
  buffer: {
    presence: Presence | null;
    messages: ClientMessage<TPresence>[];
    storageOperations: Op[];
  };
  timeoutHandles: {
    flush: number | null;
    reconnect: number;
    pongTimeout: number;
  };
  intervalHandles: {
    heartbeat: number;
  };
  listeners: {
    event: EventCallback[];
    others: OthersEventCallback[];
    "my-presence": MyPresenceCallback[];
    error: ErrorCallback[];
    connection: ConnectionCallback[];
    storage: StorageCallback[];
  };
  me: Presence;
  others: Others;
  users: {
    [connectionId: number]: User;
  };
  idFactory: IdFactory | null;
  numberOfRetry: number;
  defaultStorageRoot?: JsonObject;

  clock: number;
  opClock: number;
  items: Map<string, AbstractCrdt>;
  root: LiveObject<LsonObject> | undefined;
  undoStack: HistoryItem[];
  redoStack: HistoryItem[];

  isHistoryPaused: boolean;
  pausedHistory: HistoryItem;

  isBatching: boolean;
  batch: {
    ops: Op[];
    reverseOps: HistoryItem;
    updates: {
      others: [];
      presence: boolean;
      storageUpdates: Map<string, StorageUpdate>;
    };
  };
  offlineOperations: Map<string, Op>;
};

export type Effects<TPresence extends JsonObject> = {
  authenticate(
    auth: (room: string) => Promise<AuthorizeResponse>,
    createWebSocket: (token: string) => WebSocket
  ): void;
  send(messages: ClientMessage<TPresence>[]): void;
  delayFlush(delay: number): number;
  startHeartbeatInterval(): number;
  schedulePongTimeout(): number;
  scheduleReconnect(delay: number): number;
};

type Context = {
  roomId: string;
  throttleDelay: number;
  fetchPolyfill?: typeof fetch;
  WebSocketPolyfill?: typeof WebSocket;
  authentication: Authentication;
  liveblocksServer: string;
};

export function makeStateMachine<TPresence extends JsonObject>(
  state: State<TPresence>,
  context: Context,
  mockedEffects?: Effects<TPresence>
): Machine {
  const effects: Effects<TPresence> = mockedEffects || {
    authenticate(
      auth: (room: string) => Promise<AuthorizeResponse>,
      createWebSocket: (token: string) => WebSocket
    ) {
      const token = state.token;
      if (token && isTokenValid(token)) {
        const parsedToken = parseToken(token);
        const socket = createWebSocket(token);
        authenticationSuccess(parsedToken, socket);
      } else {
        return auth(context.roomId)
          .then(({ token }) => {
            if (state.connection.state !== "authenticating") {
              return;
            }
            const parsedToken = parseToken(token);
            const socket = createWebSocket(token);
            authenticationSuccess(parsedToken, socket);
            state.token = token;
          })
          .catch((er: any) => authenticationFailure(er));
      }
    },
    send(
      messageOrMessages: ClientMessage<TPresence> | ClientMessage<TPresence>[]
    ) {
      if (state.socket == null) {
        throw new Error("Can't send message if socket is null");
      }
      state.socket.send(JSON.stringify(messageOrMessages));
    },
    delayFlush(delay: number) {
      return setTimeout(tryFlushing, delay) as any;
    },
    startHeartbeatInterval() {
      return setInterval(heartbeat, HEARTBEAT_INTERVAL) as any;
    },
    schedulePongTimeout() {
      return setTimeout(pongTimeout, PONG_TIMEOUT) as any;
    },
    scheduleReconnect(delay: number) {
      return setTimeout(connect, delay) as any;
    },
  };

  function genericSubscribe(callback: StorageCallback) {
    state.listeners.storage.push(callback);
    return () => remove(state.listeners.storage, callback);
  }

  function crdtSubscribe<T extends AbstractCrdt>(
    crdt: T,
    innerCallback: (updates: StorageUpdate[] | AbstractCrdt) => void,
    options?: { isDeep: boolean }
  ) {
    const cb = (updates: StorageUpdate[]) => {
      const relatedUpdates: StorageUpdate[] = [];
      for (const update of updates) {
        if (options?.isDeep && isSameNodeOrChildOf(update.node, crdt)) {
          relatedUpdates.push(update);
        } else if (update.node._id === crdt._id) {
          innerCallback(update.node);
        }
      }

      if (options?.isDeep && relatedUpdates.length > 0) {
        innerCallback(relatedUpdates);
      }
    };

    return genericSubscribe(cb);
  }

  function createOrUpdateRootFromMessage(message: InitialDocumentStateMessage) {
    if (message.items.length === 0) {
      throw new Error("Internal error: cannot load storage without items");
    }

    if (state.root) {
      updateRoot(message.items);
    } else {
      state.root = load(message.items);
    }

    for (const key in state.defaultStorageRoot) {
      if (state.root.get(key) == null) {
        state.root.set(key, state.defaultStorageRoot[key]);
      }
    }
  }

  function buildRootAndParentToChildren(
    items: SerializedCrdtWithId[]
  ): [SerializedCrdtWithId, Map<string, SerializedCrdtWithId[]>] {
    const parentToChildren = new Map<string, SerializedCrdtWithId[]>();
    let root = null;

    for (const tuple of items) {
      const parentId = tuple[1].parentId;
      if (parentId == null) {
        root = tuple;
      } else {
        const children = parentToChildren.get(parentId);
        if (children != null) {
          children.push(tuple);
        } else {
          parentToChildren.set(parentId, [tuple]);
        }
      }
    }

    if (root == null) {
      throw new Error("Root can't be null");
    }

    return [root, parentToChildren];
  }

  function updateRoot(items: SerializedCrdtWithId[]) {
    if (!state.root) {
      return;
    }

    const currentItems = new Map<string, SerializedCrdt>();
    state.items.forEach((liveCrdt, id) => {
      currentItems.set(id, liveCrdt._toSerializedCrdt());
    });

    // Get operations that represent the diff between 2 states.
    const ops = getTreesDiffOperations(currentItems, new Map(items));

    const result = apply(ops, false);

    notify(result.updates);
  }

  function load(items: SerializedCrdtWithId[]): LiveObject<LsonObject> {
    const [root, parentToChildren] = buildRootAndParentToChildren(items);

    return LiveObject._deserialize(root, parentToChildren, {
      getItem,
      addItem,
      deleteItem,
      generateId,
      generateOpId,
      dispatch: storageDispatch,
      roomId: context.roomId,
    });
  }

  function addItem(id: string, item: AbstractCrdt) {
    state.items.set(id, item);
  }

  function deleteItem(id: string) {
    state.items.delete(id);
  }

  function getItem(id: string) {
    return state.items.get(id);
  }

  function addToUndoStack(historyItem: HistoryItem) {
    // If undo stack is too large, we remove the older item
    if (state.undoStack.length >= 50) {
      state.undoStack.shift();
    }

    if (state.isHistoryPaused) {
      state.pausedHistory.unshift(...historyItem);
    } else {
      state.undoStack.push(historyItem);
    }
  }

  function storageDispatch(
    ops: Op[],
    reverse: Op[],
    storageUpdates: Map<string, StorageUpdate>
  ) {
    if (state.isBatching) {
      state.batch.ops.push(...ops);
      storageUpdates.forEach((value, key) => {
        state.batch.updates.storageUpdates.set(
          key,
          mergeStorageUpdates(
            state.batch.updates.storageUpdates.get(key) as any, // FIXME
            value
          )
        );
      });
      state.batch.reverseOps.push(...reverse);
    } else {
      addToUndoStack(reverse);
      state.redoStack = [];
      dispatch(ops);
      notify({ storageUpdates: storageUpdates });
    }
  }

  function notify({
    storageUpdates = new Map<string, StorageUpdate>(),
    presence = false,
    others: otherEvents = [],
  }: {
    storageUpdates?: Map<string, StorageUpdate>;
    presence?: boolean;
    others?: OthersEvent[];
  }) {
    if (otherEvents.length > 0) {
      state.others = makeOthers(state.users);

      for (const event of otherEvents) {
        for (const listener of state.listeners.others) {
          listener(state.others, event);
        }
      }
    }

    if (presence) {
      for (const listener of state.listeners["my-presence"]) {
        listener(state.me);
      }
    }

    if (storageUpdates.size > 0) {
      for (const subscriber of state.listeners.storage) {
        subscriber(Array.from(storageUpdates.values()));
      }
    }
  }

  function getConnectionId() {
    if (
      state.connection.state === "open" ||
      state.connection.state === "connecting"
    ) {
      return state.connection.id;
    } else if (state.lastConnectionId !== null) {
      return state.lastConnectionId;
    }

    throw new Error(
      "Internal. Tried to get connection id but connection was never open"
    );
  }

  function generateId() {
    return `${getConnectionId()}:${state.clock++}`;
  }

  function generateOpId() {
    return `${getConnectionId()}:${state.opClock++}`;
  }

  function apply(
    item: HistoryItem,
    isLocal: boolean
  ): {
    reverse: HistoryItem;
    updates: {
      storageUpdates: Map<string, StorageUpdate>;
      presence: boolean;
    };
  } {
    const result = {
      reverse: [] as HistoryItem,
      updates: {
        storageUpdates: new Map<string, StorageUpdate>(),
        presence: false,
      },
    };

    const createdNodeIds = new Set<string>();
    for (const op of item) {
      if (op.type === "presence") {
        const reverse = {
          type: "presence",
          data: {} as Presence,
        };

        for (const key in op.data) {
          reverse.data[key] = state.me[key];
        }

        state.me = { ...state.me, ...op.data };

        if (state.buffer.presence == null) {
          state.buffer.presence = op.data;
        } else {
          for (const key in op.data) {
            state.buffer.presence[key] = op.data[key];
          }
        }

        result.reverse.unshift(reverse as any);
        result.updates.presence = true;
      } else {
        // Ops applied after undo/redo don't have an opId.
        if (isLocal && !op.opId) {
          op.opId = generateOpId();
        }
        const applyOpResult = applyOp(op, isLocal);
        if (applyOpResult.modified) {
          const parentId = applyOpResult.modified.node._parent?._id!;

          // If the parent was created in the same batch, we don't want to notify
          // storage updates for the children.
          if (!createdNodeIds.has(parentId)) {
            result.updates.storageUpdates.set(
              applyOpResult.modified.node._id!,
              mergeStorageUpdates(
                result.updates.storageUpdates.get(
                  applyOpResult.modified.node._id!
                ) as any, // FIXME
                applyOpResult.modified
              )
            );
            result.reverse.unshift(...applyOpResult.reverse);
          }

          if (
            op.type === OpType.CreateList ||
            op.type === OpType.CreateMap ||
            op.type === OpType.CreateObject
          ) {
            createdNodeIds.add(applyOpResult.modified.node._id!);
          }
        }
      }
    }
    return result;
  }

  function applyOp(op: Op, isLocal: boolean): ApplyResult {
    if (op.opId) {
      state.offlineOperations.delete(op.opId);
    }

    switch (op.type) {
      case OpType.DeleteObjectKey:
      case OpType.UpdateObject:
      case OpType.DeleteCrdt: {
        const item = state.items.get(op.id);

        if (item == null) {
          return { modified: false };
        }

        return item._apply(op, isLocal);
      }
      case OpType.SetParentKey: {
        const item = state.items.get(op.id);

        if (item == null) {
          return { modified: false };
        }

        if (item._parent instanceof LiveList) {
          const previousKey = item._parentKey!;
          if (previousKey === op.parentKey) {
            return { modified: false };
          } else {
            return item._parent._setChildKey(op.parentKey, item, previousKey);
          }
        }
        return { modified: false };
      }
      case OpType.CreateObject:
      case OpType.CreateList:
      case OpType.CreateMap:
      case OpType.CreateRegister: {
        const parent = state.items.get(op.parentId!);
        if (parent == null) {
          return { modified: false };
        }
        return parent._attachChild(op, isLocal);
      }
    }
  }

  function subscribe(callback: (updates: StorageUpdate) => void): () => void;
  function subscribe<TKey extends string, TValue extends Lson>(
    liveMap: LiveMap<TKey, TValue>,
    callback: (liveMap: LiveMap<TKey, TValue>) => void
  ): () => void;
  function subscribe<TData extends LsonObject>(
    liveObject: LiveObject<TData>,
    callback: (liveObject: LiveObject<TData>) => void
  ): () => void;
  function subscribe<TItem extends Lson>(
    liveList: LiveList<TItem>,
    callback: (liveList: LiveList<TItem>) => void
  ): () => void;
  function subscribe<TItem extends AbstractCrdt>(
    node: TItem,
    callback: (updates: StorageUpdate[]) => void,
    options: { isDeep: true }
  ): () => void;
  function subscribe<T extends Presence>(
    type: "my-presence",
    listener: MyPresenceCallback<T>
  ): () => void;
  function subscribe<T extends Presence>(
    type: "others",
    listener: OthersEventCallback<T>
  ): () => void;
  function subscribe(type: "event", listener: EventCallback): () => void;
  function subscribe(type: "error", listener: ErrorCallback): () => void;
  function subscribe(
    type: "connection",
    listener: ConnectionCallback
  ): () => void;
  function subscribe<K extends RoomEventName>(
    firstParam: K | AbstractCrdt | ((updates: StorageUpdate[]) => void),
    listener?: RoomEventCallbackMap[K] | any,
    options?: { isDeep: boolean }
  ): () => void {
    if (firstParam instanceof AbstractCrdt) {
      return crdtSubscribe(firstParam, listener, options);
    } else if (typeof firstParam === "function") {
      return genericSubscribe(firstParam);
    } else if (!isValidRoomEventType(firstParam)) {
      throw new Error(`"${firstParam}" is not a valid event name`);
    }

    (state.listeners[firstParam] as RoomEventCallbackMap[K][]).push(listener);

    return () => {
      const callbacks = state.listeners[
        firstParam
      ] as RoomEventCallbackMap[K][];
      remove(callbacks, listener);
    };
  }

  function getConnectionState() {
    return state.connection.state;
  }

  function getSelf<
    TPresence extends Presence = Presence
  >(): User<TPresence> | null {
    return state.connection.state === "open" ||
      state.connection.state === "connecting"
      ? {
          connectionId: state.connection.id,
          id: state.connection.userId,
          info: state.connection.userInfo,
          presence: getPresence() as TPresence,
        }
      : null;
  }

  function connect() {
    if (
      state.connection.state !== "closed" &&
      state.connection.state !== "unavailable"
    ) {
      return null;
    }

    const auth = prepareAuthEndpoint(
      context.authentication,
      context.fetchPolyfill
    );
    const createWebSocket = prepareCreateWebSocket(
      context.liveblocksServer,
      context.WebSocketPolyfill
    );

    updateConnection({ state: "authenticating" });
    effects.authenticate(auth, createWebSocket);
  }

  function updatePresence<T extends Presence>(
    overrides: Partial<T>,
    options?: { addToHistory: boolean }
  ) {
    const oldValues: Presence = {};

    if (state.buffer.presence == null) {
      state.buffer.presence = {};
    }

    for (const key in overrides) {
      state.buffer.presence[key] = overrides[key] as any;
      oldValues[key] = state.me[key];
    }

    state.me = { ...state.me, ...overrides };

    if (state.isBatching) {
      if (options?.addToHistory) {
        state.batch.reverseOps.push({ type: "presence", data: oldValues });
      }
      state.batch.updates.presence = true;
    } else {
      tryFlushing();
      if (options?.addToHistory) {
        addToUndoStack([{ type: "presence", data: oldValues }]);
      }
      notify({ presence: true });
    }
  }

  function authenticationSuccess(
    token: AuthenticationToken,
    socket: WebSocket
  ) {
    socket.addEventListener("message", onMessage);
    socket.addEventListener("open", onOpen);
    socket.addEventListener("close", onClose);
    socket.addEventListener("error", onError);

    updateConnection({
      state: "connecting",
      id: token.actor,
      userInfo: token.info,
      userId: token.id,
    });
    state.idFactory = makeIdFactory(token.actor);
    state.socket = socket;
  }

  function authenticationFailure(error: Error) {
    if (process.env.NODE_ENV !== "production") {
      console.error("Call to authentication endpoint failed", error);
    }
    state.token = null;
    updateConnection({ state: "unavailable" });
    state.numberOfRetry++;
    state.timeoutHandles.reconnect = effects.scheduleReconnect(getRetryDelay());
  }

  function onVisibilityChange(visibilityState: VisibilityState) {
    if (visibilityState === "visible" && state.connection.state === "open") {
      log("Heartbeat after visibility change");
      heartbeat();
    }
  }

  function onUpdatePresenceMessage(
    message: UpdatePresenceMessage
  ): OthersEvent | undefined {
    const user = state.users[message.actor];
    // If the other user initial presence hasn't been received yet, we discard the presence update.
    // The initial presence update message contains the property "targetActor".
    if (
      message.targetActor === undefined &&
      user != null &&
      !user._hasReceivedInitialPresence
    ) {
      return undefined;
    }

    if (user == null) {
      state.users[message.actor] = {
        connectionId: message.actor,
        presence: message.data,
        _hasReceivedInitialPresence: true,
      };
    } else {
      state.users[message.actor] = {
        id: user.id,
        info: user.info,
        connectionId: message.actor,
        presence: {
          ...user.presence,
          ...message.data,
        },
        _hasReceivedInitialPresence: true,
      };
    }

    return {
      type: "update",
      updates: message.data,
      user: state.users[message.actor],
    };
  }

  function onUserLeftMessage(message: UserLeftMessage): OthersEvent | null {
    const userLeftMessage: UserLeftMessage = message;
    const user = state.users[userLeftMessage.actor];
    if (user) {
      delete state.users[userLeftMessage.actor];
      return { type: "leave", user };
    }
    return null;
  }

  function onRoomStateMessage(message: RoomStateMessage): OthersEvent {
    const newUsers: { [connectionId: number]: User } = {};
    for (const key in message.users) {
      const connectionId = Number.parseInt(key);
      const user = message.users[key];
      newUsers[connectionId] = {
        connectionId,
        info: user.info,
        id: user.id,
      };
    }
    state.users = newUsers;
    return { type: "reset" };
  }

  function onNavigatorOnline() {
    if (state.connection.state === "unavailable") {
      log("Try to reconnect after connectivity change");
      reconnect();
    }
  }

  function onEvent(message: EventMessage) {
    for (const listener of state.listeners.event) {
      listener({ connectionId: message.actor, event: message.event });
    }
  }

  function onUserJoinedMessage(message: UserJoinMessage): OthersEvent {
    state.users[message.actor] = {
      connectionId: message.actor,
      info: message.info,
      id: message.id,
      _hasReceivedInitialPresence: true,
    };

    if (state.me) {
      // Send current presence to new user
      // TODO: Consider storing it on the backend
      state.buffer.messages.push({
        type: ClientMessageType.UpdatePresence,
        data: state.me as TPresence,
        //             ^^^^^^^^^^^^
        //             TODO: Soon, state.buffer.presence will become
        //             a TPresence and this force-cast will no longer be
        //             necessary.
        targetActor: message.actor,
      });
      tryFlushing();
    }

    return { type: "enter", user: state.users[message.actor] };
  }

  function parseServerMessage(data: Json): ServerMessage | null {
    if (!isJsonObject(data)) {
      return null;
    }

    return data as ServerMessage;
    //          ^^^^^^^^^^^^^^^^ FIXME: Properly validate incoming external data instead!
  }

  function parseServerMessages(text: string): ServerMessage[] | null {
    const data: Json | undefined = parseJson(text);
    if (data === undefined) {
      return null;
    } else if (isJsonArray(data)) {
      return compact(data.map((item) => parseServerMessage(item)));
    } else {
      return compact([parseServerMessage(data)]);
    }
  }

  function onMessage(event: MessageEvent<string>) {
    if (event.data === "pong") {
      clearTimeout(state.timeoutHandles.pongTimeout);
      return;
    }

    const messages: ServerMessage[] | null = parseServerMessages(event.data);
    if (messages === null || messages.length === 0) {
      // Unknown incoming message... ignore it
      return;
    }

    const updates = {
      storageUpdates: new Map<string, StorageUpdate>(),
      others: [] as OthersEvent[],
    };

    for (const message of messages) {
      switch (message.type) {
        case ServerMessageType.UserJoined: {
          updates.others.push(onUserJoinedMessage(message));
          break;
        }
        case ServerMessageType.UpdatePresence: {
          const othersPresenceUpdate = onUpdatePresenceMessage(message);
          if (othersPresenceUpdate) {
            updates.others.push(othersPresenceUpdate);
          }
          break;
        }
        case ServerMessageType.Event: {
          onEvent(message);
          break;
        }
        case ServerMessageType.UserLeft: {
          const event = onUserLeftMessage(message);
          if (event) {
            updates.others.push(event);
          }
          break;
        }
        case ServerMessageType.RoomState: {
          updates.others.push(onRoomStateMessage(message));
          break;
        }
        case ServerMessageType.InitialStorageState: {
          // createOrUpdateRootFromMessage function could add ops to offlineOperations.
          // Client shouldn't resend these ops as part of the offline ops sending after reconnect.
          const offlineOps = new Map(state.offlineOperations);
          createOrUpdateRootFromMessage(message);
          applyAndSendOfflineOps(offlineOps);
          _getInitialStateResolver?.();
          break;
        }
        case ServerMessageType.UpdateStorage: {
          const applyResult = apply(message.ops, false);
          applyResult.updates.storageUpdates.forEach((value, key) => {
            updates.storageUpdates.set(
              key,
              mergeStorageUpdates(
                updates.storageUpdates.get(key) as any, // FIXME
                value
              )
            );
          });

          break;
        }
      }
    }

    notify(updates);
  }

  function onClose(event: { code: number; wasClean: boolean; reason: string }) {
    state.socket = null;

    clearTimeout(state.timeoutHandles.pongTimeout);
    clearInterval(state.intervalHandles.heartbeat);
    if (state.timeoutHandles.flush) {
      clearTimeout(state.timeoutHandles.flush);
    }
    clearTimeout(state.timeoutHandles.reconnect);

    state.users = {};
    notify({ others: [{ type: "reset" }] });

    if (event.code >= 4000 && event.code <= 4100) {
      updateConnection({ state: "failed" });

      const error = new LiveblocksError(event.reason, event.code);
      for (const listener of state.listeners.error) {
        listener(error);
      }

      const delay = getRetryDelay(true);
      state.numberOfRetry++;

      if (process.env.NODE_ENV !== "production") {
        console.error(
          `Connection to Liveblocks websocket server closed. Reason: ${error.message} (code: ${error.code}). Retrying in ${delay}ms.`
        );
      }

      updateConnection({ state: "unavailable" });
      state.timeoutHandles.reconnect = effects.scheduleReconnect(delay);
    } else if (event.code === WebsocketCloseCodes.CLOSE_WITHOUT_RETRY) {
      updateConnection({ state: "closed" });
    } else {
      const delay = getRetryDelay();
      state.numberOfRetry++;

      if (process.env.NODE_ENV !== "production") {
        console.warn(
          `Connection to Liveblocks websocket server closed (code: ${event.code}). Retrying in ${delay}ms.`
        );
      }
      updateConnection({ state: "unavailable" });
      state.timeoutHandles.reconnect = effects.scheduleReconnect(delay);
    }
  }

  function updateConnection(connection: Connection) {
    state.connection = connection;
    for (const listener of state.listeners.connection) {
      listener(connection.state);
    }
  }

  function getRetryDelay(slow: boolean = false) {
    if (slow) {
      return BACKOFF_RETRY_DELAYS_SLOW[
        state.numberOfRetry < BACKOFF_RETRY_DELAYS_SLOW.length
          ? state.numberOfRetry
          : BACKOFF_RETRY_DELAYS_SLOW.length - 1
      ];
    }
    return BACKOFF_RETRY_DELAYS[
      state.numberOfRetry < BACKOFF_RETRY_DELAYS.length
        ? state.numberOfRetry
        : BACKOFF_RETRY_DELAYS.length - 1
    ];
  }

  function onError() {}

  function onOpen() {
    clearInterval(state.intervalHandles.heartbeat);

    state.intervalHandles.heartbeat = effects.startHeartbeatInterval();

    if (state.connection.state === "connecting") {
      updateConnection({ ...state.connection, state: "open" });
      state.numberOfRetry = 0;

      // Re-broadcast the user presence during a reconnect.
      if (state.lastConnectionId !== undefined) {
        state.buffer.presence = state.me;
        tryFlushing();
      }

      state.lastConnectionId = state.connection.id;

      if (state.root) {
        state.buffer.messages.push({ type: ClientMessageType.FetchStorage });
      }
      tryFlushing();
    } else {
      // TODO
    }
  }

  function heartbeat() {
    if (state.socket == null) {
      // Should never happen, because we clear the pong timeout when the connection is dropped explictly
      return;
    }

    clearTimeout(state.timeoutHandles.pongTimeout);
    state.timeoutHandles.pongTimeout = effects.schedulePongTimeout();

    if (state.socket.readyState === state.socket.OPEN) {
      state.socket.send("ping");
    }
  }

  function pongTimeout() {
    log("Pong timeout. Trying to reconnect.");
    reconnect();
  }

  function reconnect() {
    if (state.socket) {
      state.socket.removeEventListener("open", onOpen);
      state.socket.removeEventListener("message", onMessage);
      state.socket.removeEventListener("close", onClose);
      state.socket.removeEventListener("error", onError);
      state.socket.close();
      state.socket = null;
    }

    updateConnection({ state: "unavailable" });
    clearTimeout(state.timeoutHandles.pongTimeout);
    if (state.timeoutHandles.flush) {
      clearTimeout(state.timeoutHandles.flush);
    }
    clearTimeout(state.timeoutHandles.reconnect);
    clearInterval(state.intervalHandles.heartbeat);
    connect();
  }

  function applyAndSendOfflineOps(offlineOps: Map<string, Op>) {
    if (offlineOps.size === 0) {
      return;
    }

    const messages: ClientMessage<TPresence>[] = [];

    const ops = Array.from(offlineOps.values());

    const result = apply(ops, true);

    messages.push({
      type: ClientMessageType.UpdateStorage,
      ops: ops,
    });

    notify(result.updates);

    effects.send(messages);
  }

  function tryFlushing() {
    const storageOps = state.buffer.storageOperations;

    if (storageOps.length > 0) {
      storageOps.forEach((op) => {
        state.offlineOperations.set(op.opId!, op);
      });
    }

    if (state.socket == null || state.socket.readyState !== state.socket.OPEN) {
      state.buffer.storageOperations = [];
      return;
    }

    const now = Date.now();

    const elapsedTime = now - state.lastFlushTime;

    if (elapsedTime > context.throttleDelay) {
      const messages = flushDataToMessages(state);

      if (messages.length === 0) {
        return;
      }
      effects.send(messages);
      state.buffer = {
        messages: [],
        storageOperations: [],
        presence: null,
      };
      state.lastFlushTime = now;
    } else {
      if (state.timeoutHandles.flush != null) {
        clearTimeout(state.timeoutHandles.flush);
      }

      state.timeoutHandles.flush = effects.delayFlush(
        context.throttleDelay - (now - state.lastFlushTime)
      );
    }
  }

  function flushDataToMessages(state: State<TPresence>) {
    const messages: ClientMessage<TPresence>[] = [];
    if (state.buffer.presence) {
      messages.push({
        type: ClientMessageType.UpdatePresence,
        data: state.buffer.presence as unknown as TPresence,
        //                          ^^^^^^^^^^^^^^^^^^^^^^^
        //                          TODO: In 0.17, state.buffer.presence will
        //                          become a TPresence and this force-cast will
        //                          no longer be necessary.
      });
    }
    for (const event of state.buffer.messages) {
      messages.push(event);
    }
    if (state.buffer.storageOperations.length > 0) {
      messages.push({
        type: ClientMessageType.UpdateStorage,
        ops: state.buffer.storageOperations,
      });
    }
    return messages;
  }

  function disconnect() {
    if (state.socket) {
      state.socket.removeEventListener("open", onOpen);
      state.socket.removeEventListener("message", onMessage);
      state.socket.removeEventListener("close", onClose);
      state.socket.removeEventListener("error", onError);
      state.socket.close();
      state.socket = null;
    }
    updateConnection({ state: "closed" });
    if (state.timeoutHandles.flush) {
      clearTimeout(state.timeoutHandles.flush);
    }
    clearTimeout(state.timeoutHandles.reconnect);
    clearTimeout(state.timeoutHandles.pongTimeout);
    clearInterval(state.intervalHandles.heartbeat);
    state.users = {};
    notify({ others: [{ type: "reset" }] });
    clearListeners();
  }

  function clearListeners() {
    for (const key in state.listeners) {
      state.listeners[key as keyof State<TPresence>["listeners"]] = [];
    }
  }

  function getPresence<T extends Presence>(): T {
    return state.me as T;
  }

  function getOthers<T extends Presence>(): Others<T> {
    return state.others as Others<T>;
  }

  function broadcastEvent(
    event: Json,
    options: BroadcastOptions = {
      shouldQueueEventIfNotReady: false,
    }
  ) {
    if (state.socket == null && options.shouldQueueEventIfNotReady == false) {
      return;
    }

    state.buffer.messages.push({
      type: ClientMessageType.ClientEvent,
      event,
    });
    tryFlushing();
  }

  function dispatch(ops: Op[]) {
    state.buffer.storageOperations.push(...ops);
    tryFlushing();
  }

  let _getInitialStatePromise: Promise<void> | null = null;
  let _getInitialStateResolver: (() => void) | null = null;

  function getStorage<TStorage extends LsonObject>(): Promise<{
    root: LiveObject<TStorage>;
  }> {
    if (state.root) {
      return new Promise((resolve) =>
        resolve({
          root: state.root as LiveObject<TStorage>,
        })
      );
    }

    if (_getInitialStatePromise == null) {
      state.buffer.messages.push({ type: ClientMessageType.FetchStorage });
      tryFlushing();
      _getInitialStatePromise = new Promise(
        (resolve) => (_getInitialStateResolver = resolve)
      );
    }

    return _getInitialStatePromise.then(() => {
      return {
        root: state.root! as LiveObject<TStorage>,
      };
    });
  }

  function undo() {
    if (state.isBatching) {
      throw new Error("undo is not allowed during a batch");
    }
    const historyItem = state.undoStack.pop();

    if (historyItem == null) {
      return;
    }

    state.isHistoryPaused = false;
    const result = apply(historyItem, true);

    notify(result.updates);
    state.redoStack.push(result.reverse);

    for (const op of historyItem) {
      if (op.type !== "presence") {
        state.buffer.storageOperations.push(op);
      }
    }
    tryFlushing();
  }

  function redo() {
    if (state.isBatching) {
      throw new Error("redo is not allowed during a batch");
    }

    const historyItem = state.redoStack.pop();

    if (historyItem == null) {
      return;
    }

    state.isHistoryPaused = false;
    const result = apply(historyItem, true);
    notify(result.updates);
    state.undoStack.push(result.reverse);

    for (const op of historyItem) {
      if (op.type !== "presence") {
        state.buffer.storageOperations.push(op);
      }
    }
    tryFlushing();
  }

  function batch(callback: () => void) {
    if (state.isBatching) {
      throw new Error("batch should not be called during a batch");
    }

    state.isBatching = true;

    try {
      callback();
    } finally {
      state.isBatching = false;

      if (state.batch.reverseOps.length > 0) {
        addToUndoStack(state.batch.reverseOps);
      }

      if (state.batch.ops.length > 0) {
        // Only clear the redo stack if something has changed during a batch
        // Clear the redo stack because batch is always called from a local operation
        state.redoStack = [];
      }

      if (state.batch.ops.length > 0) {
        dispatch(state.batch.ops);
      }

      notify(state.batch.updates);
      state.batch = {
        ops: [],
        reverseOps: [],
        updates: {
          others: [],
          storageUpdates: new Map(),
          presence: false,
        },
      };
      tryFlushing();
    }
  }

  function pauseHistory() {
    state.pausedHistory = [];
    state.isHistoryPaused = true;
  }

  function resumeHistory() {
    state.isHistoryPaused = false;
    if (state.pausedHistory.length > 0) {
      addToUndoStack(state.pausedHistory);
    }
    state.pausedHistory = [];
  }

  function simulateSocketClose() {
    if (state.socket) {
      state.socket.close();
    }
  }

  function simulateSendCloseEvent(event: {
    code: number;
    wasClean: boolean;
    reason: string;
  }) {
    if (state.socket) {
      onClose(event);
    }
  }

  return {
    // Internal
    onClose,
    onMessage,
    authenticationSuccess,
    heartbeat,
    onNavigatorOnline,
    // Internal dev tools
    simulateSocketClose,
    simulateSendCloseEvent,
    onVisibilityChange,
    getUndoStack: () => state.undoStack,
    getItemsCount: () => state.items.size,

    // Core
    connect,
    disconnect,
    subscribe,

    // Presence
    updatePresence,
    broadcastEvent,

    batch,
    undo,
    redo,
    pauseHistory,
    resumeHistory,

    getStorage,

    selectors: {
      // Core
      getConnectionState,
      getSelf,

      // Presence
      getPresence,
      getOthers,
    },
  };
}

export function defaultState(
  initialPresence?: Presence,
  initialStorage?: JsonObject
): State<FixmePresence> {
  return {
    connection: { state: "closed" },
    token: null,
    lastConnectionId: null,
    socket: null,
    listeners: {
      event: [],
      others: [],
      "my-presence": [],
      error: [],
      connection: [],
      storage: [],
    },
    numberOfRetry: 0,
    lastFlushTime: 0,
    timeoutHandles: {
      flush: null,
      reconnect: 0,
      pongTimeout: 0,
    },
    buffer: {
      presence: initialPresence == null ? {} : initialPresence,
      messages: [],
      storageOperations: [],
    },
    intervalHandles: {
      heartbeat: 0,
    },
    me: initialPresence == null ? {} : initialPresence,
    users: {},
    others: makeOthers({}),
    defaultStorageRoot: initialStorage,
    idFactory: null,

    // Storage
    clock: 0,
    opClock: 0,
    items: new Map<string, AbstractCrdt>(),
    root: undefined,
    undoStack: [],
    redoStack: [],

    isHistoryPaused: false,
    pausedHistory: [],
    isBatching: false,
    batch: {
      ops: [] as Op[],
      updates: {
        storageUpdates: new Map<string, StorageUpdate>(),
        presence: false,
        others: [],
      },
      reverseOps: [] as Op[],
    },
    offlineOperations: new Map<string, Op>(),
  };
}

export type InternalRoom = {
  room: Room;
  connect: () => void;
  disconnect: () => void;
  onNavigatorOnline: () => void;
  onVisibilityChange: (visibilityState: VisibilityState) => void;
};

export function createRoom(
  options: RoomInitializers<Presence, Record<string, any>>,
  context: Context
): InternalRoom {
  const initialPresence = options.initialPresence ?? options.defaultPresence;
  const initialStorage = options.initialStorage ?? options.defaultStorageRoot;

  const state = defaultState(
    typeof initialPresence === "function"
      ? initialPresence(context.roomId)
      : initialPresence,
    typeof initialStorage === "function"
      ? initialStorage(context.roomId)
      : initialStorage
  );

  const machine = makeStateMachine(state, context);

  const room: Room = {
    id: context.roomId,
    /////////////
    // Core    //
    /////////////
    getConnectionState: machine.selectors.getConnectionState,
    getSelf: machine.selectors.getSelf,

<<<<<<< HEAD
    // FIXME: There's a type issue here. The types of subscribe and
    // machine.subscribe are incompatible somewhere.
    // TODO: Figure out exactly what's wrong here!
    subscribe: machine.subscribe as any, // FIXME!
=======
    subscribe: machine.subscribe,
    unsubscribe: machine.unsubscribe,
>>>>>>> 6ab305f9

    //////////////
    // Presence //
    //////////////
    getPresence: machine.selectors.getPresence,
    updatePresence: machine.updatePresence,
    getOthers: machine.selectors.getOthers,
    broadcastEvent: machine.broadcastEvent,

    getStorage: machine.getStorage,
    batch: machine.batch,
    history: {
      undo: machine.undo,
      redo: machine.redo,
      pause: machine.pauseHistory,
      resume: machine.resumeHistory,
    },

    // @ts-ignore
    internalDevTools: {
      closeWebsocket: machine.simulateSocketClose,
      sendCloseEvent: machine.simulateSendCloseEvent,
    },
  };

  return {
    connect: machine.connect,
    disconnect: machine.disconnect,
    onNavigatorOnline: machine.onNavigatorOnline,
    onVisibilityChange: machine.onVisibilityChange,
    room,
  };
}

class LiveblocksError extends Error {
  constructor(message: string, public code: number) {
    super(message);
  }
}

function parseToken(token: string): AuthenticationToken {
  const tokenParts = token.split(".");
  if (tokenParts.length !== 3) {
    throw new Error(
      `Authentication error. Liveblocks could not parse the response of your authentication endpoint`
    );
  }

  const data = parseJson(atob(tokenParts[1]));
  if (
    data !== undefined &&
    isJsonObject(data) &&
    typeof data.actor === "number" &&
    (data.id === undefined || typeof data.id === "string")
  ) {
    return {
      actor: data.actor,
      id: data.id,
      info: data.info,
    };
  }

  throw new Error(
    `Authentication error. Liveblocks could not parse the response of your authentication endpoint`
  );
}

function prepareCreateWebSocket(
  liveblocksServer: string,
  WebSocketPolyfill?: typeof WebSocket
) {
  if (typeof window === "undefined" && WebSocketPolyfill == null) {
    throw new Error(
      "To use Liveblocks client in a non-dom environment, you need to provide a WebSocket polyfill."
    );
  }

  const ws = WebSocketPolyfill || WebSocket;

  return (token: string): WebSocket => {
    return new ws(`${liveblocksServer}/?token=${token}`);
  };
}

function prepareAuthEndpoint(
  authentication: Authentication,
  fetchPolyfill?: typeof window.fetch
): (room: string) => Promise<AuthorizeResponse> {
  if (authentication.type === "public") {
    if (typeof window === "undefined" && fetchPolyfill == null) {
      throw new Error(
        "To use Liveblocks client in a non-dom environment with a publicApiKey, you need to provide a fetch polyfill."
      );
    }

    return (room: string) =>
      fetchAuthEndpoint(fetchPolyfill || fetch, authentication.url, {
        room,
        publicApiKey: authentication.publicApiKey,
      });
  }

  if (authentication.type === "private") {
    if (typeof window === "undefined" && fetchPolyfill == null) {
      throw new Error(
        "To use Liveblocks client in a non-dom environment with a url as auth endpoint, you need to provide a fetch polyfill."
      );
    }

    return (room: string) =>
      fetchAuthEndpoint(fetchPolyfill || fetch, authentication.url, {
        room,
      });
  }

  if (authentication.type === "custom") {
    return authentication.callback;
  }

  throw new Error("Internal error. Unexpected authentication type");
}

function fetchAuthEndpoint(
  fetch: typeof window.fetch,
  endpoint: string,
  body: {
    room: string;
    publicApiKey?: string;
  }
): Promise<any> {
  return fetch(endpoint, {
    method: "POST",
    headers: {
      "Content-Type": "application/json",
    },
    body: JSON.stringify(body),
  })
    .then((res) => {
      if (!res.ok) {
        throw new AuthenticationError(
          `Expected a status 200 but got ${res.status} when doing a POST request on "${endpoint}"`
        );
      }

      return res.json().catch((er) => {
        throw new AuthenticationError(
          `Expected a json when doing a POST request on "${endpoint}". ${er}`
        );
      });
    })
    .then((authResponse) => {
      if (typeof authResponse.token !== "string") {
        throw new AuthenticationError(
          `Expected a json with a string token when doing a POST request on "${endpoint}", but got ${JSON.stringify(
            authResponse
          )}`
        );
      }

      return authResponse;
    });
}

class AuthenticationError extends Error {
  constructor(message: string) {
    super(message);
  }
}<|MERGE_RESOLUTION|>--- conflicted
+++ resolved
@@ -1591,15 +1591,7 @@
     getConnectionState: machine.selectors.getConnectionState,
     getSelf: machine.selectors.getSelf,
 
-<<<<<<< HEAD
-    // FIXME: There's a type issue here. The types of subscribe and
-    // machine.subscribe are incompatible somewhere.
-    // TODO: Figure out exactly what's wrong here!
-    subscribe: machine.subscribe as any, // FIXME!
-=======
     subscribe: machine.subscribe,
-    unsubscribe: machine.unsubscribe,
->>>>>>> 6ab305f9
 
     //////////////
     // Presence //
