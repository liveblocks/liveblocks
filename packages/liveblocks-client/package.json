--- conflicted
+++ resolved
@@ -1,10 +1,6 @@
 {
   "name": "@liveblocks/client",
-<<<<<<< HEAD
-  "version": "3.9.0",
-=======
   "version": "3.9.1",
->>>>>>> 530d8c31
   "description": "A client that lets you interact with Liveblocks servers. Liveblocks is the all-in-one toolkit to build collaborative products like Figma, Notion, and more.",
   "license": "Apache-2.0",
   "type": "module",
@@ -38,11 +34,7 @@
     "test:watch": "NODE_OPTIONS=\"--no-deprecation\" vitest"
   },
   "dependencies": {
-<<<<<<< HEAD
-    "@liveblocks/core": "3.9.0"
-=======
     "@liveblocks/core": "3.9.1"
->>>>>>> 530d8c31
   },
   "devDependencies": {
     "@liveblocks/eslint-config": "*",
