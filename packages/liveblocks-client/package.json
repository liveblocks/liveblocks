{
  "name": "@liveblocks/client",
<<<<<<< HEAD
  "version": "0.18.0-beta4-dev",
=======
  "version": "0.18.1-dev",
>>>>>>> e16581cd
  "description": "A client that lets you interact with Liveblocks servers.",
  "main": "./index.js",
  "module": "./index.mjs",
  "types": "./index.d.ts",
  "exports": {
    "./internal": {
      "require": "./internal.js",
      "import": "./internal.mjs",
      "types": "./internal.d.ts"
    },
    ".": {
      "require": "./index.js",
      "import": "./index.mjs",
      "types": "./index.d.ts"
    }
  },
  "files": [
    "**"
  ],
  "keywords": [
    "liveblocks",
    "multiplayer",
    "live-cursors",
    "collaborative"
  ],
  "bugs": {
    "url": "https://github.com/liveblocks/liveblocks/issues"
  },
  "scripts": {
    "build": "tsup && ../../scripts/build.sh",
    "format": "eslint --fix src/ && prettier --write src/",
    "lint": "eslint src/",
    "test": "jest --watch --silent --verbose --config=./jest.config.js",
    "test-ci": "jest --silent --verbose",
    "test-e2e": "jest --silent --verbose --config=./jest.config.e2e.js"
  },
  "license": "Apache-2.0",
  "devDependencies": {
    "@babel/core": "^7.17.10",
    "@babel/preset-env": "^7.17.10",
    "@babel/preset-typescript": "^7.16.7",
    "@swc/core": "^1.2.233",
    "@types/jest": "^26.0.24",
    "@types/node-fetch": "^2.6.1",
    "@types/ws": "^8.5.3",
    "@typescript-eslint/eslint-plugin": "^5.26.0",
    "@typescript-eslint/parser": "^5.26.0",
    "dotenv": "^16.0.0",
    "eslint": "^8.12.0",
    "eslint-plugin-import": "^2.26.0",
    "eslint-plugin-simple-import-sort": "^7.0.0",
    "fast-check": "^3.0.1",
    "jest": "^28.0.3",
    "jest-each": "^27.5.1",
    "jest-environment-jsdom": "^28.1.0",
    "msw": "^0.39.1",
    "node-fetch": "2.6.7",
    "prettier": "^2.7.1",
    "regenerator-runtime": "^0.13.9",
    "tsup": "^6.2.2",
    "typescript": "^4.7.2",
    "whatwg-fetch": "^3.6.2",
    "ws": "^8.5.0"
  },
  "repository": {
    "type": "git",
    "url": "https://github.com/liveblocks/liveblocks.git",
    "directory": "packages/liveblocks-client"
  },
  "sideEffects": false
}<|MERGE_RESOLUTION|>--- conflicted
+++ resolved
@@ -1,10 +1,6 @@
 {
   "name": "@liveblocks/client",
-<<<<<<< HEAD
-  "version": "0.18.0-beta4-dev",
-=======
   "version": "0.18.1-dev",
->>>>>>> e16581cd
   "description": "A client that lets you interact with Liveblocks servers.",
   "main": "./index.js",
   "module": "./index.mjs",
