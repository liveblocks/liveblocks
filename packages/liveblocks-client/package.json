{
  "name": "@liveblocks/client",
<<<<<<< HEAD
  "version": "0.19.0",
  "description": "A client that lets you interact with Liveblocks servers. Liveblocks is the all-in-one toolkit to build collaborative products like Figma, Notion, and more.",
  "license": "Apache-2.0",
=======
  "version": "0.19.1-test2",
  "description": "A client that lets you interact with Liveblocks servers.",
>>>>>>> 2ea81f88
  "main": "./dist/index.js",
  "types": "./dist/index.d.ts",
  "files": [
    "dist/**",
    "README.md"
  ],
  "scripts": {
    "dev": "tsup --watch",
    "build": "tsup",
    "format": "eslint --fix src/; prettier --write src/",
    "lint": "eslint src/",
    "test": "jest --silent --verbose --color=always --passWithNoTests",
    "test:watch": "jest --silent --verbose --color=always --passWithNoTests --watch"
  },
  "dependencies": {
    "@liveblocks/core": "0.19.1-test2"
  },
  "devDependencies": {
    "@liveblocks/eslint-config": "*",
    "@liveblocks/jest-config": "*",
    "@types/ws": "^8.5.3",
    "dotenv": "^16.0.3",
    "fast-check": "^3.0.1",
    "msw": "^0.39.1",
    "ws": "^8.5.0"
  },
  "sideEffects": false,
  "bugs": {
    "url": "https://github.com/liveblocks/liveblocks/issues"
  },
  "repository": {
    "type": "git",
    "url": "https://github.com/liveblocks/liveblocks.git",
    "directory": "packages/liveblocks-client"
  },
  "homepage": "https://liveblocks.io",
  "keywords": [
    "liveblocks",
    "real-time",
    "toolkit",
    "multiplayer",
    "websockets",
    "collaboration",
    "collaborative",
    "presence",
    "crdts",
    "synchronize",
    "rooms",
    "documents",
    "conflict resolution"
  ]
}<|MERGE_RESOLUTION|>--- conflicted
+++ resolved
@@ -1,13 +1,8 @@
 {
   "name": "@liveblocks/client",
-<<<<<<< HEAD
-  "version": "0.19.0",
+  "version": "0.19.1-test2",
   "description": "A client that lets you interact with Liveblocks servers. Liveblocks is the all-in-one toolkit to build collaborative products like Figma, Notion, and more.",
   "license": "Apache-2.0",
-=======
-  "version": "0.19.1-test2",
-  "description": "A client that lets you interact with Liveblocks servers.",
->>>>>>> 2ea81f88
   "main": "./dist/index.js",
   "types": "./dist/index.d.ts",
   "files": [
