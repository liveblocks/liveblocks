{
  "name": "@liveblocks/emails",
<<<<<<< HEAD
  "version": "3.9.0",
=======
  "version": "3.9.1",
>>>>>>> 530d8c31
  "description": "A set of functions and utilities to make sending emails based on Liveblocks notification events easy. Liveblocks is the all-in-one toolkit to build collaborative products like Figma, Notion, and more.",
  "license": "Apache-2.0",
  "type": "module",
  "main": "./dist/index.cjs",
  "types": "./dist/index.d.cts",
  "exports": {
    ".": {
      "import": {
        "types": "./dist/index.d.ts",
        "default": "./dist/index.js"
      },
      "require": {
        "types": "./dist/index.d.cts",
        "module": "./dist/index.js",
        "default": "./dist/index.cjs"
      }
    }
  },
  "files": [
    "dist/**",
    "README.md"
  ],
  "scripts": {
    "dev": "tsup --watch",
    "build": "tsup",
    "start": "tsup --watch",
    "format": "(eslint --fix src/ || true) && prettier --write src/",
    "lint": "eslint src/",
    "lint:package": "publint --strict && attw --pack",
    "test": "NODE_OPTIONS=\"--no-deprecation\" vitest run",
    "test:types": "ls test-d/* | xargs -n1 tsd --files",
    "test:watch": "NODE_OPTIONS=\"--no-deprecation\" vitest"
  },
  "dependencies": {
<<<<<<< HEAD
    "@liveblocks/core": "3.9.0",
    "@liveblocks/node": "3.9.0"
=======
    "@liveblocks/core": "3.9.1",
    "@liveblocks/node": "3.9.1"
>>>>>>> 530d8c31
  },
  "peerDependencies": {
    "react": "^18 || ^19 || ^19.0.0-rc"
  },
  "devDependencies": {
    "@liveblocks/eslint-config": "*",
    "@liveblocks/vitest-config": "*",
    "csstype": "3.0.2",
    "msw": "^2.10.4"
  },
  "sideEffects": false,
  "bugs": {
    "url": "https://github.com/liveblocks/liveblocks/issues"
  },
  "repository": {
    "type": "git",
    "url": "git+https://github.com/liveblocks/liveblocks.git",
    "directory": "packages/liveblocks-emails"
  },
  "homepage": "https://liveblocks.io",
  "keywords": [
    "emails",
    "node",
    "react",
    "comments",
    "threads",
    "liveblocks",
    "real-time",
    "toolkit",
    "multiplayer",
    "websockets",
    "collaboration",
    "collaborative",
    "presence",
    "crdts",
    "synchronize",
    "rooms",
    "documents",
    "conflict resolution"
  ]
}<|MERGE_RESOLUTION|>--- conflicted
+++ resolved
@@ -1,10 +1,6 @@
 {
   "name": "@liveblocks/emails",
-<<<<<<< HEAD
-  "version": "3.9.0",
-=======
   "version": "3.9.1",
->>>>>>> 530d8c31
   "description": "A set of functions and utilities to make sending emails based on Liveblocks notification events easy. Liveblocks is the all-in-one toolkit to build collaborative products like Figma, Notion, and more.",
   "license": "Apache-2.0",
   "type": "module",
@@ -39,13 +35,8 @@
     "test:watch": "NODE_OPTIONS=\"--no-deprecation\" vitest"
   },
   "dependencies": {
-<<<<<<< HEAD
-    "@liveblocks/core": "3.9.0",
-    "@liveblocks/node": "3.9.0"
-=======
     "@liveblocks/core": "3.9.1",
     "@liveblocks/node": "3.9.1"
->>>>>>> 530d8c31
   },
   "peerDependencies": {
     "react": "^18 || ^19 || ^19.0.0-rc"
