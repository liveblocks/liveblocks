--- conflicted
+++ resolved
@@ -278,25 +278,15 @@
         commentBodyPromise,
       ]);
 
-<<<<<<< HEAD
       const authorInfo = getResolvedForId(
         comment.userId,
         authorsIds,
         authorsInfo
       );
-      const url = roomInfo?.url
-        ? generateCommentUrl({
-            roomUrl: roomInfo?.url,
-            commentId: comment.id,
-          })
-        : undefined;
-=======
-      const authorInfo = authorsInfo.get(comment.userId);
       const url = generateCommentUrl({
         roomUrl: roomInfo?.url,
         commentId: comment.id,
       });
->>>>>>> f30b0e40
 
       return {
         type: "unreadMention",
