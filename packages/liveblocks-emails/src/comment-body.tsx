import type {
  Awaitable,
  BaseUserMeta,
  CommentBody,
  CommentBodyLink,
  CommentBodyMention,
  CommentBodyParagraph,
  CommentBodyText,
  DGI,
  DU,
  ResolveGroupsInfoArgs,
  ResolveUsersArgs,
} from "@liveblocks/core";
import {
  isCommentBodyLink,
  isCommentBodyMention,
  isCommentBodyText,
<<<<<<< HEAD
  resolveMentionsInCommentBody,
  toAbsoluteUrl,
=======
  resolveUsersInCommentBody,
  sanitizeUrl,
>>>>>>> f30b0e40
} from "@liveblocks/core";

import { exists } from "./lib/utils";

export type CommentBodyContainerElementArgs<T> = {
  /**
   * The blocks of the comment body
   */
  children: T[];
};

export type CommentBodyParagraphElementArgs<T> = {
  /**
   * The paragraph element.
   */
  element: CommentBodyParagraph;
  /**
   * The text content of the paragraph.
   */
  children: T[];
};

export type CommentBodyTextElementArgs = {
  /**
   * The text element.
   */
  element: CommentBodyText;
};

export type CommentBodyLinkElementArgs = {
  /**
   * The link element.
   */
  element: CommentBodyLink;

  /**
   * The absolute URL of the link.
   */
  href: string;
};

export type CommentBodyMentionElementArgs<U extends BaseUserMeta = DU> = {
  /**
   * The mention element.
   */
  element: CommentBodyMention;

  /**
   * The mention's user info, if the mention is a user mention and the `resolveUsers` option was provided.
   */
  user?: U["info"];

  /**
   * The mention's group info, if the mention is a group mention and the `resolveGroupsInfo` option was provided.
   */
  group?: DGI;
};

/**
 * Protocol:
 * Comment body elements to be converted to a custom format `T`
 */
export type ConvertCommentBodyElements<T, U extends BaseUserMeta = DU> = {
  /**
   * The container element used to display comment body blocks.
   */
  container: (args: CommentBodyContainerElementArgs<T>) => T;
  /**
   * The paragraph element used to display paragraphs.
   */
  paragraph: (args: CommentBodyParagraphElementArgs<T>, index: number) => T;
  /**
   * The text element used to display text elements.
   */
  text: (args: CommentBodyTextElementArgs, index: number) => T;
  /**
   * The link element used to display links.
   */
  link: (args: CommentBodyLinkElementArgs, index: number) => T;
  /**
   * The mention element used to display mentions.
   */
  mention: (args: CommentBodyMentionElementArgs<U>, index: number) => T;
};

export type ConvertCommentBodyOptions<T, U extends BaseUserMeta = DU> = {
  /**
   * A function that returns user info from user IDs.
   * You should return a list of user objects of the same size, in the same order.
   */
  resolveUsers?: (
    args: ResolveUsersArgs
  ) => Awaitable<(U["info"] | undefined)[] | undefined>;

  /**
   * A function that returns group info from group IDs.
   * You should return a list of group info objects of the same size, in the same order.
   */
  resolveGroupsInfo?: (
    args: ResolveGroupsInfoArgs
  ) => Awaitable<(DGI | undefined)[] | undefined>;

  /**
   * The elements used to customize the resulting format `T`.
   */
  elements: ConvertCommentBodyElements<T, U>;
};

/**
 * Convert a `CommentBody` into a custom format `T`
 */
export async function convertCommentBody<T, U extends BaseUserMeta = DU>(
  body: CommentBody,
  options: ConvertCommentBodyOptions<T, U>
): Promise<T> {
  const { users: resolvedUsers, groups: resolvedGroupsInfo } =
    await resolveMentionsInCommentBody(
      body,
      options?.resolveUsers,
      options?.resolveGroupsInfo
    );

  const blocks: T[] = body.content
    .map((block, index) => {
      switch (block.type) {
        case "paragraph": {
          const children: T[] = block.children
            .map((inline, inlineIndex) => {
              if (isCommentBodyMention(inline)) {
                return options.elements.mention(
                  {
                    element: inline,
                    user:
                      inline.kind === "user"
                        ? resolvedUsers.get(inline.id)
                        : undefined,
                    group:
                      inline.kind === "group"
                        ? resolvedGroupsInfo.get(inline.id)
                        : undefined,
                  },
                  inlineIndex
                );
              }

              if (isCommentBodyLink(inline)) {
                const href = sanitizeUrl(inline.url);

                // If the URL is invalid, its text/URL are used as plain text.
                if (href === null) {
                  return options.elements.text(
                    {
                      element: { text: inline.text ?? inline.url },
                    },
                    inlineIndex
                  );
                }

                return options.elements.link(
                  {
                    element: inline,
                    href,
                  },
                  inlineIndex
                );
              }

              if (isCommentBodyText(inline)) {
                return options.elements.text({ element: inline }, inlineIndex);
              }

              return null;
            })
            .filter(exists);

          return options.elements.paragraph(
            { element: block, children },
            index
          );
        }
        default:
          console.warn(
            `Unsupported comment body block type: "${JSON.stringify(block.type)}"`
          );
          return null;
      }
    })
    .filter(exists);

  return options.elements.container({ children: blocks });
}<|MERGE_RESOLUTION|>--- conflicted
+++ resolved
@@ -15,13 +15,8 @@
   isCommentBodyLink,
   isCommentBodyMention,
   isCommentBodyText,
-<<<<<<< HEAD
   resolveMentionsInCommentBody,
-  toAbsoluteUrl,
-=======
-  resolveUsersInCommentBody,
   sanitizeUrl,
->>>>>>> f30b0e40
 } from "@liveblocks/core";
 
 import { exists } from "./lib/utils";
