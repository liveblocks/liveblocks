--- conflicted
+++ resolved
@@ -1,10 +1,6 @@
 {
   "name": "@liveblocks/react",
-<<<<<<< HEAD
-  "version": "2.7.0-versions2",
-=======
   "version": "2.6.1",
->>>>>>> ea628052
   "description": "A set of React hooks and providers to use Liveblocks declaratively. Liveblocks is the all-in-one toolkit to build collaborative products like Figma, Notion, and more.",
   "license": "Apache-2.0",
   "type": "commonjs",
@@ -51,13 +47,8 @@
     "test:watch": "jest --silent --verbose --color=always --watch"
   },
   "dependencies": {
-<<<<<<< HEAD
-    "@liveblocks/client": "2.7.0-versions2",
-    "@liveblocks/core": "2.7.0-versions2",
-=======
     "@liveblocks/client": "2.6.1",
     "@liveblocks/core": "2.6.1",
->>>>>>> ea628052
     "use-sync-external-store": "^1.2.2"
   },
   "peerDependencies": {
