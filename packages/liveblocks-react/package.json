--- conflicted
+++ resolved
@@ -31,15 +31,9 @@
   },
   "license": "Apache-2.0",
   "dependencies": {
-<<<<<<< HEAD
-    "@liveblocks/client": "0.18.3",
-    "@liveblocks/core": "0.18.3",
+    "@liveblocks/client": "0.18.4",
+    "@liveblocks/core": "0.18.4",
     "use-sync-external-store": "^1.2.0"
-=======
-    "use-sync-external-store": "^1.2.0",
-    "@liveblocks/core": "0.18.4",
-    "@liveblocks/client": "0.18.4"
->>>>>>> e1901c6f
   },
   "peerDependencies": {
     "react": "^16.14.0 || ^17 || ^18"
