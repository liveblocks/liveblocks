{
  "name": "@liveblocks/react",
<<<<<<< HEAD
  "version": "2.8.3-tiptap2",
=======
  "version": "2.10.2",
>>>>>>> de82c91e
  "description": "A set of React hooks and providers to use Liveblocks declaratively. Liveblocks is the all-in-one toolkit to build collaborative products like Figma, Notion, and more.",
  "license": "Apache-2.0",
  "type": "commonjs",
  "main": "./dist/index.js",
  "types": "./dist/index.d.ts",
  "exports": {
    ".": {
      "import": {
        "types": "./dist/index.d.mts",
        "default": "./dist/index.mjs"
      },
      "require": {
        "types": "./dist/index.d.ts",
        "module": "./dist/index.mjs",
        "default": "./dist/index.js"
      }
    },
    "./suspense": {
      "import": {
        "types": "./dist/suspense.d.mts",
        "default": "./dist/suspense.mjs"
      },
      "require": {
        "types": "./dist/suspense.d.ts",
        "module": "./dist/suspense.mjs",
        "default": "./dist/suspense.js"
      }
    },
    "./_private": {
      "import": {
        "types": "./dist/_private.d.mts",
        "default": "./dist/_private.mjs"
      },
      "require": {
        "types": "./dist/_private.d.ts",
        "module": "./dist/_private.mjs",
        "default": "./dist/_private.js"
      }
    }
  },
  "files": [
    "dist/**",
    "suspense/**",
    "_private/**",
    "README.md"
  ],
  "scripts": {
    "dev": "tsup --watch",
    "build": "tsup",
    "start": "tsup --watch",
    "format": "(eslint --fix src/ || true) && prettier --write src/",
    "lint": "eslint src/",
    "lint:package": "publint --strict && attw --pack && bun scripts/check-exports.ts",
    "test": "jest --silent --verbose --color=always",
    "test:types": "ls test-d/* | xargs -n1 tsd --files",
    "test:watch": "jest --silent --verbose --color=always --watch",
    "test:deps": "depcruise src --exclude __tests__",
    "showdeps": "depcruise src --include-only '^src' --exclude='__tests__' --output-type dot | dot -T svg > /tmp/dependency-graph.svg && open /tmp/dependency-graph.svg"
  },
  "dependencies": {
<<<<<<< HEAD
    "@liveblocks/client": "2.8.3-tiptap2",
    "@liveblocks/core": "2.8.3-tiptap2",
=======
    "@liveblocks/client": "2.10.2",
    "@liveblocks/core": "2.10.2",
>>>>>>> de82c91e
    "use-sync-external-store": "^1.2.2"
  },
  "peerDependencies": {
    "react": "^16.14.0 || ^17 || ^18 || ^19 || ^19.0.0-rc"
  },
  "devDependencies": {
    "@liveblocks/eslint-config": "*",
    "@liveblocks/jest-config": "*",
    "@liveblocks/query-parser": "^0.0.4",
    "@testing-library/jest-dom": "6.4.6",
    "@testing-library/react": "14.1.2",
    "@types/use-sync-external-store": "^0.0.6",
    "date-fns": "^3.6.0",
    "eslint-plugin-react-hooks": "^4.6.2",
    "itertools": "^2.3.2",
    "msw": "1.3.2",
    "react-error-boundary": "^4.0.13"
  },
  "sideEffects": false,
  "bugs": {
    "url": "https://github.com/liveblocks/liveblocks/issues"
  },
  "repository": {
    "type": "git",
    "url": "https://github.com/liveblocks/liveblocks.git",
    "directory": "packages/liveblocks-react"
  },
  "homepage": "https://liveblocks.io",
  "keywords": [
    "react",
    "liveblocks",
    "real-time",
    "toolkit",
    "multiplayer",
    "websockets",
    "collaboration",
    "collaborative",
    "presence",
    "crdts",
    "synchronize",
    "rooms",
    "documents",
    "conflict resolution"
  ]
}<|MERGE_RESOLUTION|>--- conflicted
+++ resolved
@@ -1,10 +1,6 @@
 {
   "name": "@liveblocks/react",
-<<<<<<< HEAD
-  "version": "2.8.3-tiptap2",
-=======
   "version": "2.10.2",
->>>>>>> de82c91e
   "description": "A set of React hooks and providers to use Liveblocks declaratively. Liveblocks is the all-in-one toolkit to build collaborative products like Figma, Notion, and more.",
   "license": "Apache-2.0",
   "type": "commonjs",
@@ -65,13 +61,8 @@
     "showdeps": "depcruise src --include-only '^src' --exclude='__tests__' --output-type dot | dot -T svg > /tmp/dependency-graph.svg && open /tmp/dependency-graph.svg"
   },
   "dependencies": {
-<<<<<<< HEAD
-    "@liveblocks/client": "2.8.3-tiptap2",
-    "@liveblocks/core": "2.8.3-tiptap2",
-=======
     "@liveblocks/client": "2.10.2",
     "@liveblocks/core": "2.10.2",
->>>>>>> de82c91e
     "use-sync-external-store": "^1.2.2"
   },
   "peerDependencies": {
