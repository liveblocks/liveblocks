import type {
  BaseUserMeta,
  BroadcastOptions,
  History,
  Json,
  JsonObject,
  LiveObject,
  LostConnectionEvent,
  LsonObject,
  OthersEvent,
  Room,
  RoomNotificationSettings,
  Status,
  User,
} from "@liveblocks/client";
import type {
  BaseMetadata,
  CommentBody,
  CommentData,
  GetThreadsOptions,
  InboxNotificationData,
  kInternal,
  Resolve,
  RoomEventMessage,
  RoomInitializers,
  ThreadData,
  ToImmutable,
} from "@liveblocks/core";

export type UseThreadsOptions<TThreadMetadata extends BaseMetadata> =
  GetThreadsOptions<TThreadMetadata>;

import type { PropsWithChildren } from "react";

export type OptionalPromise<T> = T | Promise<T>;

export type UserStateLoading = {
  isLoading: true;
  user?: never;
  error?: never;
};

export type UserStateError = {
  isLoading: false;
  user?: never;
  error: Error;
};

export type UserStateSuccess<T> = {
  isLoading: false;
  user: T;
  error?: never;
};

export type UserState<T> =
  | UserStateLoading
  | UserStateError
  | UserStateSuccess<T>;

export type PartialNullable<T> = {
  [P in keyof T]?: T[P] | null | undefined;
};

export type CreateThreadOptions<TMetadata extends BaseMetadata> = [
  TMetadata,
] extends [never]
  ? {
      body: CommentBody;
    }
  : { body: CommentBody; metadata: TMetadata };

export type EditThreadMetadataOptions<TMetadata extends BaseMetadata> = [
  TMetadata,
] extends [never]
  ? {
      threadId: string;
    }
  : { threadId: string; metadata: Resolve<PartialNullable<TMetadata>> };

export type CreateCommentOptions = {
  threadId: string;
  body: CommentBody;
};

export type EditCommentOptions = {
  threadId: string;
  commentId: string;
  body: CommentBody;
};

export type DeleteCommentOptions = {
  threadId: string;
  commentId: string;
};

export type CommentReactionOptions = {
  threadId: string;
  commentId: string;
  emoji: string;
};

export type ThreadsStateLoading = {
  isLoading: true;
  threads?: never;
  error?: never;
};

export type ThreadsStateResolved<TThreadMetadata extends BaseMetadata> = {
  isLoading: false;
  threads: ThreadData<TThreadMetadata>[];
  error?: Error;
};

export type ThreadsStateSuccess<TThreadMetadata extends BaseMetadata> = {
  isLoading: false;
  threads: ThreadData<TThreadMetadata>[];
  error?: never;
};

export type ThreadsState<TThreadMetadata extends BaseMetadata> =
  | ThreadsStateLoading
  | ThreadsStateResolved<TThreadMetadata>;

export type InboxNotificationsStateLoading = {
  isLoading: true;
  inboxNotifications?: never;
  error?: never;
  loadMore: () => void;
};

export type InboxNotificationsStateResolved = {
  isLoading: false;
  inboxNotifications: InboxNotificationData[];
  error?: Error;
  loadMore: () => void;
};

export type InboxNotificationsStateSuccess = {
  isLoading: false;
  inboxNotifications: InboxNotificationData[];
  error?: never;
  loadMore: () => void;
};

export type InboxNotificationsState =
  | InboxNotificationsStateLoading
  | InboxNotificationsStateResolved;

export type RoomNotificationSettingsStateLoading = {
  isLoading: true;
  settings?: never;
  error?: never;
};

export type RoomNotificationSettingsStateError = {
  isLoading: false;
  settings?: never;
  error: Error;
};

export type RoomNotificationSettingsStateSuccess = {
  isLoading: false;
  settings: RoomNotificationSettings;
  error?: never;
};

export type RoomNotificationSettingsState =
  | RoomNotificationSettingsStateLoading
  | RoomNotificationSettingsStateError
  | RoomNotificationSettingsStateSuccess;

export type RoomProviderProps<
  TPresence extends JsonObject,
  TStorage extends LsonObject,
> = Resolve<
  {
    /**
     * The id of the room you want to connect to
     */
    id: string;
    children: React.ReactNode;

    /**
     * Whether or not the room should connect to Liveblocks servers
     * when the RoomProvider is rendered.
     *
     * By default equals to `typeof window !== "undefined"`,
     * meaning the RoomProvider tries to connect to Liveblocks servers
     * only on the client side.
     */
    autoConnect?: boolean;
    /** @deprecated Renamed to `autoConnect` */
    shouldInitiallyConnect?: boolean;

    /**
     * If you're on React 17 or lower, pass in a reference to
     * `ReactDOM.unstable_batchedUpdates` or
     * `ReactNative.unstable_batchedUpdates` here.
     *
     * @example
     * import { unstable_batchedUpdates } from "react-dom";
     *
     * <RoomProvider ... unstable_batchedUpdates={unstable_batchedUpdates} />
     *
     * This will prevent you from running into the so-called "stale props"
     * and/or "zombie child" problem that React 17 and lower can suffer from.
     * Not necessary when you're on React v18 or later.
     */
    unstable_batchedUpdates?: (cb: () => void) => void;
  } & RoomInitializers<TPresence, TStorage>
>;

/**
 * For any function type, returns a similar function type, but without the
 * first argument.
 */
export type OmitFirstArg<F> = F extends (
  first: any,
  ...rest: infer A
) => infer R
  ? (...args: A) => R
  : never;

export type MutationContext<
  TPresence extends JsonObject,
  TStorage extends LsonObject,
  TUserMeta extends BaseUserMeta,
> = {
  storage: LiveObject<TStorage>;
  self: User<TPresence, TUserMeta>;
  others: readonly User<TPresence, TUserMeta>[];
  setMyPresence: (
    patch: Partial<TPresence>,
    options?: { addToHistory: boolean }
  ) => void;
};

export type SharedContextBundle<TUserMeta extends BaseUserMeta> = {
  /**
   * @beta
   *
   * Returns user info from a given user ID.
   *
   * @example
   * const { user, error, isLoading } = useUser("user-id");
   */
  useUser(userId: string): UserState<TUserMeta["info"]>;

  suspense: {
    /**
     * @beta
     *
     * Returns user info from a given user ID.
     *
     * @example
     * const { user } = useUser("user-id");
     */
    useUser(userId: string): UserStateSuccess<TUserMeta["info"]>;
  };
};

/**
 * Properties that are the same in RoomContext and RoomContext["suspense"].
 */
type RoomContextBundleCommon<
  TPresence extends JsonObject,
  TStorage extends LsonObject,
  TUserMeta extends BaseUserMeta,
  TRoomEvent extends Json,
  TThreadMetadata extends BaseMetadata,
> = {
  /**
   * You normally don't need to directly interact with the RoomContext, but
   * it can be necessary if you're building an advanced app where you need to
   * set up a context bridge between two React renderers.
   */
  RoomContext: React.Context<Room<
    TPresence,
    TStorage,
    TUserMeta,
    TRoomEvent
  > | null>;

  /**
   * Makes a Room available in the component hierarchy below.
   * Joins the room when the component is mounted, and automatically leaves
   * the room when the component is unmounted.
   */
  RoomProvider(props: RoomProviderProps<TPresence, TStorage>): JSX.Element;

  /**
   * Returns the Room of the nearest RoomProvider above in the React component
   * tree.
   */
  useRoom(): Room<TPresence, TStorage, TUserMeta, TRoomEvent>;

  /**
   * Returns the current connection status for the Room, and triggers
   * a re-render whenever it changes. Can be used to render a status badge.
   */
  useStatus(): Status;

  /**
   * Returns a function that batches modifications made during the given function.
   * All the modifications are sent to other clients in a single message.
   * All the modifications are merged in a single history item (undo/redo).
   * All the subscribers are called only after the batch is over.
   */
  useBatch<T>(): (callback: () => T) => T;

  /**
   * Returns a callback that lets you broadcast custom events to other users in the room
   *
   * @example
   * const broadcast = useBroadcastEvent();
   *
   * broadcast({ type: "CUSTOM_EVENT", data: { x: 0, y: 0 } });
   */
  useBroadcastEvent(): (event: TRoomEvent, options?: BroadcastOptions) => void;

  /**
   * Get informed when users enter or leave the room, as an event.
   *
   * @example
   * useOthersListener({ type, user, others }) => {
   *   if (type === 'enter') {
   *     // `user` has joined the room
   *   } else if (type === 'leave') {
   *     // `user` has left the room
   *   }
   * })
   */
  useOthersListener(
    callback: (event: OthersEvent<TPresence, TUserMeta>) => void
  ): void;

  /**
   * Get informed when reconnecting to the Liveblocks servers is taking
   * longer than usual. This typically is a sign of a client that has lost
   * internet connectivity.
   *
   * This isn't problematic (because the Liveblocks client is still trying to
   * reconnect), but it's typically a good idea to inform users about it if
   * the connection takes too long to recover.
   *
   * @example
   * useLostConnectionListener(event => {
   *   if (event === 'lost') {
   *     toast.warn('Reconnecting to the Liveblocks servers is taking longer than usual...')
   *   } else if (event === 'failed') {
   *     toast.warn('Reconnecting to the Liveblocks servers failed.')
   *   } else if (event === 'restored') {
   *     toast.clear();
   *   }
   * })
   */
  useLostConnectionListener(
    callback: (event: LostConnectionEvent) => void
  ): void;

  /**
   * useErrorListener is a React hook that allows you to respond to potential room
   * connection errors.
   *
   * @example
   * useErrorListener(er => {
   *   console.error(er);
   * })
   */
  useErrorListener(callback: (err: Error) => void): void;

  /**
   * useEventListener is a React hook that allows you to respond to events broadcast
   * by other users in the room.
   *
   * @example
   * useEventListener(({ connectionId, event }) => {
   *   if (event.type === "CUSTOM_EVENT") {
   *     // Do something
   *   }
   * });
   */
  useEventListener(
    callback: (data: RoomEventMessage<TPresence, TUserMeta, TRoomEvent>) => void
  ): void;

  /**
   * Returns the room.history
   */
  useHistory(): History;

  /**
   * Returns a function that undoes the last operation executed by the current client.
   * It does not impact operations made by other clients.
   */
  useUndo(): () => void;

  /**
   * Returns a function that redoes the last operation executed by the current client.
   * It does not impact operations made by other clients.
   */
  useRedo(): () => void;

  /**
   * Returns whether there are any operations to undo.
   */
  useCanUndo(): boolean;

  /**
   * Returns whether there are any operations to redo.
   */
  useCanRedo(): boolean;

  /**
   * Returns the mutable (!) Storage root. This hook exists for
   * backward-compatible reasons.
   *
   * @example
   * const [root] = useStorageRoot();
   */
  useStorageRoot(): [root: LiveObject<TStorage> | null];

  /**
   * Returns the presence of the current user of the current room, and a function to update it.
   * It is different from the setState function returned by the useState hook from React.
   * You don't need to pass the full presence object to update it.
   *
   * @example
   * const [myPresence, updateMyPresence] = useMyPresence();
   * updateMyPresence({ x: 0 });
   * updateMyPresence({ y: 0 });
   *
   * // At the next render, "myPresence" will be equal to "{ x: 0, y: 0 }"
   */
  useMyPresence(): [
    TPresence,
    (patch: Partial<TPresence>, options?: { addToHistory: boolean }) => void,
  ];

  /**
   * useUpdateMyPresence is similar to useMyPresence but it only returns the function to update the current user presence.
   * If you don't use the current user presence in your component, but you need to update it (e.g. live cursor), it's better to use useUpdateMyPresence to avoid unnecessary renders.
   *
   * @example
   * const updateMyPresence = useUpdateMyPresence();
   * updateMyPresence({ x: 0 });
   * updateMyPresence({ y: 0 });
   *
   * // At the next render, the presence of the current user will be equal to "{ x: 0, y: 0 }"
   */
  useUpdateMyPresence(): (
    patch: Partial<TPresence>,
    options?: { addToHistory: boolean }
  ) => void;

  /**
   * Create a callback function that lets you mutate Liveblocks state.
   *
   * The first argument that gets passed into your callback will be
   * a "mutation context", which exposes the following:
   *
   *   - `root` - The mutable Storage root.
   *              You can normal mutation on Live structures with this, for
   *              example: root.get('layers').get('layer1').set('fill',
   *              'red')
   *
   *   - `setMyPresence` - Call this with a new (partial) Presence value.
   *
   *   - `self` - A read-only version of the latest self, if you need it to
   *              compute the next state.
   *
   *   - `others` - A read-only version of the latest others list, if you
   *                need it to compute the next state.
   *
   * useMutation is like React's useCallback, except that the first argument
   * that gets passed into your callback will be a "mutation context".
   *
   * If you want get access to the immutable root somewhere in your mutation,
   * you can use `root.ToImmutable()`.
   *
   * @example
   * const fillLayers = useMutation(
   *   ({ root }, color: Color) => {
   *     ...
   *   },
   *   [],
   * );
   *
   * fillLayers('red');
   *
   * const deleteLayers = useMutation(
   *   ({ root }) => {
   *     ...
   *   },
   *   [],
   * );
   *
   * deleteLayers();
   */
  useMutation<
    F extends (
      context: MutationContext<TPresence, TStorage, TUserMeta>,
      ...args: any[]
    ) => any,
  >(
    callback: F,
    deps: readonly unknown[]
  ): OmitFirstArg<F>;

  /**
   * Returns an object that lets you get information about all the users
   * currently connected in the room.
   *
   * @example
   * const others = useOthers();
   *
   * // Example to map all cursors in JSX
   * return (
   *   <>
   *     {others.map((user) => {
   *        if (user.presence.cursor == null) {
   *          return null;
   *        }
   *        return <Cursor key={user.connectionId} cursor={user.presence.cursor} />
   *      })}
   *   </>
   * )
   */
  useOthers(): readonly User<TPresence, TUserMeta>[];

  /**
   * Extract arbitrary data based on all the users currently connected in the
   * room (except yourself).
   *
   * The selector function will get re-evaluated any time a user enters or
   * leaves the room, as well as whenever their presence data changes.
   *
   * The component that uses this hook will automatically re-render if your
   * selector function returns a different value from its previous run.
   *
   * By default `useOthers()` uses strict `===` to check for equality. Take
   * extra care when returning a computed object or list, for example when you
   * return the result of a .map() or .filter() call from the selector. In
   * those cases, you'll probably want to use a `shallow` comparison check.
   *
   * @example
   * const avatars = useOthers(users => users.map(u => u.info.avatar), shallow);
   * const cursors = useOthers(users => users.map(u => u.presence.cursor), shallow);
   * const someoneIsTyping = useOthers(users => users.some(u => u.presence.isTyping));
   *
   */
  useOthers<T>(
    selector: (others: readonly User<TPresence, TUserMeta>[]) => T,
    isEqual?: (prev: T, curr: T) => boolean
  ): T;

  /**
   * Returns an array of connection IDs. This matches the values you'll get by
   * using the `useOthers()` hook.
   *
   * Roughly equivalent to:
   *   useOthers((others) => others.map(other => other.connectionId), shallow)
   *
   * This is useful in particular to implement efficiently rendering components
   * for each user in the room, e.g. cursors.
   *
   * @example
   * const ids = useOthersConnectionIds();
   * // [2, 4, 7]
   */
  useOthersConnectionIds(): readonly number[];

  /**
   * Related to useOthers(), but optimized for selecting only "subsets" of
   * others. This is useful for performance reasons in particular, because
   * selecting only a subset of users also means limiting the number of
   * re-renders that will be triggered.
   *
   * @example
   * const avatars = useOthersMapped(user => user.info.avatar);
   * //    ^^^^^^^
   * //    { connectionId: number; data: string }[]
   *
   * The selector function you pass to useOthersMapped() is called an "item
   * selector", and operates on a single user at a time. If you provide an
   * (optional) "item comparison" function, it will be used to compare each
   * item pairwise.
   *
   * For example, to select multiple properties:
   *
   * @example
   * const avatarsAndCursors = useOthersMapped(
   *   user => [u.info.avatar, u.presence.cursor],
   *   shallow,  // 👈
   * );
   */
  useOthersMapped<T>(
    itemSelector: (other: User<TPresence, TUserMeta>) => T,
    itemIsEqual?: (prev: T, curr: T) => boolean
  ): ReadonlyArray<readonly [connectionId: number, data: T]>;

  /**
   * Given a connection ID (as obtained by using `useOthersConnectionIds`), you
   * can call this selector deep down in your component stack to only have the
   * component re-render if properties for this particular user change.
   *
   * @example
   * // Returns only the selected values re-renders whenever that selection changes)
   * const { x, y } = useOther(2, user => user.presence.cursor);
   */
  useOther<T>(
    connectionId: number,
    selector: (other: User<TPresence, TUserMeta>) => T,
    isEqual?: (prev: T, curr: T) => boolean
  ): T;

  /**
   * @beta
   *
   * Returns a function that creates a thread with an initial comment, and optionally some metadata.
   *
   * @example
   * const createThread = useCreateThread();
   * createThread({ body: {}, metadata: {} });
   */
  useCreateThread(): (
    options: CreateThreadOptions<TThreadMetadata>
  ) => ThreadData<TThreadMetadata>;

  /**
   * @beta
   *
   * Returns a function that edits a thread's metadata.
   * To delete an existing metadata property, set its value to `null`.
   *
   * @example
   * const editThreadMetadata = useEditThreadMetadata();
   * editThreadMetadata({ threadId: "th_xxx", metadata: {} })
   */
  useEditThreadMetadata(): (
    options: EditThreadMetadataOptions<TThreadMetadata>
  ) => void;

  /**
   * @beta
   *
   * Returns a function that adds a comment to a thread.
   *
   * @example
   * const createComment = useCreateComment();
   * createComment({ threadId: "th_xxx", body: {} });
   */
  useCreateComment(): (options: CreateCommentOptions) => CommentData;

  /**
   * @beta
   *
   * Returns a function that edits a comment's body.
   *
   * @example
   * const editComment = useEditComment()
   * editComment({ threadId: "th_xxx", commentId: "cm_xxx", body: {} })
   */
  useEditComment(): (options: EditCommentOptions) => void;

  /**
   * @beta
   *
   * Returns a function that deletes a comment.
   * If it is the last non-deleted comment, the thread also gets deleted.
   *
   * @example
   * const deleteComment = useDeleteComment();
   * deleteComment({ threadId: "th_xxx", commentId: "cm_xxx" })
   */
  useDeleteComment(): (options: DeleteCommentOptions) => void;

  /**
   * @beta
   *
   * Returns a function that adds a reaction from a comment.
   *
   * @example
   * const addReaction = useAddReaction();
   * addReaction({ threadId: "th_xxx", commentId: "cm_xxx", emoji: "👍" })
   */
  useAddReaction(): (options: CommentReactionOptions) => void;

  /**
   * @beta
   *
   * Returns a function that removes a reaction on a comment.
   *
   * @example
   * const removeReaction = useRemoveReaction();
   * removeReaction({ threadId: "th_xxx", commentId: "cm_xxx", emoji: "👍" })
   */
  useRemoveReaction(): (options: CommentReactionOptions) => void;

  /**
   * @beta
   *
   * Returns a function that updates the user's notification settings
   * for the current room.
   *
   * @example
   * const updateRoomNotificationSettings = useUpdateRoomNotificationSettings();
   * updateRoomNotificationSettings({ threads: "all" });
   */
  useUpdateRoomNotificationSettings(): (
    settings: Partial<RoomNotificationSettings>
  ) => void;

  /**
   * @beta
   *
   * Returns a function that marks a thread as read.
   *
   * @example
   * const markThreadAsRead = useMarkThreadAsRead();
   * markThreadAsRead("th_xxx");
   */
  useMarkThreadAsRead(): (threadId: string) => void;

  /**
   * @beta
   *
   * Returns the date at which the thread was last read.
   * If the thread was never read yet, the thread's creation date is returned.
   * If the user isn't subscribed to the thread, `null` is returned.
   *
   * @example
   * const unreadSince = useThreadUnreadSince("th_xxx");
   */
  useThreadUnreadSince(threadId: string): Date | null;
};

/**
 * @private
 *
 * Private methods and variables used in the core internals, but as a user
 * of Liveblocks, NEVER USE ANY OF THESE DIRECTLY, because bad things
 * will probably happen if you do.
 */
type PrivateRoomContextApi = {
  hasResolveMentionSuggestions: boolean;
  useMentionSuggestions(search?: string): string[] | undefined;
};

export type RoomContextBundle<
  TPresence extends JsonObject,
  TStorage extends LsonObject,
  TUserMeta extends BaseUserMeta,
  TRoomEvent extends Json,
  TThreadMetadata extends BaseMetadata,
> = Resolve<
  RoomContextBundleCommon<
    TPresence,
    TStorage,
    TUserMeta,
    TRoomEvent,
    TThreadMetadata
  > &
    Omit<SharedContextBundle<TUserMeta>, "suspense"> & {
      /**
       * Extract arbitrary data from the Liveblocks Storage state, using an
       * arbitrary selector function.
       *
       * The selector function will get re-evaluated any time something changes in
       * Storage. The value returned by your selector function will also be the
       * value returned by the hook.
       *
       * The `root` value that gets passed to your selector function is
       * a immutable/readonly version of your Liveblocks storage root.
       *
       * The component that uses this hook will automatically re-render if the
       * returned value changes.
       *
       * By default `useStorage()` uses strict `===` to check for equality. Take
       * extra care when returning a computed object or list, for example when you
       * return the result of a .map() or .filter() call from the selector. In
       * those cases, you'll probably want to use a `shallow` comparison check.
       */
      useStorage<T>(
        selector: (root: ToImmutable<TStorage>) => T,
        isEqual?: (prev: T | null, curr: T | null) => boolean
      ): T | null;

      /**
       * Gets the current user once it is connected to the room.
       *
       * @example
       * const me = useSelf();
       * const { x, y } = me.presence.cursor;
       */
      useSelf(): User<TPresence, TUserMeta> | null;

      /**
       * Extract arbitrary data based on the current user.
       *
       * The selector function will get re-evaluated any time your presence data
       * changes.
       *
       * The component that uses this hook will automatically re-render if your
       * selector function returns a different value from its previous run.
       *
       * By default `useSelf()` uses strict `===` to check for equality. Take extra
       * care when returning a computed object or list, for example when you return
       * the result of a .map() or .filter() call from the selector. In those
       * cases, you'll probably want to use a `shallow` comparison check.
       *
       * Will return `null` while Liveblocks isn't connected to a room yet.
       *
       * @example
       * const cursor = useSelf(me => me.presence.cursor);
       * if (cursor !== null) {
       *   const { x, y } = cursor;
       * }
       *
       */
      useSelf<T>(
        selector: (me: User<TPresence, TUserMeta>) => T,
        isEqual?: (prev: T, curr: T) => boolean
      ): T | null;

      /**
       * @beta
       *
       * Returns the threads within the current room.
       *
       * @example
       * const { threads, error, isLoading } = useThreads();
       */
      useThreads(
        options?: UseThreadsOptions<TThreadMetadata>
      ): ThreadsState<TThreadMetadata>;

      /**
       * @beta
       *
       * Returns the user's notification settings for the current room
       * and a function to update them.
       *
       * @example
       * const [{ settings }, updateSettings] = useRoomNotificationSettings();
       */
      useRoomNotificationSettings(): [
        RoomNotificationSettingsState,
        (settings: Partial<RoomNotificationSettings>) => void,
      ];

      //
      // Legacy hooks
      //

      /**
       * Returns the LiveList associated with the provided key. The hook triggers
       * a re-render if the LiveList is updated, however it does not triggers
       * a re-render if a nested CRDT is updated.
       *
       * @param key The top-level storage key associated with the LiveList
       * @returns null while storage is still loading, otherwise, returns the LiveList instance at the storage key
       *
       * @example
       * const animals = useList("animals");  // e.g. [] or ["🦁", "🐍", "🦍"]  // ❌ No longer recommended
       * const animals = useStorage((root) => root.animals);                    // ✅ Do this instead
       *
       * @deprecated We no longer recommend using `useList`. Prefer `useStorage`
       * for reading and `useMutation` for writing.
       */
      useList<TKey extends Extract<keyof TStorage, string>>(
        key: TKey
      ): TStorage[TKey] | null;

      /**
       * Returns the LiveMap associated with the provided key. If the LiveMap
       * does not exist, a new empty LiveMap will be created. The hook triggers
       * a re-render if the LiveMap is updated, however it does not triggers
       * a re-render if a nested CRDT is updated.
       *
       * @param key The top-level storage key associated with the LiveMap
       * @returns null while storage is still loading, otherwise, returns the LiveMap instance at the storage key
       *
       * @example
       * const shapesById = useMap("shapes");                   // ❌ No longer recommended
       * const shapesById = useStorage((root) => root.shapes);  // ✅ Do this instead
       *
       * @deprecated We no longer recommend using `useMap`. Prefer `useStorage`
       * for reading and `useMutation` for writing.
       */
      useMap<TKey extends Extract<keyof TStorage, string>>(
        key: TKey
      ): TStorage[TKey] | null;

      /**
       * Returns the LiveObject associated with the provided key.
       * The hook triggers a re-render if the LiveObject is updated, however it does not triggers a re-render if a nested CRDT is updated.
       *
       * @param key The top-level storage key associated with the LiveObject
       * @returns null while storage is still loading, otherwise, returns the LiveObject instance at the storage key
       *
       * @example
       * const object = useObject("obj");                // ❌ No longer recommended
       * const object = useStorage((root) => root.obj);  // ✅ Do this instead
       *
       * @deprecated We no longer recommend using `useObject`. Prefer `useStorage`
       * for reading and `useMutation` for writing.
       */
      useObject<TKey extends Extract<keyof TStorage, string>>(
        key: TKey
      ): TStorage[TKey] | null;

      suspense: Resolve<
        RoomContextBundleCommon<
          TPresence,
          TStorage,
          TUserMeta,
          TRoomEvent,
          TThreadMetadata
        > &
          SharedContextBundle<TUserMeta>["suspense"] & {
            /**
             * Extract arbitrary data from the Liveblocks Storage state, using an
             * arbitrary selector function.
             *
             * The selector function will get re-evaluated any time something changes in
             * Storage. The value returned by your selector function will also be the
             * value returned by the hook.
             *
             * The `root` value that gets passed to your selector function is
             * a immutable/readonly version of your Liveblocks storage root.
             *
             * The component that uses this hook will automatically re-render if the
             * returned value changes.
             *
             * By default `useStorage()` uses strict `===` to check for equality. Take
             * extra care when returning a computed object or list, for example when you
             * return the result of a .map() or .filter() call from the selector. In
             * those cases, you'll probably want to use a `shallow` comparison check.
             */
            useStorage<T>(
              selector: (root: ToImmutable<TStorage>) => T,
              isEqual?: (prev: T, curr: T) => boolean
            ): T;

            /**
             * Gets the current user once it is connected to the room.
             *
             * @example
             * const me = useSelf();
             * const { x, y } = me.presence.cursor;
             */
            useSelf(): User<TPresence, TUserMeta>;

            /**
             * Extract arbitrary data based on the current user.
             *
             * The selector function will get re-evaluated any time your presence data
             * changes.
             *
             * The component that uses this hook will automatically re-render if your
             * selector function returns a different value from its previous run.
             *
             * By default `useSelf()` uses strict `===` to check for equality. Take extra
             * care when returning a computed object or list, for example when you return
             * the result of a .map() or .filter() call from the selector. In those
             * cases, you'll probably want to use a `shallow` comparison check.
             *
             * Will return `null` while Liveblocks isn't connected to a room yet.
             *
             * @example
             * const cursor = useSelf(me => me.presence.cursor);
             * if (cursor !== null) {
             *   const { x, y } = cursor;
             * }
             *
             */
            useSelf<T>(
              selector: (me: User<TPresence, TUserMeta>) => T,
              isEqual?: (prev: T, curr: T) => boolean
            ): T;

            /**
             * @beta
             *
             * Returns the threads within the current room.
             *
             * @example
             * const { threads } = useThreads();
             */
            useThreads(
              options?: UseThreadsOptions<TThreadMetadata>
            ): ThreadsStateSuccess<TThreadMetadata>;

            /**
             * @beta
             *
             * Returns the user's notification settings for the current room
             * and a function to update them.
             *
             * @example
             * const [{ settings }, updateSettings] = useRoomNotificationSettings();
             */
            useRoomNotificationSettings(): [
              RoomNotificationSettingsStateSuccess,
              (settings: Partial<RoomNotificationSettings>) => void,
            ];

            //
            // Legacy hooks
            //

            /**
             * Returns the LiveList associated with the provided key. The hook triggers
             * a re-render if the LiveList is updated, however it does not triggers
             * a re-render if a nested CRDT is updated.
             *
             * @param key The top-level storage key associated with the LiveList
             * @returns Returns the LiveList instance at the storage key
             *
             * @example
             * const animals = useList("animals");  // e.g. [] or ["🦁", "🐍", "🦍"]  // ❌ No longer recommended
             * const animals = useStorage((root) => root.animals);                    // ✅ Do this instead
             *
             * @deprecated We no longer recommend using `useList`. Prefer `useStorage`
             * for reading and `useMutation` for writing.
             */
            useList<TKey extends Extract<keyof TStorage, string>>(
              key: TKey
            ): TStorage[TKey];

            /**
             * Returns the LiveMap associated with the provided key. If the LiveMap
             * does not exist, a new empty LiveMap will be created. The hook triggers
             * a re-render if the LiveMap is updated, however it does not triggers
             * a re-render if a nested CRDT is updated.
             *
             * @param key The top-level storage key associated with the LiveMap
             * @returns Returns the LiveMap instance at the storage key
             *
             * @example
             * const shapesById = useMap("shapes");                   // ❌ No longer recommended
             * const shapesById = useStorage((root) => root.shapes);  // ✅ Do this instead
             *
             * @deprecated We no longer recommend using `useMap`. Prefer `useStorage`
             * for reading and `useMutation` for writing.
             */
            useMap<TKey extends Extract<keyof TStorage, string>>(
              key: TKey
            ): TStorage[TKey];

            /**
             * Returns the LiveObject associated with the provided key.
             * The hook triggers a re-render if the LiveObject is updated, however it does not triggers a re-render if a nested CRDT is updated.
             *
             * @param key The top-level storage key associated with the LiveObject
             * @returns Returns the LiveObject instance at the storage key
             *
             * @example
             * const object = useObject("obj");                // ❌ No longer recommended
             * const object = useStorage((root) => root.obj);  // ✅ Do this instead
             *
             * @deprecated We no longer recommend using `useObject`. Prefer `useStorage`
             * for reading and `useMutation` for writing.
             */
            useObject<TKey extends Extract<keyof TStorage, string>>(
              key: TKey
            ): TStorage[TKey];
          }
      >;
    }
> & {
  /**
   * @private
   *
   * Private methods and variables used in the core internals, but as a user
   * of Liveblocks, NEVER USE ANY OF THESE DIRECTLY, because bad things
   * will probably happen if you do.
   */
  readonly [kInternal]: PrivateRoomContextApi;
};

/**
 * Properties that are the same in LiveblocksContext and LiveblocksContext["suspense"].
 */
type LiveblocksContextBundleCommon = {
  /**
   * @beta
   *
   * Makes Liveblocks non-Room features (e.g. Notifications) available
   * in the component hierarchy below.
   */
  LiveblocksProvider(props: PropsWithChildren): JSX.Element;

  /**
   * @beta
   *
   * Returns a function that marks an inbox notification as read.
   *
   * @example
   * const markInboxNotificationAsRead = useMarkInboxNotificationAsRead();
   * markInboxNotificationAsRead("in_xxx");
   */
  useMarkInboxNotificationAsRead(): (inboxNotificationId: string) => void;

  /**
   * @beta
   *
   * Returns a function that marks all inbox notifications as read.
   *
   * @example
   * const markAllInboxNotificationsAsRead = useMarkAllInboxNotificationsAsRead();
   * markAllInboxNotificationsAsRead();
   */
  useMarkAllInboxNotificationsAsRead(): () => void;
};

<<<<<<< HEAD
export type LiveblocksContextBundle<
  TUserMeta extends BaseUserMeta,
  TThreadMetadata extends BaseMetadata,
> = Resolve<
  LiveblocksContextBundleCommon &
    Omit<SharedContextBundle<TUserMeta>, "suspense"> & {
      /**
       * @beta
       *
       * Returns the inbox notifications for the current user.
       *
       * @example
       * const { inboxNotifications, error, isLoading, loadMore } = useInboxNotifications();
       */
      useInboxNotifications(): InboxNotificationsState<TThreadMetadata>;

      /**
       * @beta
       *
       * Returns the number of unread inbox notifications for the current user.
       *
       * @example
       * const unreadCount = useUnreadInboxNotificationsCount();
       */
      useUnreadInboxNotificationsCount(): number | null;

      suspense: Resolve<
        LiveblocksContextBundleCommon &
          SharedContextBundle<TUserMeta>["suspense"] & {
            /**
             * @beta
             *
             * Returns the inbox notifications for the current user.
             *
             * @example
             * const { inboxNotifications, error, isLoading, loadMore } = useInboxNotifications();
             */
            useInboxNotifications(): InboxNotificationsStateSuccess<TThreadMetadata>;

            /**
             * @beta
             *
             * Returns the number of unread inbox notifications for the current user.
             *
             * @example
             * const unreadCount = useUnreadInboxNotificationsCount();
             */
            useUnreadInboxNotificationsCount(): number;
          }
      >;
    }
=======
export type LiveblocksContextBundle<TUserMeta extends BaseUserMeta> = Resolve<
  LiveblocksContextBundleShared & {
    /**
     * @beta
     *
     * Returns the inbox notifications for the current user.
     *
     * @example
     * const { inboxNotifications, error, isLoading, loadMore } = useInboxNotifications();
     */
    useInboxNotifications(): InboxNotificationsState;

    /**
     * @beta
     *
     * Returns the number of unread inbox notifications for the current user.
     *
     * @example
     * const unreadCount = useUnreadInboxNotificationsCount();
     */
    useUnreadInboxNotificationsCount(): number | null;

    /**
     * @beta
     *
     * Returns user info from a given user ID.
     *
     * @example
     * const { user, error, isLoading } = useUser("user-id");
     */
    useUser(userId: string): UserState<TUserMeta["info"]>;

    /**
     * @internal
     *
     * Returns thread from cache.
     *
     * @example
     * const thread = useThreadFromCache("th_xxx");
     */
    useThreadFromCache(threadId: string): ThreadData<BaseMetadata>;

    suspense: Resolve<
      LiveblocksContextBundleShared & {
        /**
         * @beta
         *
         * Returns the inbox notifications for the current user.
         *
         * @example
         * const { inboxNotifications, error, isLoading, loadMore } = useInboxNotifications();
         */
        useInboxNotifications(): InboxNotificationsStateSuccess;

        /**
         * @beta
         *
         * Returns the number of unread inbox notifications for the current user.
         *
         * @example
         * const unreadCount = useUnreadInboxNotificationsCount();
         */
        useUnreadInboxNotificationsCount(): number;

        /**
         * @beta
         *
         * Returns user info from a given user ID.
         *
         * @example
         * const { user } = useUser("user-id");
         */
        useUser(userId: string): UserStateSuccess<TUserMeta["info"]>;
      }
    >;
  }
>;

/**
 * @private
 */
type SharedContextBundleShared = {
  SharedProvider(props: PropsWithChildren): JSX.Element;
};

/**
 * @private
 */
export type SharedContextBundle<TUserMeta extends BaseUserMeta> = Resolve<
  SharedContextBundleShared & {
    useUser(userId: string): UserState<TUserMeta["info"]>;

    suspense: Resolve<
      SharedContextBundleShared & {
        useUser(userId: string): UserStateSuccess<TUserMeta["info"]>;
      }
    >;
  }
>>>>>>> bd608d37
>;<|MERGE_RESOLUTION|>--- conflicted
+++ resolved
@@ -1115,11 +1115,24 @@
   useMarkAllInboxNotificationsAsRead(): () => void;
 };
 
-<<<<<<< HEAD
-export type LiveblocksContextBundle<
-  TUserMeta extends BaseUserMeta,
-  TThreadMetadata extends BaseMetadata,
-> = Resolve<
+/**
+ * @private
+ *
+ * Private methods and variables used in the core internals, but as a user
+ * of Liveblocks, NEVER USE ANY OF THESE DIRECTLY, because bad things
+ * will probably happen if you do.
+ */
+type PrivateLiveblocksContextApi = {
+  /**
+   * Returns thread from cache.
+   *
+   * @example
+   * const thread = useThreadFromCache("th_xxx");
+   */
+  useThreadFromCache(threadId: string): ThreadData<BaseMetadata>;
+};
+
+export type LiveblocksContextBundle<TUserMeta extends BaseUserMeta> = Resolve<
   LiveblocksContextBundleCommon &
     Omit<SharedContextBundle<TUserMeta>, "suspense"> & {
       /**
@@ -1130,7 +1143,7 @@
        * @example
        * const { inboxNotifications, error, isLoading, loadMore } = useInboxNotifications();
        */
-      useInboxNotifications(): InboxNotificationsState<TThreadMetadata>;
+      useInboxNotifications(): InboxNotificationsState;
 
       /**
        * @beta
@@ -1153,7 +1166,7 @@
              * @example
              * const { inboxNotifications, error, isLoading, loadMore } = useInboxNotifications();
              */
-            useInboxNotifications(): InboxNotificationsStateSuccess<TThreadMetadata>;
+            useInboxNotifications(): InboxNotificationsStateSuccess;
 
             /**
              * @beta
@@ -1167,104 +1180,13 @@
           }
       >;
     }
-=======
-export type LiveblocksContextBundle<TUserMeta extends BaseUserMeta> = Resolve<
-  LiveblocksContextBundleShared & {
-    /**
-     * @beta
-     *
-     * Returns the inbox notifications for the current user.
-     *
-     * @example
-     * const { inboxNotifications, error, isLoading, loadMore } = useInboxNotifications();
-     */
-    useInboxNotifications(): InboxNotificationsState;
-
-    /**
-     * @beta
-     *
-     * Returns the number of unread inbox notifications for the current user.
-     *
-     * @example
-     * const unreadCount = useUnreadInboxNotificationsCount();
-     */
-    useUnreadInboxNotificationsCount(): number | null;
-
-    /**
-     * @beta
-     *
-     * Returns user info from a given user ID.
-     *
-     * @example
-     * const { user, error, isLoading } = useUser("user-id");
-     */
-    useUser(userId: string): UserState<TUserMeta["info"]>;
-
-    /**
-     * @internal
-     *
-     * Returns thread from cache.
-     *
-     * @example
-     * const thread = useThreadFromCache("th_xxx");
-     */
-    useThreadFromCache(threadId: string): ThreadData<BaseMetadata>;
-
-    suspense: Resolve<
-      LiveblocksContextBundleShared & {
-        /**
-         * @beta
-         *
-         * Returns the inbox notifications for the current user.
-         *
-         * @example
-         * const { inboxNotifications, error, isLoading, loadMore } = useInboxNotifications();
-         */
-        useInboxNotifications(): InboxNotificationsStateSuccess;
-
-        /**
-         * @beta
-         *
-         * Returns the number of unread inbox notifications for the current user.
-         *
-         * @example
-         * const unreadCount = useUnreadInboxNotificationsCount();
-         */
-        useUnreadInboxNotificationsCount(): number;
-
-        /**
-         * @beta
-         *
-         * Returns user info from a given user ID.
-         *
-         * @example
-         * const { user } = useUser("user-id");
-         */
-        useUser(userId: string): UserStateSuccess<TUserMeta["info"]>;
-      }
-    >;
-  }
->;
-
-/**
- * @private
- */
-type SharedContextBundleShared = {
-  SharedProvider(props: PropsWithChildren): JSX.Element;
-};
-
-/**
- * @private
- */
-export type SharedContextBundle<TUserMeta extends BaseUserMeta> = Resolve<
-  SharedContextBundleShared & {
-    useUser(userId: string): UserState<TUserMeta["info"]>;
-
-    suspense: Resolve<
-      SharedContextBundleShared & {
-        useUser(userId: string): UserStateSuccess<TUserMeta["info"]>;
-      }
-    >;
-  }
->>>>>>> bd608d37
->;+> & {
+  /**
+   * @private
+   *
+   * Private methods and variables used in the core internals, but as a user
+   * of Liveblocks, NEVER USE ANY OF THESE DIRECTLY, because bad things
+   * will probably happen if you do.
+   */
+  readonly [kInternal]: PrivateLiveblocksContextApi;
+};