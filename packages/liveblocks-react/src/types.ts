--- conflicted
+++ resolved
@@ -793,7 +793,6 @@
   useThreadSubscription(threadId: string): ThreadSubscription;
 };
 
-<<<<<<< HEAD
 export type ThreadCreateCallback = (threadId: string) => void;
 export type ThreadDeleteCallback = (threadId: string) => void;
 export type ComposerFocusCallback = (
@@ -810,8 +809,6 @@
  * will probably happen if you do.
  */
 type PrivateRoomContextApi = {
-  useMentionSuggestions(search?: string): string[] | undefined;
-  useCurrentUserId(): string | null;
   useCommentsErrorListener<M extends BaseMetadata>(
     callback: (err: CommentsError<M>) => void
   ): void;
@@ -832,8 +829,6 @@
   useIsThreadActiveCallback(): IsThreadActiveCallback | null;
 };
 
-=======
->>>>>>> 58f2b396
 export type RoomContextBundle<
   P extends JsonObject,
   S extends LsonObject,
