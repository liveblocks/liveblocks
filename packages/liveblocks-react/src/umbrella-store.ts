import type {
  AsyncResult,
  BaseMetadata,
  BaseUserMeta,
  ChannelsNotificationSettings,
  Client,
  CommentData,
  CommentReaction,
  CommentUserReaction,
  DistributiveOmit,
  HistoryVersion,
  InboxNotificationData,
  InboxNotificationDeleteInfo,
  ISignal,
  OpaqueClient,
  PartialChannelsNotificationSettings,
  Patchable,
  Permission,
  Resolve,
  RoomNotificationSettings,
  ThreadData,
  ThreadDataWithDeleteInfo,
  ThreadDeleteInfo,
} from "@liveblocks/core";
import {
  autoRetry,
  batch,
  compactObject,
  console,
  DefaultMap,
  DerivedSignal,
  entries,
  HttpError,
  keys,
  kInternal,
  MutableSignal,
  nanoid,
  nn,
  shallow,
  Signal,
  stringify,
  unstringify,
} from "@liveblocks/core";

import { ASYNC_ERR, ASYNC_LOADING, ASYNC_OK } from "./lib/AsyncResult";
import { autobind } from "./lib/autobind";
import { find } from "./lib/itertools";
import { shallow2 } from "./lib/shallow2";
import type { ReadonlyThreadDB } from "./ThreadDB";
import { ThreadDB } from "./ThreadDB";
import type {
<<<<<<< HEAD
  ChannelsNotificationSettingsAsyncResult,
=======
  HistoryVersionsAsyncResult,
>>>>>>> 48a98a5f
  InboxNotificationsAsyncResult,
  RoomNotificationSettingsAsyncResult,
  ThreadsAsyncResult,
  ThreadsQuery,
} from "./types";

type OptimisticUpdate<M extends BaseMetadata> =
  | CreateThreadOptimisticUpdate<M>
  | DeleteThreadOptimisticUpdate
  | EditThreadMetadataOptimisticUpdate<M>
  | MarkThreadAsResolvedOptimisticUpdate
  | MarkThreadAsUnresolvedOptimisticUpdate
  | CreateCommentOptimisticUpdate
  | EditCommentOptimisticUpdate
  | DeleteCommentOptimisticUpdate
  | AddReactionOptimisticUpdate
  | RemoveReactionOptimisticUpdate
  | MarkInboxNotificationAsReadOptimisticUpdate
  | MarkAllInboxNotificationsAsReadOptimisticUpdate
  | DeleteInboxNotificationOptimisticUpdate
  | DeleteAllInboxNotificationsOptimisticUpdate
  | UpdateNotificationSettingsOptimisticUpdate
  | UpdateChannelsNotificationSettingsOptimisticUpdate;

type CreateThreadOptimisticUpdate<M extends BaseMetadata> = {
  type: "create-thread";
  id: string;
  roomId: string;
  thread: ThreadData<M>;
};

type DeleteThreadOptimisticUpdate = {
  type: "delete-thread";
  id: string;
  roomId: string;
  threadId: string;
  deletedAt: Date;
};

type EditThreadMetadataOptimisticUpdate<M extends BaseMetadata> = {
  type: "edit-thread-metadata";
  id: string;
  threadId: string;
  metadata: Resolve<Patchable<M>>;
  updatedAt: Date;
};

type MarkThreadAsResolvedOptimisticUpdate = {
  type: "mark-thread-as-resolved";
  id: string;
  threadId: string;
  updatedAt: Date;
};

type MarkThreadAsUnresolvedOptimisticUpdate = {
  type: "mark-thread-as-unresolved";
  id: string;
  threadId: string;
  updatedAt: Date;
};

type CreateCommentOptimisticUpdate = {
  type: "create-comment";
  id: string;
  comment: CommentData;
};

type EditCommentOptimisticUpdate = {
  type: "edit-comment";
  id: string;
  comment: CommentData;
};

type DeleteCommentOptimisticUpdate = {
  type: "delete-comment";
  id: string;
  roomId: string;
  threadId: string;
  deletedAt: Date;
  commentId: string;
};

type AddReactionOptimisticUpdate = {
  type: "add-reaction";
  id: string;
  threadId: string;
  commentId: string;
  reaction: CommentUserReaction;
};

type RemoveReactionOptimisticUpdate = {
  type: "remove-reaction";
  id: string;
  threadId: string;
  commentId: string;
  emoji: string;
  userId: string;
  removedAt: Date;
};

type MarkInboxNotificationAsReadOptimisticUpdate = {
  type: "mark-inbox-notification-as-read";
  id: string;
  inboxNotificationId: string;
  readAt: Date;
};

type MarkAllInboxNotificationsAsReadOptimisticUpdate = {
  type: "mark-all-inbox-notifications-as-read";
  id: string;
  readAt: Date;
};

type DeleteInboxNotificationOptimisticUpdate = {
  type: "delete-inbox-notification";
  id: string;
  inboxNotificationId: string;
  deletedAt: Date;
};

type DeleteAllInboxNotificationsOptimisticUpdate = {
  type: "delete-all-inbox-notifications";
  id: string;
  deletedAt: Date;
};

type UpdateNotificationSettingsOptimisticUpdate = {
  type: "update-notification-settings";
  id: string;
  roomId: string;
  settings: Partial<RoomNotificationSettings>;
};

type UpdateChannelsNotificationSettingsOptimisticUpdate = {
  type: "update-channels-notification-settings";
  id: string;
  settings: PartialChannelsNotificationSettings;
};

type PaginationState = {
  cursor: string | null; // If `null`, it's the last page
  hasFetchedAll: boolean;
  isFetchingMore: boolean;
  fetchMoreError?: Error;
  fetchMore: () => void;
};

/**
 * Valid combinations of field patches to the pagination state.
 */
type PaginationStatePatch =
  | { isFetchingMore: true }
  | {
      hasFetchedAll: boolean;
      isFetchingMore: false;
      cursor: string | null;
      fetchMoreError: undefined;
    }
  | { isFetchingMore: false; fetchMoreError: Error };

/**
 * Example:
 * makeRoomThreadsQueryKey('room-abc', { xyz: 123, abc: "red" })
 * → '["room-abc",{"color":"red","xyz":123}]'
 */
export function makeRoomThreadsQueryKey(
  roomId: string,
  query: ThreadsQuery<BaseMetadata> | undefined
) {
  return stringify([roomId, query ?? {}]);
}

export function makeUserThreadsQueryKey(
  query: ThreadsQuery<BaseMetadata> | undefined
) {
  return stringify(query ?? {});
}

/**
 * Like Promise<T>, except it will have a synchronously readable `status`
 * field, indicating the status of the promise.
 * This is compatible with React's `use()` promises, hence the name.
 */
type UsablePromise<T> = Promise<T> &
  (
    | { status: "pending" }
    | { status: "rejected"; reason: Error }
    | { status: "fulfilled"; value: T }
  );

/**
 * Given any Promise<T>, monkey-patches it to a UsablePromise<T>, whose
 * asynchronous status can be synchronously observed.
 */
function usify<T>(promise: Promise<T>): UsablePromise<T> {
  if ("status" in promise) {
    // Already a usable promise
    return promise as UsablePromise<T>;
  }

  const usable: UsablePromise<T> = promise as UsablePromise<T>;
  usable.status = "pending";
  usable.then(
    (value) => {
      usable.status = "fulfilled";
      (usable as UsablePromise<T> & { status: "fulfilled" }).value = value;
    },
    (err) => {
      usable.status = "rejected";
      (usable as UsablePromise<T> & { status: "rejected" }).reason =
        err as Error;
    }
  );
  return usable;
}

const noop = Promise.resolve();

/**
 * The PaginatedResource helper class is responsible for and abstracts away the
 * following:
 *
 * - It receives a "page fetch" function of the following signature:
 *     (cursor?: Cursor) => Promise<Cursor | null>
 *
 * - Note that there is no data in the returned value!!! Storing or handling
 *   the data is NOT the responsibility of this helper class. This may be a bit
 *   counter-intuitive at first. The provided page fetcher callback function
 *   should store the data elsewhere, outside of the PaginatedResource state
 *   machine, as a side-effect of this "page fetch" function, but it can always
 *   assume the happy path. This class will deal with all the required
 *   complexity for handling the non-happy path conditions.
 *
 * - This class exposes a "getter" that you can call synchronously to get the
 *   current fetching/paginationo status for this resource. It will look like
 *   the pagination hooks, except it will not contain any data. In other words,
 *   it can return any of these shapes:
 *
 *   - { isLoading: true }
 *   - {
 *       isLoading: false,
 *       error: new Error('error while fetching'),
 *     }
 *   - {
 *       isLoading: false,
 *       data: {
 *         cursor: string | null;
 *         isFetchingMore: boolean;
 *         fetchMoreError?: Error;
 *       }
 *     }
 *
 * - When calling the getter multiple times, the return value is always
 *   referentially equal to the previous call.
 *
 * - When in this error state, the error will remain in error state for
 *   5 seconds. After those 5 seconds, the resource status gets reset, and the
 *   next time the "getter" is accessed, the resource will re-initiate the
 *   initial fetching process.
 *
 * - This class exposes an Observable that is notified whenever the state
 *   changes. For now, this observable can be used to call a no-op update to
 *   the Store (eg `.set(state => ({...state})`), to trigger a re-render for
 *   all React components.
 *
 * - This class will also expose a function that can be exposed as the
 *   `fetchMore` function which can be called externally.
 *
 * - This nicely bundles the internal state that should always be mutated
 *   together to manage all the pagination state.
 *
 * - For InboxNotifications we will have one instance of this class.
 *
 * - For Threads we will have one for each query.
 *
 * ---------------------------------------------------------------------------
 *
 * NOT 100% SURE ABOUT THE FOLLOWING YET:
 *
 * - Maybe we could eventually also let this manage the "delta updates" and the
 *   "last requested at" for this resource? Seems nice to add it here somehow.
 *   Need to think about the exact implications though.
 *
 * @internal Only exported for unit tests.
 */
export class PaginatedResource {
  readonly #signal: Signal<AsyncResult<PaginationState>>;
  public readonly signal: ISignal<AsyncResult<PaginationState>>;

  #fetchPage: (cursor?: string) => Promise<string | null>;
  #pendingFetchMore: Promise<void> | null;

  constructor(fetchPage: (cursor?: string) => Promise<string | null>) {
    this.#signal = new Signal<AsyncResult<PaginationState>>(ASYNC_LOADING);
    this.#fetchPage = fetchPage;
    this.#pendingFetchMore = null;
    this.signal = this.#signal.asReadonly();

    autobind(this);
  }

  get(): AsyncResult<PaginationState> {
    return this.#signal.get();
  }

  #patch(patch: PaginationStatePatch): void {
    const state = this.#signal.get();
    if (state.data === undefined) return;
    this.#signal.set(ASYNC_OK({ ...state.data, ...patch }));
  }

  async #fetchMore(): Promise<void> {
    const state = this.#signal.get();
    if (!state.data?.cursor || state.data.isFetchingMore) {
      // Either:
      // - We don't have a cursor yet (first fetch not happened successfully yet)
      // - We don't have a cursor any longer (we're on the last page)
      return;
    }

    this.#patch({ isFetchingMore: true });
    try {
      const nextCursor = await this.#fetchPage(state.data.cursor);
      this.#patch({
        cursor: nextCursor,
        hasFetchedAll: nextCursor === null,
        fetchMoreError: undefined,
        isFetchingMore: false,
      });
    } catch (err) {
      this.#patch({
        isFetchingMore: false,
        fetchMoreError: err as Error,
      });
    }
  }

  public fetchMore(): Promise<void> {
    // We do not proceed with fetching more if any of the following is true:
    // 1) the pagination state has not be initialized
    // 2) the cursor is null, i.e., there are no more pages to fetch
    // 3) a request to fetch more is currently in progress
    const state = this.#signal.get();
    if (!state.data?.cursor) return noop;

    // Case (3)
    if (!this.#pendingFetchMore) {
      this.#pendingFetchMore = this.#fetchMore().finally(() => {
        this.#pendingFetchMore = null;
      });
    }
    return this.#pendingFetchMore;
  }

  #cachedPromise: UsablePromise<void> | null = null;

  public waitUntilLoaded(): UsablePromise<void> {
    if (this.#cachedPromise) {
      return this.#cachedPromise;
    }

    // Wrap the request to load room threads (and notifications) in an auto-retry function so that if the request fails,
    // we retry for at most 5 times with incremental backoff delays. If all retries fail, the auto-retry function throws an error
    const initialPageFetch$ = autoRetry(
      () => this.#fetchPage(/* cursor */ undefined),
      5,
      [5000, 5000, 10000, 15000]
    );

    const promise = usify(initialPageFetch$);

    // NOTE: However tempting it may be, we cannot simply move this block into
    // the promise definition above. The reason is that we should not call
    // notify() before the UsablePromise is actually in resolved status. While
    // still inside the .then() block, the UsablePromise is still in pending status.
    promise.then(
      (cursor) => {
        this.#signal.set(
          ASYNC_OK({
            cursor,
            hasFetchedAll: cursor === null,
            isFetchingMore: false,
            fetchMoreError: undefined,
            fetchMore: this.fetchMore,
          })
        );
      },
      (err) => {
        this.#signal.set(ASYNC_ERR(err as Error));

        // Wait for 5 seconds before removing the request
        setTimeout(() => {
          this.#cachedPromise = null;
          this.#signal.set(ASYNC_LOADING);
        }, 5_000);
      }
    );

    this.#cachedPromise =
      promise as UsablePromise<unknown> as UsablePromise<void>;
    return this.#cachedPromise;
  }
}

// TODO Find better name?
type LoadableResource<T> = {
  signal: ISignal<T>;
  waitUntilLoaded: () => UsablePromise<void>;
};

class SinglePageResource {
  readonly #signal: Signal<AsyncResult<void>>;
  public readonly signal: ISignal<AsyncResult<void>>;

  #fetchPage: () => Promise<void>;

  constructor(fetchPage: () => Promise<void>) {
    this.#signal = new Signal<AsyncResult<void>>(ASYNC_LOADING);
    this.signal = this.#signal.asReadonly();
    this.#fetchPage = fetchPage;

    autobind(this);
  }

  get(): AsyncResult<void> {
    return this.#signal.get();
  }

  #cachedPromise: UsablePromise<void> | null = null;

  public waitUntilLoaded(): UsablePromise<void> {
    if (this.#cachedPromise) {
      return this.#cachedPromise;
    }

    // Wrap the request to load room threads (and notifications) in an auto-retry function so that if the request fails,
    // we retry for at most 5 times with incremental backoff delays. If all retries fail, the auto-retry function throws an error
    const initialFetcher$ = autoRetry(
      () => this.#fetchPage(),
      5,
      [5000, 5000, 10000, 15000]
    );

    const promise = usify(initialFetcher$);

    // NOTE: However tempting it may be, we cannot simply move this block into
    // the promise definition above. The reason is that we should not call
    // notify() before the UsablePromise is actually in resolved status. While
    // still inside the .then() block, the UsablePromise is still in pending status.
    promise.then(
      () => {
        this.#signal.set(ASYNC_OK(undefined));
      },
      (err) => {
        this.#signal.set(ASYNC_ERR(err as Error));

        // Wait for 5 seconds before removing the request
        setTimeout(() => {
          this.#cachedPromise = null;
          this.#signal.set(ASYNC_LOADING);
        }, 5_000);
      }
    );

    this.#cachedPromise = promise;
    return promise;
  }
}

type RoomId = string;
type UserQueryKey = string;
type RoomQueryKey = string;

/**
 * A lookup table (LUT) for all the history versions.
 */
type VersionsLUT = DefaultMap<RoomId, Map<string, HistoryVersion>>;

/**
 * A lookup table (LUT) for all the inbox notifications.
 */
type NotificationsLUT = Map<string, InboxNotificationData>;

/**
 * A lookup table (LUT) for all the room notification settings.
 */
type SettingsLUT = Map<RoomId, RoomNotificationSettings>;

/**
 * Notification settings by room ID.
 * e.g. { 'room-abc': { threads: "all" },
 *        'room-def': { threads: "replies_and_mentions" },
 *        'room-xyz': { threads: "none" },
 *      }
 */
type SettingsByRoomId = Record<RoomId, RoomNotificationSettings>;

type PermissionHintsLUT = DefaultMap<RoomId, Set<Permission>>;

export type CleanThreadifications<M extends BaseMetadata> =
  // Threads + Notifications = Threadifications
  CleanThreads<M> &
    //
    CleanNotifications;

export type CleanThreads<M extends BaseMetadata> = {
  /**
   * Keep track of loading and error status of all the queries made by the client.
   * e.g. 'room-abc-{"color":"red"}'  - ok
   * e.g. 'room-abc-{}'               - loading
   */
  threadsDB: ReadonlyThreadDB<M>;
};

/**
 * Channels notifications settings
 * e.g.
 *  {
 *    email: {
 *      thread: true,
 *      textMention: false,
 *      $customKind: true | false,
 *    }
 *    slack: {
 *      thread: true,
 *      textMention: false,
 *      $customKind: true | false,
 *    }
 *  }
 * e.g. {} when before the first successful fetch.
 */
export type BaseChannelsNotificationSettings =
  | ChannelsNotificationSettings
  | Record<string, never>;

export type CleanNotifications = {
  /**
   * All inbox notifications in a sorted array, optimistic updates applied.
   */
  sortedNotifications: InboxNotificationData[];

  /**
   * Inbox notifications by ID.
   * e.g. `in_${string}`
   */
  notificationsById: Record<string, InboxNotificationData>;
};

function createStore_forNotifications() {
  const signal = new MutableSignal<NotificationsLUT>(new Map());

  function markRead(notificationId: string, readAt: Date) {
    signal.mutate((lut) => {
      const existing = lut.get(notificationId);
      if (!existing) {
        return false;
      }
      lut.set(notificationId, { ...existing, readAt });
      return true;
    });
  }

  function markAllRead(readAt: Date) {
    signal.mutate((lut) => {
      for (const n of lut.values()) {
        n.readAt = readAt;
      }
    });
  }

  function deleteOne(inboxNotificationId: string) {
    signal.mutate((lut) => lut.delete(inboxNotificationId));
  }

  function clear() {
    signal.mutate((lut) => lut.clear());
  }

  function applyDelta(
    newNotifications: InboxNotificationData[],
    deletedNotifications: InboxNotificationDeleteInfo[]
  ) {
    signal.mutate((lut) => {
      let mutated = false;

      // Add new notifications or update existing notifications if the existing notification is older than the new notification.
      for (const n of newNotifications) {
        const existing = lut.get(n.id);
        // If the notification already exists, we need to compare the two notifications to determine which one is newer.
        if (existing) {
          const result = compareInboxNotifications(existing, n);
          // If the existing notification is newer than the new notification, we do not update the existing notification.
          if (result === 1) continue;
        }

        // If the new notification is newer than the existing notification, we update the existing notification.
        lut.set(n.id, n);
        mutated = true;
      }

      for (const n of deletedNotifications) {
        lut.delete(n.id);
        mutated = true;
      }
      return mutated;
    });
  }

  function updateAssociatedNotification(newComment: CommentData) {
    signal.mutate((lut) => {
      const existing = find(
        lut.values(),
        (notification) =>
          notification.kind === "thread" &&
          notification.threadId === newComment.threadId
      );
      if (!existing) return false; // Nothing to udate here

      // If the thread has an inbox notification associated with it, we update the notification's `notifiedAt` and `readAt` values
      lut.set(existing.id, {
        ...existing,
        notifiedAt: newComment.createdAt,
        readAt: newComment.createdAt,
      });
      return true;
    });
  }

  function upsert(notification: InboxNotificationData) {
    signal.mutate((lut) => {
      lut.set(notification.id, notification);
    });
  }

  return {
    signal: signal.asReadonly(),

    // Mutations
    markAllRead,
    markRead,
    delete: deleteOne,
    applyDelta,
    clear,
    updateAssociatedNotification,
    upsert,
  };
}

function createStore_forRoomNotificationSettings(
  updates: ISignal<readonly OptimisticUpdate<BaseMetadata>[]>
) {
  const baseSignal = new MutableSignal<SettingsLUT>(new Map());

  function update(roomId: string, settings: RoomNotificationSettings): void {
    baseSignal.mutate((lut) => {
      lut.set(roomId, settings);
    });
  }

  return {
    signal: DerivedSignal.from(baseSignal, updates, (base, updates) =>
      applyOptimisticUpdates_forSettings(base, updates)
    ),

    // Mutations
    update,
  };
}

function createStore_forHistoryVersions() {
  const baseSignal = new MutableSignal(
    new DefaultMap(() => new Map()) as VersionsLUT
  );

  function update(roomId: string, versions: HistoryVersion[]): void {
    baseSignal.mutate((lut) => {
      const versionsById = lut.getOrCreate(roomId);
      for (const version of versions) {
        versionsById.set(version.id, version);
      }
    });
  }

  return {
    signal: DerivedSignal.from(baseSignal, (hv) =>
      Object.fromEntries(
        [...hv].map(([roomId, versions]) => [
          roomId,
          Object.fromEntries(versions),
        ])
      )
    ),

    // Mutations
    update,
  };
}

function createStore_forPermissionHints() {
  const signal = new MutableSignal<PermissionHintsLUT>(
    new DefaultMap(() => new Set())
  );

  function update(newHints: Record<string, Permission[]>) {
    signal.mutate((lut) => {
      for (const [roomId, newPermissions] of Object.entries(newHints)) {
        // Get the existing set of permissions for the room and only ever add permission to this set
        const existing = lut.getOrCreate(roomId);
        // Add the new permissions to the set of existing permissions
        for (const permission of newPermissions) {
          existing.add(permission);
        }
      }
    });
  }

  return {
    signal: signal.asReadonly(),

    // Mutations
    update,
  };
}

function createStore_forChannelsNotificationSettings() {
  const signal = new Signal<BaseChannelsNotificationSettings>({});

  function update(settings: ChannelsNotificationSettings) {
    signal.set((prevSettings) => {
      return {
        ...prevSettings,
        ...settings,
      };
    });
  }

  return {
    signal: signal.asReadonly(),
    // Mutations
    update,
    // XXX_aurelien Remove this eventually,
    invalidate: () => signal.set((store) => ({ ...store })),
  };
}

function createStore_forOptimistic<M extends BaseMetadata>(
  client: Client<BaseUserMeta, M>
) {
  const signal = new Signal<readonly OptimisticUpdate<M>[]>([]);
  const syncSource = client[kInternal].createSyncSource();

  // Automatically update the global sync status as an effect whenever there
  // are any optimistic updates
  signal.subscribe(() =>
    syncSource.setSyncStatus(
      signal.get().length > 0 ? "synchronizing" : "synchronized"
    )
  );

  function add(
    optimisticUpdate: DistributiveOmit<OptimisticUpdate<M>, "id">
  ): string {
    const id = nanoid();
    const newUpdate: OptimisticUpdate<M> = { ...optimisticUpdate, id };
    signal.set((state) => [...state, newUpdate]);
    return id;
  }

  function remove(optimisticId: string): void {
    signal.set((state) => state.filter((ou) => ou.id !== optimisticId));
  }

  return {
    signal: signal.asReadonly(),

    // Mutations
    add,
    remove,
  };
}

export class UmbrellaStore<M extends BaseMetadata> {
  #client: Client<BaseUserMeta, M>;

  //
  // Internally, the UmbrellaStore keeps track of a few source signals that can
  // be set and mutated individually. When any of those are mutated then the
  // clean "external state" is recomputed.
  //
  //   Mutate inputs...                                             ...observe clean/consistent output!
  //
  //            .-> Base ThreadDB ---------+                 +----> Clean threads by ID       (Part 1)
  //           /                           |                 |
  //   mutate ----> Base Notifications --+ |                 | +--> Clean notifications       (Part 1)
  //          \                          | |                 | |    & notifications by ID
  //         | \                         | |      Apply      | |
  //         |   `-> OptimisticUpdates --+--+--> Optimistic --+-+--> Notification Settings    (Part 2)
  //          \                          |        Updates    |  |
  //           `------- etc etc ---------+                   |  +--> History Versions         (Part 3)
  //                       ^                                 |
  //                       |                                 +-----> Channels Notification Settings (Part 4)
  //                       |
  //                       |
  //                       |                        ^                  ^
  //                    Signal                      |                  |
  //                      or                   DerivedSignal      DerivedSignals
  //                  MutableSignal
  //

  //
  // Input signals.
  // (Can be mutated directly.)
  //
  // XXX_vincent Now that we have createStore_forX, we should probably also change
  // `threads` to this pattern, ie create a createStore_forThreads helper as
  // well. It almost works like that already anyway!
  readonly threads: ThreadDB<M>; // Exposes its signal under `.signal` prop
  readonly notifications: ReturnType<typeof createStore_forNotifications>;
  readonly roomNotificationSettings: ReturnType<typeof createStore_forRoomNotificationSettings>; // prettier-ignore
  readonly historyVersions: ReturnType<typeof createStore_forHistoryVersions>;
  readonly permissionHints: ReturnType<typeof createStore_forPermissionHints>;
  readonly channelNotificationSettings: ReturnType<
    typeof createStore_forChannelsNotificationSettings
  >;
  readonly optimisticUpdates: ReturnType<typeof createStore_forOptimistic<M>>;

  //
  // Output signals.
  // (Readonly, clean, consistent. With optimistic updates applied.)
  //
  // Note that the output of threadifications signal is the same as the ones for
  // threads and notifications separately, but the threadifications signal will
  // be updated whenever either of them change.
  //
  readonly outputs: {
    readonly threadifications: DerivedSignal<CleanThreadifications<M>>;
    readonly threads: DerivedSignal<ReadonlyThreadDB<M>>;
    readonly loadingRoomThreads: DefaultMap<
      RoomQueryKey,
      LoadableResource<ThreadsAsyncResult<M>>
    >;
    readonly loadingUserThreads: DefaultMap<
      UserQueryKey,
      LoadableResource<ThreadsAsyncResult<M>>
    >;
    readonly notifications: DerivedSignal<CleanNotifications>;
<<<<<<< HEAD
    readonly settingsByRoomId: DerivedSignal<SettingsByRoomId>;
    readonly versionsByRoomId: DerivedSignal<VersionsByRoomId>;
    readonly channelNotificationSettings: DerivedSignal<ChannelsNotificationSettings>;
=======

    readonly loadingNotifications: LoadableResource<InboxNotificationsAsyncResult>;
    readonly settingsByRoomId: DefaultMap<
      RoomId,
      LoadableResource<RoomNotificationSettingsAsyncResult>
    >;
    readonly versionsByRoomId: DefaultMap<
      RoomId,
      LoadableResource<HistoryVersionsAsyncResult>
    >;
>>>>>>> 48a98a5f
  };

  // Notifications
  #notificationsLastRequestedAt: Date | null = null; // Keeps track of when we successfully requested an inbox notifications update for the last time. Will be `null` as long as the first successful fetch hasn't happened yet.
  #notificationsPaginationState: PaginatedResource;

  // Room Threads
  #roomThreadsLastRequestedAtByRoom = new Map<RoomId, Date>();

  // User Threads
  #userThreadsLastRequestedAt: Date | null = null;

  // Room versions
  #roomVersionsLastRequestedAtByRoom = new Map<RoomId, Date>();

<<<<<<< HEAD
  // Room notification settings
  #roomNotificationSettings: Map<QueryKey, SinglePageResource> = new Map();

  // Channels Notification Settings
  #channelsNotificationSettings: SinglePageResource;

=======
>>>>>>> 48a98a5f
  constructor(client: OpaqueClient) {
    this.#client = client[kInternal].as<M>();

    this.optimisticUpdates = createStore_forOptimistic<M>(this.#client);
    this.permissionHints = createStore_forPermissionHints();

    this.#notificationsPaginationState = new PaginatedResource(
      async (cursor?: string) => {
        const result = await this.#client.getInboxNotifications({ cursor });

        this.updateThreadifications(result.threads, result.inboxNotifications);

        // We initialize the `_lastRequestedNotificationsAt` date using the server timestamp after we've loaded the first page of inbox notifications.
        if (this.#notificationsLastRequestedAt === null) {
          this.#notificationsLastRequestedAt = result.requestedAt;
        }

        const nextCursor = result.nextCursor;
        return nextCursor;
      }
    );

    const channelsNotificationSettingsFetcher = async (): Promise<void> => {
      const result = await this.#client.getChannelsNotificationSettings();
      this.channelNotificationSettings.update(result);
    };

    this.channelNotificationSettings =
      createStore_forChannelsNotificationSettings();

    this.#channelsNotificationSettings = new SinglePageResource(
      channelsNotificationSettingsFetcher
    );
    this.#channelsNotificationSettings.observable.subscribe(() =>
      // Note that the store itself does not change, but it's only vehicle at
      // the moment to trigger a re-render, so we'll do a no-op update here.
      this.invalidateEntireStore()
    );

    this.threads = new ThreadDB();

    this.notifications = createStore_forNotifications();
    this.roomNotificationSettings = createStore_forRoomNotificationSettings(
      this.optimisticUpdates.signal
    );
    this.historyVersions = createStore_forHistoryVersions();

    const threadifications = DerivedSignal.from(
      this.threads.signal,
      this.notifications.signal,
      this.optimisticUpdates.signal,
      (ts, ns, updates) =>
        applyOptimisticUpdates_forThreadifications(ts, ns, updates)
    );

    const threads = DerivedSignal.from(threadifications, (s) => s.threadsDB);

    const notifications = DerivedSignal.from(
      threadifications,
      (s) => ({
        sortedNotifications: s.sortedNotifications,
        notificationsById: s.notificationsById,
      }),
      shallow
    );

    const loadingUserThreads = new DefaultMap(
      (queryKey: UserQueryKey): LoadableResource<ThreadsAsyncResult<M>> => {
        const query = unstringify(queryKey) as ThreadsQuery<M>;

        const resource = new PaginatedResource(async (cursor?: string) => {
          const result = await this.#client[
            kInternal
          ].httpClient.getUserThreads_experimental({
            cursor,
            query,
          });
          this.updateThreadifications(
            result.threads,
            result.inboxNotifications
          );

          this.permissionHints.update(result.permissionHints);

<<<<<<< HEAD
    const channelNotificationSettings = DerivedSignal.from(
      this.channelNotificationSettings.signal,
      this.optimisticUpdates.signal,
      (baseChannelsNotificationSettings, updates) =>
        applyOptimisticUpdates_forChannelNotificationSettings(
          baseChannelsNotificationSettings,
          updates
        )
    );

    this.outputs = {
      threadifications,
      threads,
      notifications,
      settingsByRoomId,
      versionsByRoomId,
      channelNotificationSettings,
    };
=======
          // We initialize the `_userThreadsLastRequestedAt` date using the server timestamp after we've loaded the first page of inbox notifications.
          if (this.#userThreadsLastRequestedAt === null) {
            this.#userThreadsLastRequestedAt = result.requestedAt;
          }
>>>>>>> 48a98a5f

          return result.nextCursor;
        });

        const signal = DerivedSignal.from((): ThreadsAsyncResult<M> => {
          const result = resource.get();
          if (result.isLoading || result.error) {
            return result;
          }

          const threads = this.outputs.threads.get().findMany(
            undefined, // Do _not_ filter by roomId
            query ?? {},
            "desc"
          );

          const page = result.data;
          return {
            isLoading: false,
            threads,
            hasFetchedAll: page.hasFetchedAll,
            isFetchingMore: page.isFetchingMore,
            fetchMoreError: page.fetchMoreError,
            fetchMore: page.fetchMore,
          };
        }, shallow2);

        return { signal, waitUntilLoaded: resource.waitUntilLoaded };
      }
    );

    const loadingRoomThreads = new DefaultMap(
      (queryKey: RoomQueryKey): LoadableResource<ThreadsAsyncResult<M>> => {
        const [roomId, query] = unstringify(queryKey) as [
          roomId: RoomId,
          query: ThreadsQuery<M>,
        ];

        const resource = new PaginatedResource(async (cursor?: string) => {
          const result = await this.#client[kInternal].httpClient.getThreads({
            roomId,
            cursor,
            query,
          });
          this.updateThreadifications(
            result.threads,
            result.inboxNotifications
          );

          this.permissionHints.update(result.permissionHints);

          const lastRequestedAt =
            this.#roomThreadsLastRequestedAtByRoom.get(roomId);

          /**
           * We set the `lastRequestedAt` value for the room to the timestamp returned by the current request if:
           * 1. The `lastRequestedAt` value for the room has not been set
           * OR
           * 2. The `lastRequestedAt` value for the room is older than the timestamp returned by the current request
           */
          if (
            lastRequestedAt === undefined ||
            lastRequestedAt > result.requestedAt
          ) {
            this.#roomThreadsLastRequestedAtByRoom.set(
              roomId,
              result.requestedAt
            );
          }

          return result.nextCursor;
        });

        const signal = DerivedSignal.from((): ThreadsAsyncResult<M> => {
          const result = resource.get();
          if (result.isLoading || result.error) {
            return result;
          }

          const threads = this.outputs.threads
            .get()
            .findMany(roomId, query ?? {}, "asc");

          const page = result.data;
          return {
            isLoading: false,
            threads,
            hasFetchedAll: page.hasFetchedAll,
            isFetchingMore: page.isFetchingMore,
            fetchMoreError: page.fetchMoreError,
            fetchMore: page.fetchMore,
          };
        }, shallow2);

        return { signal, waitUntilLoaded: resource.waitUntilLoaded };
      }
    );

    const loadingNotifications = {
      signal: DerivedSignal.from((): InboxNotificationsAsyncResult => {
        const result = this.#notificationsPaginationState.get();
        if (result.isLoading || result.error) {
          return result;
        }

        const page = result.data;
        return {
          isLoading: false,
          inboxNotifications:
            this.outputs.notifications.get().sortedNotifications,
          hasFetchedAll: page.hasFetchedAll,
          isFetchingMore: page.isFetchingMore,
          fetchMoreError: page.fetchMoreError,
          fetchMore: page.fetchMore,
        };
      }),

      waitUntilLoaded: this.#notificationsPaginationState.waitUntilLoaded,
    };

    const settingsByRoomId = new DefaultMap((roomId: RoomId) => {
      const resource = new SinglePageResource(async () => {
        const room = this.#client.getRoom(roomId);
        if (room === null) {
          throw new HttpError(
            `Room '${roomId}' is not available on client`,
            479
          );
        }

        const result = await room.getNotificationSettings();
        this.roomNotificationSettings.update(roomId, result);
      });

      const signal = DerivedSignal.from(() => {
        const result = resource.get();
        if (result.isLoading || result.error) {
          return result;
        } else {
          return ASYNC_OK(
            "settings",
            nn(this.roomNotificationSettings.signal.get()[roomId])
          );
        }
      }, shallow);

      return { signal, waitUntilLoaded: resource.waitUntilLoaded };
    });

    const versionsByRoomId = new DefaultMap(
      (roomId: RoomId): LoadableResource<HistoryVersionsAsyncResult> => {
        const resource = new SinglePageResource(async () => {
          const room = this.#client.getRoom(roomId);
          if (room === null) {
            throw new HttpError(
              `Room '${roomId}' is not available on client`,
              479
            );
          }

          const result = await room[kInternal].listTextVersions();
          this.historyVersions.update(roomId, result.versions);

          const lastRequestedAt =
            this.#roomVersionsLastRequestedAtByRoom.get(roomId);

          if (
            lastRequestedAt === undefined ||
            lastRequestedAt > result.requestedAt
          ) {
            this.#roomVersionsLastRequestedAtByRoom.set(
              roomId,
              result.requestedAt
            );
          }
        });

        const signal = DerivedSignal.from((): HistoryVersionsAsyncResult => {
          const result = resource.get();
          if (result.isLoading || result.error) {
            return result;
          } else {
            return {
              isLoading: false,
              versions: Object.values(
                this.historyVersions.signal.get()[roomId] ?? {}
              ),
            };
          }
        }, shallow);

        return { signal, waitUntilLoaded: resource.waitUntilLoaded };
      }
    );

    this.outputs = {
      threadifications,
      threads,
      loadingRoomThreads,
      loadingUserThreads,
      notifications,
      loadingNotifications,
      settingsByRoomId,
      versionsByRoomId,
    };

    // Auto-bind all of this class’ methods here, so we can use stable
    // references to them (most important for use in useSyncExternalStore)
    autobind(this);
  }

  /**
   * Updates an existing inbox notification with a new value, replacing the
   * corresponding optimistic update.
   *
   * This will not update anything if the inbox notification ID isn't found.
   */
  public markInboxNotificationRead(
    inboxNotificationId: string,
    readAt: Date,
    optimisticId: string
  ): void {
    batch(() => {
      this.optimisticUpdates.remove(optimisticId);
      this.notifications.markRead(inboxNotificationId, readAt);
    });
  }

  public markAllInboxNotificationsRead(
    optimisticId: string,
    readAt: Date
  ): void {
    batch(() => {
      this.optimisticUpdates.remove(optimisticId);
      this.notifications.markAllRead(readAt);
    });
  }

  /**
   * Deletes an existing inbox notification, replacing the corresponding
   * optimistic update.
   */
  public deleteInboxNotification(
    inboxNotificationId: string,
    optimisticId: string
  ): void {
    batch(() => {
      this.optimisticUpdates.remove(optimisticId);
      this.notifications.delete(inboxNotificationId);
    });
  }

  /**
   * Deletes *all* inbox notifications, replacing the corresponding optimistic
   * update.
   */
  public deleteAllInboxNotifications(optimisticId: string): void {
    batch(() => {
      this.optimisticUpdates.remove(optimisticId);
      this.notifications.clear();
    });
  }

  /**
   * Creates an new thread, replacing the corresponding optimistic update.
   */
  public createThread(
    optimisticId: string,
    thread: Readonly<ThreadDataWithDeleteInfo<M>>
  ): void {
    batch(() => {
      this.optimisticUpdates.remove(optimisticId);
      this.threads.upsert(thread);
    });
  }

  /**
   * Updates an existing thread with a new value, replacing the corresponding
   * optimistic update.
   *
   * This will not update anything if:
   * - The thread ID isn't found; or
   * - The thread ID was already deleted; or
   * - The thread ID was updated more recently than the optimistic update's
   *   timestamp (if given)
   */
  #updateThread(
    threadId: string,
    optimisticId: string | null,
    callback: (
      thread: Readonly<ThreadDataWithDeleteInfo<M>>
    ) => Readonly<ThreadDataWithDeleteInfo<M>>,
    updatedAt?: Date // TODO We could look this up from the optimisticUpdate instead?
  ): void {
    batch(() => {
      if (optimisticId !== null) {
        this.optimisticUpdates.remove(optimisticId);
      }

      const db = this.threads;
      const existing = db.get(threadId);
      if (!existing) return;
      if (!!updatedAt && existing.updatedAt > updatedAt) return;
      db.upsert(callback(existing));
    });
  }

  public patchThread(
    threadId: string,
    optimisticId: string | null,
    patch: {
      // Only these fields are currently supported to patch
      metadata?: M;
      resolved?: boolean;
    },
    updatedAt: Date // TODO We could look this up from the optimisticUpdate instead?
  ): void {
    return this.#updateThread(
      threadId,
      optimisticId,
      (thread) => ({ ...thread, ...compactObject(patch) }),
      updatedAt
    );
  }

  public addReaction(
    threadId: string,
    optimisticId: string | null,
    commentId: string,
    reaction: CommentUserReaction,
    createdAt: Date // TODO We could look this up from the optimisticUpdate instead?
  ): void {
    this.#updateThread(
      threadId,
      optimisticId,
      (thread) => applyAddReaction(thread, commentId, reaction),
      createdAt
    );
  }

  public removeReaction(
    threadId: string,
    optimisticId: string | null,
    commentId: string,
    emoji: string,
    userId: string,
    removedAt: Date
  ): void {
    this.#updateThread(
      threadId,
      optimisticId,
      (thread) =>
        applyRemoveReaction(thread, commentId, emoji, userId, removedAt),
      removedAt
    );
  }

  /**
   * Soft-deletes an existing thread by setting its `deletedAt` value,
   * replacing the corresponding optimistic update.
   *
   * This will not update anything if:
   * - The thread ID isn't found; or
   * - The thread ID was already deleted
   */
  public deleteThread(threadId: string, optimisticId: string | null): void {
    return this.#updateThread(
      threadId,
      optimisticId,

      // A deletion is actually an update of the deletedAt property internally
      (thread) => ({ ...thread, updatedAt: new Date(), deletedAt: new Date() })
    );
  }

  /**
   * Creates an existing comment and ensures the associated notification is
   * updated correctly, replacing the corresponding optimistic update.
   */
  public createComment(newComment: CommentData, optimisticId: string): void {
    // Batch 1️⃣ + 2️⃣ + 3️⃣
    batch(() => {
      // 1️⃣
      this.optimisticUpdates.remove(optimisticId);

      // If the associated thread is not found, we cannot create a comment under it
      const existingThread = this.threads.get(newComment.threadId);
      if (!existingThread) {
        return;
      }

      // 2️⃣ Update the thread instance by adding a comment under it
      this.threads.upsert(applyUpsertComment(existingThread, newComment));

      // 3️⃣ Update the associated inbox notification (if any)
      this.notifications.updateAssociatedNotification(newComment);
    });
  }

  public editComment(
    threadId: string,
    optimisticId: string,
    editedComment: CommentData
  ): void {
    return this.#updateThread(threadId, optimisticId, (thread) =>
      applyUpsertComment(thread, editedComment)
    );
  }

  public deleteComment(
    threadId: string,
    optimisticId: string,
    commentId: string,
    deletedAt: Date
  ): void {
    return this.#updateThread(
      threadId,
      optimisticId,
      (thread) => applyDeleteComment(thread, commentId, deletedAt),
      deletedAt
    );
  }

  public updateThreadifications(
    threads: ThreadData<M>[],
    notifications: InboxNotificationData[],
    deletedThreads: ThreadDeleteInfo[] = [],
    deletedNotifications: InboxNotificationDeleteInfo[] = []
  ): void {
    batch(() => {
      this.threads.applyDelta(threads, deletedThreads);
      this.notifications.applyDelta(notifications, deletedNotifications);
    });
  }

  /**
   * Updates existing notification setting for a room with a new value,
   * replacing the corresponding optimistic update.
   */
  public updateRoomNotificationSettings(
    roomId: string,
    optimisticId: string,
    settings: Readonly<RoomNotificationSettings>
  ): void {
    batch(() => {
      this.optimisticUpdates.remove(optimisticId);
      this.roomNotificationSettings.update(roomId, settings);
    });
  }

  public async fetchNotificationsDeltaUpdate(signal: AbortSignal) {
    const lastRequestedAt = this.#notificationsLastRequestedAt;
    if (lastRequestedAt === null) {
      return;
    }

    const result = await this.#client.getInboxNotificationsSince({
      since: lastRequestedAt,
      signal,
    });

    if (lastRequestedAt < result.requestedAt) {
      this.#notificationsLastRequestedAt = result.requestedAt;
    }

    this.updateThreadifications(
      result.threads.updated,
      result.inboxNotifications.updated,
      result.threads.deleted,
      result.inboxNotifications.deleted
    );
  }

  public async fetchRoomThreadsDeltaUpdate(
    roomId: string,
    signal: AbortSignal
  ) {
    const lastRequestedAt = this.#roomThreadsLastRequestedAtByRoom.get(roomId);
    if (lastRequestedAt === undefined) {
      return;
    }

    const updates = await this.#client[kInternal].httpClient.getThreadsSince({
      roomId,
      since: lastRequestedAt,
      signal,
    });

    this.updateThreadifications(
      updates.threads.updated,
      updates.inboxNotifications.updated,
      updates.threads.deleted,
      updates.inboxNotifications.deleted
    );

    this.permissionHints.update(updates.permissionHints);

    if (lastRequestedAt < updates.requestedAt) {
      // Update the `lastRequestedAt` value for the room to the timestamp returned by the current request
      this.#roomThreadsLastRequestedAtByRoom.set(roomId, updates.requestedAt);
    }
  }

  public async fetchUserThreadsDeltaUpdate(signal: AbortSignal) {
    const lastRequestedAt = this.#userThreadsLastRequestedAt;
    if (lastRequestedAt === null) {
      return;
    }

    const result = await this.#client[
      kInternal
    ].httpClient.getUserThreadsSince_experimental({
      since: lastRequestedAt,
      signal,
    });

    if (lastRequestedAt < result.requestedAt) {
      this.#notificationsLastRequestedAt = result.requestedAt;
    }

    this.updateThreadifications(
      result.threads.updated,
      result.inboxNotifications.updated,
      result.threads.deleted,
      result.inboxNotifications.deleted
    );

    this.permissionHints.update(result.permissionHints);
  }

  public async fetchRoomVersionsDeltaUpdate(
    roomId: string,
    signal: AbortSignal
  ) {
    const lastRequestedAt = this.#roomVersionsLastRequestedAtByRoom.get(roomId);
    if (lastRequestedAt === undefined) {
      return;
    }

    const room = nn(
      this.#client.getRoom(roomId),
      `Room with id ${roomId} is not available on client`
    );

    const updates = await room[kInternal].listTextVersionsSince({
      since: lastRequestedAt,
      signal,
    });

    this.historyVersions.update(roomId, updates.versions);

    if (lastRequestedAt < updates.requestedAt) {
      // Update the `lastRequestedAt` value for the room to the timestamp returned by the current request
      this.#roomVersionsLastRequestedAtByRoom.set(roomId, updates.requestedAt);
    }
  }

  public async refreshRoomNotificationSettings(
    roomId: string,
    signal: AbortSignal
  ) {
    const room = nn(
      this.#client.getRoom(roomId),
      `Room with id ${roomId} is not available on client`
    );
    const result = await room.getNotificationSettings({ signal });
    this.roomNotificationSettings.update(roomId, result);
  }

  /**
   * -------------------------------------------------------------------------
   * Channels notification settings
   * -------------------------------------------------------------------------
   */
  public waitUntilChannelsNotificationsSettingsLoaded() {
    return this.#channelsNotificationSettings.waitUntilLoaded();
  }

  /**
   * Get the loading state for Channels Notification Settings
   */
  public getChannelsNotificationSettingsLoadingState(): ChannelsNotificationSettingsAsyncResult {
    const asyncResult = this.#channelsNotificationSettings.get();
    if (asyncResult.isLoading || asyncResult.error) {
      return asyncResult;
    }

    return {
      isLoading: false,
      settings: nn(this.outputs.channelNotificationSettings.get()),
    };
  }

  /**
   * Refresh Channels Notification Settings from poller
   */
  public async refreshChannelsNotificationSettings(signal: AbortSignal) {
    const result = await this.#client.getChannelsNotificationSettings({
      signal,
    });
    this.channelNotificationSettings.update(result);
  }

  /**
   * Updates channels notification settings with a new value, replacing the
   * corresponding optimistic update.
   */
  public updateChannelsNotificationSettings_confirmOptimisticUpdate(
    settings: ChannelsNotificationSettings,
    optimisticUpdateId: string
  ): void {
    // Batch 1️⃣ + 2️⃣
    batch(() => {
      this.optimisticUpdates.remove(optimisticUpdateId); // 1️⃣
      this.channelNotificationSettings.update(settings); // 2️⃣
    });
  }
}

/**
 * Applies optimistic updates, removes deleted threads, sorts results in
 * a stable way, removes internal fields that should not be exposed publicly.
 */
function applyOptimisticUpdates_forThreadifications<M extends BaseMetadata>(
  baseThreadsDB: ThreadDB<M>,
  notificationsLUT: NotificationsLUT,
  optimisticUpdates: readonly OptimisticUpdate<M>[]
): CleanThreadifications<M> {
  const threadsDB = baseThreadsDB.clone();
  let notificationsById = Object.fromEntries(notificationsLUT);

  for (const optimisticUpdate of optimisticUpdates) {
    switch (optimisticUpdate.type) {
      case "create-thread": {
        threadsDB.upsert(optimisticUpdate.thread);
        break;
      }

      case "edit-thread-metadata": {
        const thread = threadsDB.get(optimisticUpdate.threadId);
        if (thread === undefined) break;

        // If the thread has been updated since the optimistic update, we do not apply the update
        if (thread.updatedAt > optimisticUpdate.updatedAt) {
          break;
        }

        threadsDB.upsert({
          ...thread,
          updatedAt: optimisticUpdate.updatedAt,
          metadata: {
            ...thread.metadata,
            ...optimisticUpdate.metadata,
          },
        });
        break;
      }

      case "mark-thread-as-resolved": {
        const thread = threadsDB.get(optimisticUpdate.threadId);
        if (thread === undefined) break;

        threadsDB.upsert({ ...thread, resolved: true });
        break;
      }

      case "mark-thread-as-unresolved": {
        const thread = threadsDB.get(optimisticUpdate.threadId);
        if (thread === undefined) break;

        threadsDB.upsert({ ...thread, resolved: false });
        break;
      }

      case "create-comment": {
        const thread = threadsDB.get(optimisticUpdate.comment.threadId);
        if (thread === undefined) break;

        threadsDB.upsert(applyUpsertComment(thread, optimisticUpdate.comment));

        const inboxNotification = Object.values(notificationsById).find(
          (notification) =>
            notification.kind === "thread" &&
            notification.threadId === thread.id
        );

        if (inboxNotification === undefined) {
          break;
        }

        notificationsById[inboxNotification.id] = {
          ...inboxNotification,
          notifiedAt: optimisticUpdate.comment.createdAt,
          readAt: optimisticUpdate.comment.createdAt,
        };

        break;
      }

      case "edit-comment": {
        const thread = threadsDB.get(optimisticUpdate.comment.threadId);
        if (thread === undefined) break;

        threadsDB.upsert(applyUpsertComment(thread, optimisticUpdate.comment));
        break;
      }

      case "delete-comment": {
        const thread = threadsDB.get(optimisticUpdate.threadId);
        if (thread === undefined) break;

        threadsDB.upsert(
          applyDeleteComment(
            thread,
            optimisticUpdate.commentId,
            optimisticUpdate.deletedAt
          )
        );
        break;
      }

      case "delete-thread": {
        const thread = threadsDB.get(optimisticUpdate.threadId);
        if (thread === undefined) break;

        threadsDB.upsert({
          ...thread,
          deletedAt: optimisticUpdate.deletedAt,
          updatedAt: optimisticUpdate.deletedAt,
          comments: [],
        });
        break;
      }

      case "add-reaction": {
        const thread = threadsDB.get(optimisticUpdate.threadId);
        if (thread === undefined) break;

        threadsDB.upsert(
          applyAddReaction(
            thread,
            optimisticUpdate.commentId,
            optimisticUpdate.reaction
          )
        );
        break;
      }

      case "remove-reaction": {
        const thread = threadsDB.get(optimisticUpdate.threadId);
        if (thread === undefined) break;

        threadsDB.upsert(
          applyRemoveReaction(
            thread,
            optimisticUpdate.commentId,
            optimisticUpdate.emoji,
            optimisticUpdate.userId,
            optimisticUpdate.removedAt
          )
        );
        break;
      }

      case "mark-inbox-notification-as-read": {
        const ibn = notificationsById[optimisticUpdate.inboxNotificationId];

        // If the inbox notification doesn't exist, we do not apply the update
        if (ibn === undefined) {
          break;
        }

        notificationsById[optimisticUpdate.inboxNotificationId] = {
          ...ibn,
          readAt: optimisticUpdate.readAt,
        };
        break;
      }
      case "mark-all-inbox-notifications-as-read": {
        for (const id in notificationsById) {
          const ibn = notificationsById[id];

          // If the inbox notification doesn't exist, we do not apply the update
          if (ibn === undefined) {
            break;
          }

          notificationsById[id] = {
            ...ibn,
            readAt: optimisticUpdate.readAt,
          };
        }
        break;
      }
      case "delete-inbox-notification": {
        delete notificationsById[optimisticUpdate.inboxNotificationId];
        break;
      }
      case "delete-all-inbox-notifications": {
        notificationsById = {};
        break;
      }
    }
  }

  // TODO Maybe consider also removing these from the inboxNotificationsById registry?
  const sortedNotifications =
    // Sort so that the most recent notifications are first
    Object.values(notificationsById)
      .filter((ibn) =>
        ibn.kind === "thread" ? threadsDB.get(ibn.threadId) !== undefined : true
      )
      .sort((a, b) => b.notifiedAt.getTime() - a.notifiedAt.getTime());

  return {
    sortedNotifications,
    notificationsById,
    threadsDB,
  };
}

/**
 * Applies optimistic updates, removes deleted threads, sorts results in
 * a stable way, removes internal fields that should not be exposed publicly.
 */
function applyOptimisticUpdates_forSettings(
  settingsLUT: SettingsLUT,
  optimisticUpdates: readonly OptimisticUpdate<BaseMetadata>[]
): SettingsByRoomId {
  const settingsByRoomId = Object.fromEntries(settingsLUT);

  for (const optimisticUpdate of optimisticUpdates) {
    switch (optimisticUpdate.type) {
      case "update-notification-settings": {
        const settings = settingsByRoomId[optimisticUpdate.roomId];

        // If the inbox notification doesn't exist, we do not apply the update
        if (settings === undefined) {
          break;
        }

        settingsByRoomId[optimisticUpdate.roomId] = {
          ...settings,
          ...optimisticUpdate.settings,
        };
      }
    }
  }
  return settingsByRoomId;
}

/**
 *
 * Applies optimistic update to channels notification settings
 * in a stable way. It's a deep update, and remove potential `undefined` properties
 * from the final output object because we update with a deep partial of `ChannelsNotificationSettings`.
 *
 * exported for unit tests only.
 */
export function applyOptimisticUpdates_forChannelNotificationSettings(
  baseChannelsNotificationSettings: BaseChannelsNotificationSettings,
  optimisticUpdates: readonly OptimisticUpdate<BaseMetadata>[]
): ChannelsNotificationSettings {
  const outcomingSettings = { ...baseChannelsNotificationSettings };

  for (const optimisticUpdate of optimisticUpdates) {
    switch (optimisticUpdate.type) {
      case "update-channels-notification-settings": {
        const incomingSettings = optimisticUpdate.settings;

        for (const channelKey of keys(incomingSettings)) {
          const key = channelKey;
          const channelUpdates = incomingSettings[key];

          if (channelUpdates) {
            const realChannelUpdates = Object.fromEntries(
              entries(channelUpdates).filter(
                ([_, value]) => value !== undefined
              )
            );

            outcomingSettings[key] = {
              ...outcomingSettings[key],
              ...realChannelUpdates,
            };
          }
        }
        break;
      }
    }
  }

  /**
   * Casting to `ChannelsNotificationSettings` because we have removed potential `undefined` properties
   * And we return a stable object of type `ChannelsNotificationSettings` in the derived signal.
   */
  return outcomingSettings as ChannelsNotificationSettings;
}

/**
 * Compares two inbox notifications to determine which one is newer.
 * @param inboxNotificationA The first inbox notification to compare.
 * @param inboxNotificationB The second inbox notification to compare.
 * @returns 1 if inboxNotificationA is newer, -1 if inboxNotificationB is newer, or 0 if they are the same age or can't be compared.
 */
export function compareInboxNotifications(
  inboxNotificationA: InboxNotificationData,
  inboxNotificationB: InboxNotificationData
): number {
  if (inboxNotificationA.notifiedAt > inboxNotificationB.notifiedAt) {
    return 1;
  } else if (inboxNotificationA.notifiedAt < inboxNotificationB.notifiedAt) {
    return -1;
  }

  // notifiedAt times are the same, compare readAt times if both are not null
  if (inboxNotificationA.readAt && inboxNotificationB.readAt) {
    return inboxNotificationA.readAt > inboxNotificationB.readAt
      ? 1
      : inboxNotificationA.readAt < inboxNotificationB.readAt
        ? -1
        : 0;
  } else if (inboxNotificationA.readAt || inboxNotificationB.readAt) {
    return inboxNotificationA.readAt ? 1 : -1;
  }

  // If all dates are equal, return 0
  return 0;
}

/** @internal Exported for unit tests only. */
export function applyUpsertComment<M extends BaseMetadata>(
  thread: ThreadDataWithDeleteInfo<M>,
  comment: CommentData
): ThreadDataWithDeleteInfo<M> {
  // If the thread has been deleted, we do not apply the update
  if (thread.deletedAt !== undefined) {
    // Note: only the unit tests are passing in deleted threads here. In all
    // production code, this is never invoked for deleted threads.
    return thread;
  }

  // Validate that the comment belongs to the thread
  if (comment.threadId !== thread.id) {
    console.warn(
      `Comment ${comment.id} does not belong to thread ${thread.id}`
    );
    return thread;
  }

  const existingComment = thread.comments.find(
    (existingComment) => existingComment.id === comment.id
  );

  // If the comment doesn't exist in the thread, add the comment
  if (existingComment === undefined) {
    const updatedAt = new Date(
      Math.max(thread.updatedAt.getTime(), comment.createdAt.getTime())
    );

    const updatedThread = {
      ...thread,
      updatedAt,
      comments: [...thread.comments, comment],
    };

    return updatedThread;
  }

  // If the comment exists in the thread and has been deleted, do not apply the update
  if (existingComment.deletedAt !== undefined) {
    return thread;
  }

  // Proceed to update the comment if:
  // 1. The existing comment has not been edited
  // 2. The incoming comment has not been edited (i.e. it's a new comment)
  // 3. The incoming comment has been edited more recently than the existing comment
  if (
    existingComment.editedAt === undefined ||
    comment.editedAt === undefined ||
    existingComment.editedAt <= comment.editedAt
  ) {
    const updatedComments = thread.comments.map((existingComment) =>
      existingComment.id === comment.id ? comment : existingComment
    );

    const updatedThread = {
      ...thread,
      updatedAt: new Date(
        Math.max(
          thread.updatedAt.getTime(),
          comment.editedAt?.getTime() || comment.createdAt.getTime()
        )
      ),
      comments: updatedComments,
    };
    return updatedThread;
  }

  return thread;
}

/** @internal Exported for unit tests only. */
export function applyDeleteComment<M extends BaseMetadata>(
  thread: ThreadDataWithDeleteInfo<M>,
  commentId: string,
  deletedAt: Date
): ThreadDataWithDeleteInfo<M> {
  // If the thread has been deleted, we do not delete the comment
  if (thread.deletedAt !== undefined) {
    return thread;
  }

  const existingComment = thread.comments.find(
    (comment) => comment.id === commentId
  );

  // If the comment doesn't exist in the thread, we cannot perform the deletion
  if (existingComment === undefined) {
    return thread;
  }

  // If the comment has been deleted since the deletion request, we do not delete the comment
  if (existingComment.deletedAt !== undefined) {
    return thread;
  }

  const updatedComments = thread.comments.map((comment) =>
    comment.id === commentId
      ? {
          ...comment,
          deletedAt,
          // We optimistically remove the comment body and attachments when marking it as deleted
          body: undefined,
          attachments: [],
        }
      : comment
  );

  // If all comments have been deleted (or there are no comments in the first
  // place), we mark the thread as deleted.
  if (updatedComments.every((comment) => comment.deletedAt !== undefined)) {
    return {
      ...thread,
      deletedAt,
      updatedAt: deletedAt,
    };
  }

  return {
    ...thread,
    updatedAt: deletedAt,
    comments: updatedComments,
  };
}

/** @internal Exported for unit tests only. */
export function applyAddReaction<M extends BaseMetadata>(
  thread: ThreadDataWithDeleteInfo<M>,
  commentId: string,
  reaction: CommentUserReaction
): ThreadDataWithDeleteInfo<M> {
  // If the thread has been deleted, we do not add the reaction
  if (thread.deletedAt !== undefined) {
    return thread;
  }

  const existingComment = thread.comments.find(
    (comment) => comment.id === commentId
  );

  // If the comment doesn't exist in the thread, we do not add the reaction
  if (existingComment === undefined) {
    return thread;
  }

  // If the comment has been deleted since the reaction addition request, we do not add the reaction
  if (existingComment.deletedAt !== undefined) {
    return thread;
  }

  const updatedComments = thread.comments.map((comment) =>
    comment.id === commentId
      ? {
          ...comment,
          reactions: upsertReaction(comment.reactions, reaction),
        }
      : comment
  );

  return {
    ...thread,
    updatedAt: new Date(
      Math.max(reaction.createdAt.getTime(), thread.updatedAt.getTime())
    ),
    comments: updatedComments,
  };
}

/** @internal Exported for unit tests only. */
export function applyRemoveReaction<M extends BaseMetadata>(
  thread: ThreadDataWithDeleteInfo<M>,
  commentId: string,
  emoji: string,
  userId: string,
  removedAt: Date
): ThreadDataWithDeleteInfo<M> {
  // If the thread has been deleted, we do not remove the reaction
  if (thread.deletedAt !== undefined) {
    return thread;
  }

  const existingComment = thread.comments.find(
    (comment) => comment.id === commentId
  );

  // If the comment doesn't exist in the thread, we do not remove the reaction
  if (existingComment === undefined) {
    return thread;
  }

  // If the comment has been deleted since the reaction removal request, we do not remove the reaction
  if (existingComment.deletedAt !== undefined) {
    return thread;
  }

  const updatedComments = thread.comments.map((comment) =>
    comment.id === commentId
      ? {
          ...comment,
          reactions: comment.reactions
            .map((reaction) =>
              reaction.emoji === emoji
                ? {
                    ...reaction,
                    users: reaction.users.filter((user) => user.id !== userId),
                  }
                : reaction
            )
            .filter((reaction) => reaction.users.length > 0), // Remove reactions with no users left
        }
      : comment
  );

  return {
    ...thread,
    updatedAt: new Date(
      Math.max(removedAt.getTime(), thread.updatedAt.getTime())
    ),
    comments: updatedComments,
  };
}

function upsertReaction(
  reactions: CommentReaction[],
  reaction: CommentUserReaction
): CommentReaction[] {
  const existingReaction = reactions.find(
    (existingReaction) => existingReaction.emoji === reaction.emoji
  );

  // If the reaction doesn't exist in the comment, we add it
  if (existingReaction === undefined) {
    return [
      ...reactions,
      {
        emoji: reaction.emoji,
        createdAt: reaction.createdAt,
        users: [{ id: reaction.userId }],
      },
    ];
  }

  // If the reaction exists in the comment, we add the user to the reaction if they are not already in it
  if (
    existingReaction.users.some((user) => user.id === reaction.userId) === false
  ) {
    return reactions.map((existingReaction) =>
      existingReaction.emoji === reaction.emoji
        ? {
            ...existingReaction,
            users: [...existingReaction.users, { id: reaction.userId }],
          }
        : existingReaction
    );
  }

  return reactions;
}<|MERGE_RESOLUTION|>--- conflicted
+++ resolved
@@ -49,11 +49,8 @@
 import type { ReadonlyThreadDB } from "./ThreadDB";
 import { ThreadDB } from "./ThreadDB";
 import type {
-<<<<<<< HEAD
   ChannelsNotificationSettingsAsyncResult,
-=======
   HistoryVersionsAsyncResult,
->>>>>>> 48a98a5f
   InboxNotificationsAsyncResult,
   RoomNotificationSettingsAsyncResult,
   ThreadsAsyncResult,
@@ -900,11 +897,6 @@
       LoadableResource<ThreadsAsyncResult<M>>
     >;
     readonly notifications: DerivedSignal<CleanNotifications>;
-<<<<<<< HEAD
-    readonly settingsByRoomId: DerivedSignal<SettingsByRoomId>;
-    readonly versionsByRoomId: DerivedSignal<VersionsByRoomId>;
-    readonly channelNotificationSettings: DerivedSignal<ChannelsNotificationSettings>;
-=======
 
     readonly loadingNotifications: LoadableResource<InboxNotificationsAsyncResult>;
     readonly settingsByRoomId: DefaultMap<
@@ -915,7 +907,7 @@
       RoomId,
       LoadableResource<HistoryVersionsAsyncResult>
     >;
->>>>>>> 48a98a5f
+    readonly channelNotificationSettings: DerivedSignal<ChannelsNotificationSettings>;
   };
 
   // Notifications
@@ -931,15 +923,9 @@
   // Room versions
   #roomVersionsLastRequestedAtByRoom = new Map<RoomId, Date>();
 
-<<<<<<< HEAD
-  // Room notification settings
-  #roomNotificationSettings: Map<QueryKey, SinglePageResource> = new Map();
-
   // Channels Notification Settings
   #channelsNotificationSettings: SinglePageResource;
 
-=======
->>>>>>> 48a98a5f
   constructor(client: OpaqueClient) {
     this.#client = client[kInternal].as<M>();
 
@@ -1024,31 +1010,10 @@
 
           this.permissionHints.update(result.permissionHints);
 
-<<<<<<< HEAD
-    const channelNotificationSettings = DerivedSignal.from(
-      this.channelNotificationSettings.signal,
-      this.optimisticUpdates.signal,
-      (baseChannelsNotificationSettings, updates) =>
-        applyOptimisticUpdates_forChannelNotificationSettings(
-          baseChannelsNotificationSettings,
-          updates
-        )
-    );
-
-    this.outputs = {
-      threadifications,
-      threads,
-      notifications,
-      settingsByRoomId,
-      versionsByRoomId,
-      channelNotificationSettings,
-    };
-=======
           // We initialize the `_userThreadsLastRequestedAt` date using the server timestamp after we've loaded the first page of inbox notifications.
           if (this.#userThreadsLastRequestedAt === null) {
             this.#userThreadsLastRequestedAt = result.requestedAt;
           }
->>>>>>> 48a98a5f
 
           return result.nextCursor;
         });
