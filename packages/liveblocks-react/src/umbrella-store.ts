import type {
  AsyncResult,
  BaseMetadata,
  BaseUserMeta,
  ChannelsNotificationSettings,
  Client,
  CommentData,
  CommentReaction,
  CommentUserReaction,
  DistributiveOmit,
  EventSource,
  HistoryVersion,
  InboxNotificationData,
  InboxNotificationDeleteInfo,
  Observable,
  OpaqueClient,
  PartialChannelsNotificationSettings,
  Patchable,
  Permission,
  Resolve,
  RoomNotificationSettings,
  ThreadData,
  ThreadDataWithDeleteInfo,
  ThreadDeleteInfo,
} from "@liveblocks/core";
import {
  autoRetry,
  batch,
  compactObject,
  console,
  DerivedSignal,
  entries,
  HttpError,
  keys,
  kInternal,
  makeEventSource,
  MutableSignal,
  nanoid,
  nn,
  shallow,
  Signal,
  stringify,
} from "@liveblocks/core";

import { autobind } from "./lib/autobind";
import { find } from "./lib/itertools";
import type { ReadonlyThreadDB } from "./ThreadDB";
import { ThreadDB } from "./ThreadDB";
import type {
  ChannelsNotificationSettingsAsyncResult,
  InboxNotificationsAsyncResult,
  RoomNotificationSettingsAsyncResult,
  ThreadsAsyncResult,
  ThreadsQuery,
} from "./types";

type OptimisticUpdate<M extends BaseMetadata> =
  | CreateThreadOptimisticUpdate<M>
  | DeleteThreadOptimisticUpdate
  | EditThreadMetadataOptimisticUpdate<M>
  | MarkThreadAsResolvedOptimisticUpdate
  | MarkThreadAsUnresolvedOptimisticUpdate
  | CreateCommentOptimisticUpdate
  | EditCommentOptimisticUpdate
  | DeleteCommentOptimisticUpdate
  | AddReactionOptimisticUpdate
  | RemoveReactionOptimisticUpdate
  | MarkInboxNotificationAsReadOptimisticUpdate
  | MarkAllInboxNotificationsAsReadOptimisticUpdate
  | DeleteInboxNotificationOptimisticUpdate
  | DeleteAllInboxNotificationsOptimisticUpdate
  | UpdateNotificationSettingsOptimisticUpdate
  | UpdateChannelsNotificationSettingsOptimisticUpdate;

type CreateThreadOptimisticUpdate<M extends BaseMetadata> = {
  type: "create-thread";
  id: string;
  roomId: string;
  thread: ThreadData<M>;
};

type DeleteThreadOptimisticUpdate = {
  type: "delete-thread";
  id: string;
  roomId: string;
  threadId: string;
  deletedAt: Date;
};

type EditThreadMetadataOptimisticUpdate<M extends BaseMetadata> = {
  type: "edit-thread-metadata";
  id: string;
  threadId: string;
  metadata: Resolve<Patchable<M>>;
  updatedAt: Date;
};

type MarkThreadAsResolvedOptimisticUpdate = {
  type: "mark-thread-as-resolved";
  id: string;
  threadId: string;
  updatedAt: Date;
};

type MarkThreadAsUnresolvedOptimisticUpdate = {
  type: "mark-thread-as-unresolved";
  id: string;
  threadId: string;
  updatedAt: Date;
};

type CreateCommentOptimisticUpdate = {
  type: "create-comment";
  id: string;
  comment: CommentData;
};

type EditCommentOptimisticUpdate = {
  type: "edit-comment";
  id: string;
  comment: CommentData;
};

type DeleteCommentOptimisticUpdate = {
  type: "delete-comment";
  id: string;
  roomId: string;
  threadId: string;
  deletedAt: Date;
  commentId: string;
};

type AddReactionOptimisticUpdate = {
  type: "add-reaction";
  id: string;
  threadId: string;
  commentId: string;
  reaction: CommentUserReaction;
};

type RemoveReactionOptimisticUpdate = {
  type: "remove-reaction";
  id: string;
  threadId: string;
  commentId: string;
  emoji: string;
  userId: string;
  removedAt: Date;
};

type MarkInboxNotificationAsReadOptimisticUpdate = {
  type: "mark-inbox-notification-as-read";
  id: string;
  inboxNotificationId: string;
  readAt: Date;
};

type MarkAllInboxNotificationsAsReadOptimisticUpdate = {
  type: "mark-all-inbox-notifications-as-read";
  id: string;
  readAt: Date;
};

type DeleteInboxNotificationOptimisticUpdate = {
  type: "delete-inbox-notification";
  id: string;
  inboxNotificationId: string;
  deletedAt: Date;
};

type DeleteAllInboxNotificationsOptimisticUpdate = {
  type: "delete-all-inbox-notifications";
  id: string;
  deletedAt: Date;
};

type UpdateNotificationSettingsOptimisticUpdate = {
  type: "update-notification-settings";
  id: string;
  roomId: string;
  settings: Partial<RoomNotificationSettings>;
};

type UpdateChannelsNotificationSettingsOptimisticUpdate = {
  type: "update-channels-notification-settings";
  id: string;
  settings: PartialChannelsNotificationSettings;
};

type PaginationState = {
  cursor: string | null; // If `null`, it's the last page
  isFetchingMore: boolean;
  fetchMoreError?: Error;
};

/**
 * Valid combinations of field patches to the pagination state.
 */
type PaginationStatePatch =
  | { isFetchingMore: true }
  | {
      isFetchingMore: false;
      cursor: string | null;
      fetchMoreError: undefined;
    }
  | { isFetchingMore: false; fetchMoreError: Error };

/**
 * Example:
 * generateQueryKey('room-abc', { xyz: 123, abc: "red" })
 * → 'room-abc-{"color":"red","xyz":123}'
 */
function makeRoomThreadsQueryKey(
  roomId: string,
  query: ThreadsQuery<BaseMetadata> | undefined
) {
  return `${roomId}-${stringify(query ?? {})}`;
}

function makeUserThreadsQueryKey(
  query: ThreadsQuery<BaseMetadata> | undefined
) {
  return `USER_THREADS:${stringify(query ?? {})}`;
}

function makeNotificationSettingsQueryKey(roomId: string) {
  return `${roomId}:NOTIFICATION_SETTINGS`;
}

function makeVersionsQueryKey(roomId: string) {
  return `${roomId}-VERSIONS`;
}

/**
 * Like Promise<T>, except it will have a synchronously readable `status`
 * field, indicating the status of the promise.
 * This is compatible with React's `use()` promises, hence the name.
 */
type UsablePromise<T> = Promise<T> &
  (
    | { status: "pending" }
    | { status: "rejected"; reason: Error }
    | { status: "fulfilled"; value: T }
  );

/**
 * Given any Promise<T>, monkey-patches it to a UsablePromise<T>, whose
 * asynchronous status can be synchronously observed.
 */
function usify<T>(promise: Promise<T>): UsablePromise<T> {
  if ("status" in promise) {
    // Already a usable promise
    return promise as UsablePromise<T>;
  }

  const usable: UsablePromise<T> = promise as UsablePromise<T>;
  usable.status = "pending";
  usable.then(
    (value) => {
      usable.status = "fulfilled";
      (usable as UsablePromise<T> & { status: "fulfilled" }).value = value;
    },
    (err) => {
      usable.status = "rejected";
      (usable as UsablePromise<T> & { status: "rejected" }).reason =
        err as Error;
    }
  );
  return usable;
}

const noop = Promise.resolve();

const ASYNC_LOADING = Object.freeze({ isLoading: true });

/**
 * The PaginatedResource helper class is responsible for and abstracts away the
 * following:
 *
 * - It receives a "page fetch" function of the following signature:
 *     (cursor?: Cursor) => Promise<Cursor | null>
 *
 * - Note that there is no data in the returned value!!! Storing or handling
 *   the data is NOT the responsibility of this helper class. This may be a bit
 *   counter-intuitive at first. The provided page fetcher callback function
 *   should store the data elsewhere, outside of the PaginatedResource state
 *   machine, as a side-effect of this "page fetch" function, but it can always
 *   assume the happy path. This class will deal with all the required
 *   complexity for handling the non-happy path conditions.
 *
 * - This class exposes a "getter" that you can call synchronously to get the
 *   current fetching/paginationo status for this resource. It will look like
 *   the pagination hooks, except it will not contain any data. In other words,
 *   it can return any of these shapes:
 *
 *   - { isLoading: true }
 *   - {
 *       isLoading: false,
 *       error: new Error('error while fetching'),
 *     }
 *   - {
 *       isLoading: false,
 *       data: {
 *         cursor: string | null;
 *         isFetchingMore: boolean;
 *         fetchMoreError?: Error;
 *       }
 *     }
 *
 * - When calling the getter multiple times, the return value is always
 *   referentially equal to the previous call.
 *
 * - When in this error state, the error will remain in error state for
 *   5 seconds. After those 5 seconds, the resource status gets reset, and the
 *   next time the "getter" is accessed, the resource will re-initiate the
 *   initial fetching process.
 *
 * - This class exposes an Observable that is notified whenever the state
 *   changes. For now, this observable can be used to call a no-op update to
 *   the Store (eg `.set(state => ({...state})`), to trigger a re-render for
 *   all React components.
 *
 * - This class will also expose a function that can be exposed as the
 *   `fetchMore` function which can be called externally.
 *
 * - This nicely bundles the internal state that should always be mutated
 *   together to manage all the pagination state.
 *
 * - For InboxNotifications we will have one instance of this class.
 *
 * - For Threads we will have one for each query.
 *
 * ---------------------------------------------------------------------------
 *
 * NOT 100% SURE ABOUT THE FOLLOWING YET:
 *
 * - Maybe we could eventually also let this manage the "delta updates" and the
 *   "last requested at" for this resource? Seems nice to add it here somehow.
 *   Need to think about the exact implications though.
 *
 * @internal Only exported for unit tests.
 */
export class PaginatedResource {
  public readonly observable: Observable<void>;
  #eventSource: EventSource<void>;
  #fetchPage: (cursor?: string) => Promise<string | null>;
  #paginationState: PaginationState | null; // Should be null while in loading or error state!
  #pendingFetchMore: Promise<void> | null;

  constructor(fetchPage: (cursor?: string) => Promise<string | null>) {
    this.#paginationState = null;
    this.#fetchPage = fetchPage;
    this.#eventSource = makeEventSource<void>();
    this.#pendingFetchMore = null;
    this.observable = this.#eventSource.observable;

    autobind(this);
  }

  #patchPaginationState(patch: PaginationStatePatch): void {
    const state = this.#paginationState;
    if (state === null) return;
    this.#paginationState = { ...state, ...patch };
    this.#eventSource.notify();
  }

  async #fetchMore(): Promise<void> {
    const state = this.#paginationState;
    if (!state?.cursor) {
      // Do nothing if we don't have a cursor to work with. It means:
      // - We don't have a cursor yet (we haven't loaded the first page yet); or
      // - We don't have a cursor any longer (we're already on the
      // last page)
      return;
    }

    this.#patchPaginationState({ isFetchingMore: true });
    try {
      const nextCursor = await this.#fetchPage(state.cursor);
      this.#patchPaginationState({
        cursor: nextCursor,
        fetchMoreError: undefined,
        isFetchingMore: false,
      });
    } catch (err) {
      this.#patchPaginationState({
        isFetchingMore: false,
        fetchMoreError: err as Error,
      });
    }
  }

  public fetchMore(): Promise<void> {
    // We do not proceed with fetching more if any of the following is true:
    // 1) the pagination state has not be initialized
    // 2) the cursor is null, i.e., there are no more pages to fetch
    // 3) a request to fetch more is currently in progress
    const state = this.#paginationState;
    if (state?.cursor === null) {
      return noop;
    }

    // Case (3)
    if (!this.#pendingFetchMore) {
      this.#pendingFetchMore = this.#fetchMore().finally(() => {
        this.#pendingFetchMore = null;
      });
    }
    return this.#pendingFetchMore;
  }

  public get(): AsyncResult<{
    fetchMore: () => void;
    fetchMoreError?: Error;
    hasFetchedAll: boolean;
    isFetchingMore: boolean;
  }> {
    const usable = this.#cachedPromise;
    if (usable === null || usable.status === "pending") {
      return ASYNC_LOADING;
    }

    if (usable.status === "rejected") {
      return { isLoading: false, error: usable.reason };
    }

    const state = this.#paginationState!;
    return {
      isLoading: false,
      data: {
        fetchMore: this.fetchMore as () => void,
        isFetchingMore: state.isFetchingMore,
        fetchMoreError: state.fetchMoreError,
        hasFetchedAll: state.cursor === null,
      },
    };
  }

  #cachedPromise: UsablePromise<void> | null = null;

  public waitUntilLoaded(): UsablePromise<void> {
    if (this.#cachedPromise) {
      return this.#cachedPromise;
    }

    // Wrap the request to load room threads (and notifications) in an auto-retry function so that if the request fails,
    // we retry for at most 5 times with incremental backoff delays. If all retries fail, the auto-retry function throws an error
    const initialFetcher = autoRetry(
      () => this.#fetchPage(/* cursor */ undefined),
      5,
      [5000, 5000, 10000, 15000]
    );

    const promise = usify(
      initialFetcher.then((cursor) => {
        // Initial fetch completed
        this.#paginationState = {
          cursor,
          isFetchingMore: false,
          fetchMoreError: undefined,
        };
      })
    );

    // NOTE: However tempting it may be, we cannot simply move this block into
    // the promise definition above. The reason is that we should not call
    // notify() before the UsablePromise is actually in resolved status. While
    // still inside the .then() block, the UsablePromise is still in pending status.
    promise.then(
      () => this.#eventSource.notify(),
      () => {
        this.#eventSource.notify();

        // Wait for 5 seconds before removing the request
        setTimeout(() => {
          this.#cachedPromise = null;
          this.#eventSource.notify();
        }, 5_000);
      }
    );

    this.#cachedPromise = promise;
    return promise;
  }
}

class SinglePageResource {
  public readonly observable: Observable<void>;
  #eventSource: EventSource<void>;
  #fetchPage: () => Promise<void>;

  constructor(fetchPage: () => Promise<void>) {
    this.#fetchPage = fetchPage;
    this.#eventSource = makeEventSource<void>();
    this.observable = this.#eventSource.observable;

    autobind(this);
  }

  public get(): AsyncResult<void> {
    const usable = this.#cachedPromise;
    if (usable === null || usable.status === "pending") {
      return ASYNC_LOADING;
    } else if (usable.status === "rejected") {
      return { isLoading: false, error: usable.reason };
    } else {
      return { isLoading: false, data: undefined };
    }
  }

  #cachedPromise: UsablePromise<void> | null = null;

  public waitUntilLoaded(): UsablePromise<void> {
    if (this.#cachedPromise) {
      return this.#cachedPromise;
    }

    // Wrap the request to load room threads (and notifications) in an auto-retry function so that if the request fails,
    // we retry for at most 5 times with incremental backoff delays. If all retries fail, the auto-retry function throws an error
    const initialFetcher = autoRetry(
      () => this.#fetchPage(),
      5,
      [5000, 5000, 10000, 15000]
    );

    const promise = usify(initialFetcher);

    // NOTE: However tempting it may be, we cannot simply move this block into
    // the promise definition above. The reason is that we should not call
    // notify() before the UsablePromise is actually in resolved status. While
    // still inside the .then() block, the UsablePromise is still in pending status.
    promise.then(
      () => this.#eventSource.notify(),
      () => {
        this.#eventSource.notify();

        // Wait for 5 seconds before removing the request
        setTimeout(() => {
          this.#cachedPromise = null;
          this.#eventSource.notify();
        }, 5_000);
      }
    );

    this.#cachedPromise = promise;
    return promise;
  }
}

type RoomId = string;
type QueryKey = string;

/**
 * A lookup table (LUT) for all the history versions.
 */
type VersionsLUT = Map<RoomId, Map<string, HistoryVersion>>;

/**
 * Versions by roomId
 * e.g. { 'room-abc': {versions: "all versions"}}
 */
type VersionsByRoomId = Record<RoomId, Record<string, HistoryVersion>>;

/**
 * A lookup table (LUT) for all the inbox notifications.
 */
type NotificationsLUT = Map<string, InboxNotificationData>;

/**
 * A lookup table (LUT) for all the room notification settings.
 */
type SettingsLUT = Map<RoomId, RoomNotificationSettings>;

/**
 * Notification settings by room ID.
 * e.g. { 'room-abc': { threads: "all" },
 *        'room-def': { threads: "replies_and_mentions" },
 *        'room-xyz': { threads: "none" },
 *      }
 */
type SettingsByRoomId = Record<RoomId, RoomNotificationSettings>;

type PermissionHintsLUT = Map<RoomId, Set<Permission>>;

export type CleanThreadifications<M extends BaseMetadata> =
  // Threads + Notifications = Threadifications
  CleanThreads<M> &
    //
    CleanNotifications;

export type CleanThreads<M extends BaseMetadata> = {
  /**
   * Keep track of loading and error status of all the queries made by the client.
   * e.g. 'room-abc-{"color":"red"}'  - ok
   * e.g. 'room-abc-{}'               - loading
   */
  threadsDB: ReadonlyThreadDB<M>;
};

/**
 * Channels notifications settings
 * e.g.
 *  {
 *    email: {
 *      thread: true,
 *      textMention: false,
 *      $customKind: true | false,
 *    }
 *    slack: {
 *      thread: true,
 *      textMention: false,
 *      $customKind: true | false,
 *    }
 *  }
 * e.g. {} when before the first successful fetch.
 */
export type BaseChannelsNotificationSettings =
  | ChannelsNotificationSettings
  | Record<string, never>;

export type CleanNotifications = {
  /**
   * All inbox notifications in a sorted array, optimistic updates applied.
   */
  sortedNotifications: InboxNotificationData[];

  /**
   * Inbox notifications by ID.
   * e.g. `in_${string}`
   */
  notificationsById: Record<string, InboxNotificationData>;
};

function createStore_forNotifications() {
  const signal = new MutableSignal<NotificationsLUT>(new Map());

  function markRead(notificationId: string, readAt: Date) {
    signal.mutate((lut) => {
      const existing = lut.get(notificationId);
      if (!existing) {
        return false;
      }
      lut.set(notificationId, { ...existing, readAt });
      return true;
    });
  }

  function markAllRead(readAt: Date) {
    signal.mutate((lut) => {
      for (const n of lut.values()) {
        n.readAt = readAt;
      }
    });
  }

  function deleteOne(inboxNotificationId: string) {
    signal.mutate((lut) => lut.delete(inboxNotificationId));
  }

  function clear() {
    signal.mutate((lut) => lut.clear());
  }

  function applyDelta(
    newInboxNotifications: InboxNotificationData[],
    deletedNotifications: InboxNotificationDeleteInfo[]
  ) {
    signal.mutate((lut) => {
      let mutated = false;

      // Add new notifications or update existing notifications if the existing notification is older than the new notification.
      for (const n of newInboxNotifications) {
        const existing = lut.get(n.id);
        // If the notification already exists, we need to compare the two notifications to determine which one is newer.
        if (existing) {
          const result = compareInboxNotifications(existing, n);
          // If the existing notification is newer than the new notification, we do not update the existing notification.
          if (result === 1) continue;
        }

        // If the new notification is newer than the existing notification, we update the existing notification.
        lut.set(n.id, n);
        mutated = true;
      }

      for (const n of deletedNotifications) {
        lut.delete(n.id);
        mutated = true;
      }
      return mutated;
    });
  }

  function updateAssociatedNotification(newComment: CommentData) {
    signal.mutate((lut) => {
      const existing = find(
        lut.values(),
        (notification) =>
          notification.kind === "thread" &&
          notification.threadId === newComment.threadId
      );
      if (!existing) return false; // Nothing to udate here

      // If the thread has an inbox notification associated with it, we update the notification's `notifiedAt` and `readAt` values
      lut.set(existing.id, {
        ...existing,
        notifiedAt: newComment.createdAt,
        readAt: newComment.createdAt,
      });
      return true;
    });
  }

  function upsert(notification: InboxNotificationData) {
    signal.mutate((lut) => {
      lut.set(notification.id, notification);
    });
  }

  return {
    signal: signal.asReadonly(),

    // Mutations
    markAllRead,
    markRead,
    delete: deleteOne,
    applyDelta,
    clear,
    updateAssociatedNotification,
    upsert,

    // XXX_vincent Remove this eventually
    invalidate: () => signal.mutate(),
  };
}

function createStore_forRoomNotificationSettings() {
  const signal = new MutableSignal<SettingsLUT>(new Map());

  function update(roomId: string, settings: RoomNotificationSettings): void {
    signal.mutate((lut) => {
      lut.set(roomId, settings);
    });
  }

  return {
    signal: signal.asReadonly(),

    // Mutations
    update,

    // XXX_vincent Remove this eventually
    invalidate: () => signal.mutate(),
  };
}

function createStore_forHistoryVersions() {
  const signal = new MutableSignal<VersionsLUT>(new Map());

  function update(roomId: string, versions: HistoryVersion[]): void {
    signal.mutate((lut) => {
      // get-or-create
      const versionsById =
        lut.get(roomId) ?? (lut.set(roomId, new Map()), lut.get(roomId)!);
      for (const version of versions) {
        versionsById.set(version.id, version);
      }
    });
  }

  return {
    signal: signal.asReadonly(),

    // Mutations
    update,

    // XXX_vincent Remove this eventually
    invalidate: () => signal.mutate(),
  };
}

function createStore_forPermissionHints() {
  const signal = new MutableSignal<PermissionHintsLUT>(new Map());

  function update(newHints: Record<string, Permission[]>) {
    signal.mutate((lut) => {
      for (const [roomId, newPermissions] of Object.entries(newHints)) {
        // Get the existing set of permissions for the room and only ever add permission to this set
        const existing = lut.get(roomId) ?? new Set();
        // Add the new permissions to the set of existing permissions
        for (const permission of newPermissions) {
          existing.add(permission);
        }
        lut.set(roomId, existing);
      }
    });
  }

  return {
    signal: signal.asReadonly(),

    // Mutations
    update,

    // XXX_vincent Remove this eventually
    invalidate: () => signal.mutate(),
  };
}

function createStore_forChannelsNotificationSettings() {
  const signal = new Signal<BaseChannelsNotificationSettings>({});

  function update(settings: ChannelsNotificationSettings) {
    signal.set((prevSettings) => {
      return {
        ...prevSettings,
        ...settings,
      };
    });
  }

  return {
    signal: signal.asReadonly(),
    // Mutations
    update,
    // XXX_aurelien Remove this eventually,
    invalidate: () => signal.set((store) => ({ ...store })),
  };
}

function createStore_forOptimistic<M extends BaseMetadata>(
  client: Client<BaseUserMeta, M>
) {
  const signal = new Signal<readonly OptimisticUpdate<M>[]>([]);
  const syncSource = client[kInternal].createSyncSource();

  // Automatically update the global sync status as an effect whenever there
  // are any optimistic updates
  signal.subscribe(() =>
    syncSource.setSyncStatus(
      signal.get().length > 0 ? "synchronizing" : "synchronized"
    )
  );

  function add(
    optimisticUpdate: DistributiveOmit<OptimisticUpdate<M>, "id">
  ): string {
    const id = nanoid();
    const newUpdate: OptimisticUpdate<M> = { ...optimisticUpdate, id };
    signal.set((state) => [...state, newUpdate]);
    return id;
  }

  function remove(optimisticId: string): void {
    signal.set((state) => state.filter((ou) => ou.id !== optimisticId));
  }

  return {
    signal: signal.asReadonly(),

    // Mutations
    add,
    remove,

    // XXX_vincent Remove this eventually
    invalidate: () => signal.set((store) => [...store]),
  };
}

export class UmbrellaStore<M extends BaseMetadata> {
  #client: Client<BaseUserMeta, M>;

  //
  // Internally, the UmbrellaStore keeps track of a few source signals that can
  // be set and mutated individually. When any of those are mutated then the
  // clean "external state" is recomputed.
  //
  //   Mutate inputs...                                             ...observe clean/consistent output!
  //
  //            .-> Base ThreadDB ---------+                 +----> Clean threads by ID       (Part 1)
  //           /                           |                 |
  //   mutate ----> Base Notifications --+ |                 | +--> Clean notifications       (Part 1)
  //          \                          | |                 | |    & notifications by ID
  //         | \                         | |      Apply      | |
  //         |   `-> OptimisticUpdates --+--+--> Optimistic --+-+--> Notification Settings    (Part 2)
  //          \                          |        Updates    |  |
  //           `------- etc etc ---------+                   |  +--> History Versions         (Part 3)
  //                       ^                                 |
  //                       |                                 +-----> Channels Notification Settings (Part 4)
  //                       |
  //                       |
  //                       |                        ^                  ^
  //                    Signal                      |                  |
  //                      or                   DerivedSignal      DerivedSignals
  //                  MutableSignal
  //

  //
  // Input signals.
  // (Can be mutated directly.)
  //
  // XXX_vincent Now that we have createStore_forX, we should probably also change
  // `threads` to this pattern, ie create a createStore_forThreads helper as
  // well. It almost works like that already anyway!
  readonly threads: ThreadDB<M>; // Exposes its signal under `.signal` prop
  readonly notifications: ReturnType<typeof createStore_forNotifications>;
  readonly roomNotificationSettings: ReturnType<typeof createStore_forRoomNotificationSettings>; // prettier-ignore
  readonly historyVersions: ReturnType<typeof createStore_forHistoryVersions>;
  readonly permissionHints: ReturnType<typeof createStore_forPermissionHints>;
  readonly channelNotificationSettings: ReturnType<
    typeof createStore_forChannelsNotificationSettings
  >;
  readonly optimisticUpdates: ReturnType<typeof createStore_forOptimistic<M>>;

  //
  // Output signals.
  // (Readonly, clean, consistent. With optimistic updates applied.)
  //
  // Note that the output of threadifications signal is the same as the ones for
  // threads and notifications separately, but the threadifications signal will
  // be updated whenever either of them change.
  //
  // XXX_vincent APIs like getRoomThreadsLoadingState should really also be modeled as output signals.
  //
  readonly outputs: {
    readonly threadifications: DerivedSignal<CleanThreadifications<M>>;
    readonly threads: DerivedSignal<ReadonlyThreadDB<M>>;
    readonly notifications: DerivedSignal<CleanNotifications>;
    readonly settingsByRoomId: DerivedSignal<SettingsByRoomId>;
    readonly versionsByRoomId: DerivedSignal<VersionsByRoomId>;
    readonly channelNotificationSettings: DerivedSignal<ChannelsNotificationSettings>;
  };

  // Notifications
  #notificationsLastRequestedAt: Date | null = null; // Keeps track of when we successfully requested an inbox notifications update for the last time. Will be `null` as long as the first successful fetch hasn't happened yet.
  #notifications: PaginatedResource;

  // Room Threads
  #roomThreadsLastRequestedAtByRoom = new Map<RoomId, Date>();
  #roomThreads: Map<QueryKey, PaginatedResource> = new Map();

  // User Threads
  #userThreadsLastRequestedAt: Date | null = null;
  #userThreads: Map<QueryKey, PaginatedResource> = new Map();

  // Room versions
  #roomVersions: Map<QueryKey, SinglePageResource> = new Map();
  #roomVersionsLastRequestedAtByRoom = new Map<RoomId, Date>();

  // Room notification settings
  #roomNotificationSettings: Map<QueryKey, SinglePageResource> = new Map();

  // Channels Notification Settings
  #channelsNotificationSettings: SinglePageResource;

  constructor(client: OpaqueClient) {
    this.#client = client[kInternal].as<M>();

    this.optimisticUpdates = createStore_forOptimistic<M>(this.#client);
    this.permissionHints = createStore_forPermissionHints();

    const inboxFetcher = async (cursor?: string) => {
      const result = await this.#client.getInboxNotifications({ cursor });

      this.updateThreadifications(result.threads, result.inboxNotifications);

      // We initialize the `_lastRequestedNotificationsAt` date using the server timestamp after we've loaded the first page of inbox notifications.
      if (this.#notificationsLastRequestedAt === null) {
        this.#notificationsLastRequestedAt = result.requestedAt;
      }

      const nextCursor = result.nextCursor;
      return nextCursor;
    };

    // XXX_vincent Looks like this should also be a Signal!
    this.#notifications = new PaginatedResource(inboxFetcher);
    this.#notifications.observable.subscribe(() =>
      // Note that the store itself does not change, but it's only vehicle at
      // the moment to trigger a re-render, so we'll do a no-op update here.
      this.invalidateEntireStore()
    );

    const channelsNotificationSettingsFetcher = async (): Promise<void> => {
      const result = await this.#client.getChannelsNotificationSettings();
      this.channelNotificationSettings.update(result);
    };

    this.#channelsNotificationSettings = new SinglePageResource(
      channelsNotificationSettingsFetcher
    );
    this.#channelsNotificationSettings.observable.subscribe(() =>
      // Note that the store itself does not change, but it's only vehicle at
      // the moment to trigger a re-render, so we'll do a no-op update here.
      this.invalidateEntireStore()
    );

    this.channelNotificationSettings =
      createStore_forChannelsNotificationSettings();

    this.threads = new ThreadDB();

    this.notifications = createStore_forNotifications();
    this.roomNotificationSettings = createStore_forRoomNotificationSettings();
    this.historyVersions = createStore_forHistoryVersions();

    const threadifications = DerivedSignal.from(
      this.threads.signal,
      this.notifications.signal,
      this.optimisticUpdates.signal,
      (ts, ns, updates) =>
        applyOptimisticUpdates_forThreadifications(ts, ns, updates)
    );

    const threads = DerivedSignal.from(threadifications, (s) => s.threadsDB);

    const notifications = DerivedSignal.from(
      threadifications,
      (s) => ({
        sortedNotifications: s.sortedNotifications,
        notificationsById: s.notificationsById,
      }),
      shallow
    );

    const settingsByRoomId = DerivedSignal.from(
      this.roomNotificationSettings.signal,
      this.optimisticUpdates.signal,
      (settings, updates) =>
        applyOptimisticUpdates_forSettings(settings, updates)
    );

    const versionsByRoomId = DerivedSignal.from(
      this.historyVersions.signal,
      (hv) =>
        Object.fromEntries(
          [...hv].map(([roomId, versions]) => [
            roomId,
            Object.fromEntries(versions),
          ])
        )
    );

    const channelNotificationSettings = DerivedSignal.from(
      this.channelNotificationSettings.signal,
      this.optimisticUpdates.signal,
      (baseChannelsNotificationSettings, updates) =>
        applyOptimisticUpdates_forChannelNotificationSettings(
          baseChannelsNotificationSettings,
          updates
        )
    );

    this.outputs = {
      threadifications,
      threads,
      notifications,
      settingsByRoomId,
      versionsByRoomId,
      channelNotificationSettings,
    };

    // Auto-bind all of this class’ methods here, so we can use stable
    // references to them (most important for use in useSyncExternalStore)
    autobind(this);
  }

<<<<<<< HEAD
  public get1_both(): CleanThreadifications<M> {
    return this.outputs.threadifications.get();
  }

  public subscribe1_both(callback: () => void): () => void {
    return this.outputs.threadifications.subscribe(callback);
  }

  public get1_threads(): CleanThreads<M> {
    return this.outputs.threads.get();
  }

  public subscribe1_threads(callback: () => void): () => void {
    return this.outputs.threads.subscribe(callback);
  }

  public get1_notifications(): CleanNotifications {
    return this.outputs.notifications.get();
  }

  public subscribe1_notifications(callback: () => void): () => void {
    return this.outputs.notifications.subscribe(callback);
  }

  public get2(): SettingsByRoomId {
    return this.outputs.settingsByRoomId.get();
  }

  public subscribe2(callback: () => void): () => void {
    return this.outputs.settingsByRoomId.subscribe(callback);
  }

  public get3(): VersionsByRoomId {
    return this.outputs.versionsByRoomId.get();
  }

  public subscribe3(callback: () => void): () => void {
    return this.outputs.versionsByRoomId.subscribe(callback);
  }

  public get4(): ChannelsNotificationSettings {
    return this.outputs.channelNotificationSettings.get();
  }

  public subscribe4(callback: () => void): () => void {
    return this.outputs.channelNotificationSettings.subscribe(callback);
  }

=======
>>>>>>> b7e43ade
  /**
   * Returns the async result of the given query and room id. If the query is success,
   * then it will return the threads that match that provided query and room id.
   *
   */
  public getRoomThreadsLoadingState(
    roomId: string,
    query: ThreadsQuery<M> | undefined
  ): ThreadsAsyncResult<M> {
    const queryKey = makeRoomThreadsQueryKey(roomId, query);

    const paginatedResource = this.#roomThreads.get(queryKey);
    if (paginatedResource === undefined) {
      return ASYNC_LOADING;
    }

    const asyncResult = paginatedResource.get();
    if (asyncResult.isLoading || asyncResult.error) {
      return asyncResult;
    }

    const threads = this.outputs.threads
      .get()
      .findMany(roomId, query ?? {}, "asc");

    const page = asyncResult.data;
    // TODO Memoize this value to ensure stable result, so we won't have to use the selector and isEqual functions!
    return {
      isLoading: false,
      threads,
      hasFetchedAll: page.hasFetchedAll,
      isFetchingMore: page.isFetchingMore,
      fetchMoreError: page.fetchMoreError,
      fetchMore: page.fetchMore,
    };
  }

  public getUserThreadsLoadingState(
    query: ThreadsQuery<M> | undefined
  ): ThreadsAsyncResult<M> {
    const queryKey = makeUserThreadsQueryKey(query);

    const paginatedResource = this.#userThreads.get(queryKey);
    if (paginatedResource === undefined) {
      return ASYNC_LOADING;
    }

    const asyncResult = paginatedResource.get();
    if (asyncResult.isLoading || asyncResult.error) {
      return asyncResult;
    }

    const threads = this.outputs.threads.get().findMany(
      undefined, // Do _not_ filter by roomId
      query ?? {},
      "desc"
    );

    const page = asyncResult.data;
    // TODO Memoize this value to ensure stable result, so we won't have to use the selector and isEqual functions!
    return {
      isLoading: false,
      threads,
      hasFetchedAll: page.hasFetchedAll,
      isFetchingMore: page.isFetchingMore,
      fetchMoreError: page.fetchMoreError,
      fetchMore: page.fetchMore,
    };
  }

  // NOTE: This will read the async result, but WILL NOT start loading at the moment!
  public getInboxNotificationsLoadingState(): InboxNotificationsAsyncResult {
    const asyncResult = this.#notifications.get();
    if (asyncResult.isLoading || asyncResult.error) {
      return asyncResult;
    }

    const page = asyncResult.data;
    // TODO Memoize this value to ensure stable result, so we won't have to use the selector and isEqual functions!
    return {
      isLoading: false,
      inboxNotifications: this.outputs.notifications.get().sortedNotifications,
      hasFetchedAll: page.hasFetchedAll,
      isFetchingMore: page.isFetchingMore,
      fetchMoreError: page.fetchMoreError,
      fetchMore: page.fetchMore,
    };
  }

  // NOTE: This will read the async result, but WILL NOT start loading at the moment!
  // XXX_vincent This should really be a derived Signal!
  public getNotificationSettingsLoadingState(
    roomId: string
  ): RoomNotificationSettingsAsyncResult {
    const queryKey = makeNotificationSettingsQueryKey(roomId);

    const resource = this.#roomNotificationSettings.get(queryKey);
    if (resource === undefined) {
      return ASYNC_LOADING;
    }

    const asyncResult = resource.get();
    if (asyncResult.isLoading || asyncResult.error) {
      return asyncResult;
    }

    // TODO Memoize this value to ensure stable result, so we won't have to use the selector and isEqual functions!
    return {
      isLoading: false,
      settings: nn(this.outputs.settingsByRoomId.get()[roomId]),
    };
  }

  public getRoomVersionsLoadingState(
    roomId: string
  ): AsyncResult<HistoryVersion[], "versions"> {
    const queryKey = makeVersionsQueryKey(roomId);

    const resource = this.#roomVersions.get(queryKey);
    if (resource === undefined) {
      return ASYNC_LOADING;
    }

    const asyncResult = resource.get();
    if (asyncResult.isLoading || asyncResult.error) {
      return asyncResult;
    }

    // TODO Memoize this value to ensure stable result, so we won't have to use the selector and isEqual functions!
    return {
      isLoading: false,
      versions: Object.values(
        this.outputs.versionsByRoomId.get()[roomId] ?? {}
      ),
    };
  }

<<<<<<< HEAD
  // ---------------------------------------------------------------------------------- }}}

  /** @internal - Only call this method from unit tests. */
  public force_set_versions(
    callback: (lut: VersionsLUT) => void | boolean
  ): void {
    batch(() => {
      this.historyVersions.force_set(callback);
      this.invalidateEntireStore();
    });
  }

  /** @internal - Only call this method from unit tests. */
  public force_set_notifications(
    callback: (lut: NotificationsLUT) => void | undefined | boolean
  ): void {
    batch(() => {
      this.notifications.force_set(callback);
      this.invalidateEntireStore();
    });
  }

=======
>>>>>>> b7e43ade
  /**
   * Updates an existing inbox notification with a new value, replacing the
   * corresponding optimistic update.
   *
   * This will not update anything if the inbox notification ID isn't found.
   */
  public markInboxNotificationRead(
    inboxNotificationId: string,
    readAt: Date,
    optimisticId: string
  ): void {
    batch(() => {
      this.optimisticUpdates.remove(optimisticId);
      this.notifications.markRead(inboxNotificationId, readAt);
    });
  }

  public markAllInboxNotificationsRead(
    optimisticId: string,
    readAt: Date
  ): void {
    batch(() => {
      this.optimisticUpdates.remove(optimisticId);
      this.notifications.markAllRead(readAt);
    });
  }

  /**
   * Deletes an existing inbox notification, replacing the corresponding
   * optimistic update.
   */
  public deleteInboxNotification(
    inboxNotificationId: string,
    optimisticId: string
  ): void {
    batch(() => {
      this.optimisticUpdates.remove(optimisticId);
      this.notifications.delete(inboxNotificationId);
    });
  }

  /**
   * Deletes *all* inbox notifications, replacing the corresponding optimistic
   * update.
   */
  public deleteAllInboxNotifications(optimisticId: string): void {
    batch(() => {
      this.optimisticUpdates.remove(optimisticId);
      this.notifications.clear();
    });
  }

  /**
   * Creates an new thread, replacing the corresponding optimistic update.
   */
  public createThread(
    optimisticId: string,
    thread: Readonly<ThreadDataWithDeleteInfo<M>>
  ): void {
    batch(() => {
      this.optimisticUpdates.remove(optimisticId);
      this.threads.upsert(thread);
    });
  }

  /**
   * Updates an existing thread with a new value, replacing the corresponding
   * optimistic update.
   *
   * This will not update anything if:
   * - The thread ID isn't found; or
   * - The thread ID was already deleted; or
   * - The thread ID was updated more recently than the optimistic update's
   *   timestamp (if given)
   */
  #updateThread(
    threadId: string,
    optimisticId: string | null,
    callback: (
      thread: Readonly<ThreadDataWithDeleteInfo<M>>
    ) => Readonly<ThreadDataWithDeleteInfo<M>>,
    updatedAt?: Date // TODO We could look this up from the optimisticUpdate instead?
  ): void {
    batch(() => {
      if (optimisticId !== null) {
        this.optimisticUpdates.remove(optimisticId);
      }

      const db = this.threads;
      const existing = db.get(threadId);
      if (!existing) return;
      if (!!updatedAt && existing.updatedAt > updatedAt) return;
      db.upsert(callback(existing));
    });
  }

  public patchThread(
    threadId: string,
    optimisticId: string | null,
    patch: {
      // Only these fields are currently supported to patch
      metadata?: M;
      resolved?: boolean;
    },
    updatedAt: Date // TODO We could look this up from the optimisticUpdate instead?
  ): void {
    return this.#updateThread(
      threadId,
      optimisticId,
      (thread) => ({ ...thread, ...compactObject(patch) }),
      updatedAt
    );
  }

  public addReaction(
    threadId: string,
    optimisticId: string | null,
    commentId: string,
    reaction: CommentUserReaction,
    createdAt: Date // TODO We could look this up from the optimisticUpdate instead?
  ): void {
    this.#updateThread(
      threadId,
      optimisticId,
      (thread) => applyAddReaction(thread, commentId, reaction),
      createdAt
    );
  }

  public removeReaction(
    threadId: string,
    optimisticId: string | null,
    commentId: string,
    emoji: string,
    userId: string,
    removedAt: Date
  ): void {
    this.#updateThread(
      threadId,
      optimisticId,
      (thread) =>
        applyRemoveReaction(thread, commentId, emoji, userId, removedAt),
      removedAt
    );
  }

  /**
   * Soft-deletes an existing thread by setting its `deletedAt` value,
   * replacing the corresponding optimistic update.
   *
   * This will not update anything if:
   * - The thread ID isn't found; or
   * - The thread ID was already deleted
   */
  public deleteThread(threadId: string, optimisticId: string | null): void {
    return this.#updateThread(
      threadId,
      optimisticId,

      // A deletion is actually an update of the deletedAt property internally
      (thread) => ({ ...thread, updatedAt: new Date(), deletedAt: new Date() })
    );
  }

  /**
   * Creates an existing comment and ensures the associated notification is
   * updated correctly, replacing the corresponding optimistic update.
   */
  public createComment(newComment: CommentData, optimisticId: string): void {
    // Batch 1️⃣ + 2️⃣ + 3️⃣
    batch(() => {
      // 1️⃣
      this.optimisticUpdates.remove(optimisticId);

      // If the associated thread is not found, we cannot create a comment under it
      const existingThread = this.threads.get(newComment.threadId);
      if (!existingThread) {
        return;
      }

      // 2️⃣ Update the thread instance by adding a comment under it
      this.threads.upsert(applyUpsertComment(existingThread, newComment));

      // 3️⃣ Update the associated inbox notification (if any)
      this.notifications.updateAssociatedNotification(newComment);
    });
  }

  public editComment(
    threadId: string,
    optimisticId: string,
    editedComment: CommentData
  ): void {
    return this.#updateThread(threadId, optimisticId, (thread) =>
      applyUpsertComment(thread, editedComment)
    );
  }

  public deleteComment(
    threadId: string,
    optimisticId: string,
    commentId: string,
    deletedAt: Date
  ): void {
    return this.#updateThread(
      threadId,
      optimisticId,
      (thread) => applyDeleteComment(thread, commentId, deletedAt),
      deletedAt
    );
  }

  public updateThreadifications(
    threads: ThreadData<M>[],
    notifications: InboxNotificationData[],
    deletedThreads: ThreadDeleteInfo[] = [],
    deletedNotifications: InboxNotificationDeleteInfo[] = []
  ): void {
    batch(() => {
      // XXX_vincent Make these signatures look the same
      this.threads.applyDelta({ newThreads: threads, deletedThreads });
      this.notifications.applyDelta(notifications, deletedNotifications);
    });
  }

  /**
   * Updates existing notification setting for a room with a new value,
   * replacing the corresponding optimistic update.
   */
  public updateRoomNotificationSettings(
    roomId: string,
    optimisticId: string,
    settings: Readonly<RoomNotificationSettings>
  ): void {
    batch(() => {
      this.optimisticUpdates.remove(optimisticId);
      this.roomNotificationSettings.update(roomId, settings);
    });
  }

  public async fetchNotificationsDeltaUpdate(signal: AbortSignal) {
    const lastRequestedAt = this.#notificationsLastRequestedAt;
    if (lastRequestedAt === null) {
      return;
    }

    const result = await this.#client.getInboxNotificationsSince({
      since: lastRequestedAt,
      signal,
    });

    if (lastRequestedAt < result.requestedAt) {
      this.#notificationsLastRequestedAt = result.requestedAt;
    }

    this.updateThreadifications(
      result.threads.updated,
      result.inboxNotifications.updated,
      result.threads.deleted,
      result.inboxNotifications.deleted
    );
  }

  public waitUntilNotificationsLoaded(): UsablePromise<void> {
    return this.#notifications.waitUntilLoaded();
  }

  public waitUntilRoomThreadsLoaded(
    roomId: string,
    query: ThreadsQuery<M> | undefined
  ) {
    const threadsFetcher = async (cursor?: string) => {
      const result = await this.#client[kInternal].httpClient.getThreads({
        roomId,
        cursor,
        query,
      });
      this.updateThreadifications(result.threads, result.inboxNotifications);

      this.permissionHints.update(result.permissionHints);

      const lastRequestedAt =
        this.#roomThreadsLastRequestedAtByRoom.get(roomId);

      /**
       * We set the `lastRequestedAt` value for the room to the timestamp returned by the current request if:
       * 1. The `lastRequestedAt` value for the room has not been set
       * OR
       * 2. The `lastRequestedAt` value for the room is older than the timestamp returned by the current request
       */
      if (
        lastRequestedAt === undefined ||
        lastRequestedAt > result.requestedAt
      ) {
        this.#roomThreadsLastRequestedAtByRoom.set(roomId, result.requestedAt);
      }

      return result.nextCursor;
    };

    const queryKey = makeRoomThreadsQueryKey(roomId, query);
    let paginatedResource = this.#roomThreads.get(queryKey);
    if (paginatedResource === undefined) {
      paginatedResource = new PaginatedResource(threadsFetcher);
    }

    // XXX_vincent Looks like this should also be a Signal!
    paginatedResource.observable.subscribe(() =>
      // Note that the store itself does not change, but it's only vehicle at
      // the moment to trigger a re-render, so we'll do a no-op update here.
      this.invalidateEntireStore()
    );

    this.#roomThreads.set(queryKey, paginatedResource);

    return paginatedResource.waitUntilLoaded();
  }

  public async fetchRoomThreadsDeltaUpdate(
    roomId: string,
    signal: AbortSignal
  ) {
    const lastRequestedAt = this.#roomThreadsLastRequestedAtByRoom.get(roomId);
    if (lastRequestedAt === undefined) {
      return;
    }

    const updates = await this.#client[kInternal].httpClient.getThreadsSince({
      roomId,
      since: lastRequestedAt,
      signal,
    });

    this.updateThreadifications(
      updates.threads.updated,
      updates.inboxNotifications.updated,
      updates.threads.deleted,
      updates.inboxNotifications.deleted
    );

    this.permissionHints.update(updates.permissionHints);

    if (lastRequestedAt < updates.requestedAt) {
      // Update the `lastRequestedAt` value for the room to the timestamp returned by the current request
      this.#roomThreadsLastRequestedAtByRoom.set(roomId, updates.requestedAt);
    }
  }

  public waitUntilUserThreadsLoaded(query: ThreadsQuery<M> | undefined) {
    const queryKey = makeUserThreadsQueryKey(query);

    const threadsFetcher = async (cursor?: string) => {
      const result = await this.#client[
        kInternal
      ].httpClient.getUserThreads_experimental({
        cursor,
        query,
      });
      this.updateThreadifications(result.threads, result.inboxNotifications);

      this.permissionHints.update(result.permissionHints);

      // We initialize the `_userThreadsLastRequestedAt` date using the server timestamp after we've loaded the first page of inbox notifications.
      if (this.#userThreadsLastRequestedAt === null) {
        this.#userThreadsLastRequestedAt = result.requestedAt;
      }

      return result.nextCursor;
    };

    let paginatedResource = this.#userThreads.get(queryKey);
    if (paginatedResource === undefined) {
      paginatedResource = new PaginatedResource(threadsFetcher);
    }

    // XXX_vincent Looks like this should also be a Signal!
    paginatedResource.observable.subscribe(() =>
      // Note that the store itself does not change, but it's only vehicle at
      // the moment to trigger a re-render, so we'll do a no-op update here.
      this.invalidateEntireStore()
    );

    this.#userThreads.set(queryKey, paginatedResource);

    return paginatedResource.waitUntilLoaded();
  }

  // XXX_vincent We should really be going over all call sites, and replace this call
  // with a more specific invalidation!
  public invalidateEntireStore() {
    // XXX_vincent Of course this now looks stupid, but it's the exact equivalent of
    // what we're been doing all along
    batch(() => {
      this.historyVersions.invalidate();
      this.notifications.invalidate();
      this.optimisticUpdates.invalidate();
      this.permissionHints.invalidate();
      this.roomNotificationSettings.invalidate();
    });
  }

  public async fetchUserThreadsDeltaUpdate(signal: AbortSignal) {
    const lastRequestedAt = this.#userThreadsLastRequestedAt;
    if (lastRequestedAt === null) {
      return;
    }

    const result = await this.#client[
      kInternal
    ].httpClient.getUserThreadsSince_experimental({
      since: lastRequestedAt,
      signal,
    });

    if (lastRequestedAt < result.requestedAt) {
      this.#notificationsLastRequestedAt = result.requestedAt;
    }

    this.updateThreadifications(
      result.threads.updated,
      result.inboxNotifications.updated,
      result.threads.deleted,
      result.inboxNotifications.deleted
    );

    this.permissionHints.update(result.permissionHints);
  }

  public waitUntilRoomVersionsLoaded(roomId: string) {
    const queryKey = makeVersionsQueryKey(roomId);
    let resource = this.#roomVersions.get(queryKey);
    if (resource === undefined) {
      const versionsFetcher = async () => {
        const room = this.#client.getRoom(roomId);
        if (room === null) {
          throw new HttpError(
            `Room '${roomId}' is not available on client`,
            479
          );
        }

        const result = await room[kInternal].listTextVersions();
        this.historyVersions.update(roomId, result.versions);

        const lastRequestedAt =
          this.#roomVersionsLastRequestedAtByRoom.get(roomId);

        if (
          lastRequestedAt === undefined ||
          lastRequestedAt > result.requestedAt
        ) {
          this.#roomVersionsLastRequestedAtByRoom.set(
            roomId,
            result.requestedAt
          );
        }
      };

      resource = new SinglePageResource(versionsFetcher);
    }

    // XXX_vincent Looks like this should also be a Signal!
    resource.observable.subscribe(() =>
      // Note that the store itself does not change, but it's only vehicle at
      // the moment to trigger a re-render, so we'll do a no-op update here.
      this.invalidateEntireStore()
    );

    this.#roomVersions.set(queryKey, resource);

    return resource.waitUntilLoaded();
  }

  public async fetchRoomVersionsDeltaUpdate(
    roomId: string,
    signal: AbortSignal
  ) {
    const lastRequestedAt = this.#roomVersionsLastRequestedAtByRoom.get(roomId);
    if (lastRequestedAt === undefined) {
      return;
    }

    const room = nn(
      this.#client.getRoom(roomId),
      `Room with id ${roomId} is not available on client`
    );

    const updates = await room[kInternal].listTextVersionsSince({
      since: lastRequestedAt,
      signal,
    });

    this.historyVersions.update(roomId, updates.versions);

    if (lastRequestedAt < updates.requestedAt) {
      // Update the `lastRequestedAt` value for the room to the timestamp returned by the current request
      this.#roomVersionsLastRequestedAtByRoom.set(roomId, updates.requestedAt);
    }
  }

  public waitUntilRoomNotificationSettingsLoaded(roomId: string) {
    const queryKey = makeNotificationSettingsQueryKey(roomId);
    let resource = this.#roomNotificationSettings.get(queryKey);
    if (resource === undefined) {
      const notificationSettingsFetcher = async () => {
        const room = this.#client.getRoom(roomId);
        if (room === null) {
          throw new HttpError(
            `Room '${roomId}' is not available on client`,
            479
          );
        }

        const result = await room.getNotificationSettings();
        this.roomNotificationSettings.update(roomId, result);
      };

      resource = new SinglePageResource(notificationSettingsFetcher);
    }

    // XXX_vincent Looks like this should also be a Signal!
    resource.observable.subscribe(() =>
      // Note that the store itself does not change, but it's only vehicle at
      // the moment to trigger a re-render, so we'll do a no-op update here.
      this.invalidateEntireStore()
    );

    this.#roomNotificationSettings.set(queryKey, resource);

    return resource.waitUntilLoaded();
  }

  public async refreshRoomNotificationSettings(
    roomId: string,
    signal: AbortSignal
  ) {
    const room = nn(
      this.#client.getRoom(roomId),
      `Room with id ${roomId} is not available on client`
    );
    const result = await room.getNotificationSettings({ signal });
    this.roomNotificationSettings.update(roomId, result);
  }

  /**
   * -------------------------------------------------------------------------
   * Channels notification settings
   * -------------------------------------------------------------------------
   */
  public waitUntilChannelsNotificationsSettingsLoaded() {
    return this.#channelsNotificationSettings.waitUntilLoaded();
  }

  /**
   * Get the loading state for Channels Notification Settings
   */
  public getChannelsNotificationSettingsLoadingState(): ChannelsNotificationSettingsAsyncResult {
    const asyncResult = this.#channelsNotificationSettings.get();
    if (asyncResult.isLoading || asyncResult.error) {
      return asyncResult;
    }

    return {
      isLoading: false,
      settings: nn(this.get4()),
    };
  }

  /**
   * Refresh Channels Notification Settings from poller
   */
  public async refreshChannelsNotificationSettings(signal: AbortSignal) {
    const result = await this.#client.getChannelsNotificationSettings({
      signal,
    });
    this.channelNotificationSettings.update(result);
  }

  /**
   * Updates channels notification settings with a new value, replacing the
   * corresponding optimistic update.
   */
  public updateChannelsNotificationSettings_confirmOptimisticUpdate(
    settings: ChannelsNotificationSettings,
    optimisticUpdateId: string
  ): void {
    // Batch 1️⃣ + 2️⃣
    batch(() => {
      this.optimisticUpdates.remove(optimisticUpdateId); // 1️⃣
      this.channelNotificationSettings.update(settings); // 2️⃣
    });
  }
}

/**
 * Applies optimistic updates, removes deleted threads, sorts results in
 * a stable way, removes internal fields that should not be exposed publicly.
 */
function applyOptimisticUpdates_forThreadifications<M extends BaseMetadata>(
  baseThreadsDB: ThreadDB<M>,
  notificationsLUT: NotificationsLUT,
  optimisticUpdates: readonly OptimisticUpdate<M>[]
): CleanThreadifications<M> {
  const threadsDB = baseThreadsDB.clone();
  let notificationsById = Object.fromEntries(notificationsLUT);

  for (const optimisticUpdate of optimisticUpdates) {
    switch (optimisticUpdate.type) {
      case "create-thread": {
        threadsDB.upsert(optimisticUpdate.thread);
        break;
      }

      case "edit-thread-metadata": {
        const thread = threadsDB.get(optimisticUpdate.threadId);
        if (thread === undefined) break;

        // If the thread has been updated since the optimistic update, we do not apply the update
        if (thread.updatedAt > optimisticUpdate.updatedAt) {
          break;
        }

        threadsDB.upsert({
          ...thread,
          updatedAt: optimisticUpdate.updatedAt,
          metadata: {
            ...thread.metadata,
            ...optimisticUpdate.metadata,
          },
        });
        break;
      }

      case "mark-thread-as-resolved": {
        const thread = threadsDB.get(optimisticUpdate.threadId);
        if (thread === undefined) break;

        threadsDB.upsert({ ...thread, resolved: true });
        break;
      }

      case "mark-thread-as-unresolved": {
        const thread = threadsDB.get(optimisticUpdate.threadId);
        if (thread === undefined) break;

        threadsDB.upsert({ ...thread, resolved: false });
        break;
      }

      case "create-comment": {
        const thread = threadsDB.get(optimisticUpdate.comment.threadId);
        if (thread === undefined) break;

        threadsDB.upsert(applyUpsertComment(thread, optimisticUpdate.comment));

        const inboxNotification = Object.values(notificationsById).find(
          (notification) =>
            notification.kind === "thread" &&
            notification.threadId === thread.id
        );

        if (inboxNotification === undefined) {
          break;
        }

        notificationsById[inboxNotification.id] = {
          ...inboxNotification,
          notifiedAt: optimisticUpdate.comment.createdAt,
          readAt: optimisticUpdate.comment.createdAt,
        };

        break;
      }

      case "edit-comment": {
        const thread = threadsDB.get(optimisticUpdate.comment.threadId);
        if (thread === undefined) break;

        threadsDB.upsert(applyUpsertComment(thread, optimisticUpdate.comment));
        break;
      }

      case "delete-comment": {
        const thread = threadsDB.get(optimisticUpdate.threadId);
        if (thread === undefined) break;

        threadsDB.upsert(
          applyDeleteComment(
            thread,
            optimisticUpdate.commentId,
            optimisticUpdate.deletedAt
          )
        );
        break;
      }

      case "delete-thread": {
        const thread = threadsDB.get(optimisticUpdate.threadId);
        if (thread === undefined) break;

        threadsDB.upsert({
          ...thread,
          deletedAt: optimisticUpdate.deletedAt,
          updatedAt: optimisticUpdate.deletedAt,
          comments: [],
        });
        break;
      }

      case "add-reaction": {
        const thread = threadsDB.get(optimisticUpdate.threadId);
        if (thread === undefined) break;

        threadsDB.upsert(
          applyAddReaction(
            thread,
            optimisticUpdate.commentId,
            optimisticUpdate.reaction
          )
        );
        break;
      }

      case "remove-reaction": {
        const thread = threadsDB.get(optimisticUpdate.threadId);
        if (thread === undefined) break;

        threadsDB.upsert(
          applyRemoveReaction(
            thread,
            optimisticUpdate.commentId,
            optimisticUpdate.emoji,
            optimisticUpdate.userId,
            optimisticUpdate.removedAt
          )
        );
        break;
      }

      case "mark-inbox-notification-as-read": {
        const ibn = notificationsById[optimisticUpdate.inboxNotificationId];

        // If the inbox notification doesn't exist, we do not apply the update
        if (ibn === undefined) {
          break;
        }

        notificationsById[optimisticUpdate.inboxNotificationId] = {
          ...ibn,
          readAt: optimisticUpdate.readAt,
        };
        break;
      }
      case "mark-all-inbox-notifications-as-read": {
        for (const id in notificationsById) {
          const ibn = notificationsById[id];

          // If the inbox notification doesn't exist, we do not apply the update
          if (ibn === undefined) {
            break;
          }

          notificationsById[id] = {
            ...ibn,
            readAt: optimisticUpdate.readAt,
          };
        }
        break;
      }
      case "delete-inbox-notification": {
        delete notificationsById[optimisticUpdate.inboxNotificationId];
        break;
      }
      case "delete-all-inbox-notifications": {
        notificationsById = {};
        break;
      }
    }
  }

  // TODO Maybe consider also removing these from the inboxNotificationsById registry?
  const sortedNotifications =
    // Sort so that the most recent notifications are first
    Object.values(notificationsById)
      .filter((ibn) =>
        ibn.kind === "thread" ? threadsDB.get(ibn.threadId) !== undefined : true
      )
      .sort((a, b) => b.notifiedAt.getTime() - a.notifiedAt.getTime());

  return {
    sortedNotifications,
    notificationsById,
    threadsDB,
  };
}

/**
 * Applies optimistic updates, removes deleted threads, sorts results in
 * a stable way, removes internal fields that should not be exposed publicly.
 */
function applyOptimisticUpdates_forSettings(
  settingsLUT: SettingsLUT,
  optimisticUpdates: readonly OptimisticUpdate<BaseMetadata>[]
): SettingsByRoomId {
  const settingsByRoomId = Object.fromEntries(settingsLUT);

  for (const optimisticUpdate of optimisticUpdates) {
    switch (optimisticUpdate.type) {
      case "update-notification-settings": {
        const settings = settingsByRoomId[optimisticUpdate.roomId];

        // If the inbox notification doesn't exist, we do not apply the update
        if (settings === undefined) {
          break;
        }

        settingsByRoomId[optimisticUpdate.roomId] = {
          ...settings,
          ...optimisticUpdate.settings,
        };
      }
    }
  }
  return settingsByRoomId;
}

/**
 *
 * Applies optimistic update to channels notification settings
 * in a stable way. It's a deep update, and remove potential `undefined` properties
 * from the final output object because we update with a deep partial of `ChannelsNotificationSettings`.
 *
 * exported for unit tests only.
 */
export function applyOptimisticUpdates_forChannelNotificationSettings(
  baseChannelsNotificationSettings: BaseChannelsNotificationSettings,
  optimisticUpdates: readonly OptimisticUpdate<BaseMetadata>[]
): ChannelsNotificationSettings {
  const outcomingSettings = { ...baseChannelsNotificationSettings };

  for (const optimisticUpdate of optimisticUpdates) {
    switch (optimisticUpdate.type) {
      case "update-channels-notification-settings": {
        const incomingSettings = optimisticUpdate.settings;

        for (const channelKey of keys(incomingSettings)) {
          const key = channelKey;
          const channelUpdates = incomingSettings[key];

          if (channelUpdates) {
            const realChannelUpdates = Object.fromEntries(
              entries(channelUpdates).filter(
                ([_, value]) => value !== undefined
              )
            );

            outcomingSettings[key] = {
              ...outcomingSettings[key],
              ...realChannelUpdates,
            };
          }
        }
        break;
      }
    }
  }

  /**
   * Casting to `ChannelsNotificationSettings` because we have removed potential `undefined` properties
   * And we return a stable object of type `ChannelsNotificationSettings` in the derived signal.
   */
  return outcomingSettings as ChannelsNotificationSettings;
}

/**
 * Compares two inbox notifications to determine which one is newer.
 * @param inboxNotificationA The first inbox notification to compare.
 * @param inboxNotificationB The second inbox notification to compare.
 * @returns 1 if inboxNotificationA is newer, -1 if inboxNotificationB is newer, or 0 if they are the same age or can't be compared.
 */
export function compareInboxNotifications(
  inboxNotificationA: InboxNotificationData,
  inboxNotificationB: InboxNotificationData
): number {
  if (inboxNotificationA.notifiedAt > inboxNotificationB.notifiedAt) {
    return 1;
  } else if (inboxNotificationA.notifiedAt < inboxNotificationB.notifiedAt) {
    return -1;
  }

  // notifiedAt times are the same, compare readAt times if both are not null
  if (inboxNotificationA.readAt && inboxNotificationB.readAt) {
    return inboxNotificationA.readAt > inboxNotificationB.readAt
      ? 1
      : inboxNotificationA.readAt < inboxNotificationB.readAt
        ? -1
        : 0;
  } else if (inboxNotificationA.readAt || inboxNotificationB.readAt) {
    return inboxNotificationA.readAt ? 1 : -1;
  }

  // If all dates are equal, return 0
  return 0;
}

/** @internal Exported for unit tests only. */
export function applyUpsertComment<M extends BaseMetadata>(
  thread: ThreadDataWithDeleteInfo<M>,
  comment: CommentData
): ThreadDataWithDeleteInfo<M> {
  // If the thread has been deleted, we do not apply the update
  if (thread.deletedAt !== undefined) {
    // Note: only the unit tests are passing in deleted threads here. In all
    // production code, this is never invoked for deleted threads.
    return thread;
  }

  // Validate that the comment belongs to the thread
  if (comment.threadId !== thread.id) {
    console.warn(
      `Comment ${comment.id} does not belong to thread ${thread.id}`
    );
    return thread;
  }

  const existingComment = thread.comments.find(
    (existingComment) => existingComment.id === comment.id
  );

  // If the comment doesn't exist in the thread, add the comment
  if (existingComment === undefined) {
    const updatedAt = new Date(
      Math.max(thread.updatedAt.getTime(), comment.createdAt.getTime())
    );

    const updatedThread = {
      ...thread,
      updatedAt,
      comments: [...thread.comments, comment],
    };

    return updatedThread;
  }

  // If the comment exists in the thread and has been deleted, do not apply the update
  if (existingComment.deletedAt !== undefined) {
    return thread;
  }

  // Proceed to update the comment if:
  // 1. The existing comment has not been edited
  // 2. The incoming comment has not been edited (i.e. it's a new comment)
  // 3. The incoming comment has been edited more recently than the existing comment
  if (
    existingComment.editedAt === undefined ||
    comment.editedAt === undefined ||
    existingComment.editedAt <= comment.editedAt
  ) {
    const updatedComments = thread.comments.map((existingComment) =>
      existingComment.id === comment.id ? comment : existingComment
    );

    const updatedThread = {
      ...thread,
      updatedAt: new Date(
        Math.max(
          thread.updatedAt.getTime(),
          comment.editedAt?.getTime() || comment.createdAt.getTime()
        )
      ),
      comments: updatedComments,
    };
    return updatedThread;
  }

  return thread;
}

/** @internal Exported for unit tests only. */
export function applyDeleteComment<M extends BaseMetadata>(
  thread: ThreadDataWithDeleteInfo<M>,
  commentId: string,
  deletedAt: Date
): ThreadDataWithDeleteInfo<M> {
  // If the thread has been deleted, we do not delete the comment
  if (thread.deletedAt !== undefined) {
    return thread;
  }

  const existingComment = thread.comments.find(
    (comment) => comment.id === commentId
  );

  // If the comment doesn't exist in the thread, we cannot perform the deletion
  if (existingComment === undefined) {
    return thread;
  }

  // If the comment has been deleted since the deletion request, we do not delete the comment
  if (existingComment.deletedAt !== undefined) {
    return thread;
  }

  const updatedComments = thread.comments.map((comment) =>
    comment.id === commentId
      ? {
          ...comment,
          deletedAt,
          // We optimistically remove the comment body and attachments when marking it as deleted
          body: undefined,
          attachments: [],
        }
      : comment
  );

  // If all comments have been deleted (or there are no comments in the first
  // place), we mark the thread as deleted.
  if (updatedComments.every((comment) => comment.deletedAt !== undefined)) {
    return {
      ...thread,
      deletedAt,
      updatedAt: deletedAt,
    };
  }

  return {
    ...thread,
    updatedAt: deletedAt,
    comments: updatedComments,
  };
}

/** @internal Exported for unit tests only. */
export function applyAddReaction<M extends BaseMetadata>(
  thread: ThreadDataWithDeleteInfo<M>,
  commentId: string,
  reaction: CommentUserReaction
): ThreadDataWithDeleteInfo<M> {
  // If the thread has been deleted, we do not add the reaction
  if (thread.deletedAt !== undefined) {
    return thread;
  }

  const existingComment = thread.comments.find(
    (comment) => comment.id === commentId
  );

  // If the comment doesn't exist in the thread, we do not add the reaction
  if (existingComment === undefined) {
    return thread;
  }

  // If the comment has been deleted since the reaction addition request, we do not add the reaction
  if (existingComment.deletedAt !== undefined) {
    return thread;
  }

  const updatedComments = thread.comments.map((comment) =>
    comment.id === commentId
      ? {
          ...comment,
          reactions: upsertReaction(comment.reactions, reaction),
        }
      : comment
  );

  return {
    ...thread,
    updatedAt: new Date(
      Math.max(reaction.createdAt.getTime(), thread.updatedAt.getTime())
    ),
    comments: updatedComments,
  };
}

/** @internal Exported for unit tests only. */
export function applyRemoveReaction<M extends BaseMetadata>(
  thread: ThreadDataWithDeleteInfo<M>,
  commentId: string,
  emoji: string,
  userId: string,
  removedAt: Date
): ThreadDataWithDeleteInfo<M> {
  // If the thread has been deleted, we do not remove the reaction
  if (thread.deletedAt !== undefined) {
    return thread;
  }

  const existingComment = thread.comments.find(
    (comment) => comment.id === commentId
  );

  // If the comment doesn't exist in the thread, we do not remove the reaction
  if (existingComment === undefined) {
    return thread;
  }

  // If the comment has been deleted since the reaction removal request, we do not remove the reaction
  if (existingComment.deletedAt !== undefined) {
    return thread;
  }

  const updatedComments = thread.comments.map((comment) =>
    comment.id === commentId
      ? {
          ...comment,
          reactions: comment.reactions
            .map((reaction) =>
              reaction.emoji === emoji
                ? {
                    ...reaction,
                    users: reaction.users.filter((user) => user.id !== userId),
                  }
                : reaction
            )
            .filter((reaction) => reaction.users.length > 0), // Remove reactions with no users left
        }
      : comment
  );

  return {
    ...thread,
    updatedAt: new Date(
      Math.max(removedAt.getTime(), thread.updatedAt.getTime())
    ),
    comments: updatedComments,
  };
}

function upsertReaction(
  reactions: CommentReaction[],
  reaction: CommentUserReaction
): CommentReaction[] {
  const existingReaction = reactions.find(
    (existingReaction) => existingReaction.emoji === reaction.emoji
  );

  // If the reaction doesn't exist in the comment, we add it
  if (existingReaction === undefined) {
    return [
      ...reactions,
      {
        emoji: reaction.emoji,
        createdAt: reaction.createdAt,
        users: [{ id: reaction.userId }],
      },
    ];
  }

  // If the reaction exists in the comment, we add the user to the reaction if they are not already in it
  if (
    existingReaction.users.some((user) => user.id === reaction.userId) === false
  ) {
    return reactions.map((existingReaction) =>
      existingReaction.emoji === reaction.emoji
        ? {
            ...existingReaction,
            users: [...existingReaction.users, { id: reaction.userId }],
          }
        : existingReaction
    );
  }

  return reactions;
}<|MERGE_RESOLUTION|>--- conflicted
+++ resolved
@@ -1065,47 +1065,6 @@
     autobind(this);
   }
 
-<<<<<<< HEAD
-  public get1_both(): CleanThreadifications<M> {
-    return this.outputs.threadifications.get();
-  }
-
-  public subscribe1_both(callback: () => void): () => void {
-    return this.outputs.threadifications.subscribe(callback);
-  }
-
-  public get1_threads(): CleanThreads<M> {
-    return this.outputs.threads.get();
-  }
-
-  public subscribe1_threads(callback: () => void): () => void {
-    return this.outputs.threads.subscribe(callback);
-  }
-
-  public get1_notifications(): CleanNotifications {
-    return this.outputs.notifications.get();
-  }
-
-  public subscribe1_notifications(callback: () => void): () => void {
-    return this.outputs.notifications.subscribe(callback);
-  }
-
-  public get2(): SettingsByRoomId {
-    return this.outputs.settingsByRoomId.get();
-  }
-
-  public subscribe2(callback: () => void): () => void {
-    return this.outputs.settingsByRoomId.subscribe(callback);
-  }
-
-  public get3(): VersionsByRoomId {
-    return this.outputs.versionsByRoomId.get();
-  }
-
-  public subscribe3(callback: () => void): () => void {
-    return this.outputs.versionsByRoomId.subscribe(callback);
-  }
-
   public get4(): ChannelsNotificationSettings {
     return this.outputs.channelNotificationSettings.get();
   }
@@ -1114,8 +1073,6 @@
     return this.outputs.channelNotificationSettings.subscribe(callback);
   }
 
-=======
->>>>>>> b7e43ade
   /**
    * Returns the async result of the given query and room id. If the query is success,
    * then it will return the threads that match that provided query and room id.
@@ -1253,31 +1210,6 @@
     };
   }
 
-<<<<<<< HEAD
-  // ---------------------------------------------------------------------------------- }}}
-
-  /** @internal - Only call this method from unit tests. */
-  public force_set_versions(
-    callback: (lut: VersionsLUT) => void | boolean
-  ): void {
-    batch(() => {
-      this.historyVersions.force_set(callback);
-      this.invalidateEntireStore();
-    });
-  }
-
-  /** @internal - Only call this method from unit tests. */
-  public force_set_notifications(
-    callback: (lut: NotificationsLUT) => void | undefined | boolean
-  ): void {
-    batch(() => {
-      this.notifications.force_set(callback);
-      this.invalidateEntireStore();
-    });
-  }
-
-=======
->>>>>>> b7e43ade
   /**
    * Updates an existing inbox notification with a new value, replacing the
    * corresponding optimistic update.
