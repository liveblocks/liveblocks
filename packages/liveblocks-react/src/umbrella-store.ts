import type {
  AsyncResult,
  BaseMetadata,
  BaseUserMeta,
  ChannelsNotificationSettings,
  Client,
  CommentData,
  CommentReaction,
  CommentUserReaction,
  DistributiveOmit,
  EventSource,
  HistoryVersion,
  InboxNotificationData,
  InboxNotificationDeleteInfo,
  Observable,
  OpaqueClient,
  PartialChannelsNotificationSettings,
  Patchable,
  Permission,
  Resolve,
  RoomNotificationSettings,
  Store,
  SyncSource,
  ThreadData,
  ThreadDataWithDeleteInfo,
  ThreadDeleteInfo,
} from "@liveblocks/core";
import {
  autoRetry,
  compactObject,
  console,
  createStore,
  entries,
  HttpError,
  keys,
  kInternal,
  makeEventSource,
  mapValues,
  nanoid,
  nn,
  stringify,
} from "@liveblocks/core";

import { autobind } from "./lib/autobind";
import type { ReadonlyThreadDB } from "./ThreadDB";
import { ThreadDB } from "./ThreadDB";
import type {
  ChannelsNotificationSettingsAsyncResult,
  InboxNotificationsAsyncResult,
  RoomNotificationSettingsAsyncResult,
  ThreadsAsyncResult,
  ThreadsQuery,
} from "./types";

type OptimisticUpdate<M extends BaseMetadata> =
  | CreateThreadOptimisticUpdate<M>
  | DeleteThreadOptimisticUpdate
  | EditThreadMetadataOptimisticUpdate<M>
  | MarkThreadAsResolvedOptimisticUpdate
  | MarkThreadAsUnresolvedOptimisticUpdate
  | CreateCommentOptimisticUpdate
  | EditCommentOptimisticUpdate
  | DeleteCommentOptimisticUpdate
  | AddReactionOptimisticUpdate
  | RemoveReactionOptimisticUpdate
  | MarkInboxNotificationAsReadOptimisticUpdate
  | MarkAllInboxNotificationsAsReadOptimisticUpdate
  | DeleteInboxNotificationOptimisticUpdate
  | DeleteAllInboxNotificationsOptimisticUpdate
  | UpdateNotificationSettingsOptimisticUpdate
  | UpdateChannelsNotificationSettingsOptimisticUpdate;

type CreateThreadOptimisticUpdate<M extends BaseMetadata> = {
  type: "create-thread";
  id: string;
  roomId: string;
  thread: ThreadData<M>;
};

type DeleteThreadOptimisticUpdate = {
  type: "delete-thread";
  id: string;
  roomId: string;
  threadId: string;
  deletedAt: Date;
};

type EditThreadMetadataOptimisticUpdate<M extends BaseMetadata> = {
  type: "edit-thread-metadata";
  id: string;
  threadId: string;
  metadata: Resolve<Patchable<M>>;
  updatedAt: Date;
};

type MarkThreadAsResolvedOptimisticUpdate = {
  type: "mark-thread-as-resolved";
  id: string;
  threadId: string;
  updatedAt: Date;
};

type MarkThreadAsUnresolvedOptimisticUpdate = {
  type: "mark-thread-as-unresolved";
  id: string;
  threadId: string;
  updatedAt: Date;
};

type CreateCommentOptimisticUpdate = {
  type: "create-comment";
  id: string;
  comment: CommentData;
};

type EditCommentOptimisticUpdate = {
  type: "edit-comment";
  id: string;
  comment: CommentData;
};

type DeleteCommentOptimisticUpdate = {
  type: "delete-comment";
  id: string;
  roomId: string;
  threadId: string;
  deletedAt: Date;
  commentId: string;
};

type AddReactionOptimisticUpdate = {
  type: "add-reaction";
  id: string;
  threadId: string;
  commentId: string;
  reaction: CommentUserReaction;
};

type RemoveReactionOptimisticUpdate = {
  type: "remove-reaction";
  id: string;
  threadId: string;
  commentId: string;
  emoji: string;
  userId: string;
  removedAt: Date;
};

type MarkInboxNotificationAsReadOptimisticUpdate = {
  type: "mark-inbox-notification-as-read";
  id: string;
  inboxNotificationId: string;
  readAt: Date;
};

type MarkAllInboxNotificationsAsReadOptimisticUpdate = {
  type: "mark-all-inbox-notifications-as-read";
  id: string;
  readAt: Date;
};

type DeleteInboxNotificationOptimisticUpdate = {
  type: "delete-inbox-notification";
  id: string;
  inboxNotificationId: string;
  deletedAt: Date;
};

type DeleteAllInboxNotificationsOptimisticUpdate = {
  type: "delete-all-inbox-notifications";
  id: string;
  deletedAt: Date;
};

type UpdateNotificationSettingsOptimisticUpdate = {
  type: "update-notification-settings";
  id: string;
  roomId: string;
  settings: Partial<RoomNotificationSettings>;
};

type UpdateChannelsNotificationSettingsOptimisticUpdate = {
  type: "update-channels-notification-settings";
  id: string;
  settings: PartialChannelsNotificationSettings;
};

type PaginationState = {
  cursor: string | null; // If `null`, it's the last page
  isFetchingMore: boolean;
  fetchMoreError?: Error;
};

/**
 * Valid combinations of field patches to the pagination state.
 */
type PaginationStatePatch =
  | { isFetchingMore: true }
  | {
      isFetchingMore: false;
      cursor: string | null;
      fetchMoreError: undefined;
    }
  | { isFetchingMore: false; fetchMoreError: Error };

/**
 * Example:
 * generateQueryKey('room-abc', { xyz: 123, abc: "red" })
 * → 'room-abc-{"color":"red","xyz":123}'
 */
function makeRoomThreadsQueryKey(
  roomId: string,
  query: ThreadsQuery<BaseMetadata> | undefined
) {
  return `${roomId}-${stringify(query ?? {})}`;
}

function makeUserThreadsQueryKey(
  query: ThreadsQuery<BaseMetadata> | undefined
) {
  return `USER_THREADS:${stringify(query ?? {})}`;
}

function makeNotificationSettingsQueryKey(roomId: string) {
  return `${roomId}:NOTIFICATION_SETTINGS`;
}

function makeVersionsQueryKey(roomId: string) {
  return `${roomId}-VERSIONS`;
}

/**
 * Like Promise<T>, except it will have a synchronously readable `status`
 * field, indicating the status of the promise.
 * This is compatible with React's `use()` promises, hence the name.
 */
type UsablePromise<T> = Promise<T> &
  (
    | { status: "pending" }
    | { status: "rejected"; reason: Error }
    | { status: "fulfilled"; value: T }
  );

/**
 * Given any Promise<T>, monkey-patches it to a UsablePromise<T>, whose
 * asynchronous status can be synchronously observed.
 */
function usify<T>(promise: Promise<T>): UsablePromise<T> {
  if ("status" in promise) {
    // Already a usable promise
    return promise as UsablePromise<T>;
  }

  const usable: UsablePromise<T> = promise as UsablePromise<T>;
  usable.status = "pending";
  usable.then(
    (value) => {
      usable.status = "fulfilled";
      (usable as UsablePromise<T> & { status: "fulfilled" }).value = value;
    },
    (err) => {
      usable.status = "rejected";
      (usable as UsablePromise<T> & { status: "rejected" }).reason =
        err as Error;
    }
  );
  return usable;
}

const noop = Promise.resolve();

const ASYNC_LOADING = Object.freeze({ isLoading: true });

/**
 * The PaginatedResource helper class is responsible for and abstracts away the
 * following:
 *
 * - It receives a "page fetch" function of the following signature:
 *     (cursor?: Cursor) => Promise<Cursor | null>
 *
 * - Note that there is no data in the returned value!!! Storing or handling
 *   the data is NOT the responsibility of this helper class. This may be a bit
 *   counter-intuitive at first. The provided page fetcher callback function
 *   should store the data elsewhere, outside of the PaginatedResource state
 *   machine, as a side-effect of this "page fetch" function, but it can always
 *   assume the happy path. This class will deal with all the required
 *   complexity for handling the non-happy path conditions.
 *
 * - This class exposes a "getter" that you can call synchronously to get the
 *   current fetching/paginationo status for this resource. It will look like
 *   the pagination hooks, except it will not contain any data. In other words,
 *   it can return any of these shapes:
 *
 *   - { isLoading: true }
 *   - {
 *       isLoading: false,
 *       error: new Error('error while fetching'),
 *     }
 *   - {
 *       isLoading: false,
 *       data: {
 *         cursor: string | null;
 *         isFetchingMore: boolean;
 *         fetchMoreError?: Error;
 *       }
 *     }
 *
 * - When calling the getter multiple times, the return value is always
 *   referentially equal to the previous call.
 *
 * - When in this error state, the error will remain in error state for
 *   5 seconds. After those 5 seconds, the resource status gets reset, and the
 *   next time the "getter" is accessed, the resource will re-initiate the
 *   initial fetching process.
 *
 * - This class exposes an Observable that is notified whenever the state
 *   changes. For now, this observable can be used to call a no-op update to
 *   the Store (eg `.set(state => ({...state})`), to trigger a re-render for
 *   all React components.
 *
 * - This class will also expose a function that can be exposed as the
 *   `fetchMore` function which can be called externally.
 *
 * - This nicely bundles the internal state that should always be mutated
 *   together to manage all the pagination state.
 *
 * - For InboxNotifications we will have one instance of this class.
 *
 * - For Threads we will have one for each query.
 *
 * ---------------------------------------------------------------------------
 *
 * NOT 100% SURE ABOUT THE FOLLOWING YET:
 *
 * - Maybe we could eventually also let this manage the "delta updates" and the
 *   "last requested at" for this resource? Seems nice to add it here somehow.
 *   Need to think about the exact implications though.
 *
 * @internal Only exported for unit tests.
 */
export class PaginatedResource {
  public readonly observable: Observable<void>;
  #eventSource: EventSource<void>;
  #fetchPage: (cursor?: string) => Promise<string | null>;
  #paginationState: PaginationState | null; // Should be null while in loading or error state!
  #pendingFetchMore: Promise<void> | null;

  constructor(fetchPage: (cursor?: string) => Promise<string | null>) {
    this.#paginationState = null;
    this.#fetchPage = fetchPage;
    this.#eventSource = makeEventSource<void>();
    this.#pendingFetchMore = null;
    this.observable = this.#eventSource.observable;

    autobind(this);
  }

  #patchPaginationState(patch: PaginationStatePatch): void {
    const state = this.#paginationState;
    if (state === null) return;
    this.#paginationState = { ...state, ...patch };
    this.#eventSource.notify();
  }

  async #fetchMore(): Promise<void> {
    const state = this.#paginationState;
    if (!state?.cursor) {
      // Do nothing if we don't have a cursor to work with. It means:
      // - We don't have a cursor yet (we haven't loaded the first page yet); or
      // - We don't have a cursor any longer (we're already on the
      // last page)
      return;
    }

    this.#patchPaginationState({ isFetchingMore: true });
    try {
      const nextCursor = await this.#fetchPage(state.cursor);
      this.#patchPaginationState({
        cursor: nextCursor,
        fetchMoreError: undefined,
        isFetchingMore: false,
      });
    } catch (err) {
      this.#patchPaginationState({
        isFetchingMore: false,
        fetchMoreError: err as Error,
      });
    }
  }

  public fetchMore(): Promise<void> {
    // We do not proceed with fetching more if any of the following is true:
    // 1) the pagination state has not be initialized
    // 2) the cursor is null, i.e., there are no more pages to fetch
    // 3) a request to fetch more is currently in progress
    const state = this.#paginationState;
    if (state?.cursor === null) {
      return noop;
    }

    // Case (3)
    if (!this.#pendingFetchMore) {
      this.#pendingFetchMore = this.#fetchMore().finally(() => {
        this.#pendingFetchMore = null;
      });
    }
    return this.#pendingFetchMore;
  }

  public get(): AsyncResult<{
    fetchMore: () => void;
    fetchMoreError?: Error;
    hasFetchedAll: boolean;
    isFetchingMore: boolean;
  }> {
    const usable = this.#cachedPromise;
    if (usable === null || usable.status === "pending") {
      return ASYNC_LOADING;
    }

    if (usable.status === "rejected") {
      return { isLoading: false, error: usable.reason };
    }

    const state = this.#paginationState!;
    return {
      isLoading: false,
      data: {
        fetchMore: this.fetchMore as () => void,
        isFetchingMore: state.isFetchingMore,
        fetchMoreError: state.fetchMoreError,
        hasFetchedAll: state.cursor === null,
      },
    };
  }

  #cachedPromise: UsablePromise<void> | null = null;

  public waitUntilLoaded(): UsablePromise<void> {
    if (this.#cachedPromise) {
      return this.#cachedPromise;
    }

    // Wrap the request to load room threads (and notifications) in an auto-retry function so that if the request fails,
    // we retry for at most 5 times with incremental backoff delays. If all retries fail, the auto-retry function throws an error
    const initialFetcher = autoRetry(
      () => this.#fetchPage(/* cursor */ undefined),
      5,
      [5000, 5000, 10000, 15000]
    );

    const promise = usify(
      initialFetcher.then((cursor) => {
        // Initial fetch completed
        this.#paginationState = {
          cursor,
          isFetchingMore: false,
          fetchMoreError: undefined,
        };
      })
    );

    // TODO for later: Maybe move this into the .then() above too?
    promise.then(
      () => this.#eventSource.notify(),
      () => {
        this.#eventSource.notify();

        // Wait for 5 seconds before removing the request from the cache
        setTimeout(() => {
          this.#cachedPromise = null;
          this.#eventSource.notify();
        }, 5_000);
      }
    );

    this.#cachedPromise = promise;
    return promise;
  }
}

export class SinglePageResource {
  public readonly observable: Observable<void>;
  #eventSource: EventSource<void>;
  #fetchPage: () => Promise<void>;

  constructor(fetchPage: () => Promise<void>) {
    this.#fetchPage = fetchPage;
    this.#eventSource = makeEventSource<void>();
    this.observable = this.#eventSource.observable;

    autobind(this);
  }

  public get(): AsyncResult<undefined> {
    const usable = this.#cachedPromise;
    if (usable === null || usable.status === "pending") {
      return ASYNC_LOADING;
    }

    if (usable.status === "rejected") {
      return { isLoading: false, error: usable.reason };
    }

    return {
      isLoading: false,
      data: undefined,
    };
  }

  #cachedPromise: UsablePromise<void> | null = null;

  public waitUntilLoaded(): UsablePromise<void> {
    if (this.#cachedPromise) {
      return this.#cachedPromise;
    }

    // Wrap the request to load room threads (and notifications) in an auto-retry function so that if the request fails,
    // we retry for at most 5 times with incremental backoff delays. If all retries fail, the auto-retry function throws an error
    const initialFetcher = autoRetry(
      () => this.#fetchPage(),
      5,
      [5000, 5000, 10000, 15000]
    );

    const promise = usify(initialFetcher);

    // TODO for later: Maybe move this into the .then() above too?
    promise.then(
      () => this.#eventSource.notify(),
      () => {
        this.#eventSource.notify();

        // Wait for 5 seconds before removing the request from the cache
        setTimeout(() => {
          this.#cachedPromise = null;
          this.#eventSource.notify();
        }, 5_000);
      }
    );

    this.#cachedPromise = promise;
    return promise;
  }
}

type InternalState<M extends BaseMetadata> = Readonly<{
  optimisticUpdates: readonly OptimisticUpdate<M>[];
  permissionsByRoom: Record<string, Set<Permission>>;

  // TODO: Ideally we would have a similar NotificationsDB, like we have ThreadDB
  notificationsById: Record<string, InboxNotificationData>;
  settingsByRoomId: Record<string, RoomNotificationSettings>;
  versionsByRoomId: Record<string, Record<string, HistoryVersion>>;

  // Using a empty object `{}` (aka. `Record<string, never>`) to mark this property
  // as an empty state while first loading
  channelsNotificationSettings:
    | ChannelsNotificationSettings
    | Record<string, never>;
}>;

/**
 * Externally observable state of the store, which will have:
 * - Optimistic updates applied
 * - All deleted threads removed from the threads list
 */
export type UmbrellaStoreState<M extends BaseMetadata> = {
  /**
   * Keep track of loading and error status of all the queries made by the client.
   * e.g. 'room-abc-{"color":"red"}'  - ok
   * e.g. 'room-abc-{}'               - loading
   */

  // TODO: This should not get exposed via the "full state". Instead, we should
  // expose it via a cached `.getThreadDB()`, and invalidate this cached
  // value if either the threads change or a (thread) optimistic update is
  // changed.
  threadsDB: ReadonlyThreadDB<M>;

  /**
   * All inbox notifications in a sorted array, optimistic updates applied.
   */
  cleanedNotifications: InboxNotificationData[];

  /**
   * Inbox notifications by ID.
   * e.g. `in_${string}`
   */
  notificationsById: Record<string, InboxNotificationData>;

  /**
   * Channels notifications settings
   * e.g.
   *  {
   *    email: {
   *      thread: true,
   *      textMention: false,
   *      $customKind: true | false,
   *    }
   *    slack: {
   *      thread: true,
   *      textMention: false,
   *      $customKind: true | false,
   *    }
   *  }
   */
  channelsNotificationSettings:
    | ChannelsNotificationSettings
    | Record<string, never>;

  /**
   * Notification settings by room ID.
   * e.g. { 'room-abc': { threads: "all" },
   *        'room-def': { threads: "replies_and_mentions" },
   *        'room-xyz': { threads: "none" },
   *      }
   */
  settingsByRoomId: Record<string, RoomNotificationSettings>;
  /**
   * Versions by roomId
   * e.g. { 'room-abc': {versions: "all versions"}}
   */
  versionsByRoomId: Record<string, Record<string, HistoryVersion>>;
};

export class UmbrellaStore<M extends BaseMetadata> {
  #client: Client<BaseUserMeta, M>;
  #syncSource: SyncSource;

  // Raw threads DB (without any optimistic updates applied)
  /** @internal - accessed in unit tests */
  private _rawThreadsDB: ThreadDB<M>;
  #prevVersion: number = -1;

  #store: Store<InternalState<M>>;
  #prevState: InternalState<M> | null = null;
  #stateCached: UmbrellaStoreState<M> | null = null;

  // Notifications
  #notificationsLastRequestedAt: Date | null = null; // Keeps track of when we successfully requested an inbox notifications update for the last time. Will be `null` as long as the first successful fetch hasn't happened yet.
  #notifications: PaginatedResource;

  // Channels Notification Settings
  private _channelsNotificationSettings: SinglePageResource;

  // Room Threads
  #roomThreadsLastRequestedAtByRoom = new Map<string, Date>();
  #roomThreads: Map<string, PaginatedResource> = new Map();

  // User Threads
  #userThreadsLastRequestedAt: Date | null = null;
  #userThreads: Map<string, PaginatedResource> = new Map();

  // Room versions
  #roomVersions: Map<string, SinglePageResource> = new Map();
  #roomVersionsLastRequestedAtByRoom = new Map<string, Date>();

  // Room notification settings
  #roomNotificationSettings: Map<string, SinglePageResource> = new Map();

  constructor(client: OpaqueClient) {
    this.#client = client[kInternal].as<M>();
    this.#syncSource = this.#client[kInternal].createSyncSource();

    const inboxFetcher = async (cursor?: string) => {
      const result = await this.#client.getInboxNotifications({ cursor });

      this.updateThreadsAndNotifications(
        result.threads,
        result.inboxNotifications
      );

      // We initialize the `_lastRequestedNotificationsAt` date using the server timestamp after we've loaded the first page of inbox notifications.
      if (this.#notificationsLastRequestedAt === null) {
        this.#notificationsLastRequestedAt = result.requestedAt;
      }

      const nextCursor = result.nextCursor;
      return nextCursor;
    };
    this.#notifications = new PaginatedResource(inboxFetcher);
    this.#notifications.observable.subscribe(() =>
      // Note that the store itself does not change, but it's only vehicle at
      // the moment to trigger a re-render, so we'll do a no-op update here.
      this.#store.set((store) => ({ ...store }))
    );

    const channelsNotificationSettingsFetcher = async (): Promise<void> => {
      const result = await this._client.getChannelsNotificationSettings();
      this.updateChannelsNotificationSettingsCache(result);
    };

    this._channelsNotificationSettings = new SinglePageResource(
      channelsNotificationSettingsFetcher
    );
    this._channelsNotificationSettings.observable.subscribe(() =>
      // Note that the store itself does not change, but it's only vehicle at
      // the moment to trigger a re-render, so we'll do a no-op update here.
      this._store.set((store) => ({ ...store }))
    );

    this._rawThreadsDB = new ThreadDB();
    this.#store = createStore<InternalState<M>>({
      optimisticUpdates: [],
      permissionsByRoom: {},
      notificationsById: {},
      settingsByRoomId: {},
      versionsByRoomId: {},
      channelsNotificationSettings: {},
    });

    // Auto-bind all of this class’ methods here, so we can use stable
    // references to them (most important for use in useSyncExternalStore)
    autobind(this);
  }

  private get(): UmbrellaStoreState<M> {
    // Don't return the raw internal state immediately! Return a new computed
    // cached state (with optimistic updates applied) instead, and cache that
    // until the next .set() call invalidates it.
    const rawState = this.#store.get();
    if (
      this.#prevVersion !== this._rawThreadsDB.version || // Note: Version check is only needed temporarily, until we can get rid of the Zustand-like update model
      this.#prevState !== rawState ||
      this.#stateCached === null
    ) {
      this.#stateCached = internalToExternalState(rawState, this._rawThreadsDB);
      this.#prevState = rawState;
      this.#prevVersion = this._rawThreadsDB.version;
    }
    return this.#stateCached;
  }

  public batch(callback: () => void): void {
    return this.#store.batch(callback);
  }

  public getFullState(): UmbrellaStoreState<M> {
    return this.get();
  }

  /**
   * Returns the async result of the given query and room id. If the query is success,
   * then it will return the threads that match that provided query and room id.
   *
   */
  public getRoomThreadsLoadingState(
    roomId: string,
    query: ThreadsQuery<M> | undefined
  ): ThreadsAsyncResult<M> {
    const queryKey = makeRoomThreadsQueryKey(roomId, query);

    const paginatedResource = this.#roomThreads.get(queryKey);
    if (paginatedResource === undefined) {
      return ASYNC_LOADING;
    }

    const asyncResult = paginatedResource.get();
    if (asyncResult.isLoading || asyncResult.error) {
      return asyncResult;
    }

    const threads = this.getFullState().threadsDB.findMany(
      roomId,
      query ?? {},
      "asc"
    );

    const page = asyncResult.data;
    // TODO Memoize this value to ensure stable result, so we won't have to use the selector and isEqual functions!
    return {
      isLoading: false,
      threads,
      hasFetchedAll: page.hasFetchedAll,
      isFetchingMore: page.isFetchingMore,
      fetchMoreError: page.fetchMoreError,
      fetchMore: page.fetchMore,
    };
  }

  public getUserThreadsLoadingState(
    query: ThreadsQuery<M> | undefined
  ): ThreadsAsyncResult<M> {
    const queryKey = makeUserThreadsQueryKey(query);

    const paginatedResource = this.#userThreads.get(queryKey);
    if (paginatedResource === undefined) {
      return ASYNC_LOADING;
    }

    const asyncResult = paginatedResource.get();
    if (asyncResult.isLoading || asyncResult.error) {
      return asyncResult;
    }

    const threads = this.getFullState().threadsDB.findMany(
      undefined, // Do _not_ filter by roomId
      query ?? {},
      "desc"
    );

    const page = asyncResult.data;
    // TODO Memoize this value to ensure stable result, so we won't have to use the selector and isEqual functions!
    return {
      isLoading: false,
      threads,
      hasFetchedAll: page.hasFetchedAll,
      isFetchingMore: page.isFetchingMore,
      fetchMoreError: page.fetchMoreError,
      fetchMore: page.fetchMore,
    };
  }

  // NOTE: This will read the async result, but WILL NOT start loading at the moment!
  public getInboxNotificationsLoadingState(): InboxNotificationsAsyncResult {
    const asyncResult = this.#notifications.get();
    if (asyncResult.isLoading || asyncResult.error) {
      return asyncResult;
    }

    const page = asyncResult.data;
    // TODO Memoize this value to ensure stable result, so we won't have to use the selector and isEqual functions!
    return {
      isLoading: false,
      inboxNotifications: this.getFullState().cleanedNotifications,
      hasFetchedAll: page.hasFetchedAll,
      isFetchingMore: page.isFetchingMore,
      fetchMoreError: page.fetchMoreError,
      fetchMore: page.fetchMore,
    };
  }

  // NOTE: This will read the async result, but WILL NOT start loading at the moment!
  public getNotificationSettingsLoadingState(
    roomId: string
  ): RoomNotificationSettingsAsyncResult {
    const queryKey = makeNotificationSettingsQueryKey(roomId);

    const resource = this.#roomNotificationSettings.get(queryKey);
    if (resource === undefined) {
      return ASYNC_LOADING;
    }

    const asyncResult = resource.get();
    if (asyncResult.isLoading || asyncResult.error) {
      return asyncResult;
    }

    // TODO Memoize this value to ensure stable result, so we won't have to use the selector and isEqual functions!
    return {
      isLoading: false,
      settings: nn(this.get().settingsByRoomId[roomId]),
    };
  }

  public getRoomVersionsLoadingState(
    roomId: string
  ): AsyncResult<HistoryVersion[], "versions"> {
    const queryKey = makeVersionsQueryKey(roomId);

    const resource = this.#roomVersions.get(queryKey);
    if (resource === undefined) {
      return ASYNC_LOADING;
    }

    const asyncResult = resource.get();
    if (asyncResult.isLoading || asyncResult.error) {
      return asyncResult;
    }

    // TODO Memoize this value to ensure stable result, so we won't have to use the selector and isEqual functions!
    return {
      isLoading: false,
      versions: Object.values(this.get().versionsByRoomId[roomId] ?? {}),
    };
  }

  public subscribe(callback: () => void): () => void {
    return this.#store.subscribe(callback);
  }

  public _getPermissions(roomId: string): Set<Permission> | undefined {
    return this.#store.get().permissionsByRoom[roomId];
  }

  // Direct low-level cache mutations ------------------------------------------------- {{{

  #mutateThreadsDB(mutate: (db: ThreadDB<M>) => void): void {
    const db = this._rawThreadsDB;
    const old = db.version;
    mutate(db);

    // Trigger a re-render only if anything changed in the DB
    if (old !== db.version) {
      this.#store.set((state) => ({ ...state }));
    }
  }

  #updateInboxNotificationsCache(
    mapFn: (
      cache: Readonly<Record<string, InboxNotificationData>>
    ) => Readonly<Record<string, InboxNotificationData>>
  ): void {
    this.#store.set((state) => {
      const inboxNotifications = mapFn(state.notificationsById);
      return inboxNotifications !== state.notificationsById
        ? { ...state, notificationsById: inboxNotifications }
        : state;
    });
  }

  #setNotificationSettings(
    roomId: string,
    settings: RoomNotificationSettings
  ): void {
    this.#store.set((state) => ({
      ...state,
      settingsByRoomId: {
        ...state.settingsByRoomId,
        [roomId]: settings,
      },
    }));
  }

  #updateRoomVersions(roomId: string, versions: HistoryVersion[]): void {
    this.#store.set((state) => {
      const versionsById = Object.fromEntries(
        versions.map((version) => [version.id, version])
      );

      return {
        ...state,
        versionsByRoomId: {
          ...state.versionsByRoomId,
          [roomId]: {
            // Merge with existing versions for the room, or start with an empty object
            ...(state.versionsByRoomId[roomId] ?? {}),
            ...versionsById,
          },
        },
      };
    });
  }

  #updateOptimisticUpdatesCache(
    mapFn: (
      cache: readonly OptimisticUpdate<M>[]
    ) => readonly OptimisticUpdate<M>[]
  ): void {
    this.#store.set((state) => {
      const optimisticUpdates = mapFn(state.optimisticUpdates);
      this.#syncSource.setSyncStatus(
        optimisticUpdates.length > 0 ? "synchronizing" : "synchronized"
      );
      return { ...state, optimisticUpdates };
    });
  }

  // ---------------------------------------------------------------------------------- }}}

  /** @internal - Only call this method from unit tests. */
  public force_set(
    callback: (currentState: InternalState<M>) => InternalState<M>
  ): void {
    return this.#store.set(callback);
  }

  private updateChannelsNotificationSettingsCache(
    settings: ChannelsNotificationSettings
  ): void {
    this._store.set((state) => {
      const { channelsNotificationSettings, ...rest } = state;
      return {
        ...rest,
        channelsNotificationSettings: {
          ...channelsNotificationSettings,
          ...settings,
        },
      };
    });
  }

  /**
   * Get the loading state for Channels Notification Settings
   */
  public getChannelsNotificationSettingsLoadingState(): ChannelsNotificationSettingsAsyncResult {
    const asyncResult = this._channelsNotificationSettings.get();
    if (asyncResult.isLoading || asyncResult.error) {
      return asyncResult;
    }

    return {
      isLoading: false,
      // Casting properly because:
      //  At init channels notification settings are equals to `{}`.
      //  After first load then settings take the real shape of `ChannelsNotificationSettings`
      //
      // So developers shouldn't receive `settings` equals to `{}` after first load.
      settings: nn(
        this.get().channelsNotificationSettings
      ) as ChannelsNotificationSettings,
    };
  }

  /**
   * Refresh Channels Notification Settings
   * from poller
   */
  public async refreshChannelsNotificationSettings(
    signal: AbortSignal
  ): Promise<void> {
    const result = await this._client.getChannelsNotificationSettings({
      signal,
    });

    this.updateChannelsNotificationSettingsCache(result);
  }

  /**
   * Updates channels notification settings with a new value, replacing the
   * corresponding optimistic update.
   */
  public updateChannelsNotificationSettings(
    settings: ChannelsNotificationSettings,
    optimisticUpdateId: string
  ): void {
    // Batch 1️⃣ + 2️⃣
    this._store.batch(() => {
      this.removeOptimisticUpdate(optimisticUpdateId); // 1️⃣
      this.updateChannelsNotificationSettingsCache(settings); // 2️⃣
    });
  }

  /**
   * Updates an existing inbox notification with a new value, replacing the
   * corresponding optimistic update.
   *
   * This will not update anything if the inbox notification ID isn't found in
   * the cache.
   */
  public updateInboxNotification(
    inboxNotificationId: string,
    optimisticUpdateId: string,
    callback: (
      notification: Readonly<InboxNotificationData>
    ) => Readonly<InboxNotificationData>
  ): void {
    // Batch 1️⃣ + 2️⃣
    this.#store.batch(() => {
      this.removeOptimisticUpdate(optimisticUpdateId); // 1️⃣

      // 2️⃣
      this.#updateInboxNotificationsCache((cache) => {
        const existing = cache[inboxNotificationId];
        if (!existing) {
          // If the inbox notification doesn't exist in the cache, we do not
          // change anything
          return cache;
        }

        const inboxNotifications = {
          ...cache,
          [inboxNotificationId]: callback(existing),
        };
        return inboxNotifications;
      });
    });
  }

  /**
   * Updates *all* inbox notifications by running a mapper function over all of
   * them, replacing the corresponding optimistic update.
   */
  public updateAllInboxNotifications(
    optimisticUpdateId: string,
    mapFn: (
      notification: Readonly<InboxNotificationData>
    ) => Readonly<InboxNotificationData>
  ): void {
    // Batch 1️⃣ + 2️⃣
    this.#store.batch(() => {
      this.removeOptimisticUpdate(optimisticUpdateId); // 1️⃣
      this.#updateInboxNotificationsCache((cache) => mapValues(cache, mapFn)); // 2️⃣
    });
  }

  /**
   * Deletes an existing inbox notification, replacing the corresponding
   * optimistic update.
   */
  public deleteInboxNotification(
    inboxNotificationId: string,
    optimisticUpdateId: string
  ): void {
    // Batch 1️⃣ + 2️⃣
    this.#store.batch(() => {
      this.removeOptimisticUpdate(optimisticUpdateId); // 1️⃣

      // 2️⃣
      this.#updateInboxNotificationsCache((cache) => {
        // Delete it
        const { [inboxNotificationId]: removed, ...newCache } = cache;
        return removed === undefined ? cache : newCache;
      });
    });
  }

  /**
   * Deletes *all* inbox notifications, replacing the corresponding optimistic
   * update.
   */
  public deleteAllInboxNotifications(optimisticUpdateId: string): void {
    // Batch 1️⃣ + 2️⃣
    this.#store.batch(() => {
      this.removeOptimisticUpdate(optimisticUpdateId); // 1️⃣
      this.#updateInboxNotificationsCache(() => ({})); // 2️⃣ empty the cache
    });
  }

  /**
   * Creates an new thread, replacing the corresponding optimistic update.
   */
  public createThread(
    optimisticUpdateId: string,
    thread: Readonly<ThreadDataWithDeleteInfo<M>>
  ): void {
    // Batch 1️⃣ + 2️⃣
    this.#store.batch(() => {
      this.removeOptimisticUpdate(optimisticUpdateId); // 1️⃣j
      this.#mutateThreadsDB((db) => db.upsert(thread)); // 2️⃣
    });
  }

  /**
   * Updates an existing thread with a new value, replacing the corresponding
   * optimistic update.
   *
   * This will not update anything if:
   * - The thread ID isn't found in the cache; or
   * - The thread ID was already deleted from the cache; or
   * - The thread ID in the cache was updated more recently than the optimistic
   *   update's timestamp (if given)
   */
  #updateThread(
    threadId: string,
    optimisticUpdateId: string | null,
    callback: (
      thread: Readonly<ThreadDataWithDeleteInfo<M>>
    ) => Readonly<ThreadDataWithDeleteInfo<M>>,
    updatedAt?: Date // TODO We could look this up from the optimisticUpdate instead?
  ): void {
    // Batch 1️⃣ + 2️⃣
    this.#store.batch(() => {
      if (optimisticUpdateId !== null) {
        this.removeOptimisticUpdate(optimisticUpdateId); // 1️⃣
      }

      // 2️⃣
      this.#mutateThreadsDB((db) => {
        const existing = db.get(threadId);
        if (!existing) return;
        if (!!updatedAt && existing.updatedAt > updatedAt) return;

        db.upsert(callback(existing));
      });
    });
  }

  public patchThread(
    threadId: string,
    optimisticUpdateId: string | null,
    patch: {
      // Only these fields are currently supported to patch
      metadata?: M;
      resolved?: boolean;
    },
    updatedAt: Date // TODO We could look this up from the optimisticUpdate instead?
  ): void {
    return this.#updateThread(
      threadId,
      optimisticUpdateId,
      (thread) => ({ ...thread, ...compactObject(patch) }),
      updatedAt
    );
  }

  public addReaction(
    threadId: string,
    optimisticUpdateId: string | null,
    commentId: string,
    reaction: CommentUserReaction,
    createdAt: Date // TODO We could look this up from the optimisticUpdate instead?
  ): void {
    this.#updateThread(
      threadId,
      optimisticUpdateId,
      (thread) => applyAddReaction(thread, commentId, reaction),
      createdAt
    );
  }

  public removeReaction(
    threadId: string,
    optimisticUpdateId: string | null,
    commentId: string,
    emoji: string,
    userId: string,
    removedAt: Date
  ): void {
    this.#updateThread(
      threadId,
      optimisticUpdateId,
      (thread) =>
        applyRemoveReaction(thread, commentId, emoji, userId, removedAt),
      removedAt
    );
  }

  /**
   * Soft-deletes an existing thread by setting its `deletedAt` value,
   * replacing the corresponding optimistic update.
   *
   * This will not update anything if:
   * - The thread ID isn't found in the cache; or
   * - The thread ID was already deleted from the cache
   */
  public deleteThread(
    threadId: string,
    optimisticUpdateId: string | null
  ): void {
    return this.#updateThread(
      threadId,
      optimisticUpdateId,

      // A deletion is actually an update of the deletedAt property internally
      (thread) => ({ ...thread, updatedAt: new Date(), deletedAt: new Date() })
    );
  }

  /**
   * Creates an existing comment and ensures the associated notification is
   * updated correctly, replacing the corresponding optimistic update.
   */
  public createComment(
    newComment: CommentData,
    optimisticUpdateId: string
  ): void {
    // Batch 1️⃣ + 2️⃣ + 3️⃣
    this.#store.batch(() => {
      // 1️⃣
      this.removeOptimisticUpdate(optimisticUpdateId);

      // If the associated thread is not found, we cannot create a comment under it
      const existingThread = this._rawThreadsDB.get(newComment.threadId);
      if (!existingThread) {
        return;
      }

      // 2️⃣ Update the thread instance by adding a comment under it
      this.#mutateThreadsDB((db) =>
        db.upsert(applyUpsertComment(existingThread, newComment))
      );

      // 3️⃣ Update the associated inbox notification (if any)
      this.#updateInboxNotificationsCache((cache) => {
        const existingNotification = Object.values(cache).find(
          (notification) =>
            notification.kind === "thread" &&
            notification.threadId === newComment.threadId
        );

        if (!existingNotification) {
          // Nothing to update here
          return cache;
        }

        // If the thread has an inbox notification associated with it, we update the notification's `notifiedAt` and `readAt` values
        return {
          ...cache,
          [existingNotification.id]: {
            ...existingNotification,
            notifiedAt: newComment.createdAt,
            readAt: newComment.createdAt,
          },
        };
      });
    });
  }

  public editComment(
    threadId: string,
    optimisticUpdateId: string,
    editedComment: CommentData
  ): void {
    return this.#updateThread(threadId, optimisticUpdateId, (thread) =>
      applyUpsertComment(thread, editedComment)
    );
  }

  public deleteComment(
    threadId: string,
    optimisticUpdateId: string,
    commentId: string,
    deletedAt: Date
  ): void {
    return this.#updateThread(
      threadId,
      optimisticUpdateId,
      (thread) => applyDeleteComment(thread, commentId, deletedAt),
      deletedAt
    );
  }

  public updateThreadAndNotification(
    thread: ThreadData<M>,
    inboxNotification?: InboxNotificationData
  ): void {
    // Batch 1️⃣ + 2️⃣
    this.#store.batch(() => {
      // 1️⃣
      this.#mutateThreadsDB((db) => db.upsertIfNewer(thread));

      // 2️⃣
      if (inboxNotification !== undefined) {
        this.#updateInboxNotificationsCache((cache) => ({
          ...cache,
          [inboxNotification.id]: inboxNotification,
        }));
      }
    });
  }

  public updateThreadsAndNotifications(
    threads: ThreadData<M>[],
    inboxNotifications: InboxNotificationData[]
  ): void;
  public updateThreadsAndNotifications(
    threads: ThreadData<M>[],
    inboxNotifications: InboxNotificationData[],
    deletedThreads: ThreadDeleteInfo[],
    deletedInboxNotifications: InboxNotificationDeleteInfo[]
  ): void;
  public updateThreadsAndNotifications(
    threads: ThreadData<M>[],
    inboxNotifications: InboxNotificationData[],
    deletedThreads: ThreadDeleteInfo[] = [],
    deletedInboxNotifications: InboxNotificationDeleteInfo[] = []
  ): void {
    // Batch 1️⃣ + 2️⃣
    this.#store.batch(() => {
      // 1️⃣
      this.#mutateThreadsDB((db) =>
        applyThreadDeltaUpdates(db, { newThreads: threads, deletedThreads })
      );

      // 2️⃣
      this.#updateInboxNotificationsCache((cache) =>
        applyNotificationsUpdates(cache, {
          newInboxNotifications: inboxNotifications,
          deletedNotifications: deletedInboxNotifications,
        })
      );
    });
  }

  /**
   * Updates existing notification setting for a room with a new value,
   * replacing the corresponding optimistic update.
   */
  public updateRoomNotificationSettings_confirmOptimisticUpdate(
    roomId: string,
    optimisticUpdateId: string,
    settings: Readonly<RoomNotificationSettings>
  ): void {
    // Batch 1️⃣ + 2️⃣
    this.#store.batch(() => {
      this.removeOptimisticUpdate(optimisticUpdateId); // 1️⃣
      this.#setNotificationSettings(roomId, settings); // 2️⃣
    });
  }

  public addOptimisticUpdate(
    optimisticUpdate: DistributiveOmit<OptimisticUpdate<M>, "id">
  ): string {
    const id = nanoid();
    const newUpdate: OptimisticUpdate<M> = { ...optimisticUpdate, id };
    this.#updateOptimisticUpdatesCache((cache) => [...cache, newUpdate]);
    return id;
  }

  public removeOptimisticUpdate(optimisticUpdateId: string): void {
    this.#updateOptimisticUpdatesCache((cache) =>
      cache.filter((ou) => ou.id !== optimisticUpdateId)
    );
  }

  public async fetchNotificationsDeltaUpdate(signal: AbortSignal) {
    const lastRequestedAt = this.#notificationsLastRequestedAt;
    if (lastRequestedAt === null) {
      return;
    }

    const result = await this.#client.getInboxNotificationsSince({
      since: lastRequestedAt,
      signal,
    });

    if (lastRequestedAt < result.requestedAt) {
      this.#notificationsLastRequestedAt = result.requestedAt;
    }

    this.updateThreadsAndNotifications(
      result.threads.updated,
      result.inboxNotifications.updated,
      result.threads.deleted,
      result.inboxNotifications.deleted
    );
  }

  public waitUntilNotificationsLoaded(): UsablePromise<void> {
    return this.#notifications.waitUntilLoaded();
  }

<<<<<<< HEAD
  public waitUntilChannelsNotificationsSettingsLoaded() {
    return this._channelsNotificationSettings.waitUntilLoaded();
  }

  private updateRoomPermissions(permissions: Record<string, Permission[]>) {
    const permissionsByRoom = { ...this._store.get().permissionsByRoom };
=======
  #updateRoomPermissions(permissions: Record<string, Permission[]>) {
    const permissionsByRoom = { ...this.#store.get().permissionsByRoom };
>>>>>>> ce42a655

    Object.entries(permissions).forEach(([roomId, newPermissions]) => {
      // Get the existing set of permissions for the room and only ever add permission to this set
      const existingPermissions = permissionsByRoom[roomId] ?? new Set();
      // Add the new permissions to the set of existing permissions
      newPermissions.forEach((permission) =>
        existingPermissions.add(permission)
      );
      permissionsByRoom[roomId] = existingPermissions;
    });

    this.#store.set((state) => ({
      ...state,
      permissionsByRoom,
    }));
  }

  public waitUntilRoomThreadsLoaded(
    roomId: string,
    query: ThreadsQuery<M> | undefined
  ) {
    const threadsFetcher = async (cursor?: string) => {
      const result = await this.#client[kInternal].httpClient.getThreads({
        roomId,
        cursor,
        query,
      });
      this.updateThreadsAndNotifications(
        result.threads,
        result.inboxNotifications
      );

      this.#updateRoomPermissions(result.permissionHints);

      const lastRequestedAt =
        this.#roomThreadsLastRequestedAtByRoom.get(roomId);

      /**
       * We set the `lastRequestedAt` value for the room to the timestamp returned by the current request if:
       * 1. The `lastRequestedAt` value for the room has not been set
       * OR
       * 2. The `lastRequestedAt` value for the room is older than the timestamp returned by the current request
       */
      if (
        lastRequestedAt === undefined ||
        lastRequestedAt > result.requestedAt
      ) {
        this.#roomThreadsLastRequestedAtByRoom.set(roomId, result.requestedAt);
      }

      return result.nextCursor;
    };

    const queryKey = makeRoomThreadsQueryKey(roomId, query);
    let paginatedResource = this.#roomThreads.get(queryKey);
    if (paginatedResource === undefined) {
      paginatedResource = new PaginatedResource(threadsFetcher);
    }

    paginatedResource.observable.subscribe(() =>
      // Note that the store itself does not change, but it's only vehicle at
      // the moment to trigger a re-render, so we'll do a no-op update here.
      this.#store.set((store) => ({ ...store }))
    );

    this.#roomThreads.set(queryKey, paginatedResource);

    return paginatedResource.waitUntilLoaded();
  }

  public async fetchRoomThreadsDeltaUpdate(
    roomId: string,
    signal: AbortSignal
  ) {
    const lastRequestedAt = this.#roomThreadsLastRequestedAtByRoom.get(roomId);
    if (lastRequestedAt === undefined) {
      return;
    }

    const updates = await this.#client[kInternal].httpClient.getThreadsSince({
      roomId,
      since: lastRequestedAt,
      signal,
    });

    this.updateThreadsAndNotifications(
      updates.threads.updated,
      updates.inboxNotifications.updated,
      updates.threads.deleted,
      updates.inboxNotifications.deleted
    );

    this.#updateRoomPermissions(updates.permissionHints);

    if (lastRequestedAt < updates.requestedAt) {
      // Update the `lastRequestedAt` value for the room to the timestamp returned by the current request
      this.#roomThreadsLastRequestedAtByRoom.set(roomId, updates.requestedAt);
    }
  }

  public waitUntilUserThreadsLoaded(query: ThreadsQuery<M> | undefined) {
    const queryKey = makeUserThreadsQueryKey(query);

    const threadsFetcher = async (cursor?: string) => {
      const result = await this.#client[
        kInternal
      ].httpClient.getUserThreads_experimental({
        cursor,
        query,
      });
      this.updateThreadsAndNotifications(
        result.threads,
        result.inboxNotifications
      );

      this.#updateRoomPermissions(result.permissionHints);

      // We initialize the `_userThreadsLastRequestedAt` date using the server timestamp after we've loaded the first page of inbox notifications.
      if (this.#userThreadsLastRequestedAt === null) {
        this.#userThreadsLastRequestedAt = result.requestedAt;
      }

      return result.nextCursor;
    };

    let paginatedResource = this.#userThreads.get(queryKey);
    if (paginatedResource === undefined) {
      paginatedResource = new PaginatedResource(threadsFetcher);
    }

    paginatedResource.observable.subscribe(() =>
      // Note that the store itself does not change, but it's only vehicle at
      // the moment to trigger a re-render, so we'll do a no-op update here.
      this.#store.set((store) => ({ ...store }))
    );

    this.#userThreads.set(queryKey, paginatedResource);

    return paginatedResource.waitUntilLoaded();
  }

  public async fetchUserThreadsDeltaUpdate(signal: AbortSignal) {
    const lastRequestedAt = this.#userThreadsLastRequestedAt;
    if (lastRequestedAt === null) {
      return;
    }

    const result = await this.#client[
      kInternal
    ].httpClient.getUserThreadsSince_experimental({
      since: lastRequestedAt,
      signal,
    });

    if (lastRequestedAt < result.requestedAt) {
      this.#notificationsLastRequestedAt = result.requestedAt;
    }

    this.updateThreadsAndNotifications(
      result.threads.updated,
      result.inboxNotifications.updated,
      result.threads.deleted,
      result.inboxNotifications.deleted
    );

    this.#updateRoomPermissions(result.permissionHints);
  }

  public waitUntilRoomVersionsLoaded(roomId: string) {
    const queryKey = makeVersionsQueryKey(roomId);
    let resource = this.#roomVersions.get(queryKey);
    if (resource === undefined) {
      const versionsFetcher = async () => {
        const room = this.#client.getRoom(roomId);
        if (room === null) {
          throw new HttpError(
            `Room '${roomId}' is not available on client`,
            479
          );
        }

        const result = await room[kInternal].listTextVersions();
        this.#updateRoomVersions(roomId, result.versions);

        const lastRequestedAt =
          this.#roomVersionsLastRequestedAtByRoom.get(roomId);

        if (
          lastRequestedAt === undefined ||
          lastRequestedAt > result.requestedAt
        ) {
          this.#roomVersionsLastRequestedAtByRoom.set(
            roomId,
            result.requestedAt
          );
        }
      };

      resource = new SinglePageResource(versionsFetcher);
    }

    resource.observable.subscribe(() =>
      // Note that the store itself does not change, but it's only vehicle at
      // the moment to trigger a re-render, so we'll do a no-op update here.
      this.#store.set((store) => ({ ...store }))
    );

    this.#roomVersions.set(queryKey, resource);

    return resource.waitUntilLoaded();
  }

  public async fetchRoomVersionsDeltaUpdate(
    roomId: string,
    signal: AbortSignal
  ) {
    const lastRequestedAt = this.#roomVersionsLastRequestedAtByRoom.get(roomId);
    if (lastRequestedAt === undefined) {
      return;
    }

    const room = nn(
      this.#client.getRoom(roomId),
      `Room with id ${roomId} is not available on client`
    );

    const updates = await room[kInternal].listTextVersionsSince({
      since: lastRequestedAt,
      signal,
    });

    this.#updateRoomVersions(roomId, updates.versions);

    if (lastRequestedAt < updates.requestedAt) {
      // Update the `lastRequestedAt` value for the room to the timestamp returned by the current request
      this.#roomVersionsLastRequestedAtByRoom.set(roomId, updates.requestedAt);
    }
  }

  public waitUntilRoomNotificationSettingsLoaded(roomId: string) {
    const queryKey = makeNotificationSettingsQueryKey(roomId);
    let resource = this.#roomNotificationSettings.get(queryKey);
    if (resource === undefined) {
      const notificationSettingsFetcher = async () => {
        const room = this.#client.getRoom(roomId);
        if (room === null) {
          throw new HttpError(
            `Room '${roomId}' is not available on client`,
            479
          );
        }

        const result = await room.getNotificationSettings();
        this.#setNotificationSettings(roomId, result);
      };

      resource = new SinglePageResource(notificationSettingsFetcher);
    }

    resource.observable.subscribe(() =>
      // Note that the store itself does not change, but it's only vehicle at
      // the moment to trigger a re-render, so we'll do a no-op update here.
      this.#store.set((store) => ({ ...store }))
    );

    this.#roomNotificationSettings.set(queryKey, resource);

    return resource.waitUntilLoaded();
  }

  public async refreshRoomNotificationSettings(
    roomId: string,
    signal: AbortSignal
  ) {
    const room = nn(
      this.#client.getRoom(roomId),
      `Room with id ${roomId} is not available on client`
    );
    const result = await room.getNotificationSettings({ signal });
    this.#setNotificationSettings(roomId, result);
  }
}

/**
 * Applies optimistic updates, removes deleted threads, sorts results in
 * a stable way, removes internal fields that should not be exposed publicly.
 */
function internalToExternalState<M extends BaseMetadata>(
  state: InternalState<M>,
  rawThreadsDB: ThreadDB<M>
): UmbrellaStoreState<M> {
  const threadsDB = rawThreadsDB.clone();

  const computed = {
    notificationsById: { ...state.notificationsById },
    settingsByRoomId: { ...state.settingsByRoomId },
    // Casting properly because:
    //  At init channels notification settings are equals to `{}`.
    //  After first load then settings take the real shape of `ChannelsNotificationSettings`.
    //
    // So optimistically when an update happens we return always an object
    // shaped on the type `ChannelsNotificationSettings`. But we're forced to cast
    // because of we need to wait the first load of channels notification settings and
    // channels notification settings can contain custom notification kinds (e.g `$whatever`)
    // in the augmentation (e.g `liveblocks.config.ts`).
    channelsNotificationSettings:
      state.channelsNotificationSettings as ChannelsNotificationSettings,
  };

  for (const optimisticUpdate of state.optimisticUpdates) {
    switch (optimisticUpdate.type) {
      case "create-thread": {
        threadsDB.upsert(optimisticUpdate.thread);
        break;
      }

      case "edit-thread-metadata": {
        const thread = threadsDB.get(optimisticUpdate.threadId);
        if (thread === undefined) break;

        // If the thread has been updated since the optimistic update, we do not apply the update
        if (thread.updatedAt > optimisticUpdate.updatedAt) {
          break;
        }

        threadsDB.upsert({
          ...thread,
          updatedAt: optimisticUpdate.updatedAt,
          metadata: {
            ...thread.metadata,
            ...optimisticUpdate.metadata,
          },
        });
        break;
      }

      case "mark-thread-as-resolved": {
        const thread = threadsDB.get(optimisticUpdate.threadId);
        if (thread === undefined) break;

        threadsDB.upsert({ ...thread, resolved: true });
        break;
      }

      case "mark-thread-as-unresolved": {
        const thread = threadsDB.get(optimisticUpdate.threadId);
        if (thread === undefined) break;

        threadsDB.upsert({ ...thread, resolved: false });
        break;
      }

      case "create-comment": {
        const thread = threadsDB.get(optimisticUpdate.comment.threadId);
        if (thread === undefined) break;

        threadsDB.upsert(applyUpsertComment(thread, optimisticUpdate.comment));

        const inboxNotification = Object.values(
          computed.notificationsById
        ).find(
          (notification) =>
            notification.kind === "thread" &&
            notification.threadId === thread.id
        );

        if (inboxNotification === undefined) {
          break;
        }

        computed.notificationsById[inboxNotification.id] = {
          ...inboxNotification,
          notifiedAt: optimisticUpdate.comment.createdAt,
          readAt: optimisticUpdate.comment.createdAt,
        };

        break;
      }

      case "edit-comment": {
        const thread = threadsDB.get(optimisticUpdate.comment.threadId);
        if (thread === undefined) break;

        threadsDB.upsert(applyUpsertComment(thread, optimisticUpdate.comment));
        break;
      }

      case "delete-comment": {
        const thread = threadsDB.get(optimisticUpdate.threadId);
        if (thread === undefined) break;

        threadsDB.upsert(
          applyDeleteComment(
            thread,
            optimisticUpdate.commentId,
            optimisticUpdate.deletedAt
          )
        );
        break;
      }

      case "delete-thread": {
        const thread = threadsDB.get(optimisticUpdate.threadId);
        if (thread === undefined) break;

        threadsDB.upsert({
          ...thread,
          deletedAt: optimisticUpdate.deletedAt,
          updatedAt: optimisticUpdate.deletedAt,
          comments: [],
        });
        break;
      }

      case "add-reaction": {
        const thread = threadsDB.get(optimisticUpdate.threadId);
        if (thread === undefined) break;

        threadsDB.upsert(
          applyAddReaction(
            thread,
            optimisticUpdate.commentId,
            optimisticUpdate.reaction
          )
        );
        break;
      }

      case "remove-reaction": {
        const thread = threadsDB.get(optimisticUpdate.threadId);
        if (thread === undefined) break;

        threadsDB.upsert(
          applyRemoveReaction(
            thread,
            optimisticUpdate.commentId,
            optimisticUpdate.emoji,
            optimisticUpdate.userId,
            optimisticUpdate.removedAt
          )
        );
        break;
      }

      case "mark-inbox-notification-as-read": {
        const ibn =
          computed.notificationsById[optimisticUpdate.inboxNotificationId];

        // If the inbox notification doesn't exist in the cache, we do not apply the update
        if (ibn === undefined) {
          break;
        }

        computed.notificationsById[optimisticUpdate.inboxNotificationId] = {
          ...ibn,
          readAt: optimisticUpdate.readAt,
        };
        break;
      }
      case "mark-all-inbox-notifications-as-read": {
        for (const id in computed.notificationsById) {
          const ibn = computed.notificationsById[id];

          // If the inbox notification doesn't exist in the cache, we do not apply the update
          if (ibn === undefined) {
            break;
          }

          computed.notificationsById[id] = {
            ...ibn,
            readAt: optimisticUpdate.readAt,
          };
        }
        break;
      }
      case "delete-inbox-notification": {
        delete computed.notificationsById[optimisticUpdate.inboxNotificationId];
        break;
      }
      case "delete-all-inbox-notifications": {
        computed.notificationsById = {};
        break;
      }

      case "update-notification-settings": {
        const settings = computed.settingsByRoomId[optimisticUpdate.roomId];

        // If the inbox notification doesn't exist in the cache, we do not apply the update
        if (settings === undefined) {
          break;
        }

        computed.settingsByRoomId[optimisticUpdate.roomId] = {
          ...settings,
          ...optimisticUpdate.settings,
        };
        break;
      }

      case "update-channels-notification-settings": {
        const settings = computed.channelsNotificationSettings;
        const updatedSettings =
          applyDeepOptimisticChannelsNotificationSettingsUpdate(
            settings,
            optimisticUpdate.settings
          );

        computed.channelsNotificationSettings = updatedSettings;

        break;
      }
    }
  }

  // TODO Maybe consider also removing these from the inboxNotificationsById registry?
  const cleanedNotifications =
    // Sort so that the most recent notifications are first
    Object.values(computed.notificationsById)
      .filter((ibn) =>
        ibn.kind === "thread" ? threadsDB.get(ibn.threadId) !== undefined : true
      )
      .sort((a, b) => b.notifiedAt.getTime() - a.notifiedAt.getTime());

  return {
    cleanedNotifications,
    notificationsById: computed.notificationsById,
    settingsByRoomId: computed.settingsByRoomId,
    threadsDB,
    versionsByRoomId: state.versionsByRoomId,
    channelsNotificationSettings: computed.channelsNotificationSettings,
  };
}

export function applyThreadDeltaUpdates<M extends BaseMetadata>(
  db: ThreadDB<M>,
  updates: {
    newThreads: ThreadData<M>[];
    deletedThreads: ThreadDeleteInfo[];
  }
): void {
  // Add new threads or update existing threads if the existing thread is older than the new thread.
  updates.newThreads.forEach((thread) => db.upsertIfNewer(thread));

  // Mark threads in the deletedThreads list as deleted
  updates.deletedThreads.forEach(({ id, deletedAt }) => {
    const existing = db.getEvenIfDeleted(id);
    if (!existing) return;

    db.delete(id, deletedAt);
  });
}

export function applyNotificationsUpdates(
  existingInboxNotifications: Record<string, InboxNotificationData>,
  updates: {
    newInboxNotifications: InboxNotificationData[];
    deletedNotifications: InboxNotificationDeleteInfo[];
  }
): Record<string, InboxNotificationData> {
  const updatedInboxNotifications = { ...existingInboxNotifications };

  // Add new notifications or update existing notifications if the existing notification is older than the new notification.
  updates.newInboxNotifications.forEach((notification) => {
    const existingNotification = updatedInboxNotifications[notification.id];
    // If the notification already exists, we need to compare the two notifications to determine which one is newer.
    if (existingNotification) {
      const result = compareInboxNotifications(
        existingNotification,
        notification
      );

      // If the existing notification is newer than the new notification, we do not update the existing notification.
      if (result === 1) return;
    }

    // If the new notification is newer than the existing notification, we update the existing notification.
    updatedInboxNotifications[notification.id] = notification;
  });

  updates.deletedNotifications.forEach(
    ({ id }) => delete updatedInboxNotifications[id]
  );

  return updatedInboxNotifications;
}

/**
 * Compares two inbox notifications to determine which one is newer.
 * @param inboxNotificationA The first inbox notification to compare.
 * @param inboxNotificationB The second inbox notification to compare.
 * @returns 1 if inboxNotificationA is newer, -1 if inboxNotificationB is newer, or 0 if they are the same age or can't be compared.
 */
export function compareInboxNotifications(
  inboxNotificationA: InboxNotificationData,
  inboxNotificationB: InboxNotificationData
): number {
  if (inboxNotificationA.notifiedAt > inboxNotificationB.notifiedAt) {
    return 1;
  } else if (inboxNotificationA.notifiedAt < inboxNotificationB.notifiedAt) {
    return -1;
  }

  // notifiedAt times are the same, compare readAt times if both are not null
  if (inboxNotificationA.readAt && inboxNotificationB.readAt) {
    return inboxNotificationA.readAt > inboxNotificationB.readAt
      ? 1
      : inboxNotificationA.readAt < inboxNotificationB.readAt
        ? -1
        : 0;
  } else if (inboxNotificationA.readAt || inboxNotificationB.readAt) {
    return inboxNotificationA.readAt ? 1 : -1;
  }

  // If all dates are equal, return 0
  return 0;
}

/** @internal Exported for unit tests only. */
export function applyUpsertComment<M extends BaseMetadata>(
  thread: ThreadDataWithDeleteInfo<M>,
  comment: CommentData
): ThreadDataWithDeleteInfo<M> {
  // If the thread has been deleted, we do not apply the update
  if (thread.deletedAt !== undefined) {
    // Note: only the unit tests are passing in deleted threads here. In all
    // production code, this is never invoked for deleted threads.
    return thread;
  }

  // Validate that the comment belongs to the thread
  if (comment.threadId !== thread.id) {
    console.warn(
      `Comment ${comment.id} does not belong to thread ${thread.id}`
    );
    return thread;
  }

  const existingComment = thread.comments.find(
    (existingComment) => existingComment.id === comment.id
  );

  // If the comment doesn't exist in the thread, add the comment
  if (existingComment === undefined) {
    const updatedAt = new Date(
      Math.max(thread.updatedAt.getTime(), comment.createdAt.getTime())
    );

    const updatedThread = {
      ...thread,
      updatedAt,
      comments: [...thread.comments, comment],
    };

    return updatedThread;
  }

  // If the comment exists in the thread and has been deleted, do not apply the update
  if (existingComment.deletedAt !== undefined) {
    return thread;
  }

  // Proceed to update the comment if:
  // 1. The existing comment has not been edited
  // 2. The incoming comment has not been edited (i.e. it's a new comment)
  // 3. The incoming comment has been edited more recently than the existing comment
  if (
    existingComment.editedAt === undefined ||
    comment.editedAt === undefined ||
    existingComment.editedAt <= comment.editedAt
  ) {
    const updatedComments = thread.comments.map((existingComment) =>
      existingComment.id === comment.id ? comment : existingComment
    );

    const updatedThread = {
      ...thread,
      updatedAt: new Date(
        Math.max(
          thread.updatedAt.getTime(),
          comment.editedAt?.getTime() || comment.createdAt.getTime()
        )
      ),
      comments: updatedComments,
    };
    return updatedThread;
  }

  return thread;
}

/** @internal Exported for unit tests only. */
export function applyDeleteComment<M extends BaseMetadata>(
  thread: ThreadDataWithDeleteInfo<M>,
  commentId: string,
  deletedAt: Date
): ThreadDataWithDeleteInfo<M> {
  // If the thread has been deleted, we do not delete the comment
  if (thread.deletedAt !== undefined) {
    return thread;
  }

  const existingComment = thread.comments.find(
    (comment) => comment.id === commentId
  );

  // If the comment doesn't exist in the thread, we cannot perform the deletion
  if (existingComment === undefined) {
    return thread;
  }

  // If the comment has been deleted since the deletion request, we do not delete the comment
  if (existingComment.deletedAt !== undefined) {
    return thread;
  }

  const updatedComments = thread.comments.map((comment) =>
    comment.id === commentId
      ? {
          ...comment,
          deletedAt,
          // We optimistically remove the comment body and attachments when marking it as deleted
          body: undefined,
          attachments: [],
        }
      : comment
  );

  // If all comments have been deleted (or there are no comments in the first
  // place), we mark the thread as deleted.
  if (updatedComments.every((comment) => comment.deletedAt !== undefined)) {
    return {
      ...thread,
      deletedAt,
      updatedAt: deletedAt,
    };
  }

  return {
    ...thread,
    updatedAt: deletedAt,
    comments: updatedComments,
  };
}

/** @internal Exported for unit tests only. */
export function applyAddReaction<M extends BaseMetadata>(
  thread: ThreadDataWithDeleteInfo<M>,
  commentId: string,
  reaction: CommentUserReaction
): ThreadDataWithDeleteInfo<M> {
  // If the thread has been deleted, we do not add the reaction
  if (thread.deletedAt !== undefined) {
    return thread;
  }

  const existingComment = thread.comments.find(
    (comment) => comment.id === commentId
  );

  // If the comment doesn't exist in the thread, we do not add the reaction
  if (existingComment === undefined) {
    return thread;
  }

  // If the comment has been deleted since the reaction addition request, we do not add the reaction
  if (existingComment.deletedAt !== undefined) {
    return thread;
  }

  const updatedComments = thread.comments.map((comment) =>
    comment.id === commentId
      ? {
          ...comment,
          reactions: upsertReaction(comment.reactions, reaction),
        }
      : comment
  );

  return {
    ...thread,
    updatedAt: new Date(
      Math.max(reaction.createdAt.getTime(), thread.updatedAt.getTime())
    ),
    comments: updatedComments,
  };
}

/**
 *
 * @internal - exported for internal test only
 *
 * Applies a deep optimistic update for channels notification settings
 * and remove potential `undefined` properties from the final outcoming object
 * because we update with a deep partial `ChannelsNotificationSettings`.
 */
export function applyDeepOptimisticChannelsNotificationSettingsUpdate(
  existingSettings: ChannelsNotificationSettings,
  incomingSettings: PartialChannelsNotificationSettings
): ChannelsNotificationSettings {
  const outcomingSettings = { ...existingSettings };

  for (const channelKey of keys(incomingSettings)) {
    const key = channelKey;
    const channelUpdates = incomingSettings[key];

    if (channelUpdates && typeof channelUpdates === "object") {
      const realChannelUpdates = Object.fromEntries(
        entries(channelUpdates).filter(([_, value]) => value !== undefined)
      );

      outcomingSettings[key] = {
        ...outcomingSettings[key],
        ...realChannelUpdates,
      };
    }
  }

  return outcomingSettings;
}

/** @internal Exported for unit tests only. */
export function applyRemoveReaction<M extends BaseMetadata>(
  thread: ThreadDataWithDeleteInfo<M>,
  commentId: string,
  emoji: string,
  userId: string,
  removedAt: Date
): ThreadDataWithDeleteInfo<M> {
  // If the thread has been deleted, we do not remove the reaction
  if (thread.deletedAt !== undefined) {
    return thread;
  }

  const existingComment = thread.comments.find(
    (comment) => comment.id === commentId
  );

  // If the comment doesn't exist in the thread, we do not remove the reaction
  if (existingComment === undefined) {
    return thread;
  }

  // If the comment has been deleted since the reaction removal request, we do not remove the reaction
  if (existingComment.deletedAt !== undefined) {
    return thread;
  }

  const updatedComments = thread.comments.map((comment) =>
    comment.id === commentId
      ? {
          ...comment,
          reactions: comment.reactions
            .map((reaction) =>
              reaction.emoji === emoji
                ? {
                    ...reaction,
                    users: reaction.users.filter((user) => user.id !== userId),
                  }
                : reaction
            )
            .filter((reaction) => reaction.users.length > 0), // Remove reactions with no users left
        }
      : comment
  );

  return {
    ...thread,
    updatedAt: new Date(
      Math.max(removedAt.getTime(), thread.updatedAt.getTime())
    ),
    comments: updatedComments,
  };
}

function upsertReaction(
  reactions: CommentReaction[],
  reaction: CommentUserReaction
): CommentReaction[] {
  const existingReaction = reactions.find(
    (existingReaction) => existingReaction.emoji === reaction.emoji
  );

  // If the reaction doesn't exist in the comment, we add it
  if (existingReaction === undefined) {
    return [
      ...reactions,
      {
        emoji: reaction.emoji,
        createdAt: reaction.createdAt,
        users: [{ id: reaction.userId }],
      },
    ];
  }

  // If the reaction exists in the comment, we add the user to the reaction if they are not already in it
  if (
    existingReaction.users.some((user) => user.id === reaction.userId) === false
  ) {
    return reactions.map((existingReaction) =>
      existingReaction.emoji === reaction.emoji
        ? {
            ...existingReaction,
            users: [...existingReaction.users, { id: reaction.userId }],
          }
        : existingReaction
    );
  }

  return reactions;
}<|MERGE_RESOLUTION|>--- conflicted
+++ resolved
@@ -687,7 +687,7 @@
     );
 
     const channelsNotificationSettingsFetcher = async (): Promise<void> => {
-      const result = await this._client.getChannelsNotificationSettings();
+      const result = await this.#client.getChannelsNotificationSettings();
       this.updateChannelsNotificationSettingsCache(result);
     };
 
@@ -697,7 +697,7 @@
     this._channelsNotificationSettings.observable.subscribe(() =>
       // Note that the store itself does not change, but it's only vehicle at
       // the moment to trigger a re-render, so we'll do a no-op update here.
-      this._store.set((store) => ({ ...store }))
+      this.#store.set((store) => ({ ...store }))
     );
 
     this._rawThreadsDB = new ThreadDB();
@@ -969,7 +969,7 @@
   private updateChannelsNotificationSettingsCache(
     settings: ChannelsNotificationSettings
   ): void {
-    this._store.set((state) => {
+    this.#store.set((state) => {
       const { channelsNotificationSettings, ...rest } = state;
       return {
         ...rest,
@@ -1010,7 +1010,7 @@
   public async refreshChannelsNotificationSettings(
     signal: AbortSignal
   ): Promise<void> {
-    const result = await this._client.getChannelsNotificationSettings({
+    const result = await this.#client.getChannelsNotificationSettings({
       signal,
     });
 
@@ -1026,7 +1026,7 @@
     optimisticUpdateId: string
   ): void {
     // Batch 1️⃣ + 2️⃣
-    this._store.batch(() => {
+    this.#store.batch(() => {
       this.removeOptimisticUpdate(optimisticUpdateId); // 1️⃣
       this.updateChannelsNotificationSettingsCache(settings); // 2️⃣
     });
@@ -1422,17 +1422,12 @@
     return this.#notifications.waitUntilLoaded();
   }
 
-<<<<<<< HEAD
   public waitUntilChannelsNotificationsSettingsLoaded() {
     return this._channelsNotificationSettings.waitUntilLoaded();
   }
 
-  private updateRoomPermissions(permissions: Record<string, Permission[]>) {
-    const permissionsByRoom = { ...this._store.get().permissionsByRoom };
-=======
   #updateRoomPermissions(permissions: Record<string, Permission[]>) {
     const permissionsByRoom = { ...this.#store.get().permissionsByRoom };
->>>>>>> ce42a655
 
     Object.entries(permissions).forEach(([roomId, newPermissions]) => {
       // Get the existing set of permissions for the room and only ever add permission to this set
