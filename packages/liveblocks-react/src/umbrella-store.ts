--- conflicted
+++ resolved
@@ -12,11 +12,8 @@
   InboxNotificationData,
   InboxNotificationDeleteInfo,
   ISignal,
-<<<<<<< HEAD
   MessageId,
-=======
   NotificationSettings,
->>>>>>> a2cfaadc
   OpaqueClient,
   PartialNotificationSettings,
   Patchable,
@@ -1013,16 +1010,12 @@
       RoomId,
       LoadableResource<HistoryVersionsAsyncResult>
     >;
-<<<<<<< HEAD
-    readonly userNotificationSettings: LoadableResource<UserNotificationSettingsAsyncResult>;
+    readonly notificationSettings: LoadableResource<NotificationSettingsAsyncResult>;
     readonly aiChats: LoadableResource<AiChatsAsyncResult>;
     readonly messagesByChatId: DefaultMap<
       string,
       DefaultMap<MessageId | null, LoadableResource<AiChatMessagesAsyncResult>>
     >;
-=======
-    readonly notificationSettings: LoadableResource<NotificationSettingsAsyncResult>;
->>>>>>> a2cfaadc
   };
 
   // Notifications
@@ -1418,14 +1411,10 @@
       loadingNotifications,
       roomSubscriptionSettingsByRoomId,
       versionsByRoomId,
-<<<<<<< HEAD
-      userNotificationSettings,
+      notificationSettings,
+      threadSubscriptions,
       aiChats,
       messagesByChatId,
-=======
-      notificationSettings,
-      threadSubscriptions,
->>>>>>> a2cfaadc
     };
 
     // Auto-bind all of this class' methods here, so we can use stable
