import type {
  AsyncResult,
  BaseMetadata,
  BaseUserMeta,
  ChannelsNotificationSettings,
  Client,
  CommentData,
  CommentReaction,
  CommentUserReaction,
  DistributiveOmit,
  EventSource,
  HistoryVersion,
  InboxNotificationData,
  InboxNotificationDeleteInfo,
  Observable,
  OpaqueClient,
  PartialChannelsNotificationSettings,
  Patchable,
  Permission,
  Resolve,
  RoomNotificationSettings,
  ThreadData,
  ThreadDataWithDeleteInfo,
  ThreadDeleteInfo,
} from "@liveblocks/core";
import {
  autoRetry,
  batch,
  compactObject,
  console,
  DerivedSignal,
  entries,
  HttpError,
  keys,
  kInternal,
  makeEventSource,
  MutableSignal,
  nanoid,
  nn,
  Signal,
  stringify,
} from "@liveblocks/core";

import { autobind } from "./lib/autobind";
import { find } from "./lib/itertools";
import type { ReadonlyThreadDB } from "./ThreadDB";
import { ThreadDB } from "./ThreadDB";
import type {
  ChannelsNotificationSettingsAsyncResult,
  InboxNotificationsAsyncResult,
  RoomNotificationSettingsAsyncResult,
  ThreadsAsyncResult,
  ThreadsQuery,
} from "./types";

type OptimisticUpdate<M extends BaseMetadata> =
  | CreateThreadOptimisticUpdate<M>
  | DeleteThreadOptimisticUpdate
  | EditThreadMetadataOptimisticUpdate<M>
  | MarkThreadAsResolvedOptimisticUpdate
  | MarkThreadAsUnresolvedOptimisticUpdate
  | CreateCommentOptimisticUpdate
  | EditCommentOptimisticUpdate
  | DeleteCommentOptimisticUpdate
  | AddReactionOptimisticUpdate
  | RemoveReactionOptimisticUpdate
  | MarkInboxNotificationAsReadOptimisticUpdate
  | MarkAllInboxNotificationsAsReadOptimisticUpdate
  | DeleteInboxNotificationOptimisticUpdate
  | DeleteAllInboxNotificationsOptimisticUpdate
  | UpdateNotificationSettingsOptimisticUpdate
  | UpdateChannelsNotificationSettingsOptimisticUpdate;

type CreateThreadOptimisticUpdate<M extends BaseMetadata> = {
  type: "create-thread";
  id: string;
  roomId: string;
  thread: ThreadData<M>;
};

type DeleteThreadOptimisticUpdate = {
  type: "delete-thread";
  id: string;
  roomId: string;
  threadId: string;
  deletedAt: Date;
};

type EditThreadMetadataOptimisticUpdate<M extends BaseMetadata> = {
  type: "edit-thread-metadata";
  id: string;
  threadId: string;
  metadata: Resolve<Patchable<M>>;
  updatedAt: Date;
};

type MarkThreadAsResolvedOptimisticUpdate = {
  type: "mark-thread-as-resolved";
  id: string;
  threadId: string;
  updatedAt: Date;
};

type MarkThreadAsUnresolvedOptimisticUpdate = {
  type: "mark-thread-as-unresolved";
  id: string;
  threadId: string;
  updatedAt: Date;
};

type CreateCommentOptimisticUpdate = {
  type: "create-comment";
  id: string;
  comment: CommentData;
};

type EditCommentOptimisticUpdate = {
  type: "edit-comment";
  id: string;
  comment: CommentData;
};

type DeleteCommentOptimisticUpdate = {
  type: "delete-comment";
  id: string;
  roomId: string;
  threadId: string;
  deletedAt: Date;
  commentId: string;
};

type AddReactionOptimisticUpdate = {
  type: "add-reaction";
  id: string;
  threadId: string;
  commentId: string;
  reaction: CommentUserReaction;
};

type RemoveReactionOptimisticUpdate = {
  type: "remove-reaction";
  id: string;
  threadId: string;
  commentId: string;
  emoji: string;
  userId: string;
  removedAt: Date;
};

type MarkInboxNotificationAsReadOptimisticUpdate = {
  type: "mark-inbox-notification-as-read";
  id: string;
  inboxNotificationId: string;
  readAt: Date;
};

type MarkAllInboxNotificationsAsReadOptimisticUpdate = {
  type: "mark-all-inbox-notifications-as-read";
  id: string;
  readAt: Date;
};

type DeleteInboxNotificationOptimisticUpdate = {
  type: "delete-inbox-notification";
  id: string;
  inboxNotificationId: string;
  deletedAt: Date;
};

type DeleteAllInboxNotificationsOptimisticUpdate = {
  type: "delete-all-inbox-notifications";
  id: string;
  deletedAt: Date;
};

type UpdateNotificationSettingsOptimisticUpdate = {
  type: "update-notification-settings";
  id: string;
  roomId: string;
  settings: Partial<RoomNotificationSettings>;
};

type UpdateChannelsNotificationSettingsOptimisticUpdate = {
  type: "update-channels-notification-settings";
  id: string;
  settings: PartialChannelsNotificationSettings;
};

type PaginationState = {
  cursor: string | null; // If `null`, it's the last page
  isFetchingMore: boolean;
  fetchMoreError?: Error;
};

/**
 * Valid combinations of field patches to the pagination state.
 */
type PaginationStatePatch =
  | { isFetchingMore: true }
  | {
      isFetchingMore: false;
      cursor: string | null;
      fetchMoreError: undefined;
    }
  | { isFetchingMore: false; fetchMoreError: Error };

/**
 * Example:
 * generateQueryKey('room-abc', { xyz: 123, abc: "red" })
 * → 'room-abc-{"color":"red","xyz":123}'
 */
function makeRoomThreadsQueryKey(
  roomId: string,
  query: ThreadsQuery<BaseMetadata> | undefined
) {
  return `${roomId}-${stringify(query ?? {})}`;
}

function makeUserThreadsQueryKey(
  query: ThreadsQuery<BaseMetadata> | undefined
) {
  return `USER_THREADS:${stringify(query ?? {})}`;
}

function makeNotificationSettingsQueryKey(roomId: string) {
  return `${roomId}:NOTIFICATION_SETTINGS`;
}

function makeVersionsQueryKey(roomId: string) {
  return `${roomId}-VERSIONS`;
}

/**
 * Like Promise<T>, except it will have a synchronously readable `status`
 * field, indicating the status of the promise.
 * This is compatible with React's `use()` promises, hence the name.
 */
type UsablePromise<T> = Promise<T> &
  (
    | { status: "pending" }
    | { status: "rejected"; reason: Error }
    | { status: "fulfilled"; value: T }
  );

/**
 * Given any Promise<T>, monkey-patches it to a UsablePromise<T>, whose
 * asynchronous status can be synchronously observed.
 */
function usify<T>(promise: Promise<T>): UsablePromise<T> {
  if ("status" in promise) {
    // Already a usable promise
    return promise as UsablePromise<T>;
  }

  const usable: UsablePromise<T> = promise as UsablePromise<T>;
  usable.status = "pending";
  usable.then(
    (value) => {
      usable.status = "fulfilled";
      (usable as UsablePromise<T> & { status: "fulfilled" }).value = value;
    },
    (err) => {
      usable.status = "rejected";
      (usable as UsablePromise<T> & { status: "rejected" }).reason =
        err as Error;
    }
  );
  return usable;
}

const noop = Promise.resolve();

const ASYNC_LOADING = Object.freeze({ isLoading: true });

/**
 * The PaginatedResource helper class is responsible for and abstracts away the
 * following:
 *
 * - It receives a "page fetch" function of the following signature:
 *     (cursor?: Cursor) => Promise<Cursor | null>
 *
 * - Note that there is no data in the returned value!!! Storing or handling
 *   the data is NOT the responsibility of this helper class. This may be a bit
 *   counter-intuitive at first. The provided page fetcher callback function
 *   should store the data elsewhere, outside of the PaginatedResource state
 *   machine, as a side-effect of this "page fetch" function, but it can always
 *   assume the happy path. This class will deal with all the required
 *   complexity for handling the non-happy path conditions.
 *
 * - This class exposes a "getter" that you can call synchronously to get the
 *   current fetching/paginationo status for this resource. It will look like
 *   the pagination hooks, except it will not contain any data. In other words,
 *   it can return any of these shapes:
 *
 *   - { isLoading: true }
 *   - {
 *       isLoading: false,
 *       error: new Error('error while fetching'),
 *     }
 *   - {
 *       isLoading: false,
 *       data: {
 *         cursor: string | null;
 *         isFetchingMore: boolean;
 *         fetchMoreError?: Error;
 *       }
 *     }
 *
 * - When calling the getter multiple times, the return value is always
 *   referentially equal to the previous call.
 *
 * - When in this error state, the error will remain in error state for
 *   5 seconds. After those 5 seconds, the resource status gets reset, and the
 *   next time the "getter" is accessed, the resource will re-initiate the
 *   initial fetching process.
 *
 * - This class exposes an Observable that is notified whenever the state
 *   changes. For now, this observable can be used to call a no-op update to
 *   the Store (eg `.set(state => ({...state})`), to trigger a re-render for
 *   all React components.
 *
 * - This class will also expose a function that can be exposed as the
 *   `fetchMore` function which can be called externally.
 *
 * - This nicely bundles the internal state that should always be mutated
 *   together to manage all the pagination state.
 *
 * - For InboxNotifications we will have one instance of this class.
 *
 * - For Threads we will have one for each query.
 *
 * ---------------------------------------------------------------------------
 *
 * NOT 100% SURE ABOUT THE FOLLOWING YET:
 *
 * - Maybe we could eventually also let this manage the "delta updates" and the
 *   "last requested at" for this resource? Seems nice to add it here somehow.
 *   Need to think about the exact implications though.
 *
 * @internal Only exported for unit tests.
 */
export class PaginatedResource {
  public readonly observable: Observable<void>;
  #eventSource: EventSource<void>;
  #fetchPage: (cursor?: string) => Promise<string | null>;
  #paginationState: PaginationState | null; // Should be null while in loading or error state!
  #pendingFetchMore: Promise<void> | null;

  constructor(fetchPage: (cursor?: string) => Promise<string | null>) {
    this.#paginationState = null;
    this.#fetchPage = fetchPage;
    this.#eventSource = makeEventSource<void>();
    this.#pendingFetchMore = null;
    this.observable = this.#eventSource.observable;

    autobind(this);
  }

  #patchPaginationState(patch: PaginationStatePatch): void {
    const state = this.#paginationState;
    if (state === null) return;
    this.#paginationState = { ...state, ...patch };
    this.#eventSource.notify();
  }

  async #fetchMore(): Promise<void> {
    const state = this.#paginationState;
    if (!state?.cursor) {
      // Do nothing if we don't have a cursor to work with. It means:
      // - We don't have a cursor yet (we haven't loaded the first page yet); or
      // - We don't have a cursor any longer (we're already on the
      // last page)
      return;
    }

    this.#patchPaginationState({ isFetchingMore: true });
    try {
      const nextCursor = await this.#fetchPage(state.cursor);
      this.#patchPaginationState({
        cursor: nextCursor,
        fetchMoreError: undefined,
        isFetchingMore: false,
      });
    } catch (err) {
      this.#patchPaginationState({
        isFetchingMore: false,
        fetchMoreError: err as Error,
      });
    }
  }

  public fetchMore(): Promise<void> {
    // We do not proceed with fetching more if any of the following is true:
    // 1) the pagination state has not be initialized
    // 2) the cursor is null, i.e., there are no more pages to fetch
    // 3) a request to fetch more is currently in progress
    const state = this.#paginationState;
    if (state?.cursor === null) {
      return noop;
    }

    // Case (3)
    if (!this.#pendingFetchMore) {
      this.#pendingFetchMore = this.#fetchMore().finally(() => {
        this.#pendingFetchMore = null;
      });
    }
    return this.#pendingFetchMore;
  }

  public get(): AsyncResult<{
    fetchMore: () => void;
    fetchMoreError?: Error;
    hasFetchedAll: boolean;
    isFetchingMore: boolean;
  }> {
    const usable = this.#cachedPromise;
    if (usable === null || usable.status === "pending") {
      return ASYNC_LOADING;
    }

    if (usable.status === "rejected") {
      return { isLoading: false, error: usable.reason };
    }

    const state = this.#paginationState!;
    return {
      isLoading: false,
      data: {
        fetchMore: this.fetchMore as () => void,
        isFetchingMore: state.isFetchingMore,
        fetchMoreError: state.fetchMoreError,
        hasFetchedAll: state.cursor === null,
      },
    };
  }

  #cachedPromise: UsablePromise<void> | null = null;

  public waitUntilLoaded(): UsablePromise<void> {
    if (this.#cachedPromise) {
      return this.#cachedPromise;
    }

    // Wrap the request to load room threads (and notifications) in an auto-retry function so that if the request fails,
    // we retry for at most 5 times with incremental backoff delays. If all retries fail, the auto-retry function throws an error
    const initialFetcher = autoRetry(
      () => this.#fetchPage(/* cursor */ undefined),
      5,
      [5000, 5000, 10000, 15000]
    );

    const promise = usify(
      initialFetcher.then((cursor) => {
        // Initial fetch completed
        this.#paginationState = {
          cursor,
          isFetchingMore: false,
          fetchMoreError: undefined,
        };
      })
    );

    // NOTE: However tempting it may be, we cannot simply move this block into
    // the promise definition above. The reason is that we should not call
    // notify() before the UsablePromise is actually in resolved status. While
    // still inside the .then() block, the UsablePromise is still in pending status.
    promise.then(
      () => this.#eventSource.notify(),
      () => {
        this.#eventSource.notify();

        // Wait for 5 seconds before removing the request
        setTimeout(() => {
          this.#cachedPromise = null;
          this.#eventSource.notify();
        }, 5_000);
      }
    );

    this.#cachedPromise = promise;
    return promise;
  }
}

class SinglePageResource {
  public readonly observable: Observable<void>;
  #eventSource: EventSource<void>;
  #fetchPage: () => Promise<void>;

  constructor(fetchPage: () => Promise<void>) {
    this.#fetchPage = fetchPage;
    this.#eventSource = makeEventSource<void>();
    this.observable = this.#eventSource.observable;

    autobind(this);
  }

  public get(): AsyncResult<void> {
    const usable = this.#cachedPromise;
    if (usable === null || usable.status === "pending") {
      return ASYNC_LOADING;
    } else if (usable.status === "rejected") {
      return { isLoading: false, error: usable.reason };
    } else {
      return { isLoading: false, data: undefined };
    }
  }

  #cachedPromise: UsablePromise<void> | null = null;

  public waitUntilLoaded(): UsablePromise<void> {
    if (this.#cachedPromise) {
      return this.#cachedPromise;
    }

    // Wrap the request to load room threads (and notifications) in an auto-retry function so that if the request fails,
    // we retry for at most 5 times with incremental backoff delays. If all retries fail, the auto-retry function throws an error
    const initialFetcher = autoRetry(
      () => this.#fetchPage(),
      5,
      [5000, 5000, 10000, 15000]
    );

    const promise = usify(initialFetcher);

    // NOTE: However tempting it may be, we cannot simply move this block into
    // the promise definition above. The reason is that we should not call
    // notify() before the UsablePromise is actually in resolved status. While
    // still inside the .then() block, the UsablePromise is still in pending status.
    promise.then(
      () => this.#eventSource.notify(),
      () => {
        this.#eventSource.notify();

        // Wait for 5 seconds before removing the request
        setTimeout(() => {
          this.#cachedPromise = null;
          this.#eventSource.notify();
        }, 5_000);
      }
    );

    this.#cachedPromise = promise;
    return promise;
  }
}

type RoomId = string;
type QueryKey = string;

/**
 * A lookup table (LUT) for all the history versions.
 */
type VersionsLUT = Map<RoomId, Map<string, HistoryVersion>>;

/**
 * Versions by roomId
 * e.g. { 'room-abc': {versions: "all versions"}}
 */
type VersionsByRoomId = Record<RoomId, Record<string, HistoryVersion>>;

/**
 * A lookup table (LUT) for all the inbox notifications.
 */
type NotificationsLUT = Map<string, InboxNotificationData>;

/**
 * A lookup table (LUT) for all the room notification settings.
 */
type SettingsLUT = Map<RoomId, RoomNotificationSettings>;

/**
 * Notification settings by room ID.
 * e.g. { 'room-abc': { threads: "all" },
 *        'room-def': { threads: "replies_and_mentions" },
 *        'room-xyz': { threads: "none" },
 *      }
 */
type SettingsByRoomId = Record<RoomId, RoomNotificationSettings>;

type PermissionHintsByRoomId = Record<RoomId, Set<Permission>>;

export type CleanThreadifications<M extends BaseMetadata> =
  // Threads + Notifications = Threadifications
  CleanThreads<M> &
    //
    CleanNotifications;

export type CleanThreads<M extends BaseMetadata> = {
  /**
   * Keep track of loading and error status of all the queries made by the client.
   * e.g. 'room-abc-{"color":"red"}'  - ok
   * e.g. 'room-abc-{}'               - loading
   */

  // TODO: This should not get exposed via the "full state". Instead, we should
  // expose it via a cached `.getThreadDB()`, and invalidate this cached
  // value if either the threads change or a (thread) optimistic update is
  // changed.
  threadsDB: ReadonlyThreadDB<M>;
};

/**
 * Channels notifications settings
 * e.g.
 *  {
 *    email: {
 *      thread: true,
 *      textMention: false,
 *      $customKind: true | false,
 *    }
 *    slack: {
 *      thread: true,
 *      textMention: false,
 *      $customKind: true | false,
 *    }
 *  }
 * e.g. {} when before the first successful fetch.
 */
export type BaseChannelsNotificationSettings =
  | ChannelsNotificationSettings
  | Record<string, never>;

export type CleanNotifications = {
  /**
   * All inbox notifications in a sorted array, optimistic updates applied.
   */
  sortedNotifications: InboxNotificationData[];

  /**
   * Inbox notifications by ID.
   * e.g. `in_${string}`
   */
  notificationsById: Record<string, InboxNotificationData>;
};

function createStore_forNotifications() {
  const signal = new MutableSignal<NotificationsLUT>(new Map());

  function markRead(notificationId: string, readAt: Date) {
    signal.mutate((lut) => {
      const existing = lut.get(notificationId);
      if (!existing) {
        return false;
      }
      lut.set(notificationId, { ...existing, readAt });
      return true;
    });
  }

  function markAllRead(readAt: Date) {
    return signal.mutate((lut) => {
      for (const n of lut.values()) {
        n.readAt = readAt;
      }
    });
  }

  function deleteOne(inboxNotificationId: string) {
    signal.mutate((lut) => lut.delete(inboxNotificationId));
  }

  function clear() {
    signal.mutate((lut) => lut.clear());
  }

  function applyDelta(
    newInboxNotifications: InboxNotificationData[],
    deletedNotifications: InboxNotificationDeleteInfo[]
  ) {
    signal.mutate((lut) => {
      let mutated = false;

      // Add new notifications or update existing notifications if the existing notification is older than the new notification.
      for (const n of newInboxNotifications) {
        const existing = lut.get(n.id);
        // If the notification already exists, we need to compare the two notifications to determine which one is newer.
        if (existing) {
          const result = compareInboxNotifications(existing, n);
          // If the existing notification is newer than the new notification, we do not update the existing notification.
          if (result === 1) continue;
        }

        // If the new notification is newer than the existing notification, we update the existing notification.
        lut.set(n.id, n);
        mutated = true;
      }

      for (const n of deletedNotifications) {
        lut.delete(n.id);
        mutated = true;
      }
      return mutated;
    });
  }

  function updateAssociatedNotification(newComment: CommentData) {
    signal.mutate((lut) => {
      const existing = find(
        lut.values(),
        (notification) =>
          notification.kind === "thread" &&
          notification.threadId === newComment.threadId
      );
      if (!existing) return false; // Nothing to udate here

      // If the thread has an inbox notification associated with it, we update the notification's `notifiedAt` and `readAt` values
      lut.set(existing.id, {
        ...existing,
        notifiedAt: newComment.createdAt,
        readAt: newComment.createdAt,
      });
      return true;
    });
  }

  return {
    signal: signal.asReadonly(),

    // Mutations
    markAllRead,
    markRead,
    delete: deleteOne,
    applyDelta,
    clear,
    updateAssociatedNotification,

    // XXX_vincent Remove this eventually
    force_set: (
      mutationCallback: (lut: NotificationsLUT) => void | undefined | boolean
    ) => signal.mutate(mutationCallback),
    invalidate: () => signal.mutate(),
  };
}

function createStore_forRoomNotificationSettings() {
  const signal = new MutableSignal<SettingsLUT>(new Map());

  function update(roomId: string, settings: RoomNotificationSettings): void {
    signal.mutate((lut) => {
      lut.set(roomId, settings);
    });
  }

  return {
    signal: signal.asReadonly(),

    // Mutations
    update,

    // XXX_vincent Remove this eventually
    invalidate: () => signal.mutate(),
  };
}

function createStore_forHistoryVersions() {
  const signal = new MutableSignal<VersionsLUT>(new Map());

  function update(roomId: string, versions: HistoryVersion[]): void {
    signal.mutate((lut) => {
      // get-or-create
      const versionsById =
        lut.get(roomId) ?? (lut.set(roomId, new Map()), lut.get(roomId)!);
      for (const version of versions) {
        versionsById.set(version.id, version);
      }
    });
  }

  return {
    signal: signal.asReadonly(),

    // Mutations
    update,

    // XXX_vincent Remove these eventually
    force_set: (callback: (lut: VersionsLUT) => void | boolean) =>
      signal.mutate(callback),
    invalidate: () => signal.mutate(),
  };
}

function createStore_forPermissionHints() {
  const signal = new Signal<PermissionHintsByRoomId>({});

  function update(newHints: Record<string, Permission[]>) {
    signal.set((prev) => {
      const permissionsByRoom = { ...prev };

      for (const [roomId, newPermissions] of Object.entries(newHints)) {
        // Get the existing set of permissions for the room and only ever add permission to this set
        const existing = permissionsByRoom[roomId] ?? new Set();
        // Add the new permissions to the set of existing permissions
        for (const permission of newPermissions) {
          existing.add(permission);
        }
        permissionsByRoom[roomId] = existing;
      }

      return permissionsByRoom;
    });
  }

  return {
    signal: signal.asReadonly(),

    // Mutations
    update,

    // XXX_vincent Remove this eventually
    invalidate: () => signal.set((store) => ({ ...store })),
  };
}

function createStore_forOptimistic<M extends BaseMetadata>(
  client: Client<BaseUserMeta, M>
) {
  const signal = new Signal<readonly OptimisticUpdate<M>[]>([]);
  const syncSource = client[kInternal].createSyncSource();

  // Automatically update the global sync status as an effect whenever there
  // are any optimistic updates
  signal.subscribe(() =>
    syncSource.setSyncStatus(
      signal.get().length > 0 ? "synchronizing" : "synchronized"
    )
  );

  function add(
    optimisticUpdate: DistributiveOmit<OptimisticUpdate<M>, "id">
  ): string {
    const id = nanoid();
    const newUpdate: OptimisticUpdate<M> = { ...optimisticUpdate, id };
    signal.set((state) => [...state, newUpdate]);
    return id;
  }

  function remove(optimisticId: string): void {
    signal.set((state) => state.filter((ou) => ou.id !== optimisticId));
  }

  return {
    signal: signal.asReadonly(),

    // Mutations
    add,
    remove,

    // XXX_vincent Remove this eventually
    invalidate: () => signal.set((store) => [...store]),
  };
}

export class UmbrellaStore<M extends BaseMetadata> {
  #client: Client<BaseUserMeta, M>;

  //
  // Internally, the UmbrellaStore keeps track of a few source signals that can
  // be set and mutated individually. When any of those are mutated then the
  // clean "external state" is recomputed.
  //
  //   Mutate inputs...                                             ...observe clean/consistent output!
  //
  //            .-> Base ThreadDB ---------+                 +----> Clean threads by ID       (Part 1)
  //           /                           |                 |
  //   mutate ----> Base Notifications --+ |                 | +--> Clean notifications       (Part 1)
  //          \                          | |                 | |    & notifications by ID
  //         | \                         | |      Apply      | |
  //         |   `-> OptimisticUpdates --+--+--> Optimistic --+-+--> Notification Settings    (Part 2)
  //          \                          |        Updates    |  |
  //           `------- etc etc ---------+                   |  +--> History Versions         (Part 3)
  //                       ^                                 |
  //                       |                                 +-----> Channels Notification Settings (Part 4)
  //                       |
  //                       |
  //                       |                        ^                  ^
  //                    Signal                      |                  |
  //                      or                   DerivedSignal      DerivedSignals
  //                  MutableSignal
  //

  //
  // Input signals.
  // (Can be mutated directly.)
  //
  // XXX_vincent Now that we have createStore_forX, we should probably also change
  // `threads` to this pattern, ie create a createStore_forThreads helper as
  // well. It almost works like that already anyway!
  readonly threads: ThreadDB<M>; // Exposes its signal under `.signal` prop
  readonly notifications: ReturnType<typeof createStore_forNotifications>;
  readonly roomNotificationSettings: ReturnType<typeof createStore_forRoomNotificationSettings>; // prettier-ignore
  readonly historyVersions: ReturnType<typeof createStore_forHistoryVersions>;
  readonly permissionHints: ReturnType<typeof createStore_forPermissionHints>;
  readonly optimisticUpdates: ReturnType<typeof createStore_forOptimistic<M>>;

  readonly baseChannelNotificationSettings: Signal<BaseChannelsNotificationSettings>;

  //
  // Output signals.
  // (Readonly, clean, consistent. With optimistic updates applied.)
  //
  // Note that the output of threadifications signal is the same as the ones for
  // threads and notifications separately, but the threadifications signal will
  // be updated whenever either of them change.
  //
  // XXX_vincent APIs like getRoomThreadsLoadingState should really also be modeled as output signals.
  //
  readonly outputs: {
    readonly threadifications: DerivedSignal<CleanThreadifications<M>>;
    readonly threads: DerivedSignal<CleanThreads<M>>;
    readonly notifications: DerivedSignal<CleanNotifications>;
    readonly settingsByRoomId: DerivedSignal<SettingsByRoomId>;
    readonly versionsByRoomId: DerivedSignal<VersionsByRoomId>;
    readonly channelNotificationSettings: DerivedSignal<ChannelsNotificationSettings>;
  };

  // Notifications
  #notificationsLastRequestedAt: Date | null = null; // Keeps track of when we successfully requested an inbox notifications update for the last time. Will be `null` as long as the first successful fetch hasn't happened yet.
  #notifications: PaginatedResource;

  // Room Threads
  #roomThreadsLastRequestedAtByRoom = new Map<RoomId, Date>();
  #roomThreads: Map<QueryKey, PaginatedResource> = new Map();

  // User Threads
  #userThreadsLastRequestedAt: Date | null = null;
  #userThreads: Map<QueryKey, PaginatedResource> = new Map();

  // Room versions
  #roomVersions: Map<QueryKey, SinglePageResource> = new Map();
  #roomVersionsLastRequestedAtByRoom = new Map<RoomId, Date>();

  // Room notification settings
  #roomNotificationSettings: Map<QueryKey, SinglePageResource> = new Map();

  // Channels Notification Settings
  #channelsNotificationSettings: SinglePageResource;

  constructor(client: OpaqueClient) {
    this.#client = client[kInternal].as<M>();

    this.optimisticUpdates = createStore_forOptimistic<M>(this.#client);
    this.permissionHints = createStore_forPermissionHints();

    const inboxFetcher = async (cursor?: string) => {
      const result = await this.#client.getInboxNotifications({ cursor });

      this.updateThreadifications(result.threads, result.inboxNotifications);

      // We initialize the `_lastRequestedNotificationsAt` date using the server timestamp after we've loaded the first page of inbox notifications.
      if (this.#notificationsLastRequestedAt === null) {
        this.#notificationsLastRequestedAt = result.requestedAt;
      }

      const nextCursor = result.nextCursor;
      return nextCursor;
    };

    // XXX_vincent Looks like this should also be a Signal!
    this.#notifications = new PaginatedResource(inboxFetcher);
    this.#notifications.observable.subscribe(() =>
      // Note that the store itself does not change, but it's only vehicle at
      // the moment to trigger a re-render, so we'll do a no-op update here.
      this.invalidateEntireStore()
    );

<<<<<<< HEAD
    const channelsNotificationSettingsFetcher = async (): Promise<void> => {
      const result = await this.#client.getChannelsNotificationSettings();
      this.#updateChannelsNotificationSettingsCache(result);
    };

    this.#channelsNotificationSettings = new SinglePageResource(
      channelsNotificationSettingsFetcher
    );
    this.#channelsNotificationSettings.observable.subscribe(() =>
      // Note that the store itself does not change, but it's only vehicle at
      // the moment to trigger a re-render, so we'll do a no-op update here.
      this.invalidateEntireStore()
    );

    this.baseThreadsDB = new ThreadDB();
    this.optimisticUpdates = new Signal<readonly OptimisticUpdate<M>[]>([]);
=======
    this.threads = new ThreadDB();
>>>>>>> 2bb9d167

    this.notifications = createStore_forNotifications();
    this.roomNotificationSettings = createStore_forRoomNotificationSettings();
    this.historyVersions = createStore_forHistoryVersions();

    this.baseChannelNotificationSettings =
      new Signal<BaseChannelsNotificationSettings>({});

    const threadifications = DerivedSignal.from(
      this.threads.signal,
      this.notifications.signal,
      this.optimisticUpdates.signal,
      (ts, ns, updates) =>
        applyOptimisticUpdates_forThreadifications(ts, ns, updates)
    );

    const threads = DerivedSignal.from(threadifications, (s) => ({
      threadsDB: s.threadsDB,
    }));

    const notifications = DerivedSignal.from(threadifications, (s) => ({
      sortedNotifications: s.sortedNotifications,
      notificationsById: s.notificationsById,
    }));

    const settingsByRoomId = DerivedSignal.from(
      this.roomNotificationSettings.signal,
      this.optimisticUpdates.signal,
      (settings, updates) =>
        applyOptimisticUpdates_forSettings(settings, updates)
    );

    const versionsByRoomId = DerivedSignal.from(
      this.historyVersions.signal,
      (hv) =>
        Object.fromEntries(
          [...hv].map(([roomId, versions]) => [
            roomId,
            Object.fromEntries(versions),
          ])
        )
    );

    const channelNotificationSettings = DerivedSignal.from(
      this.baseChannelNotificationSettings,
      this.optimisticUpdates,
      (baseChannelsNotificationSettings, updates) =>
        applyOptimisticUpdates_forChannelNotificationSettings(
          baseChannelsNotificationSettings,
          updates
        )
    );

    this.outputs = {
      threadifications,
      threads,
      notifications,
      settingsByRoomId,
      versionsByRoomId,
      channelNotificationSettings,
    };

    // Auto-bind all of this class’ methods here, so we can use stable
    // references to them (most important for use in useSyncExternalStore)
    autobind(this);
  }

  public get1_both(): CleanThreadifications<M> {
    return this.outputs.threadifications.get();
  }

  public subscribe1_both(callback: () => void): () => void {
    return this.outputs.threadifications.subscribe(callback);
  }

  public get1_threads(): CleanThreads<M> {
    return this.outputs.threads.get();
  }

  public subscribe1_threads(callback: () => void): () => void {
    return this.outputs.threads.subscribe(callback);
  }

  public get1_notifications(): CleanNotifications {
    return this.outputs.notifications.get();
  }

  public subscribe1_notifications(callback: () => void): () => void {
    return this.outputs.notifications.subscribe(callback);
  }

  public get2(): SettingsByRoomId {
    return this.outputs.settingsByRoomId.get();
  }

  public subscribe2(callback: () => void): () => void {
    return this.outputs.settingsByRoomId.subscribe(callback);
  }

  public get3(): VersionsByRoomId {
    return this.outputs.versionsByRoomId.get();
  }

  public subscribe3(callback: () => void): () => void {
    return this.outputs.versionsByRoomId.subscribe(callback);
  }

  public get4(): ChannelsNotificationSettings {
    return this.outputs.channelNotificationSettings.get();
  }

  public subscribe4(callback: () => void): () => void {
    return this.outputs.channelNotificationSettings.subscribe(callback);
  }

  /**
   * Returns the async result of the given query and room id. If the query is success,
   * then it will return the threads that match that provided query and room id.
   *
   */
  public getRoomThreadsLoadingState(
    roomId: string,
    query: ThreadsQuery<M> | undefined
  ): ThreadsAsyncResult<M> {
    const queryKey = makeRoomThreadsQueryKey(roomId, query);

    const paginatedResource = this.#roomThreads.get(queryKey);
    if (paginatedResource === undefined) {
      return ASYNC_LOADING;
    }

    const asyncResult = paginatedResource.get();
    if (asyncResult.isLoading || asyncResult.error) {
      return asyncResult;
    }

    const threads = this.get1_threads().threadsDB.findMany(
      roomId,
      query ?? {},
      "asc"
    );

    const page = asyncResult.data;
    // TODO Memoize this value to ensure stable result, so we won't have to use the selector and isEqual functions!
    return {
      isLoading: false,
      threads,
      hasFetchedAll: page.hasFetchedAll,
      isFetchingMore: page.isFetchingMore,
      fetchMoreError: page.fetchMoreError,
      fetchMore: page.fetchMore,
    };
  }

  public getUserThreadsLoadingState(
    query: ThreadsQuery<M> | undefined
  ): ThreadsAsyncResult<M> {
    const queryKey = makeUserThreadsQueryKey(query);

    const paginatedResource = this.#userThreads.get(queryKey);
    if (paginatedResource === undefined) {
      return ASYNC_LOADING;
    }

    const asyncResult = paginatedResource.get();
    if (asyncResult.isLoading || asyncResult.error) {
      return asyncResult;
    }

    const threads = this.get1_threads().threadsDB.findMany(
      undefined, // Do _not_ filter by roomId
      query ?? {},
      "desc"
    );

    const page = asyncResult.data;
    // TODO Memoize this value to ensure stable result, so we won't have to use the selector and isEqual functions!
    return {
      isLoading: false,
      threads,
      hasFetchedAll: page.hasFetchedAll,
      isFetchingMore: page.isFetchingMore,
      fetchMoreError: page.fetchMoreError,
      fetchMore: page.fetchMore,
    };
  }

  // NOTE: This will read the async result, but WILL NOT start loading at the moment!
  public getInboxNotificationsLoadingState(): InboxNotificationsAsyncResult {
    const asyncResult = this.#notifications.get();
    if (asyncResult.isLoading || asyncResult.error) {
      return asyncResult;
    }

    const page = asyncResult.data;
    // TODO Memoize this value to ensure stable result, so we won't have to use the selector and isEqual functions!
    return {
      isLoading: false,
      inboxNotifications: this.get1_notifications().sortedNotifications,
      hasFetchedAll: page.hasFetchedAll,
      isFetchingMore: page.isFetchingMore,
      fetchMoreError: page.fetchMoreError,
      fetchMore: page.fetchMore,
    };
  }

  // NOTE: This will read the async result, but WILL NOT start loading at the moment!
  // XXX_vincent This should really be a derived Signal!
  public getNotificationSettingsLoadingState(
    roomId: string
  ): RoomNotificationSettingsAsyncResult {
    const queryKey = makeNotificationSettingsQueryKey(roomId);

    const resource = this.#roomNotificationSettings.get(queryKey);
    if (resource === undefined) {
      return ASYNC_LOADING;
    }

    const asyncResult = resource.get();
    if (asyncResult.isLoading || asyncResult.error) {
      return asyncResult;
    }

    // TODO Memoize this value to ensure stable result, so we won't have to use the selector and isEqual functions!
    return {
      isLoading: false,
      settings: nn(this.get2()[roomId]),
    };
  }

  public getRoomVersionsLoadingState(
    roomId: string
  ): AsyncResult<HistoryVersion[], "versions"> {
    const queryKey = makeVersionsQueryKey(roomId);

    const resource = this.#roomVersions.get(queryKey);
    if (resource === undefined) {
      return ASYNC_LOADING;
    }

    const asyncResult = resource.get();
    if (asyncResult.isLoading || asyncResult.error) {
      return asyncResult;
    }

    // TODO Memoize this value to ensure stable result, so we won't have to use the selector and isEqual functions!
    return {
      isLoading: false,
      versions: Object.values(this.get3()[roomId] ?? {}),
    };
  }

<<<<<<< HEAD
  // Direct low-level cache mutations ------------------------------------------------- {{{

  #mutateThreadsDB(mutate: (db: ThreadDB<M>) => void): void {
    batch(() => {
      mutate(this.baseThreadsDB);
    });
  }

  #updateInboxNotificationsCache(
    mapFn: (
      cache: Readonly<Record<string, InboxNotificationData>>
    ) => Readonly<Record<string, InboxNotificationData>>
  ): void {
    this.baseNotificationsById.set((prev) => mapFn(prev));
  }

  #setNotificationSettings(
    roomId: string,
    settings: RoomNotificationSettings
  ): void {
    this.baseSettingsByRoomId.set((state) => ({
      ...state,
      [roomId]: settings,
    }));
  }

  #updateRoomVersions(roomId: string, versions: HistoryVersion[]): void {
    this.baseVersionsByRoomId.set((prev) => {
      const newVersions: Record<string, HistoryVersion> = { ...prev[roomId] };
      for (const version of versions) {
        newVersions[version.id] = version;
      }
      return {
        ...prev,
        [roomId]: newVersions,
      };
    });
  }

  #updateChannelsNotificationSettingsCache(
    settings: ChannelsNotificationSettings
  ): void {
    this.baseChannelNotificationSettings.set((prevState) => {
      return {
        ...prevState,
        ...settings,
      };
    });
  }

  #updateOptimisticUpdatesCache(
    mapFn: (
      cache: readonly OptimisticUpdate<M>[]
    ) => readonly OptimisticUpdate<M>[]
  ): void {
    this.optimisticUpdates.set(mapFn);
  }

  // ---------------------------------------------------------------------------------- }}}

=======
>>>>>>> 2bb9d167
  /** @internal - Only call this method from unit tests. */
  public force_set_versions(
    callback: (lut: VersionsLUT) => void | boolean
  ): void {
    batch(() => {
      this.historyVersions.force_set(callback);
      this.invalidateEntireStore();
    });
  }

  /** @internal - Only call this method from unit tests. */
  public force_set_notifications(
    callback: (lut: NotificationsLUT) => void | undefined | boolean
  ): void {
    batch(() => {
      this.notifications.force_set(callback);
      this.invalidateEntireStore();
    });
  }

  /**
   * Updates an existing inbox notification with a new value, replacing the
   * corresponding optimistic update.
   *
   * This will not update anything if the inbox notification ID isn't found.
   */
  public markInboxNotificationRead(
    inboxNotificationId: string,
    readAt: Date,
    optimisticId: string
  ): void {
    batch(() => {
      this.optimisticUpdates.remove(optimisticId);
      this.notifications.markRead(inboxNotificationId, readAt);
    });
  }

  public markAllInboxNotificationsRead(
    optimisticId: string,
    readAt: Date
  ): void {
    batch(() => {
      this.optimisticUpdates.remove(optimisticId);
      this.notifications.markAllRead(readAt);
    });
  }

  /**
   * Deletes an existing inbox notification, replacing the corresponding
   * optimistic update.
   */
  public deleteInboxNotification(
    inboxNotificationId: string,
    optimisticId: string
  ): void {
    batch(() => {
      this.optimisticUpdates.remove(optimisticId);
      this.notifications.delete(inboxNotificationId);
    });
  }

  /**
   * Deletes *all* inbox notifications, replacing the corresponding optimistic
   * update.
   */
  public deleteAllInboxNotifications(optimisticId: string): void {
    batch(() => {
      this.optimisticUpdates.remove(optimisticId);
      this.notifications.clear();
    });
  }

  /**
   * Creates an new thread, replacing the corresponding optimistic update.
   */
  public createThread(
    optimisticId: string,
    thread: Readonly<ThreadDataWithDeleteInfo<M>>
  ): void {
    batch(() => {
      this.optimisticUpdates.remove(optimisticId);
      this.threads.upsert(thread);
    });
  }

  /**
   * Updates an existing thread with a new value, replacing the corresponding
   * optimistic update.
   *
   * This will not update anything if:
   * - The thread ID isn't found; or
   * - The thread ID was already deleted; or
   * - The thread ID was updated more recently than the optimistic update's
   *   timestamp (if given)
   */
  #updateThread(
    threadId: string,
    optimisticId: string | null,
    callback: (
      thread: Readonly<ThreadDataWithDeleteInfo<M>>
    ) => Readonly<ThreadDataWithDeleteInfo<M>>,
    updatedAt?: Date // TODO We could look this up from the optimisticUpdate instead?
  ): void {
    batch(() => {
      if (optimisticId !== null) {
        this.optimisticUpdates.remove(optimisticId);
      }

      const db = this.threads;
      const existing = db.get(threadId);
      if (!existing) return;
      if (!!updatedAt && existing.updatedAt > updatedAt) return;
      db.upsert(callback(existing));
    });
  }

  public patchThread(
    threadId: string,
    optimisticId: string | null,
    patch: {
      // Only these fields are currently supported to patch
      metadata?: M;
      resolved?: boolean;
    },
    updatedAt: Date // TODO We could look this up from the optimisticUpdate instead?
  ): void {
    return this.#updateThread(
      threadId,
      optimisticId,
      (thread) => ({ ...thread, ...compactObject(patch) }),
      updatedAt
    );
  }

  public addReaction(
    threadId: string,
    optimisticId: string | null,
    commentId: string,
    reaction: CommentUserReaction,
    createdAt: Date // TODO We could look this up from the optimisticUpdate instead?
  ): void {
    this.#updateThread(
      threadId,
      optimisticId,
      (thread) => applyAddReaction(thread, commentId, reaction),
      createdAt
    );
  }

  public removeReaction(
    threadId: string,
    optimisticId: string | null,
    commentId: string,
    emoji: string,
    userId: string,
    removedAt: Date
  ): void {
    this.#updateThread(
      threadId,
      optimisticId,
      (thread) =>
        applyRemoveReaction(thread, commentId, emoji, userId, removedAt),
      removedAt
    );
  }

  /**
   * Soft-deletes an existing thread by setting its `deletedAt` value,
   * replacing the corresponding optimistic update.
   *
   * This will not update anything if:
   * - The thread ID isn't found; or
   * - The thread ID was already deleted
   */
  public deleteThread(threadId: string, optimisticId: string | null): void {
    return this.#updateThread(
      threadId,
      optimisticId,

      // A deletion is actually an update of the deletedAt property internally
      (thread) => ({ ...thread, updatedAt: new Date(), deletedAt: new Date() })
    );
  }

  /**
   * Creates an existing comment and ensures the associated notification is
   * updated correctly, replacing the corresponding optimistic update.
   */
  public createComment(newComment: CommentData, optimisticId: string): void {
    // Batch 1️⃣ + 2️⃣ + 3️⃣
    batch(() => {
      // 1️⃣
      this.optimisticUpdates.remove(optimisticId);

      // If the associated thread is not found, we cannot create a comment under it
      const existingThread = this.threads.get(newComment.threadId);
      if (!existingThread) {
        return;
      }

      // 2️⃣ Update the thread instance by adding a comment under it
      this.threads.upsert(applyUpsertComment(existingThread, newComment));

      // 3️⃣ Update the associated inbox notification (if any)
      this.notifications.updateAssociatedNotification(newComment);
    });
  }

  public editComment(
    threadId: string,
    optimisticId: string,
    editedComment: CommentData
  ): void {
    return this.#updateThread(threadId, optimisticId, (thread) =>
      applyUpsertComment(thread, editedComment)
    );
  }

  public deleteComment(
    threadId: string,
    optimisticId: string,
    commentId: string,
    deletedAt: Date
  ): void {
    return this.#updateThread(
      threadId,
      optimisticId,
      (thread) => applyDeleteComment(thread, commentId, deletedAt),
      deletedAt
    );
  }

  public updateThreadifications(
    threads: ThreadData<M>[],
    notifications: InboxNotificationData[],
    deletedThreads: ThreadDeleteInfo[] = [],
    deletedNotifications: InboxNotificationDeleteInfo[] = []
  ): void {
    batch(() => {
      // XXX_vincent Make these signatures look the same
      this.threads.applyDelta({ newThreads: threads, deletedThreads });
      this.notifications.applyDelta(notifications, deletedNotifications);
    });
  }

  /**
   * Updates existing notification setting for a room with a new value,
   * replacing the corresponding optimistic update.
   */
  public updateRoomNotificationSettings(
    roomId: string,
    optimisticId: string,
    settings: Readonly<RoomNotificationSettings>
  ): void {
    batch(() => {
      this.optimisticUpdates.remove(optimisticId);
      this.roomNotificationSettings.update(roomId, settings);
    });
  }

  public async fetchNotificationsDeltaUpdate(signal: AbortSignal) {
    const lastRequestedAt = this.#notificationsLastRequestedAt;
    if (lastRequestedAt === null) {
      return;
    }

    const result = await this.#client.getInboxNotificationsSince({
      since: lastRequestedAt,
      signal,
    });

    if (lastRequestedAt < result.requestedAt) {
      this.#notificationsLastRequestedAt = result.requestedAt;
    }

    this.updateThreadifications(
      result.threads.updated,
      result.inboxNotifications.updated,
      result.threads.deleted,
      result.inboxNotifications.deleted
    );
  }

  public waitUntilNotificationsLoaded(): UsablePromise<void> {
    return this.#notifications.waitUntilLoaded();
  }

  public waitUntilRoomThreadsLoaded(
    roomId: string,
    query: ThreadsQuery<M> | undefined
  ) {
    const threadsFetcher = async (cursor?: string) => {
      const result = await this.#client[kInternal].httpClient.getThreads({
        roomId,
        cursor,
        query,
      });
      this.updateThreadifications(result.threads, result.inboxNotifications);

      this.permissionHints.update(result.permissionHints);

      const lastRequestedAt =
        this.#roomThreadsLastRequestedAtByRoom.get(roomId);

      /**
       * We set the `lastRequestedAt` value for the room to the timestamp returned by the current request if:
       * 1. The `lastRequestedAt` value for the room has not been set
       * OR
       * 2. The `lastRequestedAt` value for the room is older than the timestamp returned by the current request
       */
      if (
        lastRequestedAt === undefined ||
        lastRequestedAt > result.requestedAt
      ) {
        this.#roomThreadsLastRequestedAtByRoom.set(roomId, result.requestedAt);
      }

      return result.nextCursor;
    };

    const queryKey = makeRoomThreadsQueryKey(roomId, query);
    let paginatedResource = this.#roomThreads.get(queryKey);
    if (paginatedResource === undefined) {
      paginatedResource = new PaginatedResource(threadsFetcher);
    }

    // XXX_vincent Looks like this should also be a Signal!
    paginatedResource.observable.subscribe(() =>
      // Note that the store itself does not change, but it's only vehicle at
      // the moment to trigger a re-render, so we'll do a no-op update here.
      this.invalidateEntireStore()
    );

    this.#roomThreads.set(queryKey, paginatedResource);

    return paginatedResource.waitUntilLoaded();
  }

  public async fetchRoomThreadsDeltaUpdate(
    roomId: string,
    signal: AbortSignal
  ) {
    const lastRequestedAt = this.#roomThreadsLastRequestedAtByRoom.get(roomId);
    if (lastRequestedAt === undefined) {
      return;
    }

    const updates = await this.#client[kInternal].httpClient.getThreadsSince({
      roomId,
      since: lastRequestedAt,
      signal,
    });

    this.updateThreadifications(
      updates.threads.updated,
      updates.inboxNotifications.updated,
      updates.threads.deleted,
      updates.inboxNotifications.deleted
    );

    this.permissionHints.update(updates.permissionHints);

    if (lastRequestedAt < updates.requestedAt) {
      // Update the `lastRequestedAt` value for the room to the timestamp returned by the current request
      this.#roomThreadsLastRequestedAtByRoom.set(roomId, updates.requestedAt);
    }
  }

  public waitUntilUserThreadsLoaded(query: ThreadsQuery<M> | undefined) {
    const queryKey = makeUserThreadsQueryKey(query);

    const threadsFetcher = async (cursor?: string) => {
      const result = await this.#client[
        kInternal
      ].httpClient.getUserThreads_experimental({
        cursor,
        query,
      });
      this.updateThreadifications(result.threads, result.inboxNotifications);

      this.permissionHints.update(result.permissionHints);

      // We initialize the `_userThreadsLastRequestedAt` date using the server timestamp after we've loaded the first page of inbox notifications.
      if (this.#userThreadsLastRequestedAt === null) {
        this.#userThreadsLastRequestedAt = result.requestedAt;
      }

      return result.nextCursor;
    };

    let paginatedResource = this.#userThreads.get(queryKey);
    if (paginatedResource === undefined) {
      paginatedResource = new PaginatedResource(threadsFetcher);
    }

    // XXX_vincent Looks like this should also be a Signal!
    paginatedResource.observable.subscribe(() =>
      // Note that the store itself does not change, but it's only vehicle at
      // the moment to trigger a re-render, so we'll do a no-op update here.
      this.invalidateEntireStore()
    );

    this.#userThreads.set(queryKey, paginatedResource);

    return paginatedResource.waitUntilLoaded();
  }

  // XXX_vincent We should really be going over all call sites, and replace this call
  // with a more specific invalidation!
  public invalidateEntireStore() {
    // XXX_vincent Of course this now looks stupid, but it's the exact equivalent of
    // what we're been doing all along
    batch(() => {
      this.historyVersions.invalidate();
      this.notifications.invalidate();
      this.optimisticUpdates.invalidate();
      this.permissionHints.invalidate();
      this.roomNotificationSettings.invalidate();
    });
  }

  public async fetchUserThreadsDeltaUpdate(signal: AbortSignal) {
    const lastRequestedAt = this.#userThreadsLastRequestedAt;
    if (lastRequestedAt === null) {
      return;
    }

    const result = await this.#client[
      kInternal
    ].httpClient.getUserThreadsSince_experimental({
      since: lastRequestedAt,
      signal,
    });

    if (lastRequestedAt < result.requestedAt) {
      this.#notificationsLastRequestedAt = result.requestedAt;
    }

    this.updateThreadifications(
      result.threads.updated,
      result.inboxNotifications.updated,
      result.threads.deleted,
      result.inboxNotifications.deleted
    );

    this.permissionHints.update(result.permissionHints);
  }

  public waitUntilRoomVersionsLoaded(roomId: string) {
    const queryKey = makeVersionsQueryKey(roomId);
    let resource = this.#roomVersions.get(queryKey);
    if (resource === undefined) {
      const versionsFetcher = async () => {
        const room = this.#client.getRoom(roomId);
        if (room === null) {
          throw new HttpError(
            `Room '${roomId}' is not available on client`,
            479
          );
        }

        const result = await room[kInternal].listTextVersions();
        this.historyVersions.update(roomId, result.versions);

        const lastRequestedAt =
          this.#roomVersionsLastRequestedAtByRoom.get(roomId);

        if (
          lastRequestedAt === undefined ||
          lastRequestedAt > result.requestedAt
        ) {
          this.#roomVersionsLastRequestedAtByRoom.set(
            roomId,
            result.requestedAt
          );
        }
      };

      resource = new SinglePageResource(versionsFetcher);
    }

    // XXX_vincent Looks like this should also be a Signal!
    resource.observable.subscribe(() =>
      // Note that the store itself does not change, but it's only vehicle at
      // the moment to trigger a re-render, so we'll do a no-op update here.
      this.invalidateEntireStore()
    );

    this.#roomVersions.set(queryKey, resource);

    return resource.waitUntilLoaded();
  }

  public async fetchRoomVersionsDeltaUpdate(
    roomId: string,
    signal: AbortSignal
  ) {
    const lastRequestedAt = this.#roomVersionsLastRequestedAtByRoom.get(roomId);
    if (lastRequestedAt === undefined) {
      return;
    }

    const room = nn(
      this.#client.getRoom(roomId),
      `Room with id ${roomId} is not available on client`
    );

    const updates = await room[kInternal].listTextVersionsSince({
      since: lastRequestedAt,
      signal,
    });

    this.historyVersions.update(roomId, updates.versions);

    if (lastRequestedAt < updates.requestedAt) {
      // Update the `lastRequestedAt` value for the room to the timestamp returned by the current request
      this.#roomVersionsLastRequestedAtByRoom.set(roomId, updates.requestedAt);
    }
  }

  public waitUntilRoomNotificationSettingsLoaded(roomId: string) {
    const queryKey = makeNotificationSettingsQueryKey(roomId);
    let resource = this.#roomNotificationSettings.get(queryKey);
    if (resource === undefined) {
      const notificationSettingsFetcher = async () => {
        const room = this.#client.getRoom(roomId);
        if (room === null) {
          throw new HttpError(
            `Room '${roomId}' is not available on client`,
            479
          );
        }

        const result = await room.getNotificationSettings();
        this.roomNotificationSettings.update(roomId, result);
      };

      resource = new SinglePageResource(notificationSettingsFetcher);
    }

    // XXX_vincent Looks like this should also be a Signal!
    resource.observable.subscribe(() =>
      // Note that the store itself does not change, but it's only vehicle at
      // the moment to trigger a re-render, so we'll do a no-op update here.
      this.invalidateEntireStore()
    );

    this.#roomNotificationSettings.set(queryKey, resource);

    return resource.waitUntilLoaded();
  }

  public async refreshRoomNotificationSettings(
    roomId: string,
    signal: AbortSignal
  ) {
    const room = nn(
      this.#client.getRoom(roomId),
      `Room with id ${roomId} is not available on client`
    );
    const result = await room.getNotificationSettings({ signal });
    this.roomNotificationSettings.update(roomId, result);
  }

  /**
   * -------------------------------------------------------------------------
   * Channels notification settings
   * -------------------------------------------------------------------------
   */
  public waitUntilChannelsNotificationsSettingsLoaded() {
    return this.#channelsNotificationSettings.waitUntilLoaded();
  }

  /**
   * Get the loading state for Channels Notification Settings
   */
  public getChannelsNotificationSettingsLoadingState(): ChannelsNotificationSettingsAsyncResult {
    const asyncResult = this.#channelsNotificationSettings.get();
    if (asyncResult.isLoading || asyncResult.error) {
      return asyncResult;
    }

    return {
      isLoading: false,
      settings: nn(this.get4()),
    };
  }

  /**
   * Refresh Channels Notification Settings from poller
   */
  public async refreshChannelsNotificationSettings(signal: AbortSignal) {
    const result = await this.#client.getChannelsNotificationSettings({
      signal,
    });
    this.#updateChannelsNotificationSettingsCache(result);
  }

  /**
   * Updates channels notification settings with a new value, replacing the
   * corresponding optimistic update.
   */
  public updateChannelsNotificationSettings_confirmOptimisticUpdate(
    settings: ChannelsNotificationSettings,
    optimisticUpdateId: string
  ): void {
    // Batch 1️⃣ + 2️⃣
    batch(() => {
      this.removeOptimisticUpdate(optimisticUpdateId); // 1️⃣
      this.#updateChannelsNotificationSettingsCache(settings); // 2️⃣
    });
  }
}

/**
 * Applies optimistic updates, removes deleted threads, sorts results in
 * a stable way, removes internal fields that should not be exposed publicly.
 */
function applyOptimisticUpdates_forThreadifications<M extends BaseMetadata>(
  baseThreadsDB: ThreadDB<M>,
  notificationsLUT: NotificationsLUT,
  optimisticUpdates: readonly OptimisticUpdate<M>[]
): CleanThreadifications<M> {
  const threadsDB = baseThreadsDB.clone();
  let notificationsById = Object.fromEntries(notificationsLUT);

  for (const optimisticUpdate of optimisticUpdates) {
    switch (optimisticUpdate.type) {
      case "create-thread": {
        threadsDB.upsert(optimisticUpdate.thread);
        break;
      }

      case "edit-thread-metadata": {
        const thread = threadsDB.get(optimisticUpdate.threadId);
        if (thread === undefined) break;

        // If the thread has been updated since the optimistic update, we do not apply the update
        if (thread.updatedAt > optimisticUpdate.updatedAt) {
          break;
        }

        threadsDB.upsert({
          ...thread,
          updatedAt: optimisticUpdate.updatedAt,
          metadata: {
            ...thread.metadata,
            ...optimisticUpdate.metadata,
          },
        });
        break;
      }

      case "mark-thread-as-resolved": {
        const thread = threadsDB.get(optimisticUpdate.threadId);
        if (thread === undefined) break;

        threadsDB.upsert({ ...thread, resolved: true });
        break;
      }

      case "mark-thread-as-unresolved": {
        const thread = threadsDB.get(optimisticUpdate.threadId);
        if (thread === undefined) break;

        threadsDB.upsert({ ...thread, resolved: false });
        break;
      }

      case "create-comment": {
        const thread = threadsDB.get(optimisticUpdate.comment.threadId);
        if (thread === undefined) break;

        threadsDB.upsert(applyUpsertComment(thread, optimisticUpdate.comment));

        const inboxNotification = Object.values(notificationsById).find(
          (notification) =>
            notification.kind === "thread" &&
            notification.threadId === thread.id
        );

        if (inboxNotification === undefined) {
          break;
        }

        notificationsById[inboxNotification.id] = {
          ...inboxNotification,
          notifiedAt: optimisticUpdate.comment.createdAt,
          readAt: optimisticUpdate.comment.createdAt,
        };

        break;
      }

      case "edit-comment": {
        const thread = threadsDB.get(optimisticUpdate.comment.threadId);
        if (thread === undefined) break;

        threadsDB.upsert(applyUpsertComment(thread, optimisticUpdate.comment));
        break;
      }

      case "delete-comment": {
        const thread = threadsDB.get(optimisticUpdate.threadId);
        if (thread === undefined) break;

        threadsDB.upsert(
          applyDeleteComment(
            thread,
            optimisticUpdate.commentId,
            optimisticUpdate.deletedAt
          )
        );
        break;
      }

      case "delete-thread": {
        const thread = threadsDB.get(optimisticUpdate.threadId);
        if (thread === undefined) break;

        threadsDB.upsert({
          ...thread,
          deletedAt: optimisticUpdate.deletedAt,
          updatedAt: optimisticUpdate.deletedAt,
          comments: [],
        });
        break;
      }

      case "add-reaction": {
        const thread = threadsDB.get(optimisticUpdate.threadId);
        if (thread === undefined) break;

        threadsDB.upsert(
          applyAddReaction(
            thread,
            optimisticUpdate.commentId,
            optimisticUpdate.reaction
          )
        );
        break;
      }

      case "remove-reaction": {
        const thread = threadsDB.get(optimisticUpdate.threadId);
        if (thread === undefined) break;

        threadsDB.upsert(
          applyRemoveReaction(
            thread,
            optimisticUpdate.commentId,
            optimisticUpdate.emoji,
            optimisticUpdate.userId,
            optimisticUpdate.removedAt
          )
        );
        break;
      }

      case "mark-inbox-notification-as-read": {
        const ibn = notificationsById[optimisticUpdate.inboxNotificationId];

        // If the inbox notification doesn't exist, we do not apply the update
        if (ibn === undefined) {
          break;
        }

        notificationsById[optimisticUpdate.inboxNotificationId] = {
          ...ibn,
          readAt: optimisticUpdate.readAt,
        };
        break;
      }
      case "mark-all-inbox-notifications-as-read": {
        for (const id in notificationsById) {
          const ibn = notificationsById[id];

          // If the inbox notification doesn't exist, we do not apply the update
          if (ibn === undefined) {
            break;
          }

          notificationsById[id] = {
            ...ibn,
            readAt: optimisticUpdate.readAt,
          };
        }
        break;
      }
      case "delete-inbox-notification": {
        delete notificationsById[optimisticUpdate.inboxNotificationId];
        break;
      }
      case "delete-all-inbox-notifications": {
        notificationsById = {};
        break;
      }
    }
  }

  // TODO Maybe consider also removing these from the inboxNotificationsById registry?
  const sortedNotifications =
    // Sort so that the most recent notifications are first
    Object.values(notificationsById)
      .filter((ibn) =>
        ibn.kind === "thread" ? threadsDB.get(ibn.threadId) !== undefined : true
      )
      .sort((a, b) => b.notifiedAt.getTime() - a.notifiedAt.getTime());

  return {
    sortedNotifications,
    notificationsById,
    threadsDB,
  };
}

/**
 * Applies optimistic updates, removes deleted threads, sorts results in
 * a stable way, removes internal fields that should not be exposed publicly.
 */
function applyOptimisticUpdates_forSettings(
  settingsLUT: SettingsLUT,
  optimisticUpdates: readonly OptimisticUpdate<BaseMetadata>[]
): SettingsByRoomId {
  const settingsByRoomId = Object.fromEntries(settingsLUT);

  for (const optimisticUpdate of optimisticUpdates) {
    switch (optimisticUpdate.type) {
      case "update-notification-settings": {
        const settings = settingsByRoomId[optimisticUpdate.roomId];

        // If the inbox notification doesn't exist, we do not apply the update
        if (settings === undefined) {
          break;
        }

        settingsByRoomId[optimisticUpdate.roomId] = {
          ...settings,
          ...optimisticUpdate.settings,
        };
      }
    }
  }
  return settingsByRoomId;
}

<<<<<<< HEAD
/**
 *
 * Applies optimistic update to channels notification settings
 * in a stable way. It's a deep update, and remove potential `undefined` properties
 * from the final output object because we update with a deep partial of `ChannelsNotificationSettings`.
 *
 * exported for unit tests only.
 */
export function applyOptimisticUpdates_forChannelNotificationSettings(
  baseChannelsNotificationSettings: BaseChannelsNotificationSettings,
  optimisticUpdates: readonly OptimisticUpdate<BaseMetadata>[]
): ChannelsNotificationSettings {
  const outcomingSettings = { ...baseChannelsNotificationSettings };

  for (const optimisticUpdate of optimisticUpdates) {
    switch (optimisticUpdate.type) {
      case "update-channels-notification-settings": {
        const incomingSettings = optimisticUpdate.settings;

        for (const channelKey of keys(incomingSettings)) {
          const key = channelKey;
          const channelUpdates = incomingSettings[key];

          if (channelUpdates) {
            const realChannelUpdates = Object.fromEntries(
              entries(channelUpdates).filter(
                ([_, value]) => value !== undefined
              )
            );

            outcomingSettings[key] = {
              ...outcomingSettings[key],
              ...realChannelUpdates,
            };
          }
        }
        break;
      }
    }
  }

  /**
   * Casting to `ChannelsNotificationSettings` because we have removed potential `undefined` properties
   * And we return a stable object of type `ChannelsNotificationSettings` in the derived signal.
   */
  return outcomingSettings as ChannelsNotificationSettings;
}

export function applyThreadDeltaUpdates<M extends BaseMetadata>(
  db: ThreadDB<M>,
  updates: {
    newThreads: ThreadData<M>[];
    deletedThreads: ThreadDeleteInfo[];
  }
): void {
  // Add new threads or update existing threads if the existing thread is older than the new thread.
  updates.newThreads.forEach((thread) => db.upsertIfNewer(thread));

  // Mark threads in the deletedThreads list as deleted
  updates.deletedThreads.forEach(({ id, deletedAt }) => {
    const existing = db.getEvenIfDeleted(id);
    if (!existing) return;

    db.delete(id, deletedAt);
  });
}

export function applyNotificationsUpdates(
  existingInboxNotifications: Record<string, InboxNotificationData>,
  updates: {
    newInboxNotifications: InboxNotificationData[];
    deletedNotifications: InboxNotificationDeleteInfo[];
  }
): Record<string, InboxNotificationData> {
  const updatedInboxNotifications = { ...existingInboxNotifications };

  // Add new notifications or update existing notifications if the existing notification is older than the new notification.
  updates.newInboxNotifications.forEach((notification) => {
    const existingNotification = updatedInboxNotifications[notification.id];
    // If the notification already exists, we need to compare the two notifications to determine which one is newer.
    if (existingNotification) {
      const result = compareInboxNotifications(
        existingNotification,
        notification
      );

      // If the existing notification is newer than the new notification, we do not update the existing notification.
      if (result === 1) return;
    }

    // If the new notification is newer than the existing notification, we update the existing notification.
    updatedInboxNotifications[notification.id] = notification;
  });

  updates.deletedNotifications.forEach(
    ({ id }) => delete updatedInboxNotifications[id]
  );

  return updatedInboxNotifications;
}

=======
>>>>>>> 2bb9d167
/**
 * Compares two inbox notifications to determine which one is newer.
 * @param inboxNotificationA The first inbox notification to compare.
 * @param inboxNotificationB The second inbox notification to compare.
 * @returns 1 if inboxNotificationA is newer, -1 if inboxNotificationB is newer, or 0 if they are the same age or can't be compared.
 */
export function compareInboxNotifications(
  inboxNotificationA: InboxNotificationData,
  inboxNotificationB: InboxNotificationData
): number {
  if (inboxNotificationA.notifiedAt > inboxNotificationB.notifiedAt) {
    return 1;
  } else if (inboxNotificationA.notifiedAt < inboxNotificationB.notifiedAt) {
    return -1;
  }

  // notifiedAt times are the same, compare readAt times if both are not null
  if (inboxNotificationA.readAt && inboxNotificationB.readAt) {
    return inboxNotificationA.readAt > inboxNotificationB.readAt
      ? 1
      : inboxNotificationA.readAt < inboxNotificationB.readAt
        ? -1
        : 0;
  } else if (inboxNotificationA.readAt || inboxNotificationB.readAt) {
    return inboxNotificationA.readAt ? 1 : -1;
  }

  // If all dates are equal, return 0
  return 0;
}

/** @internal Exported for unit tests only. */
export function applyUpsertComment<M extends BaseMetadata>(
  thread: ThreadDataWithDeleteInfo<M>,
  comment: CommentData
): ThreadDataWithDeleteInfo<M> {
  // If the thread has been deleted, we do not apply the update
  if (thread.deletedAt !== undefined) {
    // Note: only the unit tests are passing in deleted threads here. In all
    // production code, this is never invoked for deleted threads.
    return thread;
  }

  // Validate that the comment belongs to the thread
  if (comment.threadId !== thread.id) {
    console.warn(
      `Comment ${comment.id} does not belong to thread ${thread.id}`
    );
    return thread;
  }

  const existingComment = thread.comments.find(
    (existingComment) => existingComment.id === comment.id
  );

  // If the comment doesn't exist in the thread, add the comment
  if (existingComment === undefined) {
    const updatedAt = new Date(
      Math.max(thread.updatedAt.getTime(), comment.createdAt.getTime())
    );

    const updatedThread = {
      ...thread,
      updatedAt,
      comments: [...thread.comments, comment],
    };

    return updatedThread;
  }

  // If the comment exists in the thread and has been deleted, do not apply the update
  if (existingComment.deletedAt !== undefined) {
    return thread;
  }

  // Proceed to update the comment if:
  // 1. The existing comment has not been edited
  // 2. The incoming comment has not been edited (i.e. it's a new comment)
  // 3. The incoming comment has been edited more recently than the existing comment
  if (
    existingComment.editedAt === undefined ||
    comment.editedAt === undefined ||
    existingComment.editedAt <= comment.editedAt
  ) {
    const updatedComments = thread.comments.map((existingComment) =>
      existingComment.id === comment.id ? comment : existingComment
    );

    const updatedThread = {
      ...thread,
      updatedAt: new Date(
        Math.max(
          thread.updatedAt.getTime(),
          comment.editedAt?.getTime() || comment.createdAt.getTime()
        )
      ),
      comments: updatedComments,
    };
    return updatedThread;
  }

  return thread;
}

/** @internal Exported for unit tests only. */
export function applyDeleteComment<M extends BaseMetadata>(
  thread: ThreadDataWithDeleteInfo<M>,
  commentId: string,
  deletedAt: Date
): ThreadDataWithDeleteInfo<M> {
  // If the thread has been deleted, we do not delete the comment
  if (thread.deletedAt !== undefined) {
    return thread;
  }

  const existingComment = thread.comments.find(
    (comment) => comment.id === commentId
  );

  // If the comment doesn't exist in the thread, we cannot perform the deletion
  if (existingComment === undefined) {
    return thread;
  }

  // If the comment has been deleted since the deletion request, we do not delete the comment
  if (existingComment.deletedAt !== undefined) {
    return thread;
  }

  const updatedComments = thread.comments.map((comment) =>
    comment.id === commentId
      ? {
          ...comment,
          deletedAt,
          // We optimistically remove the comment body and attachments when marking it as deleted
          body: undefined,
          attachments: [],
        }
      : comment
  );

  // If all comments have been deleted (or there are no comments in the first
  // place), we mark the thread as deleted.
  if (updatedComments.every((comment) => comment.deletedAt !== undefined)) {
    return {
      ...thread,
      deletedAt,
      updatedAt: deletedAt,
    };
  }

  return {
    ...thread,
    updatedAt: deletedAt,
    comments: updatedComments,
  };
}

/** @internal Exported for unit tests only. */
export function applyAddReaction<M extends BaseMetadata>(
  thread: ThreadDataWithDeleteInfo<M>,
  commentId: string,
  reaction: CommentUserReaction
): ThreadDataWithDeleteInfo<M> {
  // If the thread has been deleted, we do not add the reaction
  if (thread.deletedAt !== undefined) {
    return thread;
  }

  const existingComment = thread.comments.find(
    (comment) => comment.id === commentId
  );

  // If the comment doesn't exist in the thread, we do not add the reaction
  if (existingComment === undefined) {
    return thread;
  }

  // If the comment has been deleted since the reaction addition request, we do not add the reaction
  if (existingComment.deletedAt !== undefined) {
    return thread;
  }

  const updatedComments = thread.comments.map((comment) =>
    comment.id === commentId
      ? {
          ...comment,
          reactions: upsertReaction(comment.reactions, reaction),
        }
      : comment
  );

  return {
    ...thread,
    updatedAt: new Date(
      Math.max(reaction.createdAt.getTime(), thread.updatedAt.getTime())
    ),
    comments: updatedComments,
  };
}

/** @internal Exported for unit tests only. */
export function applyRemoveReaction<M extends BaseMetadata>(
  thread: ThreadDataWithDeleteInfo<M>,
  commentId: string,
  emoji: string,
  userId: string,
  removedAt: Date
): ThreadDataWithDeleteInfo<M> {
  // If the thread has been deleted, we do not remove the reaction
  if (thread.deletedAt !== undefined) {
    return thread;
  }

  const existingComment = thread.comments.find(
    (comment) => comment.id === commentId
  );

  // If the comment doesn't exist in the thread, we do not remove the reaction
  if (existingComment === undefined) {
    return thread;
  }

  // If the comment has been deleted since the reaction removal request, we do not remove the reaction
  if (existingComment.deletedAt !== undefined) {
    return thread;
  }

  const updatedComments = thread.comments.map((comment) =>
    comment.id === commentId
      ? {
          ...comment,
          reactions: comment.reactions
            .map((reaction) =>
              reaction.emoji === emoji
                ? {
                    ...reaction,
                    users: reaction.users.filter((user) => user.id !== userId),
                  }
                : reaction
            )
            .filter((reaction) => reaction.users.length > 0), // Remove reactions with no users left
        }
      : comment
  );

  return {
    ...thread,
    updatedAt: new Date(
      Math.max(removedAt.getTime(), thread.updatedAt.getTime())
    ),
    comments: updatedComments,
  };
}

function upsertReaction(
  reactions: CommentReaction[],
  reaction: CommentUserReaction
): CommentReaction[] {
  const existingReaction = reactions.find(
    (existingReaction) => existingReaction.emoji === reaction.emoji
  );

  // If the reaction doesn't exist in the comment, we add it
  if (existingReaction === undefined) {
    return [
      ...reactions,
      {
        emoji: reaction.emoji,
        createdAt: reaction.createdAt,
        users: [{ id: reaction.userId }],
      },
    ];
  }

  // If the reaction exists in the comment, we add the user to the reaction if they are not already in it
  if (
    existingReaction.users.some((user) => user.id === reaction.userId) === false
  ) {
    return reactions.map((existingReaction) =>
      existingReaction.emoji === reaction.emoji
        ? {
            ...existingReaction,
            users: [...existingReaction.users, { id: reaction.userId }],
          }
        : existingReaction
    );
  }

  return reactions;
}<|MERGE_RESOLUTION|>--- conflicted
+++ resolved
@@ -965,7 +965,6 @@
       this.invalidateEntireStore()
     );
 
-<<<<<<< HEAD
     const channelsNotificationSettingsFetcher = async (): Promise<void> => {
       const result = await this.#client.getChannelsNotificationSettings();
       this.#updateChannelsNotificationSettingsCache(result);
@@ -980,15 +979,14 @@
       this.invalidateEntireStore()
     );
 
-    this.baseThreadsDB = new ThreadDB();
-    this.optimisticUpdates = new Signal<readonly OptimisticUpdate<M>[]>([]);
-=======
     this.threads = new ThreadDB();
->>>>>>> 2bb9d167
 
     this.notifications = createStore_forNotifications();
     this.roomNotificationSettings = createStore_forRoomNotificationSettings();
     this.historyVersions = createStore_forHistoryVersions();
+
+    this.baseChannelNotificationSettings =
+      new Signal<BaseChannelsNotificationSettings>({});
 
     this.baseChannelNotificationSettings =
       new Signal<BaseChannelsNotificationSettings>({});
@@ -1237,7 +1235,6 @@
     };
   }
 
-<<<<<<< HEAD
   // Direct low-level cache mutations ------------------------------------------------- {{{
 
   #mutateThreadsDB(mutate: (db: ThreadDB<M>) => void): void {
@@ -1298,8 +1295,6 @@
 
   // ---------------------------------------------------------------------------------- }}}
 
-=======
->>>>>>> 2bb9d167
   /** @internal - Only call this method from unit tests. */
   public force_set_versions(
     callback: (lut: VersionsLUT) => void | boolean
@@ -2146,7 +2141,6 @@
   return settingsByRoomId;
 }
 
-<<<<<<< HEAD
 /**
  *
  * Applies optimistic update to channels notification settings
@@ -2195,61 +2189,6 @@
   return outcomingSettings as ChannelsNotificationSettings;
 }
 
-export function applyThreadDeltaUpdates<M extends BaseMetadata>(
-  db: ThreadDB<M>,
-  updates: {
-    newThreads: ThreadData<M>[];
-    deletedThreads: ThreadDeleteInfo[];
-  }
-): void {
-  // Add new threads or update existing threads if the existing thread is older than the new thread.
-  updates.newThreads.forEach((thread) => db.upsertIfNewer(thread));
-
-  // Mark threads in the deletedThreads list as deleted
-  updates.deletedThreads.forEach(({ id, deletedAt }) => {
-    const existing = db.getEvenIfDeleted(id);
-    if (!existing) return;
-
-    db.delete(id, deletedAt);
-  });
-}
-
-export function applyNotificationsUpdates(
-  existingInboxNotifications: Record<string, InboxNotificationData>,
-  updates: {
-    newInboxNotifications: InboxNotificationData[];
-    deletedNotifications: InboxNotificationDeleteInfo[];
-  }
-): Record<string, InboxNotificationData> {
-  const updatedInboxNotifications = { ...existingInboxNotifications };
-
-  // Add new notifications or update existing notifications if the existing notification is older than the new notification.
-  updates.newInboxNotifications.forEach((notification) => {
-    const existingNotification = updatedInboxNotifications[notification.id];
-    // If the notification already exists, we need to compare the two notifications to determine which one is newer.
-    if (existingNotification) {
-      const result = compareInboxNotifications(
-        existingNotification,
-        notification
-      );
-
-      // If the existing notification is newer than the new notification, we do not update the existing notification.
-      if (result === 1) return;
-    }
-
-    // If the new notification is newer than the existing notification, we update the existing notification.
-    updatedInboxNotifications[notification.id] = notification;
-  });
-
-  updates.deletedNotifications.forEach(
-    ({ id }) => delete updatedInboxNotifications[id]
-  );
-
-  return updatedInboxNotifications;
-}
-
-=======
->>>>>>> 2bb9d167
 /**
  * Compares two inbox notifications to determine which one is newer.
  * @param inboxNotificationA The first inbox notification to compare.
