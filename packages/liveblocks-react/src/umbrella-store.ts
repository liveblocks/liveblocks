--- conflicted
+++ resolved
@@ -1407,11 +1407,7 @@
   }
 
   /**
-<<<<<<< HEAD
-   * Creates a existing subscription, replacing the corresponding
-=======
    * Creates an existing subscription, replacing the corresponding
->>>>>>> eb5c0405
    * optimistic update.
    */
   public createSubscription(
@@ -2022,14 +2018,6 @@
   const subscriptions = Object.fromEntries(subscriptionsLUT);
 
   for (const update of optimisticUpdates) {
-<<<<<<< HEAD
-    // TODO: For "create-comment"/"create-thread", we could apply the update optimistically but we need the room subscription settings
-    // to know if the user has disabled thread notifications. Currently, we only have the room subscription settings locally if the user
-    // uses `useRoomSubscriptionSettings`.
-
-    if (update.type === "update-room-subscription-settings") {
-      if (update.settings.threads) {
-=======
     switch (update.type) {
       case "update-room-subscription-settings": {
         // Other room subscription settings don't affect optimistic updates at the moment
@@ -2037,69 +2025,19 @@
           continue;
         }
 
->>>>>>> eb5c0405
         const roomThreads = threads.findMany(update.roomId, undefined, "desc");
 
         for (const thread of roomThreads) {
           const subscriptionKey = getSubscriptionKey("thread", thread.id);
 
-<<<<<<< HEAD
-          if (update.settings.threads === "all") {
-            // Create subscriptions for all existing threads in the room
-            subscriptions[subscriptionKey] = {
-              kind: "thread",
-              subjectId: thread.id,
-              createdAt: new Date(),
-            };
-          } else if (update.settings.threads === "none") {
-            // Delete subscriptions for all existing threads in the room
-            delete subscriptions[subscriptionKey];
-          } else if (update.settings.threads === "replies_and_mentions") {
-            let isParticipant = false;
-
-            for (const comment of thread.comments) {
-              if (comment.deletedAt) {
-                continue;
-              }
-
-              if (comment.userId === update.userId) {
-                isParticipant = true;
-
-                break;
-              }
-
-              const mentionedIds = getMentionedIdsFromCommentBody(comment.body);
-
-              if (mentionedIds.includes(update.userId)) {
-                isParticipant = true;
-
-                break;
-              }
-            }
-
-            // Create subscriptions for every threads in the room which the user participates in but doesn't have a subscription for yet
-            if (isParticipant && !subscriptions[subscriptionKey]) {
-=======
           switch (update.settings.threads) {
             // Create subscriptions for all existing threads in the room
             case "all": {
->>>>>>> eb5c0405
               subscriptions[subscriptionKey] = {
                 kind: "thread",
                 subjectId: thread.id,
                 createdAt: new Date(),
               };
-<<<<<<< HEAD
-            }
-          } else {
-            assertNever(
-              update.settings.threads,
-              "Unexpected room subscription settings."
-            );
-          }
-        }
-      }
-=======
               break;
             }
 
@@ -2140,7 +2078,6 @@
       // case "create-comment":
       //  // Create a subscription (if it doesn't exist yet) for the thread optimistically, unless the `"thread"`
       //  // room subscription settings for the user and the thread's room are set to `"none"`.
->>>>>>> eb5c0405
     }
   }
 
