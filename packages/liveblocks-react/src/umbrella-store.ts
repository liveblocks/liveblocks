--- conflicted
+++ resolved
@@ -23,7 +23,6 @@
 } from "@liveblocks/core";
 import {
   autoRetry,
-  CommentsApiError,
   compactObject,
   console,
   createStore,
@@ -33,11 +32,6 @@
   mapValues,
   nanoid,
   nn,
-<<<<<<< HEAD
-  NotificationsApiError,
-  StopRetrying,
-=======
->>>>>>> 483e7c88
   stringify,
 } from "@liveblocks/core";
 
@@ -223,7 +217,6 @@
   return `${roomId}:NOTIFICATION_SETTINGS`;
 }
 
-// NIMESH - Make this an implementation detail of the store
 export function makeVersionsQueryKey(roomId: string) {
   return `${roomId}-VERSIONS`;
 }
@@ -269,72 +262,6 @@
 const noop = Promise.resolve();
 
 const ASYNC_LOADING = Object.freeze({ isLoading: true });
-
-class SingleResource {
-  public readonly observable: Observable<void>;
-  private _eventSource: EventSource<void>;
-  private _fetchPage: () => Promise<void>;
-  private _cachedPromise: UsablePromise<void> | null = null;
-
-  constructor(fetchPage: () => Promise<void>) {
-    this._fetchPage = fetchPage;
-    this._eventSource = makeEventSource<void>();
-    this.observable = this._eventSource.observable;
-
-    autobind(this);
-  }
-
-  public get(): AsyncResult<undefined> {
-    const usable = this._cachedPromise;
-    if (usable === null || usable.status === "pending") {
-      return ASYNC_LOADING;
-    }
-
-    if (usable.status === "rejected") {
-      // XXX Make this a stable reference!
-      return { isLoading: false, error: usable.reason };
-    }
-
-    // XXX Make this a stable reference!
-    return {
-      isLoading: false,
-      data: undefined,
-    };
-  }
-
-  public waitUntilLoaded(): UsablePromise<void> {
-    if (this._cachedPromise) {
-      return this._cachedPromise;
-    }
-
-    // Wrap the request to load room threads (and notifications) in an auto-retry function so that if the request fails,
-    // we retry for at most 5 times with incremental backoff delays. If all retries fail, the auto-retry function throws an error
-    const initialFetcher = autoRetry(
-      this._fetchPage,
-      5,
-      [5000, 5000, 10000, 15000]
-    );
-
-    const promise = usify(initialFetcher);
-
-    // XXX Maybe move this into the .then() above too?
-    promise.then(
-      () => this._eventSource.notify(),
-      () => {
-        this._eventSource.notify();
-
-        // Wait for 5 seconds before removing the request from the cache
-        setTimeout(() => {
-          this._cachedPromise = null;
-          this._eventSource.notify();
-        }, 5_000);
-      }
-    );
-
-    this._cachedPromise = promise;
-    return promise;
-  }
-}
 
 /**
  * The PaginatedResource helper class is responsible for and abstracts away the
@@ -544,6 +471,71 @@
   }
 }
 
+export class SinglePageResource {
+  public readonly observable: Observable<void>;
+  private _eventSource: EventSource<void>;
+  private _fetchPage: () => Promise<void>;
+
+  constructor(fetchPage: () => Promise<void>) {
+    this._fetchPage = fetchPage;
+    this._eventSource = makeEventSource<void>();
+    this.observable = this._eventSource.observable;
+
+    autobind(this);
+  }
+
+  public get(): AsyncResult<undefined> {
+    const usable = this._cachedPromise;
+    if (usable === null || usable.status === "pending") {
+      return ASYNC_LOADING;
+    }
+
+    if (usable.status === "rejected") {
+      return { isLoading: false, error: usable.reason };
+    }
+
+    return {
+      isLoading: false,
+      data: undefined,
+    };
+  }
+
+  private _cachedPromise: UsablePromise<void> | null = null;
+
+  public waitUntilLoaded(): UsablePromise<void> {
+    if (this._cachedPromise) {
+      return this._cachedPromise;
+    }
+
+    // Wrap the request to load room threads (and notifications) in an auto-retry function so that if the request fails,
+    // we retry for at most 5 times with incremental backoff delays. If all retries fail, the auto-retry function throws an error
+    const initialFetcher = autoRetry(
+      () => this._fetchPage(),
+      5,
+      [5000, 5000, 10000, 15000]
+    );
+
+    const promise = usify(initialFetcher);
+
+    // TODO for later: Maybe move this into the .then() above too?
+    promise.then(
+      () => this._eventSource.notify(),
+      () => {
+        this._eventSource.notify();
+
+        // Wait for 5 seconds before removing the request from the cache
+        setTimeout(() => {
+          this._cachedPromise = null;
+          this._eventSource.notify();
+        }, 5_000);
+      }
+    );
+
+    this._cachedPromise = promise;
+    return promise;
+  }
+}
+
 type InternalState<M extends BaseMetadata> = Readonly<{
   // This is a temporary refactoring artifact from Vincent and Nimesh.
   // Each query corresponds to a resource which should eventually have its own type.
@@ -556,7 +548,7 @@
   // TODO: Ideally we would have a similar NotificationsDB, like we have ThreadDB
   notificationsById: Record<string, InboxNotificationData>;
   settingsByRoomId: Record<string, RoomNotificationSettings>;
-  versionsByRoomId: Record<string, HistoryVersion[]>;
+  versionsByRoomId: Record<string, Record<string, HistoryVersion>>;
 }>;
 
 /**
@@ -573,9 +565,6 @@
   // NIMESH - Query state should not be exposed publicly by the store!
   // NIMESH - Find a better name
   queries3: Record<string, QueryAsyncResult>; // Notification settings
-  // NIMESH - Query state should not be exposed publicly by the store!
-  // NIMESH - Find a better name
-  queries4: Record<string, QueryAsyncResult>; // Versions
 
   // XXX This should not get exposed via the "full state". Instead, we should
   // XXX expose it via a cached `.getThreadDB()`, and invalidate this cached
@@ -606,7 +595,7 @@
    * Versions by roomId
    * e.g. { 'room-abc': {versions: "all versions"}}
    */
-  versionsByRoomId: Record<string, HistoryVersion[]>;
+  versionsByRoomId: Record<string, Record<string, HistoryVersion>>;
 };
 
 export class UmbrellaStore<M extends BaseMetadata> {
@@ -632,29 +621,10 @@
   private _userThreadsLastRequestedAt: Date | null = null;
   private _userThreads: Map<string, PaginatedResource> = new Map();
 
-<<<<<<< HEAD
-  private _roomVersions: Map<string, SingleResource> = new Map();
-
-  constructor(client?: OpaqueClient) {
-    this._client = client;
-
-    const inboxFetcher = async (cursor?: string) => {
-      if (client === undefined) {
-        // TODO: Think about other ways to structure this. Throwing a StopRetrying only
-        // makes sense only if we can easily know if the fetcher is going to be wrapped inside the autoRetry function
-        throw new StopRetrying(
-          "Client is required in order to load threads for the room"
-        );
-      }
-
-      try {
-        const result = await client.getInboxNotifications({ cursor });
-
-        this.updateThreadsAndNotifications(
-          result.threads as ThreadData<M>[], // TODO: Figure out how to remove this casting
-          result.inboxNotifications
-        );
-=======
+  // Room versions
+  private _roomVersions: Map<string, SinglePageResource> = new Map();
+  private _roomVersionsLastRequestedAtByRoom = new Map<string, Date>();
+
   constructor(client: OpaqueClient) {
     this._client = client[kInternal].as<M>();
 
@@ -665,26 +635,14 @@
         result.threads,
         result.inboxNotifications
       );
->>>>>>> 483e7c88
-
-        // We initialize the `_lastRequestedNotificationsAt` date using the server timestamp after we've loaded the first page of inbox notifications.
-        if (this._notificationsLastRequestedAt === null) {
-          this._notificationsLastRequestedAt = result.requestedAt;
-        }
-
-        const nextCursor = result.nextCursor;
-        return nextCursor;
-      } catch (err) {
-        // If the error is a 403 Forbidden error, we do not want to keep retrying
-        if (err instanceof NotificationsApiError && err.status === 403) {
-          throw new StopRetrying(
-            "403 Forbidden: Stopping further retry attempts."
-          );
-        }
-
-        // All other instance of errors, we simply throw
-        throw err;
-      }
+
+      // We initialize the `_lastRequestedNotificationsAt` date using the server timestamp after we've loaded the first page of inbox notifications.
+      if (this._notificationsLastRequestedAt === null) {
+        this._notificationsLastRequestedAt = result.requestedAt;
+      }
+
+      const nextCursor = result.nextCursor;
+      return nextCursor;
     };
     this._notifications = new PaginatedResource(inboxFetcher);
     this._notifications.observable.subscribe(() =>
@@ -864,7 +822,7 @@
     // TODO Memoize this value to ensure stable result, so we won't have to use the selector and isEqual functions!
     return {
       isLoading: false,
-      versions: this.get().versionsByRoomId[roomId] ?? [],
+      versions: Object.values(this.get().versionsByRoomId[roomId] ?? {}),
     };
   }
 
@@ -918,14 +876,24 @@
     }));
   }
 
-  private setVersions(roomId: string, versions: HistoryVersion[]): void {
-    this._store.set((state) => ({
-      ...state,
-      versionsByRoomId: {
-        ...state.versionsByRoomId,
-        [roomId]: versions,
-      },
-    }));
+  private updateRoomVersions(roomId: string, versions: HistoryVersion[]): void {
+    this._store.set((state) => {
+      const versionsById = Object.fromEntries(
+        versions.map((version) => [version.id, version])
+      );
+
+      return {
+        ...state,
+        versionsByRoomId: {
+          ...state.versionsByRoomId,
+          [roomId]: {
+            // Merge with existing versions for the room, or start with an empty object
+            ...(state.versionsByRoomId[roomId] ?? {}),
+            ...versionsById,
+          },
+        },
+      };
+    });
   }
 
   private setQuery3State(queryKey: string, queryState: QueryAsyncResult): void {
@@ -1328,22 +1296,6 @@
     });
   }
 
-  public updateRoomVersions(
-    roomId: string,
-    versions: HistoryVersion[],
-    queryKey?: string
-  ): void {
-    // Batch 1️⃣ + 2️⃣
-    this._store.batch(() => {
-      this.setVersions(roomId, versions); // 1️⃣
-
-      // 2️⃣
-      if (queryKey !== undefined) {
-        this.setQuery4OK(queryKey);
-      }
-    });
-  }
-
   public addOptimisticUpdate(
     optimisticUpdate: DistributiveOmit<OptimisticUpdate<M>, "id">
   ): string {
@@ -1375,10 +1327,6 @@
   // Query 4
   public setQuery4Loading(queryKey: string): void {
     this.setQuery4State(queryKey, ASYNC_LOADING);
-  }
-
-  private setQuery4OK(queryKey: string): void {
-    this.setQuery4State(queryKey, ASYNC_OK);
   }
 
   public setQuery4Error(queryKey: string, error: Error): void {
@@ -1422,50 +1370,29 @@
         throw new HttpError(`Room '${roomId}' is not available on client`, 479);
       }
 
-<<<<<<< HEAD
-      try {
-        const result = await room.getThreads({ cursor, query });
-        this.updateThreadsAndNotifications(
-          result.threads as ThreadData<M>[], // TODO: Figure out how to remove this casting
-          result.inboxNotifications
-        );
-=======
       const result = await room.getThreads({ cursor, query });
       this.updateThreadsAndNotifications(
         result.threads,
         result.inboxNotifications
       );
->>>>>>> 483e7c88
-
-        const lastRequestedAt =
-          this._roomThreadsLastRequestedAtByRoom.get(roomId);
-
-        /**
-         * We set the `lastRequestedAt` value for the room to the timestamp returned by the current request if:
-         * 1. The `lastRequestedAt` value for the room has not been set
-         * OR
-         * 2. The `lastRequestedAt` value for the room is older than the timestamp returned by the current request
-         */
-        if (
-          lastRequestedAt === undefined ||
-          lastRequestedAt > result.requestedAt
-        ) {
-          this._roomThreadsLastRequestedAtByRoom.set(
-            roomId,
-            result.requestedAt
-          );
-        }
-
-        return result.nextCursor;
-      } catch (err) {
-        // If the error is a 403 Forbidden error, we do not want to keep retrying
-        if (err instanceof CommentsApiError && err.status === 403) {
-          throw new StopRetrying(
-            "403 Forbidden: Stopping further retry attempts."
-          );
-        }
-        throw err;
-      }
+
+      const lastRequestedAt =
+        this._roomThreadsLastRequestedAtByRoom.get(roomId);
+
+      /**
+       * We set the `lastRequestedAt` value for the room to the timestamp returned by the current request if:
+       * 1. The `lastRequestedAt` value for the room has not been set
+       * OR
+       * 2. The `lastRequestedAt` value for the room is older than the timestamp returned by the current request
+       */
+      if (
+        lastRequestedAt === undefined ||
+        lastRequestedAt > result.requestedAt
+      ) {
+        this._roomThreadsLastRequestedAtByRoom.set(roomId, result.requestedAt);
+      }
+
+      return result.nextCursor;
     };
 
     const queryKey = makeRoomThreadsQueryKey(roomId, query);
@@ -1521,27 +1448,6 @@
     const queryKey = makeUserThreadsQueryKey(query);
 
     const threadsFetcher = async (cursor?: string) => {
-<<<<<<< HEAD
-      if (this._client === undefined) {
-        // TODO: Think about other ways to structure this. Throwing a StopRetrying only
-        // makes sense only if we can easily know if the fetcher is going to be wrapped inside the autoRetry function
-        throw new StopRetrying(
-          "Client is required in order to load threads for the room"
-        );
-      }
-
-      try {
-        const result = await this._client[
-          kInternal
-        ].getUserThreads_experimental({
-          cursor,
-          query,
-        });
-        this.updateThreadsAndNotifications(
-          result.threads as ThreadData<M>[], // TODO: Figure out how to remove this casting
-          result.inboxNotifications
-        );
-=======
       const result = await this._client[kInternal].getUserThreads_experimental({
         cursor,
         query,
@@ -1550,22 +1456,13 @@
         result.threads,
         result.inboxNotifications
       );
->>>>>>> 483e7c88
-
-        // We initialize the `_userThreadsLastRequestedAt` date using the server timestamp after we've loaded the first page of inbox notifications.
-        if (this._userThreadsLastRequestedAt === null) {
-          this._userThreadsLastRequestedAt = result.requestedAt;
-        }
-
-        return result.nextCursor;
-      } catch (err) {
-        if (err instanceof NotificationsApiError && err.status === 403) {
-          throw new StopRetrying(
-            "403 Forbidden: Stopping further retry attempts."
-          );
-        }
-        throw err;
-      }
+
+      // We initialize the `_userThreadsLastRequestedAt` date using the server timestamp after we've loaded the first page of inbox notifications.
+      if (this._userThreadsLastRequestedAt === null) {
+        this._userThreadsLastRequestedAt = result.requestedAt;
+      }
+
+      return result.nextCursor;
     };
 
     let paginatedResource = this._userThreads.get(queryKey);
@@ -1612,36 +1509,35 @@
   public waitUntilRoomVersionsLoaded(roomId: string) {
     const queryKey = makeVersionsQueryKey(roomId);
     let resource = this._roomVersions.get(queryKey);
+    window.console.log("__resource", resource);
     if (resource === undefined) {
-      const roomVersionsFetcher = async () => {
-        if (this._client === undefined) {
-          // TODO: Think about other ways to structure this. Throwing a StopRetrying only
-          // makes sense only if we can easily know if the fetcher is going to be wrapped inside the autoRetry function
-          throw new StopRetrying(
-            "Client is required in order to load threads for the room"
+      const versionsFetcher = async () => {
+        const room = this._client.getRoom(roomId);
+        if (room === null) {
+          throw new HttpError(
+            `Room '${roomId}' is not available on client`,
+            479
           );
         }
 
-        if (this._client === undefined) {
-          // TODO: Think about other ways to structure this. Throwing a StopRetrying only
-          // makes sense only if we can easily know if the fetcher is going to be wrapped inside the autoRetry function
-          throw new StopRetrying(
-            "Client is required in order to load threads for the room"
+        const result = await room[kInternal].listTextVersions();
+        this.updateRoomVersions(roomId, result.versions);
+
+        const lastRequestedAt =
+          this._roomVersionsLastRequestedAtByRoom.get(roomId);
+
+        if (
+          lastRequestedAt === undefined ||
+          lastRequestedAt > result.requestedAt
+        ) {
+          this._roomVersionsLastRequestedAtByRoom.set(
+            roomId,
+            result.requestedAt
           );
         }
-
-        const room = this._client.getRoom(roomId);
-        if (room === null) {
-          throw new StopRetrying(
-            `Room with id ${roomId} is not available on client`
-          );
-        }
-
-        const result = await room[kInternal].listTextVersions();
-        this.setVersions(roomId, result.versions);
       };
 
-      resource = new SingleResource(roomVersionsFetcher);
+      resource = new SinglePageResource(versionsFetcher);
     }
 
     resource.observable.subscribe(() =>
@@ -1653,6 +1549,33 @@
     this._roomVersions.set(queryKey, resource);
 
     return resource.waitUntilLoaded();
+  }
+
+  public async fetchRoomVersionsDeltaUpdate(
+    roomId: string,
+    signal: AbortSignal
+  ) {
+    const lastRequestedAt = this._roomVersionsLastRequestedAtByRoom.get(roomId);
+    if (lastRequestedAt === undefined) {
+      return;
+    }
+
+    const room = nn(
+      this._client.getRoom(roomId),
+      `Room with id ${roomId} is not available on client`
+    );
+
+    const updates = await room[kInternal].listTextVersionsSince({
+      since: lastRequestedAt,
+      signal,
+    });
+
+    this.updateRoomVersions(roomId, updates.versions);
+
+    if (lastRequestedAt < updates.requestedAt) {
+      // Update the `lastRequestedAt` value for the room to the timestamp returned by the current request
+      this._roomVersionsLastRequestedAtByRoom.set(roomId, updates.requestedAt);
+    }
   }
 }
 
@@ -1876,7 +1799,6 @@
     notificationsById: computed.notificationsById,
     settingsByRoomId: computed.settingsByRoomId,
     queries3: state.queries3,
-    queries4: state.queries4,
     threadsDB,
     versionsByRoomId: state.versionsByRoomId,
   };
