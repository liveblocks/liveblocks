import type {
  AsyncResult,
  BaseMetadata,
  BaseUserMeta,
  ChannelsNotificationSettings,
  Client,
  CommentData,
  CommentReaction,
  CommentUserReaction,
  DistributiveOmit,
  EventSource,
  HistoryVersion,
  InboxNotificationData,
  InboxNotificationDeleteInfo,
  Observable,
  OpaqueClient,
  PartialChannelsNotificationSettings,
  Patchable,
  Permission,
  Resolve,
  RoomNotificationSettings,
  SyncSource,
  ThreadData,
  ThreadDataWithDeleteInfo,
  ThreadDeleteInfo,
} from "@liveblocks/core";
import {
  autoRetry,
  batch,
  compactObject,
  console,
<<<<<<< HEAD
  createStore,
  entries,
=======
  DerivedSignal,
>>>>>>> ca5d0f4f
  HttpError,
  keys,
  kInternal,
  makeEventSource,
  mapValues,
  nanoid,
  nn,
  Signal,
  stringify,
} from "@liveblocks/core";

import { autobind } from "./lib/autobind";
import type { ReadonlyThreadDB } from "./ThreadDB";
import { ThreadDB } from "./ThreadDB";
import type {
  ChannelsNotificationSettingsAsyncResult,
  InboxNotificationsAsyncResult,
  RoomNotificationSettingsAsyncResult,
  ThreadsAsyncResult,
  ThreadsQuery,
} from "./types";

type OptimisticUpdate<M extends BaseMetadata> =
  | CreateThreadOptimisticUpdate<M>
  | DeleteThreadOptimisticUpdate
  | EditThreadMetadataOptimisticUpdate<M>
  | MarkThreadAsResolvedOptimisticUpdate
  | MarkThreadAsUnresolvedOptimisticUpdate
  | CreateCommentOptimisticUpdate
  | EditCommentOptimisticUpdate
  | DeleteCommentOptimisticUpdate
  | AddReactionOptimisticUpdate
  | RemoveReactionOptimisticUpdate
  | MarkInboxNotificationAsReadOptimisticUpdate
  | MarkAllInboxNotificationsAsReadOptimisticUpdate
  | DeleteInboxNotificationOptimisticUpdate
  | DeleteAllInboxNotificationsOptimisticUpdate
  | UpdateNotificationSettingsOptimisticUpdate
  | UpdateChannelsNotificationSettingsOptimisticUpdate;

type CreateThreadOptimisticUpdate<M extends BaseMetadata> = {
  type: "create-thread";
  id: string;
  roomId: string;
  thread: ThreadData<M>;
};

type DeleteThreadOptimisticUpdate = {
  type: "delete-thread";
  id: string;
  roomId: string;
  threadId: string;
  deletedAt: Date;
};

type EditThreadMetadataOptimisticUpdate<M extends BaseMetadata> = {
  type: "edit-thread-metadata";
  id: string;
  threadId: string;
  metadata: Resolve<Patchable<M>>;
  updatedAt: Date;
};

type MarkThreadAsResolvedOptimisticUpdate = {
  type: "mark-thread-as-resolved";
  id: string;
  threadId: string;
  updatedAt: Date;
};

type MarkThreadAsUnresolvedOptimisticUpdate = {
  type: "mark-thread-as-unresolved";
  id: string;
  threadId: string;
  updatedAt: Date;
};

type CreateCommentOptimisticUpdate = {
  type: "create-comment";
  id: string;
  comment: CommentData;
};

type EditCommentOptimisticUpdate = {
  type: "edit-comment";
  id: string;
  comment: CommentData;
};

type DeleteCommentOptimisticUpdate = {
  type: "delete-comment";
  id: string;
  roomId: string;
  threadId: string;
  deletedAt: Date;
  commentId: string;
};

type AddReactionOptimisticUpdate = {
  type: "add-reaction";
  id: string;
  threadId: string;
  commentId: string;
  reaction: CommentUserReaction;
};

type RemoveReactionOptimisticUpdate = {
  type: "remove-reaction";
  id: string;
  threadId: string;
  commentId: string;
  emoji: string;
  userId: string;
  removedAt: Date;
};

type MarkInboxNotificationAsReadOptimisticUpdate = {
  type: "mark-inbox-notification-as-read";
  id: string;
  inboxNotificationId: string;
  readAt: Date;
};

type MarkAllInboxNotificationsAsReadOptimisticUpdate = {
  type: "mark-all-inbox-notifications-as-read";
  id: string;
  readAt: Date;
};

type DeleteInboxNotificationOptimisticUpdate = {
  type: "delete-inbox-notification";
  id: string;
  inboxNotificationId: string;
  deletedAt: Date;
};

type DeleteAllInboxNotificationsOptimisticUpdate = {
  type: "delete-all-inbox-notifications";
  id: string;
  deletedAt: Date;
};

type UpdateNotificationSettingsOptimisticUpdate = {
  type: "update-notification-settings";
  id: string;
  roomId: string;
  settings: Partial<RoomNotificationSettings>;
};

type UpdateChannelsNotificationSettingsOptimisticUpdate = {
  type: "update-channels-notification-settings";
  id: string;
  settings: PartialChannelsNotificationSettings;
};

type PaginationState = {
  cursor: string | null; // If `null`, it's the last page
  isFetchingMore: boolean;
  fetchMoreError?: Error;
};

/**
 * Valid combinations of field patches to the pagination state.
 */
type PaginationStatePatch =
  | { isFetchingMore: true }
  | {
      isFetchingMore: false;
      cursor: string | null;
      fetchMoreError: undefined;
    }
  | { isFetchingMore: false; fetchMoreError: Error };

/**
 * Example:
 * generateQueryKey('room-abc', { xyz: 123, abc: "red" })
 * → 'room-abc-{"color":"red","xyz":123}'
 */
function makeRoomThreadsQueryKey(
  roomId: string,
  query: ThreadsQuery<BaseMetadata> | undefined
) {
  return `${roomId}-${stringify(query ?? {})}`;
}

function makeUserThreadsQueryKey(
  query: ThreadsQuery<BaseMetadata> | undefined
) {
  return `USER_THREADS:${stringify(query ?? {})}`;
}

function makeNotificationSettingsQueryKey(roomId: string) {
  return `${roomId}:NOTIFICATION_SETTINGS`;
}

function makeVersionsQueryKey(roomId: string) {
  return `${roomId}-VERSIONS`;
}

/**
 * Like Promise<T>, except it will have a synchronously readable `status`
 * field, indicating the status of the promise.
 * This is compatible with React's `use()` promises, hence the name.
 */
type UsablePromise<T> = Promise<T> &
  (
    | { status: "pending" }
    | { status: "rejected"; reason: Error }
    | { status: "fulfilled"; value: T }
  );

/**
 * Given any Promise<T>, monkey-patches it to a UsablePromise<T>, whose
 * asynchronous status can be synchronously observed.
 */
function usify<T>(promise: Promise<T>): UsablePromise<T> {
  if ("status" in promise) {
    // Already a usable promise
    return promise as UsablePromise<T>;
  }

  const usable: UsablePromise<T> = promise as UsablePromise<T>;
  usable.status = "pending";
  usable.then(
    (value) => {
      usable.status = "fulfilled";
      (usable as UsablePromise<T> & { status: "fulfilled" }).value = value;
    },
    (err) => {
      usable.status = "rejected";
      (usable as UsablePromise<T> & { status: "rejected" }).reason =
        err as Error;
    }
  );
  return usable;
}

const noop = Promise.resolve();

const ASYNC_LOADING = Object.freeze({ isLoading: true });

/**
 * The PaginatedResource helper class is responsible for and abstracts away the
 * following:
 *
 * - It receives a "page fetch" function of the following signature:
 *     (cursor?: Cursor) => Promise<Cursor | null>
 *
 * - Note that there is no data in the returned value!!! Storing or handling
 *   the data is NOT the responsibility of this helper class. This may be a bit
 *   counter-intuitive at first. The provided page fetcher callback function
 *   should store the data elsewhere, outside of the PaginatedResource state
 *   machine, as a side-effect of this "page fetch" function, but it can always
 *   assume the happy path. This class will deal with all the required
 *   complexity for handling the non-happy path conditions.
 *
 * - This class exposes a "getter" that you can call synchronously to get the
 *   current fetching/paginationo status for this resource. It will look like
 *   the pagination hooks, except it will not contain any data. In other words,
 *   it can return any of these shapes:
 *
 *   - { isLoading: true }
 *   - {
 *       isLoading: false,
 *       error: new Error('error while fetching'),
 *     }
 *   - {
 *       isLoading: false,
 *       data: {
 *         cursor: string | null;
 *         isFetchingMore: boolean;
 *         fetchMoreError?: Error;
 *       }
 *     }
 *
 * - When calling the getter multiple times, the return value is always
 *   referentially equal to the previous call.
 *
 * - When in this error state, the error will remain in error state for
 *   5 seconds. After those 5 seconds, the resource status gets reset, and the
 *   next time the "getter" is accessed, the resource will re-initiate the
 *   initial fetching process.
 *
 * - This class exposes an Observable that is notified whenever the state
 *   changes. For now, this observable can be used to call a no-op update to
 *   the Store (eg `.set(state => ({...state})`), to trigger a re-render for
 *   all React components.
 *
 * - This class will also expose a function that can be exposed as the
 *   `fetchMore` function which can be called externally.
 *
 * - This nicely bundles the internal state that should always be mutated
 *   together to manage all the pagination state.
 *
 * - For InboxNotifications we will have one instance of this class.
 *
 * - For Threads we will have one for each query.
 *
 * ---------------------------------------------------------------------------
 *
 * NOT 100% SURE ABOUT THE FOLLOWING YET:
 *
 * - Maybe we could eventually also let this manage the "delta updates" and the
 *   "last requested at" for this resource? Seems nice to add it here somehow.
 *   Need to think about the exact implications though.
 *
 * @internal Only exported for unit tests.
 */
export class PaginatedResource {
  public readonly observable: Observable<void>;
  #eventSource: EventSource<void>;
  #fetchPage: (cursor?: string) => Promise<string | null>;
  #paginationState: PaginationState | null; // Should be null while in loading or error state!
  #pendingFetchMore: Promise<void> | null;

  constructor(fetchPage: (cursor?: string) => Promise<string | null>) {
    this.#paginationState = null;
    this.#fetchPage = fetchPage;
    this.#eventSource = makeEventSource<void>();
    this.#pendingFetchMore = null;
    this.observable = this.#eventSource.observable;

    autobind(this);
  }

  #patchPaginationState(patch: PaginationStatePatch): void {
    const state = this.#paginationState;
    if (state === null) return;
    this.#paginationState = { ...state, ...patch };
    this.#eventSource.notify();
  }

  async #fetchMore(): Promise<void> {
    const state = this.#paginationState;
    if (!state?.cursor) {
      // Do nothing if we don't have a cursor to work with. It means:
      // - We don't have a cursor yet (we haven't loaded the first page yet); or
      // - We don't have a cursor any longer (we're already on the
      // last page)
      return;
    }

    this.#patchPaginationState({ isFetchingMore: true });
    try {
      const nextCursor = await this.#fetchPage(state.cursor);
      this.#patchPaginationState({
        cursor: nextCursor,
        fetchMoreError: undefined,
        isFetchingMore: false,
      });
    } catch (err) {
      this.#patchPaginationState({
        isFetchingMore: false,
        fetchMoreError: err as Error,
      });
    }
  }

  public fetchMore(): Promise<void> {
    // We do not proceed with fetching more if any of the following is true:
    // 1) the pagination state has not be initialized
    // 2) the cursor is null, i.e., there are no more pages to fetch
    // 3) a request to fetch more is currently in progress
    const state = this.#paginationState;
    if (state?.cursor === null) {
      return noop;
    }

    // Case (3)
    if (!this.#pendingFetchMore) {
      this.#pendingFetchMore = this.#fetchMore().finally(() => {
        this.#pendingFetchMore = null;
      });
    }
    return this.#pendingFetchMore;
  }

  public get(): AsyncResult<{
    fetchMore: () => void;
    fetchMoreError?: Error;
    hasFetchedAll: boolean;
    isFetchingMore: boolean;
  }> {
    const usable = this.#cachedPromise;
    if (usable === null || usable.status === "pending") {
      return ASYNC_LOADING;
    }

    if (usable.status === "rejected") {
      return { isLoading: false, error: usable.reason };
    }

    const state = this.#paginationState!;
    return {
      isLoading: false,
      data: {
        fetchMore: this.fetchMore as () => void,
        isFetchingMore: state.isFetchingMore,
        fetchMoreError: state.fetchMoreError,
        hasFetchedAll: state.cursor === null,
      },
    };
  }

  #cachedPromise: UsablePromise<void> | null = null;

  public waitUntilLoaded(): UsablePromise<void> {
    if (this.#cachedPromise) {
      return this.#cachedPromise;
    }

    // Wrap the request to load room threads (and notifications) in an auto-retry function so that if the request fails,
    // we retry for at most 5 times with incremental backoff delays. If all retries fail, the auto-retry function throws an error
    const initialFetcher = autoRetry(
      () => this.#fetchPage(/* cursor */ undefined),
      5,
      [5000, 5000, 10000, 15000]
    );

    const promise = usify(
      initialFetcher.then((cursor) => {
        // Initial fetch completed
        this.#paginationState = {
          cursor,
          isFetchingMore: false,
          fetchMoreError: undefined,
        };
      })
    );

    // TODO for later: Maybe move this into the .then() above too?
    promise.then(
      () => this.#eventSource.notify(),
      () => {
        this.#eventSource.notify();

        // Wait for 5 seconds before removing the request from the cache
        setTimeout(() => {
          this.#cachedPromise = null;
          this.#eventSource.notify();
        }, 5_000);
      }
    );

    this.#cachedPromise = promise;
    return promise;
  }
}

export class SinglePageResource {
  public readonly observable: Observable<void>;
  #eventSource: EventSource<void>;
  #fetchPage: () => Promise<void>;

  constructor(fetchPage: () => Promise<void>) {
    this.#fetchPage = fetchPage;
    this.#eventSource = makeEventSource<void>();
    this.observable = this.#eventSource.observable;

    autobind(this);
  }

  public get(): AsyncResult<undefined> {
    const usable = this.#cachedPromise;
    if (usable === null || usable.status === "pending") {
      return ASYNC_LOADING;
    }

    if (usable.status === "rejected") {
      return { isLoading: false, error: usable.reason };
    }

    return {
      isLoading: false,
      data: undefined,
    };
  }

  #cachedPromise: UsablePromise<void> | null = null;

  public waitUntilLoaded(): UsablePromise<void> {
    if (this.#cachedPromise) {
      return this.#cachedPromise;
    }

    // Wrap the request to load room threads (and notifications) in an auto-retry function so that if the request fails,
    // we retry for at most 5 times with incremental backoff delays. If all retries fail, the auto-retry function throws an error
    const initialFetcher = autoRetry(
      () => this.#fetchPage(),
      5,
      [5000, 5000, 10000, 15000]
    );

    const promise = usify(initialFetcher);

    // TODO for later: Maybe move this into the .then() above too?
    promise.then(
      () => this.#eventSource.notify(),
      () => {
        this.#eventSource.notify();

        // Wait for 5 seconds before removing the request from the cache
        setTimeout(() => {
          this.#cachedPromise = null;
          this.#eventSource.notify();
        }, 5_000);
      }
    );

    this.#cachedPromise = promise;
    return promise;
  }
}

type RoomId = string;
type QueryKey = string;

<<<<<<< HEAD
  // TODO: Ideally we would have a similar NotificationsDB, like we have ThreadDB
  notificationsById: Record<string, InboxNotificationData>;
  settingsByRoomId: Record<string, RoomNotificationSettings>;
  versionsByRoomId: Record<string, Record<string, HistoryVersion>>;

  // Using a empty object `{}` (aka. `Record<string, never>`) to mark this property
  // as an empty state while first loading
  channelsNotificationSettings:
    | ChannelsNotificationSettings
    | Record<string, never>;
}>;
=======
/**
 * Versions by roomId
 * e.g. { 'room-abc': {versions: "all versions"}}
 */
type VersionsByRoomId = Record<RoomId, Record<string, HistoryVersion>>;

type NotificationsById = Record<string, InboxNotificationData>;
>>>>>>> ca5d0f4f

/**
 * Notification settings by room ID.
 * e.g. { 'room-abc': { threads: "all" },
 *        'room-def': { threads: "replies_and_mentions" },
 *        'room-xyz': { threads: "none" },
 *      }
 */
type SettingsByRoomId = Record<RoomId, RoomNotificationSettings>;

type PermissionHintsByRoomId = Record<RoomId, Set<Permission>>;

export type CleanThreadifications<M extends BaseMetadata> =
  // Threads + Notifications = Threadifications
  CleanThreads<M> &
    //
    CleanNotifications;

export type CleanThreads<M extends BaseMetadata> = {
  /**
   * Keep track of loading and error status of all the queries made by the client.
   * e.g. 'room-abc-{"color":"red"}'  - ok
   * e.g. 'room-abc-{}'               - loading
   */

  // TODO: This should not get exposed via the "full state". Instead, we should
  // expose it via a cached `.getThreadDB()`, and invalidate this cached
  // value if either the threads change or a (thread) optimistic update is
  // changed.
  threadsDB: ReadonlyThreadDB<M>;
};

export type CleanNotifications = {
  /**
   * All inbox notifications in a sorted array, optimistic updates applied.
   */
  sortedNotifications: InboxNotificationData[];

  /**
   * Inbox notifications by ID.
   * e.g. `in_${string}`
   */
  notificationsById: Record<string, InboxNotificationData>;
<<<<<<< HEAD

  /**
   * Channels notifications settings
   * e.g.
   *  {
   *    email: {
   *      thread: true,
   *      textMention: false,
   *      $customKind: true | false,
   *    }
   *    slack: {
   *      thread: true,
   *      textMention: false,
   *      $customKind: true | false,
   *    }
   *  }
   */
  channelsNotificationSettings:
    | ChannelsNotificationSettings
    | Record<string, never>;

  /**
   * Notification settings by room ID.
   * e.g. { 'room-abc': { threads: "all" },
   *        'room-def': { threads: "replies_and_mentions" },
   *        'room-xyz': { threads: "none" },
   *      }
   */
  settingsByRoomId: Record<string, RoomNotificationSettings>;
  /**
   * Versions by roomId
   * e.g. { 'room-abc': {versions: "all versions"}}
   */
  versionsByRoomId: Record<string, Record<string, HistoryVersion>>;
=======
>>>>>>> ca5d0f4f
};

export class UmbrellaStore<M extends BaseMetadata> {
  #client: Client<BaseUserMeta, M>;
  #syncSource: SyncSource;

  //
  // Internally, the UmbrellaStore keeps track of a few source signals that can
  // be set and mutated individually. When any of those are mutated then the
  // clean "external state" is recomputed.
  //
  //   Mutate inputs...                                             ...observe clean/consistent output!
  //
  //            .-> Base ThreadDB ---------+                 +----> Clean threads by ID       (Part 1)
  //           /                           |                 |
  //   mutate ----> Base Notifications --+ |                 | +--> Clean notifications       (Part 1)
  //          \                          | |                 | |    & notifications by ID
  //         | \                         | |      Apply      | |
  //         |   `-> OptimisticUpdates --+--+--> Optimistic --+-+--> Notification Settings    (Part 2)
  //          \                          |        Updates       |
  //           `------- etc etc ---------+                      +--> History Versions         (Part 3)
  //                       ^
  //                       |
  //                       |                        ^                  ^
  //                    Signal                      |                  |
  //                      or                   DerivedSignal      DerivedSignals
  //                  MutableSignal
  //

  //
  // Input signals.
  // (Can be mutated directly.)
  //
  readonly baseThreadsDB: ThreadDB<M>; // Exposes its signal under `.signal` prop
  readonly baseNotificationsById: Signal<NotificationsById>;
  readonly baseSettingsByRoomId: Signal<SettingsByRoomId>;
  readonly optimisticUpdates: Signal<readonly OptimisticUpdate<M>[]>;

  readonly baseVersionsByRoomId: Signal<VersionsByRoomId>;
  readonly permissionHintsByRoomId: Signal<PermissionHintsByRoomId>;

  //
  // Output signals.
  // (Readonly, clean, consistent. With optimistic updates applied.)
  //
  // Note that the output of threadifications signal is the same as the ones for
  // threads and notifications separately, but the threadifications signal will
  // be updated whenever either of them change.
  //
  // TODO(vincent+nimesh) APIs like getRoomThreadsLoadingState should really also be modeled as output signals.
  //
  readonly outputs: {
    readonly threadifications: DerivedSignal<CleanThreadifications<M>>;
    readonly threads: DerivedSignal<CleanThreads<M>>;
    readonly notifications: DerivedSignal<CleanNotifications>;
    readonly settingsByRoomId: DerivedSignal<SettingsByRoomId>;
    readonly versionsByRoomId: DerivedSignal<VersionsByRoomId>;
  };

  // Notifications
  #notificationsLastRequestedAt: Date | null = null; // Keeps track of when we successfully requested an inbox notifications update for the last time. Will be `null` as long as the first successful fetch hasn't happened yet.
  #notifications: PaginatedResource;

  // Channels Notification Settings
  #channelsNotificationSettings: SinglePageResource;

  // Room Threads
  #roomThreadsLastRequestedAtByRoom = new Map<RoomId, Date>();
  #roomThreads: Map<QueryKey, PaginatedResource> = new Map();

  // User Threads
  #userThreadsLastRequestedAt: Date | null = null;
  #userThreads: Map<QueryKey, PaginatedResource> = new Map();

  // Room versions
  #roomVersions: Map<QueryKey, SinglePageResource> = new Map();
  #roomVersionsLastRequestedAtByRoom = new Map<RoomId, Date>();

  // Room notification settings
  #roomNotificationSettings: Map<QueryKey, SinglePageResource> = new Map();

  constructor(client: OpaqueClient) {
    this.#client = client[kInternal].as<M>();
    this.#syncSource = this.#client[kInternal].createSyncSource();

    const inboxFetcher = async (cursor?: string) => {
      const result = await this.#client.getInboxNotifications({ cursor });

      this.updateThreadsAndNotifications(
        result.threads,
        result.inboxNotifications
      );

      // We initialize the `_lastRequestedNotificationsAt` date using the server timestamp after we've loaded the first page of inbox notifications.
      if (this.#notificationsLastRequestedAt === null) {
        this.#notificationsLastRequestedAt = result.requestedAt;
      }

      const nextCursor = result.nextCursor;
      return nextCursor;
    };

    // TODO(vincent+nimesh) Looks like this should also be a Signal!
    this.#notifications = new PaginatedResource(inboxFetcher);
    this.#notifications.observable.subscribe(() =>
      // Note that the store itself does not change, but it's only vehicle at
      // the moment to trigger a re-render, so we'll do a no-op update here.
      this.invalidateEntireStore()
    );

<<<<<<< HEAD
    const channelsNotificationSettingsFetcher = async (): Promise<void> => {
      const result = await this.#client.getChannelsNotificationSettings();
      this.#updateChannelsNotificationSettingsCache(result);
    };

    this.#channelsNotificationSettings = new SinglePageResource(
      channelsNotificationSettingsFetcher
    );
    this.#channelsNotificationSettings.observable.subscribe(() =>
      // Note that the store itself does not change, but it's only vehicle at
      // the moment to trigger a re-render, so we'll do a no-op update here.
      this.#store.set((store) => ({ ...store }))
    );

    this._rawThreadsDB = new ThreadDB();
    this.#store = createStore<InternalState<M>>({
      optimisticUpdates: [],
      permissionsByRoom: {},
      notificationsById: {},
      settingsByRoomId: {},
      versionsByRoomId: {},
      channelsNotificationSettings: {},
    });
=======
    this.baseThreadsDB = new ThreadDB();
    this.optimisticUpdates = new Signal<readonly OptimisticUpdate<M>[]>([]);

    this.baseVersionsByRoomId = new Signal<VersionsByRoomId>({});
    this.baseNotificationsById = new Signal<NotificationsById>({});
    this.baseSettingsByRoomId = new Signal<SettingsByRoomId>({});

    // NOTE: Permission hints has no DerivedSignals depending on it, so we
    // should be able to extract it out of the UmbrellaStore.
    this.permissionHintsByRoomId = new Signal<PermissionHintsByRoomId>({});

    const threadifications = DerivedSignal.from(
      this.baseThreadsDB.signal,
      this.baseNotificationsById,
      this.optimisticUpdates,
      (ts, ns, updates) =>
        applyOptimisticUpdates_forThreadifications(ts, ns, updates)
    );

    const threads = DerivedSignal.from(threadifications, (s) => ({
      threadsDB: s.threadsDB,
    }));

    const notifications = DerivedSignal.from(threadifications, (s) => ({
      sortedNotifications: s.sortedNotifications,
      notificationsById: s.notificationsById,
    }));

    const settingsByRoomId = DerivedSignal.from(
      this.baseSettingsByRoomId,
      this.optimisticUpdates,
      (settings, updates) =>
        applyOptimisticUpdates_forSettings(settings, updates)
    );

    // TODO(vincent+nimesh) Not much of a "derived" state: it's just the same
    // as the input This is a smell. We should be able to extract it out of the
    // UmbrellaStore must like the permission hints signal.
    const versionsByRoomId = DerivedSignal.from(
      this.baseVersionsByRoomId,
      (hv) => hv
    );

    this.outputs = {
      threadifications,
      threads,
      notifications,
      settingsByRoomId,
      versionsByRoomId,
    };

    // Automatically update the global sync status as an effect whenever there
    // are any optimistic updates
    this.optimisticUpdates.subscribe(() =>
      this.#syncSource.setSyncStatus(
        this.optimisticUpdates.get().length > 0
          ? "synchronizing"
          : "synchronized"
      )
    );
>>>>>>> ca5d0f4f

    // Auto-bind all of this class’ methods here, so we can use stable
    // references to them (most important for use in useSyncExternalStore)
    autobind(this);
  }

  public get1_both(): CleanThreadifications<M> {
    return this.outputs.threadifications.get();
  }

  public subscribe1_both(callback: () => void): () => void {
    return this.outputs.threadifications.subscribe(callback);
  }

  public get1_threads(): CleanThreads<M> {
    return this.outputs.threads.get();
  }

  public subscribe1_threads(callback: () => void): () => void {
    return this.outputs.threads.subscribe(callback);
  }

  public get1_notifications(): CleanNotifications {
    return this.outputs.notifications.get();
  }

  public subscribe1_notifications(callback: () => void): () => void {
    return this.outputs.notifications.subscribe(callback);
  }

  public get2(): SettingsByRoomId {
    return this.outputs.settingsByRoomId.get();
  }

  public subscribe2(callback: () => void): () => void {
    return this.outputs.settingsByRoomId.subscribe(callback);
  }

  public get3(): VersionsByRoomId {
    return this.outputs.versionsByRoomId.get();
  }

  public subscribe3(callback: () => void): () => void {
    return this.outputs.versionsByRoomId.subscribe(callback);
  }

  /**
   * Returns the async result of the given query and room id. If the query is success,
   * then it will return the threads that match that provided query and room id.
   *
   */
  public getRoomThreadsLoadingState(
    roomId: string,
    query: ThreadsQuery<M> | undefined
  ): ThreadsAsyncResult<M> {
    const queryKey = makeRoomThreadsQueryKey(roomId, query);

    const paginatedResource = this.#roomThreads.get(queryKey);
    if (paginatedResource === undefined) {
      return ASYNC_LOADING;
    }

    const asyncResult = paginatedResource.get();
    if (asyncResult.isLoading || asyncResult.error) {
      return asyncResult;
    }

    const threads = this.get1_threads().threadsDB.findMany(
      roomId,
      query ?? {},
      "asc"
    );

    const page = asyncResult.data;
    // TODO Memoize this value to ensure stable result, so we won't have to use the selector and isEqual functions!
    return {
      isLoading: false,
      threads,
      hasFetchedAll: page.hasFetchedAll,
      isFetchingMore: page.isFetchingMore,
      fetchMoreError: page.fetchMoreError,
      fetchMore: page.fetchMore,
    };
  }

  public getUserThreadsLoadingState(
    query: ThreadsQuery<M> | undefined
  ): ThreadsAsyncResult<M> {
    const queryKey = makeUserThreadsQueryKey(query);

    const paginatedResource = this.#userThreads.get(queryKey);
    if (paginatedResource === undefined) {
      return ASYNC_LOADING;
    }

    const asyncResult = paginatedResource.get();
    if (asyncResult.isLoading || asyncResult.error) {
      return asyncResult;
    }

    const threads = this.get1_threads().threadsDB.findMany(
      undefined, // Do _not_ filter by roomId
      query ?? {},
      "desc"
    );

    const page = asyncResult.data;
    // TODO Memoize this value to ensure stable result, so we won't have to use the selector and isEqual functions!
    return {
      isLoading: false,
      threads,
      hasFetchedAll: page.hasFetchedAll,
      isFetchingMore: page.isFetchingMore,
      fetchMoreError: page.fetchMoreError,
      fetchMore: page.fetchMore,
    };
  }

  // NOTE: This will read the async result, but WILL NOT start loading at the moment!
  public getInboxNotificationsLoadingState(): InboxNotificationsAsyncResult {
    const asyncResult = this.#notifications.get();
    if (asyncResult.isLoading || asyncResult.error) {
      return asyncResult;
    }

    const page = asyncResult.data;
    // TODO Memoize this value to ensure stable result, so we won't have to use the selector and isEqual functions!
    return {
      isLoading: false,
      inboxNotifications: this.get1_notifications().sortedNotifications,
      hasFetchedAll: page.hasFetchedAll,
      isFetchingMore: page.isFetchingMore,
      fetchMoreError: page.fetchMoreError,
      fetchMore: page.fetchMore,
    };
  }

  // NOTE: This will read the async result, but WILL NOT start loading at the moment!
  // TODO(vincent+nimesh) This should really be a derived Signal!
  public getNotificationSettingsLoadingState(
    roomId: string
  ): RoomNotificationSettingsAsyncResult {
    const queryKey = makeNotificationSettingsQueryKey(roomId);

    const resource = this.#roomNotificationSettings.get(queryKey);
    if (resource === undefined) {
      return ASYNC_LOADING;
    }

    const asyncResult = resource.get();
    if (asyncResult.isLoading || asyncResult.error) {
      return asyncResult;
    }

    // TODO Memoize this value to ensure stable result, so we won't have to use the selector and isEqual functions!
    return {
      isLoading: false,
      settings: nn(this.get2()[roomId]),
    };
  }

  public getRoomVersionsLoadingState(
    roomId: string
  ): AsyncResult<HistoryVersion[], "versions"> {
    const queryKey = makeVersionsQueryKey(roomId);

    const resource = this.#roomVersions.get(queryKey);
    if (resource === undefined) {
      return ASYNC_LOADING;
    }

    const asyncResult = resource.get();
    if (asyncResult.isLoading || asyncResult.error) {
      return asyncResult;
    }

    // TODO Memoize this value to ensure stable result, so we won't have to use the selector and isEqual functions!
    return {
      isLoading: false,
      versions: Object.values(this.get3()[roomId] ?? {}),
    };
  }

  // Direct low-level cache mutations ------------------------------------------------- {{{

  #mutateThreadsDB(mutate: (db: ThreadDB<M>) => void): void {
    batch(() => {
      mutate(this.baseThreadsDB);
    });
  }

  #updateInboxNotificationsCache(
    mapFn: (
      cache: Readonly<Record<string, InboxNotificationData>>
    ) => Readonly<Record<string, InboxNotificationData>>
  ): void {
    this.baseNotificationsById.set((prev) => mapFn(prev));
  }

  #setNotificationSettings(
    roomId: string,
    settings: RoomNotificationSettings
  ): void {
    this.baseSettingsByRoomId.set((state) => ({
      ...state,
      [roomId]: settings,
    }));
  }

  #updateRoomVersions(roomId: string, versions: HistoryVersion[]): void {
    this.baseVersionsByRoomId.set((prev) => {
      const newVersions: Record<string, HistoryVersion> = { ...prev[roomId] };
      for (const version of versions) {
        newVersions[version.id] = version;
      }
      return {
        ...prev,
        [roomId]: newVersions,
      };
    });
  }

  #updateOptimisticUpdatesCache(
    mapFn: (
      cache: readonly OptimisticUpdate<M>[]
    ) => readonly OptimisticUpdate<M>[]
  ): void {
    this.optimisticUpdates.set(mapFn);
  }

  // ---------------------------------------------------------------------------------- }}}

  /** @internal - Only call this method from unit tests. */
  public force_set_versions(
    callback: (currentState: VersionsByRoomId) => VersionsByRoomId
  ): void {
    batch(() => {
      this.baseVersionsByRoomId.set(callback);
      this.invalidateEntireStore();
    });
  }

  /** @internal - Only call this method from unit tests. */
  public force_set_notifications(
    callback: (currentState: NotificationsById) => NotificationsById
  ): void {
    batch(() => {
      this.baseNotificationsById.set(callback);
      this.invalidateEntireStore();
    });
  }

  #updateChannelsNotificationSettingsCache(
    settings: ChannelsNotificationSettings
  ): void {
    this.#store.set((state) => {
      const { channelsNotificationSettings, ...rest } = state;
      return {
        ...rest,
        channelsNotificationSettings: {
          ...channelsNotificationSettings,
          ...settings,
        },
      };
    });
  }

  /**
   * Get the loading state for Channels Notification Settings
   */
  public getChannelsNotificationSettingsLoadingState(): ChannelsNotificationSettingsAsyncResult {
    const asyncResult = this.#channelsNotificationSettings.get();
    if (asyncResult.isLoading || asyncResult.error) {
      return asyncResult;
    }

    return {
      isLoading: false,
      // Casting properly because:
      //  At init channels notification settings are equals to `{}`.
      //  After first load then settings take the real shape of `ChannelsNotificationSettings`
      //
      // So developers shouldn't receive `settings` equals to `{}` after first load.
      settings: nn(
        this.get().channelsNotificationSettings
      ) as ChannelsNotificationSettings,
    };
  }

  /**
   * Refresh Channels Notification Settings
   * from poller
   */
  public async refreshChannelsNotificationSettings(
    signal: AbortSignal
  ): Promise<void> {
    const result = await this.#client.getChannelsNotificationSettings({
      signal,
    });

    this.#updateChannelsNotificationSettingsCache(result);
  }

  /**
   * Updates channels notification settings with a new value, replacing the
   * corresponding optimistic update.
   */
  public updateChannelsNotificationSettings(
    settings: ChannelsNotificationSettings,
    optimisticUpdateId: string
  ): void {
    // Batch 1️⃣ + 2️⃣
    this.#store.batch(() => {
      this.removeOptimisticUpdate(optimisticUpdateId); // 1️⃣
      this.#updateChannelsNotificationSettingsCache(settings); // 2️⃣
    });
  }

  /**
   * Updates an existing inbox notification with a new value, replacing the
   * corresponding optimistic update.
   *
   * This will not update anything if the inbox notification ID isn't found in
   * the cache.
   */
  public updateInboxNotification(
    inboxNotificationId: string,
    optimisticUpdateId: string,
    callback: (
      notification: Readonly<InboxNotificationData>
    ) => Readonly<InboxNotificationData>
  ): void {
    // Batch 1️⃣ + 2️⃣
    batch(() => {
      this.removeOptimisticUpdate(optimisticUpdateId); // 1️⃣

      // 2️⃣
      this.#updateInboxNotificationsCache((cache) => {
        const existing = cache[inboxNotificationId];
        if (!existing) {
          // If the inbox notification doesn't exist in the cache, we do not
          // change anything
          return cache;
        }

        return {
          ...cache,
          [inboxNotificationId]: callback(existing),
        };
      });
    });
  }

  /**
   * Updates *all* inbox notifications by running a mapper function over all of
   * them, replacing the corresponding optimistic update.
   */
  public updateAllInboxNotifications(
    optimisticUpdateId: string,
    mapFn: (
      notification: Readonly<InboxNotificationData>
    ) => Readonly<InboxNotificationData>
  ): void {
    // Batch 1️⃣ + 2️⃣
    batch(() => {
      this.removeOptimisticUpdate(optimisticUpdateId); // 1️⃣
      this.#updateInboxNotificationsCache((cache) => mapValues(cache, mapFn)); // 2️⃣
    });
  }

  /**
   * Deletes an existing inbox notification, replacing the corresponding
   * optimistic update.
   */
  public deleteInboxNotification(
    inboxNotificationId: string,
    optimisticUpdateId: string
  ): void {
    // Batch 1️⃣ + 2️⃣
    batch(() => {
      this.removeOptimisticUpdate(optimisticUpdateId); // 1️⃣

      // 2️⃣
      this.#updateInboxNotificationsCache((cache) => {
        // Delete it
        const { [inboxNotificationId]: removed, ...newCache } = cache;
        return removed === undefined ? cache : newCache;
      });
    });
  }

  /**
   * Deletes *all* inbox notifications, replacing the corresponding optimistic
   * update.
   */
  public deleteAllInboxNotifications(optimisticUpdateId: string): void {
    // Batch 1️⃣ + 2️⃣
    batch(() => {
      this.removeOptimisticUpdate(optimisticUpdateId); // 1️⃣
      this.#updateInboxNotificationsCache(() => ({})); // 2️⃣ empty the cache
    });
  }

  /**
   * Creates an new thread, replacing the corresponding optimistic update.
   */
  public createThread(
    optimisticUpdateId: string,
    thread: Readonly<ThreadDataWithDeleteInfo<M>>
  ): void {
    // Batch 1️⃣ + 2️⃣
    batch(() => {
      this.removeOptimisticUpdate(optimisticUpdateId); // 1️⃣j
      this.#mutateThreadsDB((db) => db.upsert(thread)); // 2️⃣
    });
  }

  /**
   * Updates an existing thread with a new value, replacing the corresponding
   * optimistic update.
   *
   * This will not update anything if:
   * - The thread ID isn't found in the cache; or
   * - The thread ID was already deleted from the cache; or
   * - The thread ID in the cache was updated more recently than the optimistic
   *   update's timestamp (if given)
   */
  #updateThread(
    threadId: string,
    optimisticUpdateId: string | null,
    callback: (
      thread: Readonly<ThreadDataWithDeleteInfo<M>>
    ) => Readonly<ThreadDataWithDeleteInfo<M>>,
    updatedAt?: Date // TODO We could look this up from the optimisticUpdate instead?
  ): void {
    // Batch 1️⃣ + 2️⃣
    batch(() => {
      if (optimisticUpdateId !== null) {
        this.removeOptimisticUpdate(optimisticUpdateId); // 1️⃣
      }

      // 2️⃣
      this.#mutateThreadsDB((db) => {
        const existing = db.get(threadId);
        if (!existing) return;
        if (!!updatedAt && existing.updatedAt > updatedAt) return;

        db.upsert(callback(existing));
      });
    });
  }

  public patchThread(
    threadId: string,
    optimisticUpdateId: string | null,
    patch: {
      // Only these fields are currently supported to patch
      metadata?: M;
      resolved?: boolean;
    },
    updatedAt: Date // TODO We could look this up from the optimisticUpdate instead?
  ): void {
    return this.#updateThread(
      threadId,
      optimisticUpdateId,
      (thread) => ({ ...thread, ...compactObject(patch) }),
      updatedAt
    );
  }

  public addReaction(
    threadId: string,
    optimisticUpdateId: string | null,
    commentId: string,
    reaction: CommentUserReaction,
    createdAt: Date // TODO We could look this up from the optimisticUpdate instead?
  ): void {
    this.#updateThread(
      threadId,
      optimisticUpdateId,
      (thread) => applyAddReaction(thread, commentId, reaction),
      createdAt
    );
  }

  public removeReaction(
    threadId: string,
    optimisticUpdateId: string | null,
    commentId: string,
    emoji: string,
    userId: string,
    removedAt: Date
  ): void {
    this.#updateThread(
      threadId,
      optimisticUpdateId,
      (thread) =>
        applyRemoveReaction(thread, commentId, emoji, userId, removedAt),
      removedAt
    );
  }

  /**
   * Soft-deletes an existing thread by setting its `deletedAt` value,
   * replacing the corresponding optimistic update.
   *
   * This will not update anything if:
   * - The thread ID isn't found in the cache; or
   * - The thread ID was already deleted from the cache
   */
  public deleteThread(
    threadId: string,
    optimisticUpdateId: string | null
  ): void {
    return this.#updateThread(
      threadId,
      optimisticUpdateId,

      // A deletion is actually an update of the deletedAt property internally
      (thread) => ({ ...thread, updatedAt: new Date(), deletedAt: new Date() })
    );
  }

  /**
   * Creates an existing comment and ensures the associated notification is
   * updated correctly, replacing the corresponding optimistic update.
   */
  public createComment(
    newComment: CommentData,
    optimisticUpdateId: string
  ): void {
    // Batch 1️⃣ + 2️⃣ + 3️⃣
    batch(() => {
      // 1️⃣
      this.removeOptimisticUpdate(optimisticUpdateId);

      // If the associated thread is not found, we cannot create a comment under it
      const existingThread = this.baseThreadsDB.get(newComment.threadId);
      if (!existingThread) {
        return;
      }

      // 2️⃣ Update the thread instance by adding a comment under it
      this.#mutateThreadsDB((db) =>
        db.upsert(applyUpsertComment(existingThread, newComment))
      );

      // 3️⃣ Update the associated inbox notification (if any)
      this.#updateInboxNotificationsCache((cache) => {
        const existingNotification = Object.values(cache).find(
          (notification) =>
            notification.kind === "thread" &&
            notification.threadId === newComment.threadId
        );

        if (!existingNotification) {
          // Nothing to update here
          return cache;
        }

        // If the thread has an inbox notification associated with it, we update the notification's `notifiedAt` and `readAt` values
        return {
          ...cache,
          [existingNotification.id]: {
            ...existingNotification,
            notifiedAt: newComment.createdAt,
            readAt: newComment.createdAt,
          },
        };
      });
    });
  }

  public editComment(
    threadId: string,
    optimisticUpdateId: string,
    editedComment: CommentData
  ): void {
    return this.#updateThread(threadId, optimisticUpdateId, (thread) =>
      applyUpsertComment(thread, editedComment)
    );
  }

  public deleteComment(
    threadId: string,
    optimisticUpdateId: string,
    commentId: string,
    deletedAt: Date
  ): void {
    return this.#updateThread(
      threadId,
      optimisticUpdateId,
      (thread) => applyDeleteComment(thread, commentId, deletedAt),
      deletedAt
    );
  }

  public updateThreadAndNotification(
    thread: ThreadData<M>,
    inboxNotification?: InboxNotificationData
  ): void {
    // Batch 1️⃣ + 2️⃣
    batch(() => {
      // 1️⃣
      this.#mutateThreadsDB((db) => db.upsertIfNewer(thread));

      // 2️⃣
      if (inboxNotification !== undefined) {
        this.#updateInboxNotificationsCache((cache) => ({
          ...cache,
          [inboxNotification.id]: inboxNotification,
        }));
      }
    });
  }

  public updateThreadsAndNotifications(
    threads: ThreadData<M>[],
    inboxNotifications: InboxNotificationData[]
  ): void;
  public updateThreadsAndNotifications(
    threads: ThreadData<M>[],
    inboxNotifications: InboxNotificationData[],
    deletedThreads: ThreadDeleteInfo[],
    deletedInboxNotifications: InboxNotificationDeleteInfo[]
  ): void;
  public updateThreadsAndNotifications(
    threads: ThreadData<M>[],
    inboxNotifications: InboxNotificationData[],
    deletedThreads: ThreadDeleteInfo[] = [],
    deletedInboxNotifications: InboxNotificationDeleteInfo[] = []
  ): void {
    // Batch 1️⃣ + 2️⃣
    batch(() => {
      // 1️⃣
      this.#mutateThreadsDB((db) =>
        applyThreadDeltaUpdates(db, { newThreads: threads, deletedThreads })
      );

      // 2️⃣
      this.#updateInboxNotificationsCache((cache) =>
        applyNotificationsUpdates(cache, {
          newInboxNotifications: inboxNotifications,
          deletedNotifications: deletedInboxNotifications,
        })
      );
    });
  }

  /**
   * Updates existing notification setting for a room with a new value,
   * replacing the corresponding optimistic update.
   */
  public updateRoomNotificationSettings_confirmOptimisticUpdate(
    roomId: string,
    optimisticUpdateId: string,
    settings: Readonly<RoomNotificationSettings>
  ): void {
    // Batch 1️⃣ + 2️⃣
    batch(() => {
      this.removeOptimisticUpdate(optimisticUpdateId); // 1️⃣
      this.#setNotificationSettings(roomId, settings); // 2️⃣
    });
  }

  public addOptimisticUpdate(
    optimisticUpdate: DistributiveOmit<OptimisticUpdate<M>, "id">
  ): string {
    const id = nanoid();
    const newUpdate: OptimisticUpdate<M> = { ...optimisticUpdate, id };
    this.#updateOptimisticUpdatesCache((cache) => [...cache, newUpdate]);
    return id;
  }

  public removeOptimisticUpdate(optimisticUpdateId: string): void {
    this.#updateOptimisticUpdatesCache((cache) =>
      cache.filter((ou) => ou.id !== optimisticUpdateId)
    );
  }

  public async fetchNotificationsDeltaUpdate(signal: AbortSignal) {
    const lastRequestedAt = this.#notificationsLastRequestedAt;
    if (lastRequestedAt === null) {
      return;
    }

    const result = await this.#client.getInboxNotificationsSince({
      since: lastRequestedAt,
      signal,
    });

    if (lastRequestedAt < result.requestedAt) {
      this.#notificationsLastRequestedAt = result.requestedAt;
    }

    this.updateThreadsAndNotifications(
      result.threads.updated,
      result.inboxNotifications.updated,
      result.threads.deleted,
      result.inboxNotifications.deleted
    );
  }

  public waitUntilNotificationsLoaded(): UsablePromise<void> {
    return this.#notifications.waitUntilLoaded();
  }

<<<<<<< HEAD
  public waitUntilChannelsNotificationsSettingsLoaded() {
    return this.#channelsNotificationSettings.waitUntilLoaded();
  }

  #updateRoomPermissions(permissions: Record<string, Permission[]>) {
    const permissionsByRoom = { ...this.#store.get().permissionsByRoom };
=======
  #updatePermissionHints(newHints: Record<string, Permission[]>) {
    this.permissionHintsByRoomId.set((prev) => {
      const permissionsByRoom = { ...prev };
>>>>>>> ca5d0f4f

      for (const [roomId, newPermissions] of Object.entries(newHints)) {
        // Get the existing set of permissions for the room and only ever add permission to this set
        const existing = permissionsByRoom[roomId] ?? new Set();
        // Add the new permissions to the set of existing permissions
        for (const permission of newPermissions) {
          existing.add(permission);
        }
        permissionsByRoom[roomId] = existing;
      }

      return permissionsByRoom;
    });
  }

  public waitUntilRoomThreadsLoaded(
    roomId: string,
    query: ThreadsQuery<M> | undefined
  ) {
    const threadsFetcher = async (cursor?: string) => {
      const result = await this.#client[kInternal].httpClient.getThreads({
        roomId,
        cursor,
        query,
      });
      this.updateThreadsAndNotifications(
        result.threads,
        result.inboxNotifications
      );

      this.#updatePermissionHints(result.permissionHints);

      const lastRequestedAt =
        this.#roomThreadsLastRequestedAtByRoom.get(roomId);

      /**
       * We set the `lastRequestedAt` value for the room to the timestamp returned by the current request if:
       * 1. The `lastRequestedAt` value for the room has not been set
       * OR
       * 2. The `lastRequestedAt` value for the room is older than the timestamp returned by the current request
       */
      if (
        lastRequestedAt === undefined ||
        lastRequestedAt > result.requestedAt
      ) {
        this.#roomThreadsLastRequestedAtByRoom.set(roomId, result.requestedAt);
      }

      return result.nextCursor;
    };

    const queryKey = makeRoomThreadsQueryKey(roomId, query);
    let paginatedResource = this.#roomThreads.get(queryKey);
    if (paginatedResource === undefined) {
      paginatedResource = new PaginatedResource(threadsFetcher);
    }

    // TODO(vincent+nimesh) Looks like this should also be a Signal!
    paginatedResource.observable.subscribe(() =>
      // Note that the store itself does not change, but it's only vehicle at
      // the moment to trigger a re-render, so we'll do a no-op update here.
      this.invalidateEntireStore()
    );

    this.#roomThreads.set(queryKey, paginatedResource);

    return paginatedResource.waitUntilLoaded();
  }

  public async fetchRoomThreadsDeltaUpdate(
    roomId: string,
    signal: AbortSignal
  ) {
    const lastRequestedAt = this.#roomThreadsLastRequestedAtByRoom.get(roomId);
    if (lastRequestedAt === undefined) {
      return;
    }

    const updates = await this.#client[kInternal].httpClient.getThreadsSince({
      roomId,
      since: lastRequestedAt,
      signal,
    });

    this.updateThreadsAndNotifications(
      updates.threads.updated,
      updates.inboxNotifications.updated,
      updates.threads.deleted,
      updates.inboxNotifications.deleted
    );

    this.#updatePermissionHints(updates.permissionHints);

    if (lastRequestedAt < updates.requestedAt) {
      // Update the `lastRequestedAt` value for the room to the timestamp returned by the current request
      this.#roomThreadsLastRequestedAtByRoom.set(roomId, updates.requestedAt);
    }
  }

  public waitUntilUserThreadsLoaded(query: ThreadsQuery<M> | undefined) {
    const queryKey = makeUserThreadsQueryKey(query);

    const threadsFetcher = async (cursor?: string) => {
      const result = await this.#client[
        kInternal
      ].httpClient.getUserThreads_experimental({
        cursor,
        query,
      });
      this.updateThreadsAndNotifications(
        result.threads,
        result.inboxNotifications
      );

      this.#updatePermissionHints(result.permissionHints);

      // We initialize the `_userThreadsLastRequestedAt` date using the server timestamp after we've loaded the first page of inbox notifications.
      if (this.#userThreadsLastRequestedAt === null) {
        this.#userThreadsLastRequestedAt = result.requestedAt;
      }

      return result.nextCursor;
    };

    let paginatedResource = this.#userThreads.get(queryKey);
    if (paginatedResource === undefined) {
      paginatedResource = new PaginatedResource(threadsFetcher);
    }

    // TODO(vincent+nimesh) Looks like this should also be a Signal!
    paginatedResource.observable.subscribe(() =>
      // Note that the store itself does not change, but it's only vehicle at
      // the moment to trigger a re-render, so we'll do a no-op update here.
      this.invalidateEntireStore()
    );

    this.#userThreads.set(queryKey, paginatedResource);

    return paginatedResource.waitUntilLoaded();
  }

  // TODO(vincent+nimesh) We should really be going over all call sites, and replace this call
  // with a more specific invalidation!
  private invalidateEntireStore() {
    // TODO(vincent+nimesh) Of course this now looks stupid, but it's the exact equivalent of
    // what we're been doing all along
    batch(() => {
      this.baseVersionsByRoomId.set((store) => ({ ...store }));
      this.baseNotificationsById.set((store) => ({ ...store }));
      this.optimisticUpdates.set((store) => [...store]);
      this.permissionHintsByRoomId.set((store) => ({ ...store }));
      this.baseSettingsByRoomId.set((store) => ({ ...store }));
    });
  }

  public async fetchUserThreadsDeltaUpdate(signal: AbortSignal) {
    const lastRequestedAt = this.#userThreadsLastRequestedAt;
    if (lastRequestedAt === null) {
      return;
    }

    const result = await this.#client[
      kInternal
    ].httpClient.getUserThreadsSince_experimental({
      since: lastRequestedAt,
      signal,
    });

    if (lastRequestedAt < result.requestedAt) {
      this.#notificationsLastRequestedAt = result.requestedAt;
    }

    this.updateThreadsAndNotifications(
      result.threads.updated,
      result.inboxNotifications.updated,
      result.threads.deleted,
      result.inboxNotifications.deleted
    );

    this.#updatePermissionHints(result.permissionHints);
  }

  public waitUntilRoomVersionsLoaded(roomId: string) {
    const queryKey = makeVersionsQueryKey(roomId);
    let resource = this.#roomVersions.get(queryKey);
    if (resource === undefined) {
      const versionsFetcher = async () => {
        const room = this.#client.getRoom(roomId);
        if (room === null) {
          throw new HttpError(
            `Room '${roomId}' is not available on client`,
            479
          );
        }

        const result = await room[kInternal].listTextVersions();
        this.#updateRoomVersions(roomId, result.versions);

        const lastRequestedAt =
          this.#roomVersionsLastRequestedAtByRoom.get(roomId);

        if (
          lastRequestedAt === undefined ||
          lastRequestedAt > result.requestedAt
        ) {
          this.#roomVersionsLastRequestedAtByRoom.set(
            roomId,
            result.requestedAt
          );
        }
      };

      resource = new SinglePageResource(versionsFetcher);
    }

    // TODO(vincent+nimesh) Looks like this should also be a Signal!
    resource.observable.subscribe(() =>
      // Note that the store itself does not change, but it's only vehicle at
      // the moment to trigger a re-render, so we'll do a no-op update here.
      this.invalidateEntireStore()
    );

    this.#roomVersions.set(queryKey, resource);

    return resource.waitUntilLoaded();
  }

  public async fetchRoomVersionsDeltaUpdate(
    roomId: string,
    signal: AbortSignal
  ) {
    const lastRequestedAt = this.#roomVersionsLastRequestedAtByRoom.get(roomId);
    if (lastRequestedAt === undefined) {
      return;
    }

    const room = nn(
      this.#client.getRoom(roomId),
      `Room with id ${roomId} is not available on client`
    );

    const updates = await room[kInternal].listTextVersionsSince({
      since: lastRequestedAt,
      signal,
    });

    this.#updateRoomVersions(roomId, updates.versions);

    if (lastRequestedAt < updates.requestedAt) {
      // Update the `lastRequestedAt` value for the room to the timestamp returned by the current request
      this.#roomVersionsLastRequestedAtByRoom.set(roomId, updates.requestedAt);
    }
  }

  public waitUntilRoomNotificationSettingsLoaded(roomId: string) {
    const queryKey = makeNotificationSettingsQueryKey(roomId);
    let resource = this.#roomNotificationSettings.get(queryKey);
    if (resource === undefined) {
      const notificationSettingsFetcher = async () => {
        const room = this.#client.getRoom(roomId);
        if (room === null) {
          throw new HttpError(
            `Room '${roomId}' is not available on client`,
            479
          );
        }

        const result = await room.getNotificationSettings();
        this.#setNotificationSettings(roomId, result);
      };

      resource = new SinglePageResource(notificationSettingsFetcher);
    }

    // TODO(vincent+nimesh) Looks like this should also be a Signal!
    resource.observable.subscribe(() =>
      // Note that the store itself does not change, but it's only vehicle at
      // the moment to trigger a re-render, so we'll do a no-op update here.
      this.invalidateEntireStore()
    );

    this.#roomNotificationSettings.set(queryKey, resource);

    return resource.waitUntilLoaded();
  }

  public async refreshRoomNotificationSettings(
    roomId: string,
    signal: AbortSignal
  ) {
    const room = nn(
      this.#client.getRoom(roomId),
      `Room with id ${roomId} is not available on client`
    );
    const result = await room.getNotificationSettings({ signal });
    this.#setNotificationSettings(roomId, result);
  }
}

/**
 * Applies optimistic updates, removes deleted threads, sorts results in
 * a stable way, removes internal fields that should not be exposed publicly.
 */
<<<<<<< HEAD
function internalToExternalState<M extends BaseMetadata>(
  state: InternalState<M>,
  rawThreadsDB: ThreadDB<M>
): UmbrellaStoreState<M> {
  const threadsDB = rawThreadsDB.clone();

  const computed = {
    notificationsById: { ...state.notificationsById },
    settingsByRoomId: { ...state.settingsByRoomId },
    // Casting properly because:
    //  At init channels notification settings are equals to `{}`.
    //  After first load then settings take the real shape of `ChannelsNotificationSettings`.
    //
    // So optimistically when an update happens we return always an object
    // shaped on the type `ChannelsNotificationSettings`. But we're forced to cast
    // because of we need to wait the first load of channels notification settings and
    // channels notification settings can contain custom notification kinds (e.g `$whatever`)
    // in the augmentation (e.g `liveblocks.config.ts`).
    channelsNotificationSettings:
      state.channelsNotificationSettings as ChannelsNotificationSettings,
  };

  for (const optimisticUpdate of state.optimisticUpdates) {
=======
function applyOptimisticUpdates_forThreadifications<M extends BaseMetadata>(
  baseThreadsDB: ThreadDB<M>,
  rawNotificationsById: NotificationsById,
  optimisticUpdates: readonly OptimisticUpdate<M>[]
): CleanThreadifications<M> {
  const threadsDB = baseThreadsDB.clone();
  let notificationsById = { ...rawNotificationsById };

  for (const optimisticUpdate of optimisticUpdates) {
>>>>>>> ca5d0f4f
    switch (optimisticUpdate.type) {
      case "create-thread": {
        threadsDB.upsert(optimisticUpdate.thread);
        break;
      }

      case "edit-thread-metadata": {
        const thread = threadsDB.get(optimisticUpdate.threadId);
        if (thread === undefined) break;

        // If the thread has been updated since the optimistic update, we do not apply the update
        if (thread.updatedAt > optimisticUpdate.updatedAt) {
          break;
        }

        threadsDB.upsert({
          ...thread,
          updatedAt: optimisticUpdate.updatedAt,
          metadata: {
            ...thread.metadata,
            ...optimisticUpdate.metadata,
          },
        });
        break;
      }

      case "mark-thread-as-resolved": {
        const thread = threadsDB.get(optimisticUpdate.threadId);
        if (thread === undefined) break;

        threadsDB.upsert({ ...thread, resolved: true });
        break;
      }

      case "mark-thread-as-unresolved": {
        const thread = threadsDB.get(optimisticUpdate.threadId);
        if (thread === undefined) break;

        threadsDB.upsert({ ...thread, resolved: false });
        break;
      }

      case "create-comment": {
        const thread = threadsDB.get(optimisticUpdate.comment.threadId);
        if (thread === undefined) break;

        threadsDB.upsert(applyUpsertComment(thread, optimisticUpdate.comment));

        const inboxNotification = Object.values(notificationsById).find(
          (notification) =>
            notification.kind === "thread" &&
            notification.threadId === thread.id
        );

        if (inboxNotification === undefined) {
          break;
        }

        notificationsById[inboxNotification.id] = {
          ...inboxNotification,
          notifiedAt: optimisticUpdate.comment.createdAt,
          readAt: optimisticUpdate.comment.createdAt,
        };

        break;
      }

      case "edit-comment": {
        const thread = threadsDB.get(optimisticUpdate.comment.threadId);
        if (thread === undefined) break;

        threadsDB.upsert(applyUpsertComment(thread, optimisticUpdate.comment));
        break;
      }

      case "delete-comment": {
        const thread = threadsDB.get(optimisticUpdate.threadId);
        if (thread === undefined) break;

        threadsDB.upsert(
          applyDeleteComment(
            thread,
            optimisticUpdate.commentId,
            optimisticUpdate.deletedAt
          )
        );
        break;
      }

      case "delete-thread": {
        const thread = threadsDB.get(optimisticUpdate.threadId);
        if (thread === undefined) break;

        threadsDB.upsert({
          ...thread,
          deletedAt: optimisticUpdate.deletedAt,
          updatedAt: optimisticUpdate.deletedAt,
          comments: [],
        });
        break;
      }

      case "add-reaction": {
        const thread = threadsDB.get(optimisticUpdate.threadId);
        if (thread === undefined) break;

        threadsDB.upsert(
          applyAddReaction(
            thread,
            optimisticUpdate.commentId,
            optimisticUpdate.reaction
          )
        );
        break;
      }

      case "remove-reaction": {
        const thread = threadsDB.get(optimisticUpdate.threadId);
        if (thread === undefined) break;

        threadsDB.upsert(
          applyRemoveReaction(
            thread,
            optimisticUpdate.commentId,
            optimisticUpdate.emoji,
            optimisticUpdate.userId,
            optimisticUpdate.removedAt
          )
        );
        break;
      }

      case "mark-inbox-notification-as-read": {
        const ibn = notificationsById[optimisticUpdate.inboxNotificationId];

        // If the inbox notification doesn't exist in the cache, we do not apply the update
        if (ibn === undefined) {
          break;
        }

        notificationsById[optimisticUpdate.inboxNotificationId] = {
          ...ibn,
          readAt: optimisticUpdate.readAt,
        };
        break;
      }
      case "mark-all-inbox-notifications-as-read": {
        for (const id in notificationsById) {
          const ibn = notificationsById[id];

          // If the inbox notification doesn't exist in the cache, we do not apply the update
          if (ibn === undefined) {
            break;
          }

          notificationsById[id] = {
            ...ibn,
            readAt: optimisticUpdate.readAt,
          };
        }
        break;
      }
      case "delete-inbox-notification": {
        delete notificationsById[optimisticUpdate.inboxNotificationId];
        break;
      }
      case "delete-all-inbox-notifications": {
        notificationsById = {};
        break;
      }
    }
  }

  // TODO Maybe consider also removing these from the inboxNotificationsById registry?
  const sortedNotifications =
    // Sort so that the most recent notifications are first
    Object.values(notificationsById)
      .filter((ibn) =>
        ibn.kind === "thread" ? threadsDB.get(ibn.threadId) !== undefined : true
      )
      .sort((a, b) => b.notifiedAt.getTime() - a.notifiedAt.getTime());

  return {
    sortedNotifications,
    notificationsById,
    threadsDB,
  };
}

/**
 * Applies optimistic updates, removes deleted threads, sorts results in
 * a stable way, removes internal fields that should not be exposed publicly.
 */
function applyOptimisticUpdates_forSettings(
  baseSettingsByRoomId: SettingsByRoomId,
  optimisticUpdates: readonly OptimisticUpdate<BaseMetadata>[]
): SettingsByRoomId {
  const settingsByRoomId = { ...baseSettingsByRoomId };

  for (const optimisticUpdate of optimisticUpdates) {
    switch (optimisticUpdate.type) {
      case "update-notification-settings": {
        const settings = settingsByRoomId[optimisticUpdate.roomId];

        // If the inbox notification doesn't exist in the cache, we do not apply the update
        if (settings === undefined) {
          break;
        }

        settingsByRoomId[optimisticUpdate.roomId] = {
          ...settings,
          ...optimisticUpdate.settings,
        };
        break;
      }

      case "update-channels-notification-settings": {
        const settings = computed.channelsNotificationSettings;
        const updatedSettings =
          applyDeepOptimisticChannelsNotificationSettingsUpdate(
            settings,
            optimisticUpdate.settings
          );

        computed.channelsNotificationSettings = updatedSettings;

        break;
      }
    }
  }
<<<<<<< HEAD

  // TODO Maybe consider also removing these from the inboxNotificationsById registry?
  const cleanedNotifications =
    // Sort so that the most recent notifications are first
    Object.values(computed.notificationsById)
      .filter((ibn) =>
        ibn.kind === "thread" ? threadsDB.get(ibn.threadId) !== undefined : true
      )
      .sort((a, b) => b.notifiedAt.getTime() - a.notifiedAt.getTime());

  return {
    cleanedNotifications,
    notificationsById: computed.notificationsById,
    settingsByRoomId: computed.settingsByRoomId,
    threadsDB,
    versionsByRoomId: state.versionsByRoomId,
    channelsNotificationSettings: computed.channelsNotificationSettings,
  };
=======
  return settingsByRoomId;
>>>>>>> ca5d0f4f
}

export function applyThreadDeltaUpdates<M extends BaseMetadata>(
  db: ThreadDB<M>,
  updates: {
    newThreads: ThreadData<M>[];
    deletedThreads: ThreadDeleteInfo[];
  }
): void {
  // Add new threads or update existing threads if the existing thread is older than the new thread.
  updates.newThreads.forEach((thread) => db.upsertIfNewer(thread));

  // Mark threads in the deletedThreads list as deleted
  updates.deletedThreads.forEach(({ id, deletedAt }) => {
    const existing = db.getEvenIfDeleted(id);
    if (!existing) return;

    db.delete(id, deletedAt);
  });
}

export function applyNotificationsUpdates(
  existingInboxNotifications: Record<string, InboxNotificationData>,
  updates: {
    newInboxNotifications: InboxNotificationData[];
    deletedNotifications: InboxNotificationDeleteInfo[];
  }
): Record<string, InboxNotificationData> {
  const updatedInboxNotifications = { ...existingInboxNotifications };

  // Add new notifications or update existing notifications if the existing notification is older than the new notification.
  updates.newInboxNotifications.forEach((notification) => {
    const existingNotification = updatedInboxNotifications[notification.id];
    // If the notification already exists, we need to compare the two notifications to determine which one is newer.
    if (existingNotification) {
      const result = compareInboxNotifications(
        existingNotification,
        notification
      );

      // If the existing notification is newer than the new notification, we do not update the existing notification.
      if (result === 1) return;
    }

    // If the new notification is newer than the existing notification, we update the existing notification.
    updatedInboxNotifications[notification.id] = notification;
  });

  updates.deletedNotifications.forEach(
    ({ id }) => delete updatedInboxNotifications[id]
  );

  return updatedInboxNotifications;
}

/**
 * Compares two inbox notifications to determine which one is newer.
 * @param inboxNotificationA The first inbox notification to compare.
 * @param inboxNotificationB The second inbox notification to compare.
 * @returns 1 if inboxNotificationA is newer, -1 if inboxNotificationB is newer, or 0 if they are the same age or can't be compared.
 */
export function compareInboxNotifications(
  inboxNotificationA: InboxNotificationData,
  inboxNotificationB: InboxNotificationData
): number {
  if (inboxNotificationA.notifiedAt > inboxNotificationB.notifiedAt) {
    return 1;
  } else if (inboxNotificationA.notifiedAt < inboxNotificationB.notifiedAt) {
    return -1;
  }

  // notifiedAt times are the same, compare readAt times if both are not null
  if (inboxNotificationA.readAt && inboxNotificationB.readAt) {
    return inboxNotificationA.readAt > inboxNotificationB.readAt
      ? 1
      : inboxNotificationA.readAt < inboxNotificationB.readAt
        ? -1
        : 0;
  } else if (inboxNotificationA.readAt || inboxNotificationB.readAt) {
    return inboxNotificationA.readAt ? 1 : -1;
  }

  // If all dates are equal, return 0
  return 0;
}

/** @internal Exported for unit tests only. */
export function applyUpsertComment<M extends BaseMetadata>(
  thread: ThreadDataWithDeleteInfo<M>,
  comment: CommentData
): ThreadDataWithDeleteInfo<M> {
  // If the thread has been deleted, we do not apply the update
  if (thread.deletedAt !== undefined) {
    // Note: only the unit tests are passing in deleted threads here. In all
    // production code, this is never invoked for deleted threads.
    return thread;
  }

  // Validate that the comment belongs to the thread
  if (comment.threadId !== thread.id) {
    console.warn(
      `Comment ${comment.id} does not belong to thread ${thread.id}`
    );
    return thread;
  }

  const existingComment = thread.comments.find(
    (existingComment) => existingComment.id === comment.id
  );

  // If the comment doesn't exist in the thread, add the comment
  if (existingComment === undefined) {
    const updatedAt = new Date(
      Math.max(thread.updatedAt.getTime(), comment.createdAt.getTime())
    );

    const updatedThread = {
      ...thread,
      updatedAt,
      comments: [...thread.comments, comment],
    };

    return updatedThread;
  }

  // If the comment exists in the thread and has been deleted, do not apply the update
  if (existingComment.deletedAt !== undefined) {
    return thread;
  }

  // Proceed to update the comment if:
  // 1. The existing comment has not been edited
  // 2. The incoming comment has not been edited (i.e. it's a new comment)
  // 3. The incoming comment has been edited more recently than the existing comment
  if (
    existingComment.editedAt === undefined ||
    comment.editedAt === undefined ||
    existingComment.editedAt <= comment.editedAt
  ) {
    const updatedComments = thread.comments.map((existingComment) =>
      existingComment.id === comment.id ? comment : existingComment
    );

    const updatedThread = {
      ...thread,
      updatedAt: new Date(
        Math.max(
          thread.updatedAt.getTime(),
          comment.editedAt?.getTime() || comment.createdAt.getTime()
        )
      ),
      comments: updatedComments,
    };
    return updatedThread;
  }

  return thread;
}

/** @internal Exported for unit tests only. */
export function applyDeleteComment<M extends BaseMetadata>(
  thread: ThreadDataWithDeleteInfo<M>,
  commentId: string,
  deletedAt: Date
): ThreadDataWithDeleteInfo<M> {
  // If the thread has been deleted, we do not delete the comment
  if (thread.deletedAt !== undefined) {
    return thread;
  }

  const existingComment = thread.comments.find(
    (comment) => comment.id === commentId
  );

  // If the comment doesn't exist in the thread, we cannot perform the deletion
  if (existingComment === undefined) {
    return thread;
  }

  // If the comment has been deleted since the deletion request, we do not delete the comment
  if (existingComment.deletedAt !== undefined) {
    return thread;
  }

  const updatedComments = thread.comments.map((comment) =>
    comment.id === commentId
      ? {
          ...comment,
          deletedAt,
          // We optimistically remove the comment body and attachments when marking it as deleted
          body: undefined,
          attachments: [],
        }
      : comment
  );

  // If all comments have been deleted (or there are no comments in the first
  // place), we mark the thread as deleted.
  if (updatedComments.every((comment) => comment.deletedAt !== undefined)) {
    return {
      ...thread,
      deletedAt,
      updatedAt: deletedAt,
    };
  }

  return {
    ...thread,
    updatedAt: deletedAt,
    comments: updatedComments,
  };
}

/** @internal Exported for unit tests only. */
export function applyAddReaction<M extends BaseMetadata>(
  thread: ThreadDataWithDeleteInfo<M>,
  commentId: string,
  reaction: CommentUserReaction
): ThreadDataWithDeleteInfo<M> {
  // If the thread has been deleted, we do not add the reaction
  if (thread.deletedAt !== undefined) {
    return thread;
  }

  const existingComment = thread.comments.find(
    (comment) => comment.id === commentId
  );

  // If the comment doesn't exist in the thread, we do not add the reaction
  if (existingComment === undefined) {
    return thread;
  }

  // If the comment has been deleted since the reaction addition request, we do not add the reaction
  if (existingComment.deletedAt !== undefined) {
    return thread;
  }

  const updatedComments = thread.comments.map((comment) =>
    comment.id === commentId
      ? {
          ...comment,
          reactions: upsertReaction(comment.reactions, reaction),
        }
      : comment
  );

  return {
    ...thread,
    updatedAt: new Date(
      Math.max(reaction.createdAt.getTime(), thread.updatedAt.getTime())
    ),
    comments: updatedComments,
  };
}

/**
 *
 * @internal - exported for internal test only
 *
 * Applies a deep optimistic update for channels notification settings
 * and remove potential `undefined` properties from the final outcoming object
 * because we update with a deep partial `ChannelsNotificationSettings`.
 */
export function applyDeepOptimisticChannelsNotificationSettingsUpdate(
  existingSettings: ChannelsNotificationSettings,
  incomingSettings: PartialChannelsNotificationSettings
): ChannelsNotificationSettings {
  const outcomingSettings = { ...existingSettings };

  for (const channelKey of keys(incomingSettings)) {
    const key = channelKey;
    const channelUpdates = incomingSettings[key];

    if (channelUpdates && typeof channelUpdates === "object") {
      const realChannelUpdates = Object.fromEntries(
        entries(channelUpdates).filter(([_, value]) => value !== undefined)
      );

      outcomingSettings[key] = {
        ...outcomingSettings[key],
        ...realChannelUpdates,
      };
    }
  }

  return outcomingSettings;
}

/** @internal Exported for unit tests only. */
export function applyRemoveReaction<M extends BaseMetadata>(
  thread: ThreadDataWithDeleteInfo<M>,
  commentId: string,
  emoji: string,
  userId: string,
  removedAt: Date
): ThreadDataWithDeleteInfo<M> {
  // If the thread has been deleted, we do not remove the reaction
  if (thread.deletedAt !== undefined) {
    return thread;
  }

  const existingComment = thread.comments.find(
    (comment) => comment.id === commentId
  );

  // If the comment doesn't exist in the thread, we do not remove the reaction
  if (existingComment === undefined) {
    return thread;
  }

  // If the comment has been deleted since the reaction removal request, we do not remove the reaction
  if (existingComment.deletedAt !== undefined) {
    return thread;
  }

  const updatedComments = thread.comments.map((comment) =>
    comment.id === commentId
      ? {
          ...comment,
          reactions: comment.reactions
            .map((reaction) =>
              reaction.emoji === emoji
                ? {
                    ...reaction,
                    users: reaction.users.filter((user) => user.id !== userId),
                  }
                : reaction
            )
            .filter((reaction) => reaction.users.length > 0), // Remove reactions with no users left
        }
      : comment
  );

  return {
    ...thread,
    updatedAt: new Date(
      Math.max(removedAt.getTime(), thread.updatedAt.getTime())
    ),
    comments: updatedComments,
  };
}

function upsertReaction(
  reactions: CommentReaction[],
  reaction: CommentUserReaction
): CommentReaction[] {
  const existingReaction = reactions.find(
    (existingReaction) => existingReaction.emoji === reaction.emoji
  );

  // If the reaction doesn't exist in the comment, we add it
  if (existingReaction === undefined) {
    return [
      ...reactions,
      {
        emoji: reaction.emoji,
        createdAt: reaction.createdAt,
        users: [{ id: reaction.userId }],
      },
    ];
  }

  // If the reaction exists in the comment, we add the user to the reaction if they are not already in it
  if (
    existingReaction.users.some((user) => user.id === reaction.userId) === false
  ) {
    return reactions.map((existingReaction) =>
      existingReaction.emoji === reaction.emoji
        ? {
            ...existingReaction,
            users: [...existingReaction.users, { id: reaction.userId }],
          }
        : existingReaction
    );
  }

  return reactions;
}<|MERGE_RESOLUTION|>--- conflicted
+++ resolved
@@ -29,12 +29,8 @@
   batch,
   compactObject,
   console,
-<<<<<<< HEAD
-  createStore,
+  DerivedSignal,
   entries,
-=======
-  DerivedSignal,
->>>>>>> ca5d0f4f
   HttpError,
   keys,
   kInternal,
@@ -552,19 +548,6 @@
 type RoomId = string;
 type QueryKey = string;
 
-<<<<<<< HEAD
-  // TODO: Ideally we would have a similar NotificationsDB, like we have ThreadDB
-  notificationsById: Record<string, InboxNotificationData>;
-  settingsByRoomId: Record<string, RoomNotificationSettings>;
-  versionsByRoomId: Record<string, Record<string, HistoryVersion>>;
-
-  // Using a empty object `{}` (aka. `Record<string, never>`) to mark this property
-  // as an empty state while first loading
-  channelsNotificationSettings:
-    | ChannelsNotificationSettings
-    | Record<string, never>;
-}>;
-=======
 /**
  * Versions by roomId
  * e.g. { 'room-abc': {versions: "all versions"}}
@@ -572,7 +555,6 @@
 type VersionsByRoomId = Record<RoomId, Record<string, HistoryVersion>>;
 
 type NotificationsById = Record<string, InboxNotificationData>;
->>>>>>> ca5d0f4f
 
 /**
  * Notification settings by room ID.
@@ -616,43 +598,6 @@
    * e.g. `in_${string}`
    */
   notificationsById: Record<string, InboxNotificationData>;
-<<<<<<< HEAD
-
-  /**
-   * Channels notifications settings
-   * e.g.
-   *  {
-   *    email: {
-   *      thread: true,
-   *      textMention: false,
-   *      $customKind: true | false,
-   *    }
-   *    slack: {
-   *      thread: true,
-   *      textMention: false,
-   *      $customKind: true | false,
-   *    }
-   *  }
-   */
-  channelsNotificationSettings:
-    | ChannelsNotificationSettings
-    | Record<string, never>;
-
-  /**
-   * Notification settings by room ID.
-   * e.g. { 'room-abc': { threads: "all" },
-   *        'room-def': { threads: "replies_and_mentions" },
-   *        'room-xyz': { threads: "none" },
-   *      }
-   */
-  settingsByRoomId: Record<string, RoomNotificationSettings>;
-  /**
-   * Versions by roomId
-   * e.g. { 'room-abc': {versions: "all versions"}}
-   */
-  versionsByRoomId: Record<string, Record<string, HistoryVersion>>;
-=======
->>>>>>> ca5d0f4f
 };
 
 export class UmbrellaStore<M extends BaseMetadata> {
@@ -763,31 +708,6 @@
       this.invalidateEntireStore()
     );
 
-<<<<<<< HEAD
-    const channelsNotificationSettingsFetcher = async (): Promise<void> => {
-      const result = await this.#client.getChannelsNotificationSettings();
-      this.#updateChannelsNotificationSettingsCache(result);
-    };
-
-    this.#channelsNotificationSettings = new SinglePageResource(
-      channelsNotificationSettingsFetcher
-    );
-    this.#channelsNotificationSettings.observable.subscribe(() =>
-      // Note that the store itself does not change, but it's only vehicle at
-      // the moment to trigger a re-render, so we'll do a no-op update here.
-      this.#store.set((store) => ({ ...store }))
-    );
-
-    this._rawThreadsDB = new ThreadDB();
-    this.#store = createStore<InternalState<M>>({
-      optimisticUpdates: [],
-      permissionsByRoom: {},
-      notificationsById: {},
-      settingsByRoomId: {},
-      versionsByRoomId: {},
-      channelsNotificationSettings: {},
-    });
-=======
     this.baseThreadsDB = new ThreadDB();
     this.optimisticUpdates = new Signal<readonly OptimisticUpdate<M>[]>([]);
 
@@ -848,7 +768,6 @@
           : "synchronized"
       )
     );
->>>>>>> ca5d0f4f
 
     // Auto-bind all of this class’ methods here, so we can use stable
     // references to them (most important for use in useSyncExternalStore)
@@ -1098,72 +1017,6 @@
     batch(() => {
       this.baseNotificationsById.set(callback);
       this.invalidateEntireStore();
-    });
-  }
-
-  #updateChannelsNotificationSettingsCache(
-    settings: ChannelsNotificationSettings
-  ): void {
-    this.#store.set((state) => {
-      const { channelsNotificationSettings, ...rest } = state;
-      return {
-        ...rest,
-        channelsNotificationSettings: {
-          ...channelsNotificationSettings,
-          ...settings,
-        },
-      };
-    });
-  }
-
-  /**
-   * Get the loading state for Channels Notification Settings
-   */
-  public getChannelsNotificationSettingsLoadingState(): ChannelsNotificationSettingsAsyncResult {
-    const asyncResult = this.#channelsNotificationSettings.get();
-    if (asyncResult.isLoading || asyncResult.error) {
-      return asyncResult;
-    }
-
-    return {
-      isLoading: false,
-      // Casting properly because:
-      //  At init channels notification settings are equals to `{}`.
-      //  After first load then settings take the real shape of `ChannelsNotificationSettings`
-      //
-      // So developers shouldn't receive `settings` equals to `{}` after first load.
-      settings: nn(
-        this.get().channelsNotificationSettings
-      ) as ChannelsNotificationSettings,
-    };
-  }
-
-  /**
-   * Refresh Channels Notification Settings
-   * from poller
-   */
-  public async refreshChannelsNotificationSettings(
-    signal: AbortSignal
-  ): Promise<void> {
-    const result = await this.#client.getChannelsNotificationSettings({
-      signal,
-    });
-
-    this.#updateChannelsNotificationSettingsCache(result);
-  }
-
-  /**
-   * Updates channels notification settings with a new value, replacing the
-   * corresponding optimistic update.
-   */
-  public updateChannelsNotificationSettings(
-    settings: ChannelsNotificationSettings,
-    optimisticUpdateId: string
-  ): void {
-    // Batch 1️⃣ + 2️⃣
-    this.#store.batch(() => {
-      this.removeOptimisticUpdate(optimisticUpdateId); // 1️⃣
-      this.#updateChannelsNotificationSettingsCache(settings); // 2️⃣
     });
   }
 
@@ -1556,18 +1409,9 @@
     return this.#notifications.waitUntilLoaded();
   }
 
-<<<<<<< HEAD
-  public waitUntilChannelsNotificationsSettingsLoaded() {
-    return this.#channelsNotificationSettings.waitUntilLoaded();
-  }
-
-  #updateRoomPermissions(permissions: Record<string, Permission[]>) {
-    const permissionsByRoom = { ...this.#store.get().permissionsByRoom };
-=======
   #updatePermissionHints(newHints: Record<string, Permission[]>) {
     this.permissionHintsByRoomId.set((prev) => {
       const permissionsByRoom = { ...prev };
->>>>>>> ca5d0f4f
 
       for (const [roomId, newPermissions] of Object.entries(newHints)) {
         // Get the existing set of permissions for the room and only ever add permission to this set
@@ -1871,31 +1715,6 @@
  * Applies optimistic updates, removes deleted threads, sorts results in
  * a stable way, removes internal fields that should not be exposed publicly.
  */
-<<<<<<< HEAD
-function internalToExternalState<M extends BaseMetadata>(
-  state: InternalState<M>,
-  rawThreadsDB: ThreadDB<M>
-): UmbrellaStoreState<M> {
-  const threadsDB = rawThreadsDB.clone();
-
-  const computed = {
-    notificationsById: { ...state.notificationsById },
-    settingsByRoomId: { ...state.settingsByRoomId },
-    // Casting properly because:
-    //  At init channels notification settings are equals to `{}`.
-    //  After first load then settings take the real shape of `ChannelsNotificationSettings`.
-    //
-    // So optimistically when an update happens we return always an object
-    // shaped on the type `ChannelsNotificationSettings`. But we're forced to cast
-    // because of we need to wait the first load of channels notification settings and
-    // channels notification settings can contain custom notification kinds (e.g `$whatever`)
-    // in the augmentation (e.g `liveblocks.config.ts`).
-    channelsNotificationSettings:
-      state.channelsNotificationSettings as ChannelsNotificationSettings,
-  };
-
-  for (const optimisticUpdate of state.optimisticUpdates) {
-=======
 function applyOptimisticUpdates_forThreadifications<M extends BaseMetadata>(
   baseThreadsDB: ThreadDB<M>,
   rawNotificationsById: NotificationsById,
@@ -1905,7 +1724,6 @@
   let notificationsById = { ...rawNotificationsById };
 
   for (const optimisticUpdate of optimisticUpdates) {
->>>>>>> ca5d0f4f
     switch (optimisticUpdate.type) {
       case "create-thread": {
         threadsDB.upsert(optimisticUpdate.thread);
@@ -2136,28 +1954,7 @@
       }
     }
   }
-<<<<<<< HEAD
-
-  // TODO Maybe consider also removing these from the inboxNotificationsById registry?
-  const cleanedNotifications =
-    // Sort so that the most recent notifications are first
-    Object.values(computed.notificationsById)
-      .filter((ibn) =>
-        ibn.kind === "thread" ? threadsDB.get(ibn.threadId) !== undefined : true
-      )
-      .sort((a, b) => b.notifiedAt.getTime() - a.notifiedAt.getTime());
-
-  return {
-    cleanedNotifications,
-    notificationsById: computed.notificationsById,
-    settingsByRoomId: computed.settingsByRoomId,
-    threadsDB,
-    versionsByRoomId: state.versionsByRoomId,
-    channelsNotificationSettings: computed.channelsNotificationSettings,
-  };
-=======
   return settingsByRoomId;
->>>>>>> ca5d0f4f
 }
 
 export function applyThreadDeltaUpdates<M extends BaseMetadata>(
