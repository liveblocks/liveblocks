--- conflicted
+++ resolved
@@ -4,16 +4,7 @@
   Client,
   ThreadData,
 } from "@liveblocks/client";
-<<<<<<< HEAD
-import type {
-=======
-import {
-  type InboxNotificationData,
->>>>>>> bd608d37
-  CacheStore,
-  InboxNotificationData,
-  PartialInboxNotificationData,
-} from "@liveblocks/core";
+import type { CacheStore, InboxNotificationData } from "@liveblocks/core";
 import { kInternal } from "@liveblocks/core";
 import type { PropsWithChildren } from "react";
 import React, {
@@ -31,15 +22,8 @@
   LiveblocksContextBundle,
 } from "./types";
 
-<<<<<<< HEAD
-export const ContextBundle = createContext<LiveblocksContextBundle<
-  BaseUserMeta,
-  BaseMetadata
-> | null>(null);
-=======
-const ContextBundle =
+export const ContextBundle =
   createContext<LiveblocksContextBundle<BaseUserMeta> | null>(null);
->>>>>>> bd608d37
 
 /**
  * @private
@@ -68,26 +52,11 @@
 
   function LiveblocksProvider(props: PropsWithChildren) {
     return (
-<<<<<<< HEAD
       <ContextBundle.Provider
-        value={
-          bundle as unknown as LiveblocksContextBundle<
-            BaseUserMeta,
-            BaseMetadata
-          >
-        }
+        value={bundle as unknown as LiveblocksContextBundle<BaseUserMeta>}
       >
         {props.children}
       </ContextBundle.Provider>
-=======
-      <SharedProvider>
-        <ContextBundle.Provider
-          value={bundle as unknown as LiveblocksContextBundle<BaseUserMeta>}
-        >
-          {props.children}
-        </ContextBundle.Provider>
-      </SharedProvider>
->>>>>>> bd608d37
     );
   }
 
@@ -244,8 +213,6 @@
     useMarkInboxNotificationAsRead,
     useMarkAllInboxNotificationsAsRead,
 
-    useThreadFromCache,
-
     suspense: {
       LiveblocksProvider,
 
@@ -258,7 +225,13 @@
       useMarkInboxNotificationAsRead,
       useMarkAllInboxNotificationsAsRead,
     },
+
+    [kInternal]: {
+      useThreadFromCache,
+    },
   };
 
-  return bundle;
+  return Object.defineProperty(bundle, kInternal, {
+    enumerable: false,
+  });
 }