--- conflicted
+++ resolved
@@ -5,23 +5,10 @@
   ClientOptions,
   ThreadData,
 } from "@liveblocks/client";
-<<<<<<< HEAD
-import {
-  type AsyncResult,
-  type BaseRoomInfo,
-  type CopilotId,
-  type DM,
-  type DU,
-  HttpError,
-  type LiveblocksError,
-  type MessageId,
-  type OpaqueClient,
-  type PartialNotificationSettings,
-  type SyncStatus,
-=======
 import type {
   AsyncResult,
   BaseRoomInfo,
+  CopilotId,
   DM,
   DU,
   LiveblocksError,
@@ -29,7 +16,6 @@
   OpaqueClient,
   PartialNotificationSettings,
   SyncStatus,
->>>>>>> d35d75be
 } from "@liveblocks/core";
 import {
   assert,
