import type {
  BaseUserMeta,
  BroadcastOptions,
  Client,
  History,
  Json,
  JsonObject,
  LiveObject,
  LostConnectionEvent,
  LsonObject,
  OthersEvent,
  Room,
  Status,
  User,
} from "@liveblocks/client";
import { shallow } from "@liveblocks/client";
import type {
  BaseMetadata,
  CacheState,
  CacheStore,
  CommentData,
  CommentReaction,
  CommentsEventServerMsg,
  EnterOptions,
  OptionalPromise,
  ResolveMentionSuggestionsArgs,
  ResolveUsersArgs,
  RoomEventMessage,
  RoomNotificationSettings,
  ThreadData,
  ToImmutable,
} from "@liveblocks/core";
import {
  CommentsApiError,
  console,
  deprecateIf,
  errorIf,
  isLiveNode,
  kInternal,
  makeEventSource,
  makePoller,
  NotificationsApiError,
  ServerMsgCode,
  stringify,
} from "@liveblocks/core";
import { nanoid } from "nanoid";
import * as React from "react";
import { useSyncExternalStoreWithSelector } from "use-sync-external-store/shim/with-selector.js";

import {
  AddReactionError,
  type CommentsError,
  CreateCommentError,
  CreateThreadError,
  DeleteCommentError,
  EditCommentError,
  EditThreadMetadataError,
  MarkInboxNotificationAsReadError,
  RemoveReactionError,
  UpdateNotificationSettingsError,
} from "./comments/errors";
import { createCommentId, createThreadId } from "./comments/lib/createIds";
import { selectNotificationSettings } from "./comments/lib/select-notification-settings";
import { selectedInboxNotifications } from "./comments/lib/selected-inbox-notifications";
import { selectedThreads } from "./comments/lib/selected-threads";
import { upsertComment } from "./comments/lib/upsert-comment";
import { useInitial } from "./lib/use-initial";
import { useLatest } from "./lib/use-latest";
import { useRerender } from "./lib/use-rerender";
import { createSharedContext } from "./shared";
import type {
  CommentReactionOptions,
  CreateCommentOptions,
  CreateThreadOptions,
  DeleteCommentOptions,
  EditCommentOptions,
  EditThreadMetadataOptions,
  MutationContext,
  OmitFirstArg,
  RoomContextBundle,
  RoomNotificationSettingsState,
  RoomNotificationSettingsStateSuccess,
  RoomProviderProps,
  ThreadsState,
  ThreadsStateSuccess,
  ThreadSubscription,
  UseThreadsOptions,
} from "./types";

const noop = () => {};
const identity: <T>(x: T) => T = (x) => x;

const missing_unstable_batchedUpdates = (
  reactVersion: number,
  roomId: string
) =>
  `We noticed you’re using React ${reactVersion}. Please pass unstable_batchedUpdates at the RoomProvider level until you’re ready to upgrade to React 18:

    import { unstable_batchedUpdates } from "react-dom";  // or "react-native"

    <RoomProvider id=${JSON.stringify(
      roomId
    )} ... unstable_batchedUpdates={unstable_batchedUpdates}>
      ...
    </RoomProvider>

Why? Please see https://liveblocks.io/docs/platform/troubleshooting#stale-props-zombie-child for more information`;

const superfluous_unstable_batchedUpdates =
  "You don’t need to pass unstable_batchedUpdates to RoomProvider anymore, since you’re on React 18+ already.";

function useSyncExternalStore<Snapshot>(
  s: (onStoreChange: () => void) => () => void,
  gs: () => Snapshot,
  gss: undefined | null | (() => Snapshot)
): Snapshot {
  return useSyncExternalStoreWithSelector(s, gs, gss, identity);
}

const STABLE_EMPTY_LIST = Object.freeze([]);

export const POLLING_INTERVAL = 5 * 60 * 1000; // 5 minutes

const MENTION_SUGGESTIONS_DEBOUNCE = 500;

// Don't try to inline this. This function is intended to be a stable
// reference, to avoid a React.useCallback() wrapper.
function alwaysEmptyList() {
  return STABLE_EMPTY_LIST;
}

// Don't try to inline this. This function is intended to be a stable
// reference, to avoid a React.useCallback() wrapper.
function alwaysNull() {
  return null;
}

function makeMutationContext<
  TPresence extends JsonObject,
  TStorage extends LsonObject,
  TUserMeta extends BaseUserMeta,
  TRoomEvent extends Json,
>(
  room: Room<TPresence, TStorage, TUserMeta, TRoomEvent>
): MutationContext<TPresence, TStorage, TUserMeta> {
  const errmsg =
    "This mutation cannot be used until connected to the Liveblocks room";

  return {
    get storage() {
      const mutableRoot = room.getStorageSnapshot();
      if (mutableRoot === null) {
        throw new Error(errmsg);
      }
      return mutableRoot;
    },

    get self() {
      const self = room.getSelf();
      if (self === null) {
        throw new Error(errmsg);
      }
      return self;
    },

    get others() {
      const others = room.getOthers();
      if (room.getSelf() === null) {
        throw new Error(errmsg);
      }
      return others;
    },

    setMyPresence: room.updatePresence,
  };
}

export const ContextBundle = React.createContext<RoomContextBundle<
  JsonObject,
  LsonObject,
  BaseUserMeta,
  never,
  BaseMetadata
> | null>(null);

/**
 * @private
 *
 * This is an internal API, use `createRoomContext` instead.
 */
export function useRoomContextBundle() {
  const bundle = React.useContext(ContextBundle);
  if (bundle === null) {
    throw new Error("RoomProvider is missing from the React tree.");
  }
  return bundle;
}

type Options<TUserMeta extends BaseUserMeta> = {
  /**
   * @deprecated Define 'resolveUsers' in 'createClient' from '@liveblocks/client' instead.
   * Please refer to our Upgrade Guide to learn more, see https://liveblocks.io/docs/platform/upgrading/1.10.
   *
   * A function that returns user info from user IDs.
   */
  resolveUsers?: (
    args: ResolveUsersArgs
  ) => OptionalPromise<(TUserMeta["info"] | undefined)[] | undefined>;

  /**
   * @deprecated Define 'resolveMentionSuggestions' in 'createClient' from '@liveblocks/client' instead.
   * Please refer to our Upgrade Guide to learn more, see https://liveblocks.io/docs/platform/upgrading/1.10.
   *
   * A function that returns a list of user IDs matching a string.
   */
  resolveMentionSuggestions?: (
    args: ResolveMentionSuggestionsArgs
  ) => OptionalPromise<string[]>;
};

export function createRoomContext<
  TPresence extends JsonObject,
  TStorage extends LsonObject = LsonObject,
  TUserMeta extends BaseUserMeta = BaseUserMeta,
  TRoomEvent extends Json = never,
  TThreadMetadata extends BaseMetadata = never,
>(
  client: Client,
  options?: Options<TUserMeta>
): RoomContextBundle<
  TPresence,
  TStorage,
  TUserMeta,
  TRoomEvent,
  TThreadMetadata
> {
  type TRoom = Room<TPresence, TStorage, TUserMeta, TRoomEvent>;
  type TRoomLeavePair = { room: TRoom; leave: () => void };

  // Deprecated option
  if (options?.resolveUsers) {
    throw new Error(
      "The 'resolveUsers' option has moved to 'createClient' from '@liveblocks/client'. Please refer to our Upgrade Guide to learn more, see https://liveblocks.io/docs/platform/upgrading/1.10."
    );
  }

  // Deprecated option
  if (options?.resolveMentionSuggestions) {
    throw new Error(
      "The 'resolveMentionSuggestions' option has moved to 'createClient' from '@liveblocks/client'. Please refer to our Upgrade Guide to learn more, see https://liveblocks.io/docs/platform/upgrading/1.10."
    );
  }

  const RoomContext = React.createContext<TRoom | null>(null);

  const commentsErrorEventSource =
    makeEventSource<CommentsError<TThreadMetadata>>();

  const shared = createSharedContext<TUserMeta>(client);

  /**
   * RATIONALE:
   * At the "Outer" RoomProvider level, we keep a cache and produce
   * a stableEnterRoom function, which we pass down to the real "Inner"
   * RoomProvider level.
   *
   * The purpose is to ensure that if `stableEnterRoom("my-room")` is called
   * multiple times for the same room ID, it will always return the exact same
   * (cached) value, so that in total only a single "leave" function gets
   * produced and registered in the client.
   *
   * If we didn't use this cache, then in React StrictMode
   * stableEnterRoom("my-room") might get called multiple (at least 4) times,
   * causing more leave functions to be produced in the client, some of which
   * we cannot get a hold on (because StrictMode would discard those results by
   * design). This would make it appear to the Client that the Room is still in
   * use by some party that hasn't called `leave()` on it yet, thus causing the
   * Room to not be freed and destroyed when the component unmounts later.
   */
  function RoomProviderOuter(props: RoomProviderProps<TPresence, TStorage>) {
    const [cache] = React.useState<Map<string, TRoomLeavePair>>(
      () => new Map()
    );

    // Produce a version of client.enterRoom() that when called for the same
    // room ID multiple times, will not keep producing multiple leave
    // functions, but instead return the cached one.
    const stableEnterRoom = React.useCallback(
      (
        roomId: string,
        options: EnterOptions<TPresence, TStorage>
      ): TRoomLeavePair => {
        const cached = cache.get(roomId);
        if (cached) return cached;

        const rv = client.enterRoom<TPresence, TStorage, TUserMeta, TRoomEvent>(
          roomId,
          options
        );

        // Wrap the leave function to also delete the cached value
        const origLeave = rv.leave;
        rv.leave = () => {
          origLeave();
          cache.delete(roomId);
        };

        cache.set(roomId, rv);
        return rv;
      },
      [cache]
    );

    return <RoomProviderInner {...props} stableEnterRoom={stableEnterRoom} />;
  }

  function RoomProviderInner(
    props: RoomProviderProps<TPresence, TStorage> & {
      stableEnterRoom: (
        roomId: string,
        options: EnterOptions<TPresence, TStorage>
      ) => TRoomLeavePair;
    }
  ) {
    const { id: roomId, stableEnterRoom } = props;

    if (process.env.NODE_ENV !== "production") {
      if (!roomId) {
        throw new Error(
          "RoomProvider id property is required. For more information: https://liveblocks.io/docs/errors/liveblocks-react/RoomProvider-id-property-is-required"
        );
      }

      if (typeof roomId !== "string") {
        throw new Error("RoomProvider id property should be a string.");
      }

      const majorReactVersion = parseInt(React.version) || 1;
      const oldReactVersion = majorReactVersion < 18;
      errorIf(
        oldReactVersion && props.unstable_batchedUpdates === undefined,
        missing_unstable_batchedUpdates(majorReactVersion, roomId)
      );
      deprecateIf(
        !oldReactVersion && props.unstable_batchedUpdates !== undefined,
        superfluous_unstable_batchedUpdates
      );
    }

    // Note: We'll hold on to the initial value given here, and ignore any
    // changes to this argument in subsequent renders
    const frozenProps = useInitial({
      initialPresence: props.initialPresence,
      initialStorage: props.initialStorage,
      unstable_batchedUpdates: props.unstable_batchedUpdates,
      autoConnect:
        props.autoConnect ??
        props.shouldInitiallyConnect ??
        typeof window !== "undefined",
    });

    const [{ room }, setRoomLeavePair] = React.useState(() =>
      stableEnterRoom(roomId, {
        ...frozenProps,
        autoConnect: false, // Deliberately using false here on the first render, see below
      })
    );

    React.useEffect(() => {
      async function handleCommentEvent(message: CommentsEventServerMsg) {
        // TODO: Error handling
        const info = await room.getThread({ threadId: message.threadId });

        // If no thread info was returned (i.e., 404), we remove the thread and relevant inbox notifications from local cache.
        if (!info) {
          store.deleteThread(message.threadId);
          return;
        }
        const { thread, inboxNotification } = info;

        const existingThread = store.get().threads[message.threadId];

        switch (message.type) {
          case ServerMsgCode.COMMENT_EDITED:
          case ServerMsgCode.THREAD_METADATA_UPDATED:
          case ServerMsgCode.COMMENT_REACTION_ADDED:
          case ServerMsgCode.COMMENT_REACTION_REMOVED:
          case ServerMsgCode.COMMENT_DELETED:
            // If the thread doesn't exist in the local cache, we do not update it with the server data as an optimistic update could have deleted the thread locally.
            if (!existingThread) break;

            store.updateThreadAndNotification(thread, inboxNotification);
            break;
          case ServerMsgCode.COMMENT_CREATED:
            store.updateThreadAndNotification(thread, inboxNotification);
            break;
          default:
            break;
        }
      }

      return room.events.comments.subscribe(
        (message) => void handleCommentEvent(message)
      );
    }, [room]);

    React.useEffect(() => {
      const pair = stableEnterRoom(roomId, frozenProps);

      setRoomLeavePair(pair);
      const { room, leave } = pair;

      // In React, it's important to start connecting to the room as an effect,
      // rather than doing this during the initial render. This means that
      // during the initial render (both on the server-side, and on the first
      // hydration on the client-side), the value of the `useStatus()` hook
      // will correctly be "initial", and transition to "connecting" as an
      // effect.
      if (frozenProps.autoConnect) {
        room.connect();
      }

      return () => {
        leave();
      };
    }, [roomId, frozenProps, stableEnterRoom]);

    return (
      <RoomContext.Provider value={room}>
        <ContextBundle.Provider
          value={
            bundle as unknown as RoomContextBundle<
              JsonObject,
              LsonObject,
              BaseUserMeta,
              never,
              BaseMetadata
            >
          }
        >
          {props.children}
        </ContextBundle.Provider>
      </RoomContext.Provider>
    );
  }

  function connectionIdSelector(
    others: readonly User<TPresence, TUserMeta>[]
  ): number[] {
    return others.map((user) => user.connectionId);
  }

  function useRoom(): TRoom {
    const room = React.useContext(RoomContext);
    if (room === null) {
      throw new Error("RoomProvider is missing from the React tree.");
    }
    return room;
  }

  function useStatus(): Status {
    const room = useRoom();
    const subscribe = room.events.status.subscribe;
    const getSnapshot = room.getStatus;
    const getServerSnapshot = room.getStatus;
    return useSyncExternalStore(subscribe, getSnapshot, getServerSnapshot);
  }

  function useMyPresence(): [
    TPresence,
    (patch: Partial<TPresence>, options?: { addToHistory: boolean }) => void,
  ] {
    const room = useRoom();
    const subscribe = room.events.myPresence.subscribe;
    const getSnapshot = room.getPresence;
    const presence = useSyncExternalStore(subscribe, getSnapshot, getSnapshot);
    const setPresence = room.updatePresence;
    return [presence, setPresence];
  }

  function useUpdateMyPresence(): (
    patch: Partial<TPresence>,
    options?: { addToHistory: boolean }
  ) => void {
    return useRoom().updatePresence;
  }

  function useOthers(): readonly User<TPresence, TUserMeta>[];
  function useOthers<T>(
    selector: (others: readonly User<TPresence, TUserMeta>[]) => T,
    isEqual?: (prev: T, curr: T) => boolean
  ): T;
  function useOthers<T>(
    selector?: (others: readonly User<TPresence, TUserMeta>[]) => T,
    isEqual?: (prev: T, curr: T) => boolean
  ): T | readonly User<TPresence, TUserMeta>[] {
    const room = useRoom();
    const subscribe = room.events.others.subscribe;
    const getSnapshot = room.getOthers;
    const getServerSnapshot = alwaysEmptyList;
    return useSyncExternalStoreWithSelector(
      subscribe,
      getSnapshot,
      getServerSnapshot,
      selector ??
        (identity as (others: readonly User<TPresence, TUserMeta>[]) => T),
      isEqual
    );
  }

  function useOthersConnectionIds(): readonly number[] {
    return useOthers(connectionIdSelector, shallow);
  }

  function useOthersMapped<T>(
    itemSelector: (other: User<TPresence, TUserMeta>) => T,
    itemIsEqual?: (prev: T, curr: T) => boolean
  ): ReadonlyArray<readonly [connectionId: number, data: T]> {
    const wrappedSelector = React.useCallback(
      (others: readonly User<TPresence, TUserMeta>[]) =>
        others.map(
          (other) => [other.connectionId, itemSelector(other)] as const
        ),
      [itemSelector]
    );

    const wrappedIsEqual = React.useCallback(
      (
        a: ReadonlyArray<readonly [connectionId: number, data: T]>,
        b: ReadonlyArray<readonly [connectionId: number, data: T]>
      ): boolean => {
        const eq = itemIsEqual ?? Object.is;
        return (
          a.length === b.length &&
          a.every((atuple, index) => {
            // We know btuple always exist because we checked the array length on the previous line
            const btuple = b[index]!;
            return atuple[0] === btuple[0] && eq(atuple[1], btuple[1]);
          })
        );
      },
      [itemIsEqual]
    );

    return useOthers(wrappedSelector, wrappedIsEqual);
  }

  const NOT_FOUND = Symbol();

  type NotFound = typeof NOT_FOUND;

  function useOther<T>(
    connectionId: number,
    selector: (other: User<TPresence, TUserMeta>) => T,
    isEqual?: (prev: T, curr: T) => boolean
  ): T {
    const wrappedSelector = React.useCallback(
      (others: readonly User<TPresence, TUserMeta>[]) => {
        // TODO: Make this O(1) instead of O(n)?
        const other = others.find(
          (other) => other.connectionId === connectionId
        );
        return other !== undefined ? selector(other) : NOT_FOUND;
      },
      [connectionId, selector]
    );

    const wrappedIsEqual = React.useCallback(
      (prev: T | NotFound, curr: T | NotFound): boolean => {
        if (prev === NOT_FOUND || curr === NOT_FOUND) {
          return prev === curr;
        }

        const eq = isEqual ?? Object.is;
        return eq(prev, curr);
      },
      [isEqual]
    );

    const other = useOthers(wrappedSelector, wrappedIsEqual);
    if (other === NOT_FOUND) {
      throw new Error(
        `No such other user with connection id ${connectionId} exists`
      );
    }

    return other;
  }

  function useBroadcastEvent(): (
    event: TRoomEvent,
    options?: BroadcastOptions
  ) => void {
    const room = useRoom();

    return React.useCallback(
      (
        event: TRoomEvent,
        options: BroadcastOptions = { shouldQueueEventIfNotReady: false }
      ) => {
        room.broadcastEvent(event, options);
      },
      [room]
    );
  }

  function useOthersListener(
    callback: (event: OthersEvent<TPresence, TUserMeta>) => void
  ) {
    const room = useRoom();
    const savedCallback = useLatest(callback);

    React.useEffect(
      () =>
        room.events.others.subscribe((event) => savedCallback.current(event)),
      [room, savedCallback]
    );
  }

  function useLostConnectionListener(
    callback: (event: LostConnectionEvent) => void
  ): void {
    const room = useRoom();
    const savedCallback = useLatest(callback);

    React.useEffect(
      () =>
        room.events.lostConnection.subscribe((event) =>
          savedCallback.current(event)
        ),
      [room, savedCallback]
    );
  }

  function useErrorListener(callback: (err: Error) => void): void {
    const room = useRoom();
    const savedCallback = useLatest(callback);

    React.useEffect(
      () => room.events.error.subscribe((e) => savedCallback.current(e)),
      [room, savedCallback]
    );
  }

  function useEventListener(
    callback: (data: RoomEventMessage<TPresence, TUserMeta, TRoomEvent>) => void
  ): void {
    const room = useRoom();
    const savedCallback = useLatest(callback);

    React.useEffect(() => {
      const listener = (
        eventData: RoomEventMessage<TPresence, TUserMeta, TRoomEvent>
      ) => {
        savedCallback.current(eventData);
      };

      return room.events.customEvent.subscribe(listener);
    }, [room, savedCallback]);
  }

  function useSelf(): User<TPresence, TUserMeta> | null;
  function useSelf<T>(
    selector: (me: User<TPresence, TUserMeta>) => T,
    isEqual?: (prev: T | null, curr: T | null) => boolean
  ): T | null;
  function useSelf<T>(
    maybeSelector?: (me: User<TPresence, TUserMeta>) => T,
    isEqual?: (prev: T | null, curr: T | null) => boolean
  ): T | User<TPresence, TUserMeta> | null {
    type Snapshot = User<TPresence, TUserMeta> | null;
    type Selection = T | null;

    const room = useRoom();
    const subscribe = room.events.self.subscribe;
    const getSnapshot: () => Snapshot = room.getSelf;

    const selector =
      maybeSelector ?? (identity as (me: User<TPresence, TUserMeta>) => T);
    const wrappedSelector = React.useCallback(
      (me: Snapshot): Selection => (me !== null ? selector(me) : null),
      [selector]
    );

    const getServerSnapshot = alwaysNull;

    return useSyncExternalStoreWithSelector(
      subscribe,
      getSnapshot,
      getServerSnapshot,
      wrappedSelector,
      isEqual
    );
  }

  function useMutableStorageRoot(): LiveObject<TStorage> | null {
    const room = useRoom();
    const subscribe = room.events.storageDidLoad.subscribeOnce;
    const getSnapshot = room.getStorageSnapshot;
    const getServerSnapshot = alwaysNull;
    return useSyncExternalStore(subscribe, getSnapshot, getServerSnapshot);
  }

  // NOTE: This API exists for backward compatible reasons
  function useStorageRoot(): [root: LiveObject<TStorage> | null] {
    return [useMutableStorageRoot()];
  }

  function useHistory(): History {
    return useRoom().history;
  }

  function useUndo(): () => void {
    return useHistory().undo;
  }

  function useRedo(): () => void {
    return useHistory().redo;
  }

  function useCanUndo(): boolean {
    const room = useRoom();
    const subscribe = room.events.history.subscribe;
    const canUndo = room.history.canUndo;
    return useSyncExternalStore(subscribe, canUndo, canUndo);
  }

  function useCanRedo(): boolean {
    const room = useRoom();
    const subscribe = room.events.history.subscribe;
    const canRedo = room.history.canRedo;
    return useSyncExternalStore(subscribe, canRedo, canRedo);
  }

  function useBatch<T>(): (callback: () => T) => T {
    return useRoom().batch;
  }

  function useLegacyKey<TKey extends Extract<keyof TStorage, string>>(
    key: TKey
  ): TStorage[TKey] | null {
    const room = useRoom();
    const rootOrNull = useMutableStorageRoot();
    const rerender = useRerender();

    React.useEffect(() => {
      if (rootOrNull === null) {
        return;
      }
      const root = rootOrNull;

      let unsubCurr: (() => void) | undefined;
      let curr = root.get(key);

      function subscribeToCurr() {
        unsubCurr = isLiveNode(curr)
          ? room.subscribe(curr, rerender)
          : undefined;
      }

      function onRootChange() {
        const newValue = root.get(key);
        if (newValue !== curr) {
          unsubCurr?.();
          curr = newValue;
          subscribeToCurr();
          rerender();
        }
      }

      subscribeToCurr();
      rerender();

      const unsubscribeRoot = room.subscribe(root, onRootChange);
      return () => {
        unsubscribeRoot();
        unsubCurr?.();
      };
    }, [rootOrNull, room, key, rerender]);

    if (rootOrNull === null) {
      return null;
    } else {
      return rootOrNull.get(key);
    }
  }

  function useStorage<T>(
    selector: (root: ToImmutable<TStorage>) => T,
    isEqual?: (prev: T | null, curr: T | null) => boolean
  ): T | null {
    type Snapshot = ToImmutable<TStorage> | null;
    type Selection = T | null;

    const room = useRoom();
    const rootOrNull = useMutableStorageRoot();

    const wrappedSelector = React.useCallback(
      (rootOrNull: Snapshot): Selection =>
        rootOrNull !== null ? selector(rootOrNull) : null,
      [selector]
    );

    const subscribe = React.useCallback(
      (onStoreChange: () => void) =>
        rootOrNull !== null
          ? room.subscribe(rootOrNull, onStoreChange, { isDeep: true })
          : noop,
      [room, rootOrNull]
    );

    const getSnapshot = React.useCallback((): Snapshot => {
      if (rootOrNull === null) {
        return null;
      } else {
        const root = rootOrNull;
        const imm = root.toImmutable();
        return imm;
      }
    }, [rootOrNull]);

    const getServerSnapshot = alwaysNull;

    return useSyncExternalStoreWithSelector(
      subscribe,
      getSnapshot,
      getServerSnapshot,
      wrappedSelector,
      isEqual
    );
  }

  function ensureNotServerSide(): void {
    // Error early if suspense is used in a server-side context
    if (typeof window === "undefined") {
      throw new Error(
        "You cannot use the Suspense version of this hook on the server side. Make sure to only call them on the client side.\nFor tips, see https://liveblocks.io/docs/api-reference/liveblocks-react#suspense-avoid-ssr"
      );
    }
  }

  function useSuspendUntilStorageLoaded(): void {
    const room = useRoom();
    if (room.getStorageSnapshot() !== null) {
      return;
    }

    ensureNotServerSide();

    // Throw a _promise_. Suspense will suspend the component tree until this
    // promise resolves (aka until storage has loaded). After that, it will
    // render this component tree again.
    throw new Promise<void>((res) => {
      room.events.storageDidLoad.subscribeOnce(() => res());
    });
  }

  function useSuspendUntilPresenceLoaded(): void {
    const room = useRoom();
    if (room.getSelf() !== null) {
      return;
    }

    ensureNotServerSide();

    // Throw a _promise_. Suspense will suspend the component tree until either
    // until either a presence update event, or a connection status change has
    // happened. After that, it will render this component tree again and
    // re-evaluate the .getSelf() condition above, or re-suspend again until
    // such event happens.
    throw new Promise<void>((res) => {
      room.events.self.subscribeOnce(() => res());
      room.events.status.subscribeOnce(() => res());
    });
  }

  function useMutation<
    F extends (
      context: MutationContext<TPresence, TStorage, TUserMeta>,
      ...args: any[]
    ) => any,
  >(callback: F, deps: readonly unknown[]): OmitFirstArg<F> {
    const room = useRoom();
    return React.useMemo(
      () => {
        return ((...args) =>
          // eslint-disable-next-line @typescript-eslint/no-unsafe-return
          room.batch(() =>
            // eslint-disable-next-line @typescript-eslint/no-unsafe-return
            callback(
              makeMutationContext(room),
              // eslint-disable-next-line @typescript-eslint/no-unsafe-argument
              ...args
            )
          )) as OmitFirstArg<F>;
      },
      // eslint-disable-next-line react-hooks/exhaustive-deps
      [room, ...deps]
    );
  }

  function useStorageSuspense<T>(
    selector: (root: ToImmutable<TStorage>) => T,
    isEqual?: (prev: T, curr: T) => boolean
  ): T {
    useSuspendUntilStorageLoaded();
    return useStorage(
      selector,
      isEqual as (prev: T | null, curr: T | null) => boolean
    ) as T;
  }

  function useSelfSuspense(): User<TPresence, TUserMeta>;
  function useSelfSuspense<T>(
    selector: (me: User<TPresence, TUserMeta>) => T,
    isEqual?: (prev: T, curr: T) => boolean
  ): T;
  function useSelfSuspense<T>(
    selector?: (me: User<TPresence, TUserMeta>) => T,
    isEqual?: (prev: T, curr: T) => boolean
  ): T | User<TPresence, TUserMeta> {
    useSuspendUntilPresenceLoaded();
    return useSelf(
      selector as (me: User<TPresence, TUserMeta>) => T,
      isEqual as (prev: T | null, curr: T | null) => boolean
    ) as T | User<TPresence, TUserMeta>;
  }

  function useOthersSuspense<T>(
    selector?: (others: readonly User<TPresence, TUserMeta>[]) => T,
    isEqual?: (prev: T, curr: T) => boolean
  ): T | readonly User<TPresence, TUserMeta>[] {
    useSuspendUntilPresenceLoaded();
    return useOthers(
      selector as (others: readonly User<TPresence, TUserMeta>[]) => T,
      isEqual as (prev: T, curr: T) => boolean
    ) as T | readonly User<TPresence, TUserMeta>[];
  }

  function useOthersConnectionIdsSuspense(): readonly number[] {
    useSuspendUntilPresenceLoaded();
    return useOthersConnectionIds();
  }

  function useOthersMappedSuspense<T>(
    itemSelector: (other: User<TPresence, TUserMeta>) => T,
    itemIsEqual?: (prev: T, curr: T) => boolean
  ): ReadonlyArray<readonly [connectionId: number, data: T]> {
    useSuspendUntilPresenceLoaded();
    return useOthersMapped(itemSelector, itemIsEqual);
  }

  function useOtherSuspense<T>(
    connectionId: number,
    selector: (other: User<TPresence, TUserMeta>) => T,
    isEqual?: (prev: T, curr: T) => boolean
  ): T {
    useSuspendUntilPresenceLoaded();
    return useOther(connectionId, selector, isEqual);
  }

  function useLegacyKeySuspense<TKey extends Extract<keyof TStorage, string>>(
    key: TKey
  ): TStorage[TKey] {
    useSuspendUntilStorageLoaded();
    return useLegacyKey(key) as TStorage[TKey];
  }

  const store = client[kInternal]
    .cacheStore as unknown as CacheStore<TThreadMetadata>;

  function onMutationFailure(
    innerError: Error,
    optimisticUpdateId: string,
    createPublicError: (error: Error) => CommentsError<TThreadMetadata>
  ) {
    store.set((state) => ({
      ...state,
      optimisticUpdates: state.optimisticUpdates.filter(
        (update) => update.id !== optimisticUpdateId
      ),
    }));

    if (innerError instanceof CommentsApiError) {
      const error = handleApiError(innerError);
      commentsErrorEventSource.notify(createPublicError(error));
      return;
    }

    if (innerError instanceof NotificationsApiError) {
      handleApiError(innerError);
      // TODO: Create public error and notify via notificationsErrorEventSource?
      return;
    }

    throw innerError;
  }

  const poller = makePoller(refreshThreadsAndNotifications);

  async function refreshThreadsAndNotifications() {
    const requests: Promise<any>[] = [];

    client[kInternal].rooms.map((roomId) => {
      const room = client.getRoom(roomId);
      if (room === null) return;

      const notificationSettingsQuery = makeNotificationSettingsQueryKey(
        room.id
      );

      if (room[kInternal].comments.queries.has(notificationSettingsQuery)) {
        requests.push(
          room
            .getRoomNotificationSettings()
            .then((settings) => {
              store.updateRoomInboxNotificationSettings(
                room.id,
                settings,
                notificationSettingsQuery
              );
            })
            .catch(() => {
              // TODO: Handle error
            })
        );
      }

      const lastRequestedAt = room[kInternal].comments.lastRequestedAt;
      if (lastRequestedAt === null) return;

      // Retrieve threads that have been updated/deleted since the last requestedAt value
      requests.push(
        room
          .getThreads({ since: lastRequestedAt })
          .then((result) => {
            store.updateThreadsAndNotifications(
              result.threads,
              result.inboxNotifications,
              result.deletedThreads,
              result.deletedInboxNotifications
            );

            // If this query finished after the room was unmounted, we do not want to update the `lastRequestedAt` value
            const room = client.getRoom(roomId);
            if (room === null) return;

            room[kInternal].comments.lastRequestedAt = result.meta.requestedAt;
          })
          .catch(() => {
            // TODO: Handle error
          })
      );
    });

    await Promise.allSettled(requests);
  }

  async function getThreadsAndInboxNotifications(
    room: Room<JsonObject, LsonObject, BaseUserMeta, Json>,
    queryKey: string,
    options: UseThreadsOptions<TThreadMetadata>
  ) {
    const queries = room[kInternal].comments.queries;

    // If the query has already been recorded in the room, we do not make another fetch request
    if (queries.has(queryKey)) return;

    queries.add(queryKey);

    try {
      const result = await room.getThreads(options);

      store.updateThreadsAndNotifications(
        result.threads,
        result.inboxNotifications,
        result.deletedThreads,
        result.deletedInboxNotifications,
        queryKey
      );

      const lastRequestedAt = room[kInternal].comments.lastRequestedAt;

      /**
       * We set the `lastRequestedAt` value for the room to the timestamp returned by the current request if:
       * 1. The `lastRequestedAt` value for the room has not been set
       * OR
       * 2. The `lastRequestedAt` value for the room is older than the timestamp returned by the current request
       */
      if (
        lastRequestedAt === null ||
        lastRequestedAt > result.meta.requestedAt
      ) {
        room[kInternal].comments.lastRequestedAt = result.meta.requestedAt;
      }
    } catch (err) {
      // TODO: Implement error retry mechanism
      store.setQueryState(queryKey, {
        isLoading: false,
        error: err as Error,
      });
    }

    poller.start(POLLING_INTERVAL);
  }

  function useThreads(
    options: UseThreadsOptions<TThreadMetadata> = { query: { metadata: {} } }
  ): ThreadsState<TThreadMetadata> {
    const room = useRoom();
    const queryKey = React.useMemo(
      () => generateQueryKey(room.id, options.query),
      [room, options]
    );

    React.useEffect(() => {
      void getThreadsAndInboxNotifications(room, queryKey, options);
    }, [room, queryKey]); // eslint-disable-line react-hooks/exhaustive-deps

    const selector = React.useCallback(
      (state: CacheState<TThreadMetadata>): ThreadsState<TThreadMetadata> => {
        const query = state.queries[queryKey];
        if (query === undefined || query.isLoading) {
          return {
            isLoading: true,
          };
        }

        return {
          threads: selectedThreads(room.id, state, options),
          isLoading: false,
          error: query.error,
        };
      },
      [room, queryKey] // eslint-disable-line react-hooks/exhaustive-deps
    );

    return useSyncExternalStoreWithSelector(
      store.subscribe,
      store.get,
      store.get,
      selector
    );
  }

  function useThreadsSuspense(
    options: UseThreadsOptions<TThreadMetadata> = { query: { metadata: {} } }
  ): ThreadsStateSuccess<TThreadMetadata> {
    const room = useRoom();
    const queryKey = React.useMemo(
      () => generateQueryKey(room.id, options?.query),
      [room, options]
    );

    const query = store.get().queries[queryKey];

    if (query === undefined || query.isLoading) {
      throw getThreadsAndInboxNotifications(room, queryKey, options);
    }

    if (query.error) {
      throw query.error;
    }

    const selector = React.useCallback(
      (
        state: CacheState<TThreadMetadata>
      ): ThreadsStateSuccess<TThreadMetadata> => {
        return {
          threads: selectedThreads(room.id, state, options),
          isLoading: false,
        };
      },
      [room, queryKey] // eslint-disable-line react-hooks/exhaustive-deps
    );

    return useSyncExternalStoreWithSelector(
      store.subscribe,
      store.get,
      store.get,
      selector
    );
  }

  function useCreateThread() {
    const room = useRoom();
    return React.useCallback(
      (
        options: CreateThreadOptions<TThreadMetadata>
      ): ThreadData<TThreadMetadata> => {
        const body = options.body;
        const metadata: TThreadMetadata =
          "metadata" in options ? options.metadata : ({} as TThreadMetadata);

        const threadId = createThreadId();
        const commentId = createCommentId();
        const now = new Date();

        const newComment: CommentData = {
          id: commentId,
          threadId,
          roomId: room.id,
          createdAt: now,
          type: "comment",
          userId: getCurrentUserId(room),
          body,
          reactions: [],
        };
        const newThread: ThreadData<TThreadMetadata> = {
          id: threadId,
          type: "thread",
          createdAt: now,
          roomId: room.id,
          metadata: metadata as ThreadData<TThreadMetadata>["metadata"],
          comments: [newComment],
        };

        const optimisticUpdateId = nanoid();

        store.pushOptimisticUpdate({
          type: "create-thread",
          thread: newThread,
          id: optimisticUpdateId,
        });

        room.createThread({ threadId, commentId, body, metadata }).then(
          (thread) => {
            store.set((state) => ({
              ...state,
              threads: {
                ...state.threads,
                [threadId]: thread,
              },
              optimisticUpdates: state.optimisticUpdates.filter(
                (update) => update.id !== optimisticUpdateId
              ),
            }));
          },
          (err: Error) =>
            onMutationFailure(
              err,
              optimisticUpdateId,
              (err) =>
                new CreateThreadError(err, {
                  roomId: room.id,
                  threadId,
                  commentId,
                  body,
                  metadata,
                })
            )
        );

        return newThread;
      },
      [room]
    );
  }

  function useEditThreadMetadata() {
    const room = useRoom();
    return React.useCallback(
      (options: EditThreadMetadataOptions<TThreadMetadata>): void => {
        if (!("metadata" in options)) {
          return;
        }

        const threadId = options.threadId;
        const metadata = options.metadata;

        const optimisticUpdateId = nanoid();

        store.pushOptimisticUpdate({
          type: "edit-thread-metadata",
          metadata,
          id: optimisticUpdateId,
          threadId,
        });

        room.editThreadMetadata({ metadata, threadId }).then(
          (metadata: TThreadMetadata) => {
            store.set((state) => {
              const existingThread = state.threads[threadId];

              // If the thread has been deleted while edit thread metadata was processed
              // We do not update the state
              if (existingThread === undefined) {
                return {
                  ...state,
                  optimisticUpdates: state.optimisticUpdates.filter(
                    (update) => update.id !== optimisticUpdateId
                  ),
                };
              }

              return {
                ...state,
                threads: {
                  ...state.threads,
                  [threadId]: {
                    ...existingThread,
                    metadata: {
                      ...existingThread.metadata,
                      ...metadata,
                    },
                  },
                },
                optimisticUpdates: state.optimisticUpdates.filter(
                  (update) => update.id !== optimisticUpdateId
                ),
              };
            });
          },
          (err: Error) =>
            onMutationFailure(
              err,
              optimisticUpdateId,
              (error) =>
                new EditThreadMetadataError(error, {
                  roomId: room.id,
                  threadId,
                  metadata,
                })
            )
        );
      },
      [room]
    );
  }

  function useAddReaction() {
    const room = useRoom();
    return React.useCallback(
      ({ threadId, commentId, emoji }: CommentReactionOptions): void => {
        const now = new Date();
        const userId = getCurrentUserId(room);

        const optimisticUpdateId = nanoid();

        store.pushOptimisticUpdate({
          type: "add-reaction",
          threadId,
          commentId,
          emoji,
          userId,
          createdAt: now,
          id: optimisticUpdateId,
        });

        room.addReaction({ threadId, commentId, emoji }).then(
          (addedReaction) => {
            store.set((state): CacheState<TThreadMetadata> => {
              const existingThread = state.threads[threadId];

              // If the thread has been deleted while add reaction was processed
              // We do not update the state
              if (existingThread === undefined) {
                return {
                  ...state,
                  optimisticUpdates: state.optimisticUpdates.filter(
                    (update) => update.id !== optimisticUpdateId
                  ),
                };
              }

              return {
                ...state,
                threads: {
                  ...state.threads,
                  [threadId]: {
                    ...existingThread,
                    comments: existingThread.comments.map((comment) =>
                      comment.id === commentId
                        ? {
                            ...comment,
                            reactions: comment.reactions.some(
                              (reaction) =>
                                reaction.emoji === addedReaction.emoji
                            )
                              ? comment.reactions.map((reaction) =>
                                  reaction.emoji === addedReaction.emoji
                                    ? {
                                        ...reaction,
                                        users: [
                                          ...reaction.users,
                                          { id: addedReaction.userId },
                                        ],
                                      }
                                    : reaction
                                )
                              : [
                                  ...comment.reactions,
                                  {
                                    emoji: addedReaction.emoji,
                                    createdAt: addedReaction.createdAt,
                                    users: [{ id: addedReaction.userId }],
                                  },
                                ],
                          }
                        : comment
                    ),
                  },
                },
                optimisticUpdates: state.optimisticUpdates.filter(
                  (update) => update.id !== optimisticUpdateId
                ),
              };
            });
          },
          (err: Error) =>
            onMutationFailure(
              err,
              optimisticUpdateId,
              (error) =>
                new AddReactionError(error, {
                  roomId: room.id,
                  threadId,
                  commentId,
                  emoji,
                })
            )
        );
      },
      [room]
    );
  }

  function useRemoveReaction() {
    const room = useRoom();
    return React.useCallback(
      ({ threadId, commentId, emoji }: CommentReactionOptions): void => {
        const userId = getCurrentUserId(room);

        const optimisticUpdateId = nanoid();

        store.pushOptimisticUpdate({
          type: "remove-reaction",
          threadId,
          commentId,
          emoji,
          userId,
          id: optimisticUpdateId,
        });

        room.removeReaction({ threadId, commentId, emoji }).then(
          () => {
            store.set((state) => {
              const existingThread = state.threads[threadId];

              // If the thread has been deleted while remove reaction was processed
              // We do not update the state
              if (existingThread === undefined) {
                return {
                  ...state,
                  optimisticUpdates: state.optimisticUpdates.filter(
                    (update) => update.id !== optimisticUpdateId
                  ),
                };
              }

              return {
                ...state,
                threads: {
                  ...state.threads,
                  [threadId]: {
                    ...existingThread,
                    comments: existingThread.comments.map((comment) => {
                      if (comment.id !== commentId) {
                        return comment;
                      }

                      const existingReaction = comment.reactions.find(
                        (reaction) => reaction.emoji === emoji
                      );

                      // If existing reaction does not exists, we return existing comment
                      if (existingReaction === undefined) {
                        return comment;
                      }

                      const reactions: CommentReaction[] = comment.reactions;

                      // If existing reaction has not been added by current user, we return existing comment
                      if (
                        !existingReaction.users.some(
                          (user) => user.id === userId
                        )
                      ) {
                        return comment;
                      }

                      // If only current user has reacted with this emoji, we remove the reaction
                      if (existingReaction.users.length <= 1) {
                        return {
                          ...comment,
                          reactions: reactions.filter(
                            (reaction) => reaction.emoji !== emoji
                          ),
                        };
                      }

                      // If multiple users have reacted with this emoji, we remove the current user from the reaction
                      return {
                        ...comment,
                        reactions: reactions.map((reaction) =>
                          reaction.emoji !== emoji
                            ? reaction
                            : {
                                ...reaction,
                                users: reaction.users.filter(
                                  (user) => user.id !== userId
                                ),
                              }
                        ),
                      };
                    }),
                  },
                },
                optimisticUpdates: state.optimisticUpdates.filter(
                  (update) => update.id !== optimisticUpdateId
                ),
              };
            });
          },
          (err: Error) =>
            onMutationFailure(
              err,
              optimisticUpdateId,
              (error) =>
                new RemoveReactionError(error, {
                  roomId: room.id,
                  threadId,
                  commentId,
                  emoji,
                })
            )
        );
      },
      [room]
    );
  }

  function useCreateComment(): (options: CreateCommentOptions) => CommentData {
    const room = useRoom();
    return React.useCallback(
      ({ threadId, body }: CreateCommentOptions): CommentData => {
        const commentId = createCommentId();
        const now = new Date();

        const comment: CommentData = {
          id: commentId,
          threadId,
          roomId: room.id,
          type: "comment",
          createdAt: now,
          userId: getCurrentUserId(room),
          body,
          reactions: [],
        };

        const optimisticUpdateId = nanoid();

        const inboxNotification = Object.values(
          store.get().inboxNotifications
        ).find((inboxNotification) => inboxNotification.threadId === threadId);

        store.pushOptimisticUpdate({
          type: "create-comment",
          comment,
          id: optimisticUpdateId,
          inboxNotificationId: inboxNotification?.id,
        });

        room.createComment({ threadId, commentId, body }).then(
          (newComment) => {
            store.set((state) => ({
              ...state,
              threads: upsertComment(state.threads, newComment),
              inboxNotifications: inboxNotification
                ? {
                    ...state.inboxNotifications,
                    [inboxNotification.id]: {
                      ...inboxNotification,
                      notifiedAt: newComment.createdAt,
                      readAt: newComment.createdAt,
                    },
                  }
                : state.inboxNotifications,
              optimisticUpdates: state.optimisticUpdates.filter(
                (update) => update.id !== optimisticUpdateId
              ),
            }));
          },
          (err: Error) =>
            onMutationFailure(
              err,
              optimisticUpdateId,
              (err) =>
                new CreateCommentError(err, {
                  roomId: room.id,
                  threadId,
                  commentId,
                  body,
                })
            )
        );

        return comment;
      },
      [room]
    );
  }

  function useEditComment(): (options: EditCommentOptions) => void {
    const room = useRoom();
    return React.useCallback(
      ({ threadId, commentId, body }: EditCommentOptions): void => {
        const now = new Date();
        const optimisticUpdateId = nanoid();

        store.pushOptimisticUpdate({
          type: "edit-comment",
          threadId,
          commentId,
          body,
          editedAt: now,
          id: optimisticUpdateId,
        });

        room.editComment({ threadId, commentId, body }).then(
          (editedComment) => {
            store.set((state) => ({
              ...state,
              threads: upsertComment(state.threads, editedComment),
              optimisticUpdates: state.optimisticUpdates.filter(
                (update) => update.id !== optimisticUpdateId
              ),
            }));
          },
          (err: Error) =>
            onMutationFailure(
              err,
              optimisticUpdateId,
              (error) =>
                new EditCommentError(error, {
                  roomId: room.id,
                  threadId,
                  commentId,
                  body,
                })
            )
        );
      },
      [room]
    );
  }

  function useDeleteComment() {
    const room = useRoom();
    return React.useCallback(
      ({ threadId, commentId }: DeleteCommentOptions): void => {
        const now = new Date();

        const optimisticUpdateId = nanoid();

        store.pushOptimisticUpdate({
          type: "delete-comment",
          threadId,
          commentId,
          deletedAt: now,
          id: optimisticUpdateId,
        });

        room.deleteComment({ threadId, commentId }).then(
          () => {
            store.set((state) => {
              const existingThread = state.threads[threadId];

              // If thread does not exist, we return the existing state
              if (existingThread === undefined) {
                return {
                  ...state,
                  optimisticUpdates: state.optimisticUpdates.filter(
                    (update) => update.id !== optimisticUpdateId
                  ),
                };
              }

              const newThread = {
                ...existingThread,
                comments: existingThread.comments.map((comment) =>
                  comment.id === commentId
                    ? {
                        ...comment,
                        deletedAt: now,
                        body: undefined,
                      }
                    : comment
                ),
              };

              const newThreads = { ...state.threads, [threadId]: newThread };

              // If all the comments have been deleted, we delete the thread from the cache
              if (
                !newThread.comments.some(
                  (comment) => comment.deletedAt === undefined
                )
              ) {
                delete newThreads[threadId];
              }

              return {
                ...state,
                threads: newThreads,
                optimisticUpdates: state.optimisticUpdates.filter(
                  (update) => update.id !== optimisticUpdateId
                ),
              };
            });
          },
          (err: Error) =>
            onMutationFailure(
              err,
              optimisticUpdateId,
              (error) =>
                new DeleteCommentError(error, {
                  roomId: room.id,
                  threadId,
                  commentId,
                })
            )
        );
      },
      [room]
    );
  }

  const resolveMentionSuggestions = client[kInternal].resolveMentionSuggestions;
  const mentionSuggestionsCache = new Map<string, string[]>();

  // Simplistic debounced search, we don't need to worry too much about
  // deduping and race conditions as there can only be one search at a time.
  function useMentionSuggestions(search?: string) {
    const room = useRoom();
    const [mentionSuggestions, setMentionSuggestions] =
      React.useState<string[]>();
    const lastInvokedAt = React.useRef<number>();

    React.useEffect(() => {
      if (search === undefined || !resolveMentionSuggestions) {
        return;
      }

      const resolveMentionSuggestionsArgs = { text: search, roomId: room.id };
      const mentionSuggestionsCacheKey = stringify(
        resolveMentionSuggestionsArgs
      );
      let debounceTimeout: number | undefined;
      let isCanceled = false;

      const getMentionSuggestions = async () => {
        try {
          lastInvokedAt.current = performance.now();
          const mentionSuggestions = await resolveMentionSuggestions(
            resolveMentionSuggestionsArgs
          );

          if (!isCanceled) {
            setMentionSuggestions(mentionSuggestions);
            mentionSuggestionsCache.set(
              mentionSuggestionsCacheKey,
              mentionSuggestions
            );
          }
        } catch (error) {
          console.error((error as Error)?.message);
        }
      };

      if (mentionSuggestionsCache.has(mentionSuggestionsCacheKey)) {
        // If there are already cached mention suggestions, use them immediately.
        setMentionSuggestions(
          mentionSuggestionsCache.get(mentionSuggestionsCacheKey)
        );
      } else if (
        !lastInvokedAt.current ||
        Math.abs(performance.now() - lastInvokedAt.current) >
          MENTION_SUGGESTIONS_DEBOUNCE
      ) {
        // If on the debounce's leading edge (either because it's the first invokation or enough
        // time has passed since the last debounce), get mention suggestions immediately.
        void getMentionSuggestions();
      } else {
        // Otherwise, wait for the debounce delay.
        debounceTimeout = window.setTimeout(() => {
          void getMentionSuggestions();
        }, MENTION_SUGGESTIONS_DEBOUNCE);
      }

      return () => {
        isCanceled = true;
        window.clearTimeout(debounceTimeout);
      };
    }, [room.id, search]);

    return mentionSuggestions;
  }

  function useThreadSubscription(threadId: string): ThreadSubscription {
    const selector = React.useCallback(
      (state: CacheState<BaseMetadata>): ThreadSubscription => {
        const inboxNotification = selectedInboxNotifications(state).find(
          (inboxNotification) => inboxNotification.threadId === threadId
        );

        const thread = state.threads[threadId];

        if (inboxNotification === undefined || thread === undefined) {
          return {
            status: "not-subscribed",
          };
        }

        return {
          status: "subscribed",
          unreadSince: inboxNotification.readAt,
        };
      },
      [threadId]
    );

    return useSyncExternalStoreWithSelector(
      store.subscribe,
      store.get,
      store.get,
      selector
    );
  }

  function useMarkThreadAsRead() {
    return React.useCallback((threadId: string) => {
      const inboxNotification = Object.values(
        store.get().inboxNotifications
      ).find((inboxNotification) => inboxNotification.threadId === threadId);

      if (!inboxNotification) return;

      const optimisticUpdateId = nanoid();
      const now = new Date();

      store.pushOptimisticUpdate({
        type: "mark-inbox-notification-as-read",
        id: optimisticUpdateId,
        inboxNotificationId: inboxNotification.id,
        readAt: now,
      });

      client.markInboxNotificationAsRead(inboxNotification.id).then(
        () => {
          store.set((state) => ({
            ...state,
            inboxNotifications: {
              ...state.inboxNotifications,
              [inboxNotification.id]: {
                ...inboxNotification,
                readAt: now,
              },
            },
            optimisticUpdates: state.optimisticUpdates.filter(
              (update) => update.id !== optimisticUpdateId
            ),
          }));
        },
        (err: Error) => {
          onMutationFailure(
            err,
            optimisticUpdateId,
            (error) =>
              new MarkInboxNotificationAsReadError(error, {
                inboxNotificationId: inboxNotification.id,
              })
          );
          return;
        }
      );
    }, []);
  }

  function makeNotificationSettingsQueryKey(roomId: string) {
    return `${roomId}:NOTIFICATION_SETTINGS`;
  }

  async function getInboxNotificationSettings(
    room: Room<JsonObject, LsonObject, BaseUserMeta, Json>,
    queryKey: string
  ) {
    const queries = room[kInternal].comments.queries;

    // If the query has already been recorded in the room, we do not make another fetch request
    if (queries.has(queryKey)) return;

    queries.add(queryKey);

    try {
      const settings = await room.getRoomNotificationSettings();
      store.updateRoomInboxNotificationSettings(room.id, settings, queryKey);
    } catch (err) {
      // TODO: Implement error retry mechanism
      store.setQueryState(queryKey, {
        isLoading: false,
        error: err as Error,
      });
    }

    poller.start(POLLING_INTERVAL);
  }

  function useRoomNotificationSettings(): [
    RoomNotificationSettingsState,
    (settings: Partial<RoomNotificationSettings>) => void,
  ] {
    const room = useRoom();

    React.useEffect(() => {
      const queryKey = makeNotificationSettingsQueryKey(room.id);
      void getInboxNotificationSettings(room, queryKey);
    }, [room]);

    const updateRoomNotificationSettings = useUpdateRoomNotificationSettings();

    const selector = React.useCallback(
      (state: CacheState<BaseMetadata>): RoomNotificationSettingsState => {
        const query = state.queries[makeNotificationSettingsQueryKey(room.id)];

        if (query === undefined || query.isLoading) {
          return { isLoading: true };
        }

        if (query.error !== undefined) {
          return { isLoading: false, error: query.error };
        }

        return {
          isLoading: false,
          settings: selectNotificationSettings(room.id, state),
        };
      },
      [room]
    );

    const settings = useSyncExternalStoreWithSelector(
      store.subscribe,
      store.get,
      store.get,
      selector
    );

    return React.useMemo(() => {
      return [settings, updateRoomNotificationSettings];
    }, [settings, updateRoomNotificationSettings]);
  }

  function useRoomNotificationSettingsSuspense(): [
    RoomNotificationSettingsStateSuccess,
    (settings: Partial<RoomNotificationSettings>) => void,
  ] {
    const updateRoomNotificationSettings = useUpdateRoomNotificationSettings();
    const room = useRoom();
    const queryKey = makeNotificationSettingsQueryKey(room.id);
    const query = store.get().queries[queryKey];

    if (query === undefined || query.isLoading) {
      throw getInboxNotificationSettings(room, queryKey);
    }

    if (query.error) {
      throw query.error;
    }

<<<<<<< HEAD
    return [
      useSyncExternalStoreWithSelector(
        store.subscribe,
        store.get,
        store.get,
        (state) => {
          return {
            isLoading: false,
            settings: selectNotificationSettings(room.id, state),
          };
        }
      ),
      updateRoomNotificationSettings,
    ];
=======
    React.useEffect(() => {
      const queryKey = makeNotificationSettingsQueryKey(room.id);

      incrementQuerySubscribers(queryKey);

      return () => decrementQuerySubscribers(queryKey);
    }, [room]);

    const selector = React.useCallback(
      (
        state: CacheState<BaseMetadata>
      ): RoomNotificationSettingsStateSuccess => {
        return {
          isLoading: false,
          settings: selectNotificationSettings(room.id, state),
        };
      },
      [room]
    );

    const settings = useSyncExternalStoreWithSelector(
      store.subscribe,
      store.get,
      store.get,
      selector
    );

    return React.useMemo(() => {
      return [settings, updateRoomNotificationSettings];
    }, [settings, updateRoomNotificationSettings]);
>>>>>>> b80cd69a
  }

  function useUpdateRoomNotificationSettings() {
    const room = useRoom();
    return React.useCallback(
      (settings: Partial<RoomNotificationSettings>) => {
        const optimisticUpdateId = nanoid();

        store.pushOptimisticUpdate({
          id: optimisticUpdateId,
          type: "update-notification-settings",
          roomId: room.id,
          settings,
        });

        room.updateRoomNotificationSettings(settings).then(
          (settings) => {
            store.set((state) => ({
              ...state,
              notificationSettings: {
                [room.id]: settings,
              },
              optimisticUpdates: state.optimisticUpdates.filter(
                (update) => update.id !== optimisticUpdateId
              ),
            }));
          },
          (err: Error) =>
            onMutationFailure(
              err,
              optimisticUpdateId,
              (error) =>
                new UpdateNotificationSettingsError(error, {
                  roomId: room.id,
                })
            )
        );
      },
      [room]
    );
  }

  function useCurrentUserId() {
    return useSelf((user) => (typeof user.id === "string" ? user.id : null));
  }

  const bundle: RoomContextBundle<
    TPresence,
    TStorage,
    TUserMeta,
    TRoomEvent,
    TThreadMetadata
  > = {
    RoomContext,
    RoomProvider: RoomProviderOuter,

    useRoom,
    useStatus,

    useBatch,
    useBroadcastEvent,
    useOthersListener,
    useLostConnectionListener,
    useErrorListener,
    useEventListener,

    useHistory,
    useUndo,
    useRedo,
    useCanRedo,
    useCanUndo,

    // These are just aliases. The passed-in key will define their return values.
    useList: useLegacyKey,
    useMap: useLegacyKey,
    useObject: useLegacyKey,

    useStorageRoot,
    useStorage,

    useSelf,
    useMyPresence,
    useUpdateMyPresence,
    useOthers,
    useOthersMapped,
    useOthersConnectionIds,
    useOther,

    useMutation,

    useThreads,

    useCreateThread,
    useEditThreadMetadata,
    useCreateComment,
    useEditComment,
    useDeleteComment,
    useAddReaction,
    useRemoveReaction,
    useMarkThreadAsRead,
    useThreadSubscription,

    useRoomNotificationSettings,
    useUpdateRoomNotificationSettings,

    ...shared,

    suspense: {
      RoomContext,
      RoomProvider: RoomProviderOuter,

      useRoom,
      useStatus,

      useBatch,
      useBroadcastEvent,
      useOthersListener,
      useLostConnectionListener,
      useErrorListener,
      useEventListener,

      useHistory,
      useUndo,
      useRedo,
      useCanRedo,
      useCanUndo,

      // Legacy hooks
      useList: useLegacyKeySuspense,
      useMap: useLegacyKeySuspense,
      useObject: useLegacyKeySuspense,

      useStorageRoot,
      useStorage: useStorageSuspense,

      useSelf: useSelfSuspense,
      useMyPresence,
      useUpdateMyPresence,
      useOthers: useOthersSuspense,
      useOthersMapped: useOthersMappedSuspense,
      useOthersConnectionIds: useOthersConnectionIdsSuspense,
      useOther: useOtherSuspense,

      useMutation,

      useThreads: useThreadsSuspense,

      useCreateThread,
      useEditThreadMetadata,
      useCreateComment,
      useEditComment,
      useDeleteComment,
      useAddReaction,
      useRemoveReaction,
      useMarkThreadAsRead,
      useThreadSubscription,

      useRoomNotificationSettings: useRoomNotificationSettingsSuspense,
      useUpdateRoomNotificationSettings,

      ...shared.suspense,
    },

    [kInternal]: {
      useCurrentUserId,
      hasResolveMentionSuggestions: resolveMentionSuggestions !== undefined,
      useMentionSuggestions,
    },
  };

  return Object.defineProperty(bundle, kInternal, {
    enumerable: false,
  });
}

function getCurrentUserId(
  room: Room<JsonObject, LsonObject, BaseUserMeta, Json>
): string {
  const self = room.getSelf();
  if (self === null || self.id === undefined) {
    return "anonymous";
  } else {
    return self.id;
  }
}

function handleApiError(err: CommentsApiError | NotificationsApiError): Error {
  const message = `Request failed with status ${err.status}: ${err.message}`;

  // Log details about FORBIDDEN errors
  if (err.details?.error === "FORBIDDEN") {
    const detailedMessage = [message, err.details.suggestion, err.details.docs]
      .filter(Boolean)
      .join("\n");

    console.error(detailedMessage);
  }

  return new Error(message);
}

function generateQueryKey<TThreadMetadata extends BaseMetadata>(
  roomId: string,
  options: UseThreadsOptions<TThreadMetadata>["query"]
) {
  return `${roomId}-${stringify(options ?? {})}`;
}<|MERGE_RESOLUTION|>--- conflicted
+++ resolved
@@ -1978,30 +1978,6 @@
       throw query.error;
     }
 
-<<<<<<< HEAD
-    return [
-      useSyncExternalStoreWithSelector(
-        store.subscribe,
-        store.get,
-        store.get,
-        (state) => {
-          return {
-            isLoading: false,
-            settings: selectNotificationSettings(room.id, state),
-          };
-        }
-      ),
-      updateRoomNotificationSettings,
-    ];
-=======
-    React.useEffect(() => {
-      const queryKey = makeNotificationSettingsQueryKey(room.id);
-
-      incrementQuerySubscribers(queryKey);
-
-      return () => decrementQuerySubscribers(queryKey);
-    }, [room]);
-
     const selector = React.useCallback(
       (
         state: CacheState<BaseMetadata>
@@ -2024,7 +2000,6 @@
     return React.useMemo(() => {
       return [settings, updateRoomNotificationSettings];
     }, [settings, updateRoomNotificationSettings]);
->>>>>>> b80cd69a
   }
 
   function useUpdateRoomNotificationSettings() {
