import type {
  BaseUserMeta,
  BroadcastOptions,
  Client,
  History,
  Json,
  JsonObject,
  LiveObject,
  LostConnectionEvent,
  LsonObject,
  OthersEvent,
  Room,
  Status,
  User,
} from "@liveblocks/client";
import { shallow } from "@liveblocks/client";
import type {
  AsyncCache,
  BaseMetadata,
  CommentData,
  CommentReaction,
  CommentsEventServerMsg,
  EnterOptions,
  GetThreadsOptions,
  RoomEventMessage,
  RoomNotificationSettings,
  ThreadData,
  ToImmutable,
} from "@liveblocks/core";
import {
  CommentsApiError,
  console,
  createAsyncCache,
  deprecateIf,
  errorIf,
  getCacheStore,
  isLiveNode,
  kInternal,
  makeEventSource,
  makePoller,
  NotificationsApiError,
  ServerMsgCode,
  stringify,
} from "@liveblocks/core";
import { nanoid } from "nanoid";
import * as React from "react";
import { useSyncExternalStoreWithSelector } from "use-sync-external-store/shim/with-selector.js";

import {
  AddReactionError,
  type CommentsError,
  CreateCommentError,
  CreateThreadError,
  DeleteCommentError,
  EditCommentError,
  EditThreadMetadataError,
  MarkInboxNotificationAsReadError,
  RemoveReactionError,
} from "./comments/errors";
import { createCommentId, createThreadId } from "./comments/lib/createIds";
<<<<<<< HEAD
import {
  createClientStore,
  selectedThreads,
  upsertComment,
} from "./comments/store";
=======
import { selectedThreads } from "./comments/lib/selected-threads";
import { upsertComment } from "./comments/lib/upsert-comment";
import { useDebounce } from "./comments/lib/use-debounce";
>>>>>>> 528d3dcd
import { useAsyncCache } from "./lib/use-async-cache";
import { useInitial } from "./lib/use-initial";
import { useLatest } from "./lib/use-latest";
import { useRerender } from "./lib/use-rerender";
import type {
  CommentReactionOptions,
  CreateCommentOptions,
  CreateThreadOptions,
  DeleteCommentOptions,
  EditCommentOptions,
  EditThreadMetadataOptions,
  InternalRoomContextBundle,
  MutationContext,
  OmitFirstArg,
  OptionalPromise,
  ResolveUsersArgs,
  RoomContextBundle,
  RoomNotificationSettingsState,
  RoomNotificationSettingsStateSuccess,
  RoomProviderProps,
  ThreadsState,
  ThreadsStateSuccess,
  UserState,
  UserStateSuccess,
  UseThreadsOptions,
} from "./types";

const noop = () => {};
const identity: <T>(x: T) => T = (x) => x;

const missing_unstable_batchedUpdates = (
  reactVersion: number,
  roomId: string
) =>
  `We noticed you’re using React ${reactVersion}. Please pass unstable_batchedUpdates at the RoomProvider level until you’re ready to upgrade to React 18:

    import { unstable_batchedUpdates } from "react-dom";  // or "react-native"

    <RoomProvider id=${JSON.stringify(
      roomId
    )} ... unstable_batchedUpdates={unstable_batchedUpdates}>
      ...
    </RoomProvider>

Why? Please see https://liveblocks.io/docs/platform/troubleshooting#stale-props-zombie-child for more information`;

const superfluous_unstable_batchedUpdates =
  "You don’t need to pass unstable_batchedUpdates to RoomProvider anymore, since you’re on React 18+ already.";

function useSyncExternalStore<Snapshot>(
  s: (onStoreChange: () => void) => () => void,
  gs: () => Snapshot,
  gss: undefined | null | (() => Snapshot)
): Snapshot {
  return useSyncExternalStoreWithSelector(s, gs, gss, identity);
}

const STABLE_EMPTY_LIST = Object.freeze([]);

export const POLLING_INTERVAL = 5 * 60 * 1000;

const MENTION_SUGGESTIONS_DEBOUNCE = 500;

// Don't try to inline this. This function is intended to be a stable
// reference, to avoid a React.useCallback() wrapper.
function alwaysEmptyList() {
  return STABLE_EMPTY_LIST;
}

// Don't try to inline this. This function is intended to be a stable
// reference, to avoid a React.useCallback() wrapper.
function alwaysNull() {
  return null;
}

function makeMutationContext<
  TPresence extends JsonObject,
  TStorage extends LsonObject,
  TUserMeta extends BaseUserMeta,
  TRoomEvent extends Json,
>(
  room: Room<TPresence, TStorage, TUserMeta, TRoomEvent>
): MutationContext<TPresence, TStorage, TUserMeta> {
  const errmsg =
    "This mutation cannot be used until connected to the Liveblocks room";

  return {
    get storage() {
      const mutableRoot = room.getStorageSnapshot();
      if (mutableRoot === null) {
        throw new Error(errmsg);
      }
      return mutableRoot;
    },

    get self() {
      const self = room.getSelf();
      if (self === null) {
        throw new Error(errmsg);
      }
      return self;
    },

    get others() {
      const others = room.getOthers();
      if (room.getSelf() === null) {
        throw new Error(errmsg);
      }
      return others;
    },

    setMyPresence: room.updatePresence,
  };
}

type Options<TUserMeta extends BaseUserMeta> = {
  /**
   * @beta
   *
   * A function that returns user info from user IDs.
   */
  resolveUsers?: (
    args: ResolveUsersArgs
  ) => OptionalPromise<(TUserMeta["info"] | undefined)[] | undefined>;

  /**
   * @internal To point the client to a different Liveblocks server. Only
   * useful for Liveblocks developers. Not for end users.
   */
  baseUrl?: string;
};

let hasWarnedIfNoResolveUsers = false;

function warnIfNoResolveUsers(usersCache?: AsyncCache<unknown, unknown>) {
  if (
    !hasWarnedIfNoResolveUsers &&
    !usersCache &&
    process.env.NODE_ENV !== "production"
  ) {
    console.warn(
      "Set the resolveUsers option in createRoomContext to specify user info."
    );
    hasWarnedIfNoResolveUsers = true;
  }
}

const ContextBundle = React.createContext<InternalRoomContextBundle<
  JsonObject,
  LsonObject,
  BaseUserMeta,
  never,
  BaseMetadata
> | null>(null);

/**
 * @private
 *
 * This is an internal API, use `createRoomContext` instead.
 */
export function useRoomContextBundle() {
  const bundle = React.useContext(ContextBundle);
  if (bundle === null) {
    throw new Error("RoomProvider is missing from the React tree.");
  }
  return bundle;
}

export function createRoomContext<
  TPresence extends JsonObject,
  TStorage extends LsonObject = LsonObject,
  TUserMeta extends BaseUserMeta = BaseUserMeta,
  TRoomEvent extends Json = never,
  TThreadMetadata extends BaseMetadata = never,
>(
  client: Client,
  options?: Options<TUserMeta>
): RoomContextBundle<
  TPresence,
  TStorage,
  TUserMeta,
  TRoomEvent,
  TThreadMetadata
> {
  type TRoom = Room<TPresence, TStorage, TUserMeta, TRoomEvent>;
  type TRoomLeavePair = { room: TRoom; leave: () => void };

  const RoomContext = React.createContext<TRoom | null>(null);

  const commentsErrorEventSource =
    makeEventSource<CommentsError<TThreadMetadata>>();

  /**
   * RATIONALE:
   * At the "Outer" RoomProvider level, we keep a cache and produce
   * a stableEnterRoom function, which we pass down to the real "Inner"
   * RoomProvider level.
   *
   * The purpose is to ensure that if `stableEnterRoom("my-room")` is called
   * multiple times for the same room ID, it will always return the exact same
   * (cached) value, so that in total only a single "leave" function gets
   * produced and registered in the client.
   *
   * If we didn't use this cache, then in React StrictMode
   * stableEnterRoom("my-room") might get called multiple (at least 4) times,
   * causing more leave functions to be produced in the client, some of which
   * we cannot get a hold on (because StrictMode would discard those results by
   * design). This would make it appear to the Client that the Room is still in
   * use by some party that hasn't called `leave()` on it yet, thus causing the
   * Room to not be freed and destroyed when the component unmounts later.
   */
  function RoomProviderOuter(props: RoomProviderProps<TPresence, TStorage>) {
    const [cache] = React.useState<Map<string, TRoomLeavePair>>(
      () => new Map()
    );

    // Produce a version of client.enterRoom() that when called for the same
    // room ID multiple times, will not keep producing multiple leave
    // functions, but instead return the cached one.
    const stableEnterRoom = React.useCallback(
      (
        roomId: string,
        options: EnterOptions<TPresence, TStorage>
      ): TRoomLeavePair => {
        const cached = cache.get(roomId);
        if (cached) return cached;

        const rv = client.enterRoom<TPresence, TStorage, TUserMeta, TRoomEvent>(
          roomId,
          options
        );

        // Wrap the leave function to also delete the cached value
        const origLeave = rv.leave;
        rv.leave = () => {
          origLeave();
          cache.delete(roomId);
        };

        cache.set(roomId, rv);
        return rv;
      },
      [cache]
    );

    return <RoomProviderInner {...props} stableEnterRoom={stableEnterRoom} />;
  }

  function RoomProviderInner(
    props: RoomProviderProps<TPresence, TStorage> & {
      stableEnterRoom: (
        roomId: string,
        options: EnterOptions<TPresence, TStorage>
      ) => TRoomLeavePair;
    }
  ) {
    const { id: roomId, stableEnterRoom } = props;

    if (process.env.NODE_ENV !== "production") {
      if (!roomId) {
        throw new Error(
          "RoomProvider id property is required. For more information: https://liveblocks.io/docs/errors/liveblocks-react/RoomProvider-id-property-is-required"
        );
      }

      if (typeof roomId !== "string") {
        throw new Error("RoomProvider id property should be a string.");
      }

      const majorReactVersion = parseInt(React.version) || 1;
      const oldReactVersion = majorReactVersion < 18;
      errorIf(
        oldReactVersion && props.unstable_batchedUpdates === undefined,
        missing_unstable_batchedUpdates(majorReactVersion, roomId)
      );
      deprecateIf(
        !oldReactVersion && props.unstable_batchedUpdates !== undefined,
        superfluous_unstable_batchedUpdates
      );
    }

    // Note: We'll hold on to the initial value given here, and ignore any
    // changes to this argument in subsequent renders
    const frozenProps = useInitial({
      initialPresence: props.initialPresence,
      initialStorage: props.initialStorage,
      unstable_batchedUpdates: props.unstable_batchedUpdates,
      autoConnect:
        props.autoConnect ??
        props.shouldInitiallyConnect ??
        typeof window !== "undefined",
    });

    const [{ room }, setRoomLeavePair] = React.useState(() =>
      stableEnterRoom(roomId, {
        ...frozenProps,
        autoConnect: false, // Deliberately using false here on the first render, see below
      })
    );

    React.useEffect(() => {
      async function handleCommentEvent(message: CommentsEventServerMsg) {
        // TODO: Error handling
        const info = await room.getThread({ threadId: message.threadId });

        // If no thread info was returned (i.e., 404), we remove the thread and relevant inbox notifications from local cache.
        if (!info) {
          store.deleteThread(message.threadId);
          return;
        }
        const { thread, inboxNotification } = info;

        const existingThread = store.get().threads[message.threadId];

        switch (message.type) {
          case ServerMsgCode.COMMENT_EDITED:
          case ServerMsgCode.THREAD_METADATA_UPDATED:
          case ServerMsgCode.COMMENT_REACTION_ADDED:
          case ServerMsgCode.COMMENT_REACTION_REMOVED:
            // If the thread doesn't exist in the local cache, we do not update it with the server data as an optimistic update could have deleted the thread locally.
            if (!existingThread) break;

            store.updateThreadAndNotification(thread, inboxNotification);
            break;
          case ServerMsgCode.COMMENT_CREATED:
            store.updateThreadAndNotification(thread, inboxNotification);
            break;
          default:
            break;
        }
      }

      return room.events.comments.subscribe(
        (message) => void handleCommentEvent(message)
      );
    }, [room]);

    React.useEffect(() => {
      const pair = stableEnterRoom(roomId, frozenProps);

      setRoomLeavePair(pair);
      const { room, leave } = pair;

      // In React, it's important to start connecting to the room as an effect,
      // rather than doing this during the initial render. This means that
      // during the initial render (both on the server-side, and on the first
      // hydration on the client-side), the value of the `useStatus()` hook
      // will correctly be "initial", and transition to "connecting" as an
      // effect.
      if (frozenProps.autoConnect) {
        room.connect();
      }

      return () => {
        leave();
      };
    }, [roomId, frozenProps, stableEnterRoom]);

    return (
      <RoomContext.Provider value={room}>
        <ContextBundle.Provider
          value={
            internalBundle as unknown as InternalRoomContextBundle<
              JsonObject,
              LsonObject,
              BaseUserMeta,
              never,
              BaseMetadata
            >
          }
        >
          {props.children}
        </ContextBundle.Provider>
      </RoomContext.Provider>
    );
  }

  function connectionIdSelector(
    others: readonly User<TPresence, TUserMeta>[]
  ): number[] {
    return others.map((user) => user.connectionId);
  }

  function useRoom(): TRoom {
    const room = React.useContext(RoomContext);
    if (room === null) {
      throw new Error("RoomProvider is missing from the React tree.");
    }
    return room;
  }

  function useStatus(): Status {
    const room = useRoom();
    const subscribe = room.events.status.subscribe;
    const getSnapshot = room.getStatus;
    const getServerSnapshot = room.getStatus;
    return useSyncExternalStore(subscribe, getSnapshot, getServerSnapshot);
  }

  function useMyPresence(): [
    TPresence,
    (patch: Partial<TPresence>, options?: { addToHistory: boolean }) => void,
  ] {
    const room = useRoom();
    const subscribe = room.events.myPresence.subscribe;
    const getSnapshot = room.getPresence;
    const presence = useSyncExternalStore(subscribe, getSnapshot, getSnapshot);
    const setPresence = room.updatePresence;
    return [presence, setPresence];
  }

  function useUpdateMyPresence(): (
    patch: Partial<TPresence>,
    options?: { addToHistory: boolean }
  ) => void {
    return useRoom().updatePresence;
  }

  function useOthers(): readonly User<TPresence, TUserMeta>[];
  function useOthers<T>(
    selector: (others: readonly User<TPresence, TUserMeta>[]) => T,
    isEqual?: (prev: T, curr: T) => boolean
  ): T;
  function useOthers<T>(
    selector?: (others: readonly User<TPresence, TUserMeta>[]) => T,
    isEqual?: (prev: T, curr: T) => boolean
  ): T | readonly User<TPresence, TUserMeta>[] {
    const room = useRoom();
    const subscribe = room.events.others.subscribe;
    const getSnapshot = room.getOthers;
    const getServerSnapshot = alwaysEmptyList;
    return useSyncExternalStoreWithSelector(
      subscribe,
      getSnapshot,
      getServerSnapshot,
      selector ??
        (identity as (others: readonly User<TPresence, TUserMeta>[]) => T),
      isEqual
    );
  }

  function useOthersConnectionIds(): readonly number[] {
    return useOthers(connectionIdSelector, shallow);
  }

  function useOthersMapped<T>(
    itemSelector: (other: User<TPresence, TUserMeta>) => T,
    itemIsEqual?: (prev: T, curr: T) => boolean
  ): ReadonlyArray<readonly [connectionId: number, data: T]> {
    const wrappedSelector = React.useCallback(
      (others: readonly User<TPresence, TUserMeta>[]) =>
        others.map(
          (other) => [other.connectionId, itemSelector(other)] as const
        ),
      [itemSelector]
    );

    const wrappedIsEqual = React.useCallback(
      (
        a: ReadonlyArray<readonly [connectionId: number, data: T]>,
        b: ReadonlyArray<readonly [connectionId: number, data: T]>
      ): boolean => {
        const eq = itemIsEqual ?? Object.is;
        return (
          a.length === b.length &&
          a.every((atuple, index) => {
            const btuple = b[index];
            return atuple[0] === btuple[0] && eq(atuple[1], btuple[1]);
          })
        );
      },
      [itemIsEqual]
    );

    return useOthers(wrappedSelector, wrappedIsEqual);
  }

  const NOT_FOUND = Symbol();

  type NotFound = typeof NOT_FOUND;

  function useOther<T>(
    connectionId: number,
    selector: (other: User<TPresence, TUserMeta>) => T,
    isEqual?: (prev: T, curr: T) => boolean
  ): T {
    const wrappedSelector = React.useCallback(
      (others: readonly User<TPresence, TUserMeta>[]) => {
        // TODO: Make this O(1) instead of O(n)?
        const other = others.find(
          (other) => other.connectionId === connectionId
        );
        return other !== undefined ? selector(other) : NOT_FOUND;
      },
      [connectionId, selector]
    );

    const wrappedIsEqual = React.useCallback(
      (prev: T | NotFound, curr: T | NotFound): boolean => {
        if (prev === NOT_FOUND || curr === NOT_FOUND) {
          return prev === curr;
        }

        const eq = isEqual ?? Object.is;
        return eq(prev, curr);
      },
      [isEqual]
    );

    const other = useOthers(wrappedSelector, wrappedIsEqual);
    if (other === NOT_FOUND) {
      throw new Error(
        `No such other user with connection id ${connectionId} exists`
      );
    }

    return other;
  }

  function useBroadcastEvent(): (
    event: TRoomEvent,
    options?: BroadcastOptions
  ) => void {
    const room = useRoom();

    return React.useCallback(
      (
        event: TRoomEvent,
        options: BroadcastOptions = { shouldQueueEventIfNotReady: false }
      ) => {
        room.broadcastEvent(event, options);
      },
      [room]
    );
  }

  function useOthersListener(
    callback: (event: OthersEvent<TPresence, TUserMeta>) => void
  ) {
    const room = useRoom();
    const savedCallback = useLatest(callback);

    React.useEffect(
      () =>
        room.events.others.subscribe((event) => savedCallback.current(event)),
      [room, savedCallback]
    );
  }

  function useLostConnectionListener(
    callback: (event: LostConnectionEvent) => void
  ): void {
    const room = useRoom();
    const savedCallback = useLatest(callback);

    React.useEffect(
      () =>
        room.events.lostConnection.subscribe((event) =>
          savedCallback.current(event)
        ),
      [room, savedCallback]
    );
  }

  function useErrorListener(callback: (err: Error) => void): void {
    const room = useRoom();
    const savedCallback = useLatest(callback);

    React.useEffect(
      () => room.events.error.subscribe((e) => savedCallback.current(e)),
      [room, savedCallback]
    );
  }

  function useEventListener(
    callback: (data: RoomEventMessage<TPresence, TUserMeta, TRoomEvent>) => void
  ): void {
    const room = useRoom();
    const savedCallback = useLatest(callback);

    React.useEffect(() => {
      const listener = (
        eventData: RoomEventMessage<TPresence, TUserMeta, TRoomEvent>
      ) => {
        savedCallback.current(eventData);
      };

      return room.events.customEvent.subscribe(listener);
    }, [room, savedCallback]);
  }

  function useSelf(): User<TPresence, TUserMeta> | null;
  function useSelf<T>(
    selector: (me: User<TPresence, TUserMeta>) => T,
    isEqual?: (prev: T | null, curr: T | null) => boolean
  ): T | null;
  function useSelf<T>(
    maybeSelector?: (me: User<TPresence, TUserMeta>) => T,
    isEqual?: (prev: T | null, curr: T | null) => boolean
  ): T | User<TPresence, TUserMeta> | null {
    type Snapshot = User<TPresence, TUserMeta> | null;
    type Selection = T | null;

    const room = useRoom();
    const subscribe = room.events.self.subscribe;
    const getSnapshot: () => Snapshot = room.getSelf;

    const selector =
      maybeSelector ?? (identity as (me: User<TPresence, TUserMeta>) => T);
    const wrappedSelector = React.useCallback(
      (me: Snapshot): Selection => (me !== null ? selector(me) : null),
      [selector]
    );

    const getServerSnapshot = alwaysNull;

    return useSyncExternalStoreWithSelector(
      subscribe,
      getSnapshot,
      getServerSnapshot,
      wrappedSelector,
      isEqual
    );
  }

  function useMutableStorageRoot(): LiveObject<TStorage> | null {
    const room = useRoom();
    const subscribe = room.events.storageDidLoad.subscribeOnce;
    const getSnapshot = room.getStorageSnapshot;
    const getServerSnapshot = alwaysNull;
    return useSyncExternalStore(subscribe, getSnapshot, getServerSnapshot);
  }

  // NOTE: This API exists for backward compatible reasons
  function useStorageRoot(): [root: LiveObject<TStorage> | null] {
    return [useMutableStorageRoot()];
  }

  function useHistory(): History {
    return useRoom().history;
  }

  function useUndo(): () => void {
    return useHistory().undo;
  }

  function useRedo(): () => void {
    return useHistory().redo;
  }

  function useCanUndo(): boolean {
    const room = useRoom();
    const subscribe = room.events.history.subscribe;
    const canUndo = room.history.canUndo;
    return useSyncExternalStore(subscribe, canUndo, canUndo);
  }

  function useCanRedo(): boolean {
    const room = useRoom();
    const subscribe = room.events.history.subscribe;
    const canRedo = room.history.canRedo;
    return useSyncExternalStore(subscribe, canRedo, canRedo);
  }

  function useBatch<T>(): (callback: () => T) => T {
    return useRoom().batch;
  }

  function useLegacyKey<TKey extends Extract<keyof TStorage, string>>(
    key: TKey
  ): TStorage[TKey] | null {
    const room = useRoom();
    const rootOrNull = useMutableStorageRoot();
    const rerender = useRerender();

    React.useEffect(() => {
      if (rootOrNull === null) {
        return;
      }
      const root = rootOrNull;

      let unsubCurr: (() => void) | undefined;
      let curr = root.get(key);

      function subscribeToCurr() {
        unsubCurr = isLiveNode(curr)
          ? room.subscribe(curr, rerender)
          : undefined;
      }

      function onRootChange() {
        const newValue = root.get(key);
        if (newValue !== curr) {
          unsubCurr?.();
          curr = newValue;
          subscribeToCurr();
          rerender();
        }
      }

      subscribeToCurr();
      rerender();

      const unsubscribeRoot = room.subscribe(root, onRootChange);
      return () => {
        unsubscribeRoot();
        unsubCurr?.();
      };
    }, [rootOrNull, room, key, rerender]);

    if (rootOrNull === null) {
      return null;
    } else {
      return rootOrNull.get(key);
    }
  }

  function useStorage<T>(
    selector: (root: ToImmutable<TStorage>) => T,
    isEqual?: (prev: T | null, curr: T | null) => boolean
  ): T | null {
    type Snapshot = ToImmutable<TStorage> | null;
    type Selection = T | null;

    const room = useRoom();
    const rootOrNull = useMutableStorageRoot();

    const wrappedSelector = React.useCallback(
      (rootOrNull: Snapshot): Selection =>
        rootOrNull !== null ? selector(rootOrNull) : null,
      [selector]
    );

    const subscribe = React.useCallback(
      (onStoreChange: () => void) =>
        rootOrNull !== null
          ? room.subscribe(rootOrNull, onStoreChange, { isDeep: true })
          : noop,
      [room, rootOrNull]
    );

    const getSnapshot = React.useCallback((): Snapshot => {
      if (rootOrNull === null) {
        return null;
      } else {
        const root = rootOrNull;
        const imm = root.toImmutable();
        return imm;
      }
    }, [rootOrNull]);

    const getServerSnapshot = alwaysNull;

    return useSyncExternalStoreWithSelector(
      subscribe,
      getSnapshot,
      getServerSnapshot,
      wrappedSelector,
      isEqual
    );
  }

  function ensureNotServerSide(): void {
    // Error early if suspense is used in a server-side context
    if (typeof window === "undefined") {
      throw new Error(
        "You cannot use the Suspense version of this hook on the server side. Make sure to only call them on the client side.\nFor tips, see https://liveblocks.io/docs/api-reference/liveblocks-react#suspense-avoid-ssr"
      );
    }
  }

  function useSuspendUntilStorageLoaded(): void {
    const room = useRoom();
    if (room.getStorageSnapshot() !== null) {
      return;
    }

    ensureNotServerSide();

    // Throw a _promise_. Suspense will suspend the component tree until this
    // promise resolves (aka until storage has loaded). After that, it will
    // render this component tree again.
    throw new Promise<void>((res) => {
      room.events.storageDidLoad.subscribeOnce(() => res());
    });
  }

  function useSuspendUntilPresenceLoaded(): void {
    const room = useRoom();
    if (room.getSelf() !== null) {
      return;
    }

    ensureNotServerSide();

    // Throw a _promise_. Suspense will suspend the component tree until either
    // until either a presence update event, or a connection status change has
    // happened. After that, it will render this component tree again and
    // re-evaluate the .getSelf() condition above, or re-suspend again until
    // such event happens.
    throw new Promise<void>((res) => {
      room.events.self.subscribeOnce(() => res());
      room.events.status.subscribeOnce(() => res());
    });
  }

  function useMutation<
    F extends (
      context: MutationContext<TPresence, TStorage, TUserMeta>,
      ...args: any[]
    ) => any,
  >(callback: F, deps: readonly unknown[]): OmitFirstArg<F> {
    const room = useRoom();
    return React.useMemo(
      () => {
        return ((...args) =>
          // eslint-disable-next-line @typescript-eslint/no-unsafe-return
          room.batch(() =>
            // eslint-disable-next-line @typescript-eslint/no-unsafe-return
            callback(
              makeMutationContext(room),
              // eslint-disable-next-line @typescript-eslint/no-unsafe-argument
              ...args
            )
          )) as OmitFirstArg<F>;
      },
      // eslint-disable-next-line react-hooks/exhaustive-deps
      [room, ...deps]
    );
  }

  function useStorageSuspense<T>(
    selector: (root: ToImmutable<TStorage>) => T,
    isEqual?: (prev: T, curr: T) => boolean
  ): T {
    useSuspendUntilStorageLoaded();
    return useStorage(
      selector,
      isEqual as (prev: T | null, curr: T | null) => boolean
    ) as T;
  }

  function useSelfSuspense(): User<TPresence, TUserMeta>;
  function useSelfSuspense<T>(
    selector: (me: User<TPresence, TUserMeta>) => T,
    isEqual?: (prev: T, curr: T) => boolean
  ): T;
  function useSelfSuspense<T>(
    selector?: (me: User<TPresence, TUserMeta>) => T,
    isEqual?: (prev: T, curr: T) => boolean
  ): T | User<TPresence, TUserMeta> {
    useSuspendUntilPresenceLoaded();
    return useSelf(
      selector as (me: User<TPresence, TUserMeta>) => T,
      isEqual as (prev: T | null, curr: T | null) => boolean
    ) as T | User<TPresence, TUserMeta>;
  }

  function useOthersSuspense<T>(
    selector?: (others: readonly User<TPresence, TUserMeta>[]) => T,
    isEqual?: (prev: T, curr: T) => boolean
  ): T | readonly User<TPresence, TUserMeta>[] {
    useSuspendUntilPresenceLoaded();
    return useOthers(
      selector as (others: readonly User<TPresence, TUserMeta>[]) => T,
      isEqual as (prev: T, curr: T) => boolean
    ) as T | readonly User<TPresence, TUserMeta>[];
  }

  function useOthersConnectionIdsSuspense(): readonly number[] {
    useSuspendUntilPresenceLoaded();
    return useOthersConnectionIds();
  }

  function useOthersMappedSuspense<T>(
    itemSelector: (other: User<TPresence, TUserMeta>) => T,
    itemIsEqual?: (prev: T, curr: T) => boolean
  ): ReadonlyArray<readonly [connectionId: number, data: T]> {
    useSuspendUntilPresenceLoaded();
    return useOthersMapped(itemSelector, itemIsEqual);
  }

  function useOtherSuspense<T>(
    connectionId: number,
    selector: (other: User<TPresence, TUserMeta>) => T,
    isEqual?: (prev: T, curr: T) => boolean
  ): T {
    useSuspendUntilPresenceLoaded();
    return useOther(connectionId, selector, isEqual);
  }

  function useLegacyKeySuspense<TKey extends Extract<keyof TStorage, string>>(
    key: TKey
  ): TStorage[TKey] {
    useSuspendUntilStorageLoaded();
    return useLegacyKey(key) as TStorage[TKey];
  }

  const store = getCacheStore<TThreadMetadata>(client);

  function onMutationFailure(
    innerError: Error,
    optimisticUpdateId: string,
    createPublicError: (error: Error) => CommentsError<TThreadMetadata>
  ) {
    store.set((state) => ({
      ...state,
      optimisticUpdates: state.optimisticUpdates.filter(
        (update) => update.id !== optimisticUpdateId
      ),
    }));

    if (innerError instanceof CommentsApiError) {
      const error = handleApiError(innerError);
      commentsErrorEventSource.notify(createPublicError(error));
      return;
    }

    if (innerError instanceof NotificationsApiError) {
      handleApiError(innerError);
      // [comments-unread] TODO: Create public error and notify via notificationsErrorEventSource?
      return;
    }

    throw innerError;
  }

  const requestsCache: Map<
    string,
    {
      promise: Promise<any> | null;
      subscribers: number;
      query: GetThreadsOptions<TThreadMetadata>;
      roomId: string;
    }
  > = new Map();

  const poller = makePoller(refreshThreadsAndNotifications);

  async function refreshThreadsAndNotifications() {
    await Promise.allSettled(
      Array.from(requestsCache.entries())
        .filter(([_, requestCache]) => requestCache.subscribers > 0)
        .map(async ([queryKey, requestCache]) => {
          const room = client.getRoom(requestCache.roomId);

          if (room === null) {
            return;
          }

          // TODO: Error handling
          const { threads, inboxNotifications } = await room.getThreads(
            requestCache.query
          );

          store.updateThreadsAndNotifications(
            Object.fromEntries(threads.map((thread) => [thread.id, thread])),
            Object.fromEntries(
              inboxNotifications.map((notification) => [
                notification.id,
                notification,
              ])
            ),
            queryKey
          );
        })
    );
  }

  function incrementQuerySubscribers(queryKey: string) {
    const requestCache = requestsCache.get(queryKey);

    if (requestCache === undefined) {
      console.warn(
        `Internal unexpected behavior. Cannot increase subscriber count for query "${queryKey}"`
      );
      return;
    }

    requestCache.subscribers++;

    poller.start(POLLING_INTERVAL);
  }

  function decrementQuerySubscribers(queryKey: string) {
    const requestCache = requestsCache.get(queryKey);

    if (requestCache === undefined || requestCache.subscribers <= 0) {
      console.warn(
        `Internal unexpected behavior. Cannot decrease subscriber count for query "${queryKey}"`
      );
      return;
    }

    requestCache.subscribers--;

    let totalSubscribers = 0;
    for (const requestCache of requestsCache.values()) {
      totalSubscribers += requestCache.subscribers;
    }

    if (totalSubscribers <= 0) {
      poller.stop();
    }
  }

  async function getThreadsAndInboxNotifications(
    room: Room<JsonObject, LsonObject, BaseUserMeta, Json>,
    queryKey: string,
    options: GetThreadsOptions<TThreadMetadata>
  ) {
    const requestCache = requestsCache.get(queryKey);

    if (requestCache !== undefined) {
      return requestCache.promise;
    }

    const initialPromise = room.getThreads(options);

    requestsCache.set(queryKey, {
      promise: initialPromise,
      subscribers: 0,
      query: options,
      roomId: room.id,
    });

    store.setThreadsQueryState(queryKey, {
      isLoading: true,
    });

    try {
      const { threads, inboxNotifications } = await initialPromise;
      store.updateThreadsAndNotifications(
        Object.fromEntries(threads.map((thread) => [thread.id, thread])),
        Object.fromEntries(
          inboxNotifications.map((notification) => [
            notification.id,
            notification,
          ])
        ),
        queryKey
      );
    } catch (err) {
      store.setThreadsQueryState(queryKey, {
        isLoading: false,
        error: err as Error,
      });
    }
    poller.start(POLLING_INTERVAL);
  }

  function useThreads(
    options: UseThreadsOptions<TThreadMetadata> = { query: { metadata: {} } }
  ): ThreadsState<TThreadMetadata> {
    const room = useRoom();
    const queryKey = React.useMemo(
      () => generateQueryKey(room.id, options),
      [room, options]
    );

    React.useEffect(() => {
      void getThreadsAndInboxNotifications(room, queryKey, options);
      incrementQuerySubscribers(queryKey);

      return () => decrementQuerySubscribers(queryKey);
    }, [room, queryKey]); // eslint-disable-line react-hooks/exhaustive-deps

    return useSyncExternalStoreWithSelector(
      store.subscribe,
      store.get,
      store.get,
      (state) => {
        if (
          state.threadsQueries[queryKey] === undefined ||
          state.threadsQueries[queryKey].isLoading
        ) {
          return {
            isLoading: true,
          };
        }

        return {
          threads: selectedThreads(room.id, state, options),
          isLoading: false,
          error: state.threadsQueries[queryKey].error,
        };
      }
    );
  }

  function useThreadsSuspense(
    options: UseThreadsOptions<TThreadMetadata> = { query: { metadata: {} } }
  ): ThreadsStateSuccess<TThreadMetadata> {
    const room = useRoom();

    const queryKey = React.useMemo(
      () => generateQueryKey(room.id, options),
      [room, options]
    );
    if (
      store.get().threadsQueries[queryKey] === undefined ||
      store.get().threadsQueries[queryKey].isLoading
    ) {
      throw getThreadsAndInboxNotifications(room, queryKey, options);
    }

    if (store.get().threadsQueries[queryKey].error) {
      throw store.get().threadsQueries[queryKey].error;
    }

    React.useEffect(() => {
      incrementQuerySubscribers(queryKey);

      return () => {
        decrementQuerySubscribers(queryKey);
      };
    }, [room, queryKey]);

    return useSyncExternalStoreWithSelector(
      store.subscribe,
      store.get,
      store.get,
      (state) => {
        return {
          threads: selectedThreads(room.id, state, options),
          isLoading: false,
        };
      }
    );
  }

  function useCreateThread() {
    const room = useRoom();
    return React.useCallback(
      (
        options: CreateThreadOptions<TThreadMetadata>
      ): ThreadData<TThreadMetadata> => {
        const body = options.body;
        const metadata: TThreadMetadata =
          "metadata" in options ? options.metadata : ({} as TThreadMetadata);

        const threadId = createThreadId();
        const commentId = createCommentId();
        const now = new Date();

        const newComment: CommentData = {
          id: commentId,
          threadId,
          roomId: room.id,
          createdAt: now,
          type: "comment",
          userId: getCurrentUserId(room),
          body,
          reactions: [],
        };
        const newThread: ThreadData<TThreadMetadata> = {
          id: threadId,
          type: "thread",
          createdAt: now,
          roomId: room.id,
          metadata: metadata as ThreadData<TThreadMetadata>["metadata"],
          comments: [newComment],
        };

        const optimisticUpdateId = nanoid();

        store.pushOptimisticUpdate({
          type: "create-thread",
          thread: newThread,
          id: optimisticUpdateId,
        });

        room.createThread({ threadId, commentId, body, metadata }).then(
          (thread) => {
            store.set((state) => ({
              ...state,
              threads: {
                ...state.threads,
                [threadId]: thread,
              },
              optimisticUpdates: state.optimisticUpdates.filter(
                (update) => update.id !== optimisticUpdateId
              ),
            }));
          },
          (err: Error) =>
            onMutationFailure(
              err,
              optimisticUpdateId,
              (err) =>
                new CreateThreadError(err, {
                  roomId: room.id,
                  threadId,
                  commentId,
                  body,
                  metadata,
                })
            )
        );

        return newThread;
      },
      [room]
    );
  }

  function useEditThreadMetadata() {
    const room = useRoom();
    return React.useCallback(
      (options: EditThreadMetadataOptions<TThreadMetadata>): void => {
        if (!("metadata" in options)) {
          return;
        }

        const threadId = options.threadId;
        const metadata = options.metadata;

        const optimisticUpdateId = nanoid();

        store.pushOptimisticUpdate({
          type: "edit-thread-metadata",
          metadata,
          id: optimisticUpdateId,
          threadId,
        });

        room.editThreadMetadata({ metadata, threadId }).then(
          (metadata: TThreadMetadata) => {
            store.set((state) => ({
              ...state,
              threads: {
                ...state.threads,
                [threadId]: {
                  ...state.threads[threadId],
                  metadata: {
                    ...state.threads[threadId].metadata,
                    ...metadata,
                  },
                },
              },
              optimisticUpdates: state.optimisticUpdates.filter(
                (update) => update.id !== optimisticUpdateId
              ),
            }));
          },
          (err: Error) =>
            onMutationFailure(
              err,
              optimisticUpdateId,
              (error) =>
                new EditThreadMetadataError(error, {
                  roomId: room.id,
                  threadId,
                  metadata,
                })
            )
        );
      },
      [room]
    );
  }

  function useAddReaction() {
    const room = useRoom();
    return React.useCallback(
      ({ threadId, commentId, emoji }: CommentReactionOptions): void => {
        const now = new Date();
        const userId = getCurrentUserId(room);

        const optimisticUpdateId = nanoid();

        store.pushOptimisticUpdate({
          type: "add-reaction",
          threadId,
          commentId,
          emoji,
          userId,
          createdAt: now,
          id: optimisticUpdateId,
        });

        room.addReaction({ threadId, commentId, emoji }).then(
          (addedReaction) => {
            store.set((state) => ({
              ...state,
              threads: {
                ...state.threads,
                [threadId]: {
                  ...state.threads[threadId],
                  comments: state.threads[threadId].comments.map((comment) =>
                    comment.id === commentId
                      ? {
                          ...comment,
                          reactions: comment.reactions.some(
                            (reaction) => reaction.emoji === addedReaction.emoji
                          )
                            ? comment.reactions.map((reaction) =>
                                reaction.emoji === addedReaction.emoji
                                  ? {
                                      ...reaction,
                                      users: [
                                        ...reaction.users,
                                        { id: addedReaction.userId },
                                      ],
                                    }
                                  : reaction
                              )
                            : [
                                ...comment.reactions,
                                {
                                  emoji: addedReaction.emoji,
                                  createdAt: addedReaction.createdAt,
                                  users: [{ id: addedReaction.userId }],
                                },
                              ],
                        }
                      : comment
                  ),
                },
              },
              optimisticUpdates: state.optimisticUpdates.filter(
                (update) => update.id !== optimisticUpdateId
              ),
            }));
          },
          (err: Error) =>
            onMutationFailure(
              err,
              optimisticUpdateId,
              (error) =>
                new AddReactionError(error, {
                  roomId: room.id,
                  threadId,
                  commentId,
                  emoji,
                })
            )
        );
      },
      [room]
    );
  }

  function useRemoveReaction() {
    const room = useRoom();
    return React.useCallback(
      ({ threadId, commentId, emoji }: CommentReactionOptions): void => {
        const userId = getCurrentUserId(room);

        const optimisticUpdateId = nanoid();

        store.pushOptimisticUpdate({
          type: "remove-reaction",
          threadId,
          commentId,
          emoji,
          userId,
          id: optimisticUpdateId,
        });

        room.removeReaction({ threadId, commentId, emoji }).then(
          () => {
            store.set((state) => ({
              ...state,
              threads: {
                ...state.threads,
                [threadId]: {
                  ...state.threads[threadId],
                  comments: state.threads[threadId].comments.map((comment) => {
                    if (comment.id !== commentId) {
                      return comment;
                    }

                    const reactionIndex = comment.reactions.findIndex(
                      (reaction) => reaction.emoji === emoji
                    );
                    let reactions: CommentReaction[] = comment.reactions;

                    if (
                      reactionIndex >= 0 &&
                      comment.reactions[reactionIndex].users.some(
                        (user) => user.id === userId
                      )
                    ) {
                      if (comment.reactions[reactionIndex].users.length <= 1) {
                        reactions = [...comment.reactions];
                        reactions.splice(reactionIndex, 1);
                      } else {
                        reactions[reactionIndex] = {
                          ...reactions[reactionIndex],
                          users: reactions[reactionIndex].users.filter(
                            (user) => user.id !== userId
                          ),
                        };
                      }
                    }

                    return {
                      ...comment,
                      reactions,
                    };
                  }),
                },
              },
              optimisticUpdates: state.optimisticUpdates.filter(
                (update) => update.id !== optimisticUpdateId
              ),
            }));
          },
          (err: Error) =>
            onMutationFailure(
              err,
              optimisticUpdateId,
              (error) =>
                new RemoveReactionError(error, {
                  roomId: room.id,
                  threadId,
                  commentId,
                  emoji,
                })
            )
        );
      },
      [room]
    );
  }

  function useCreateComment(): (options: CreateCommentOptions) => CommentData {
    const room = useRoom();
    return React.useCallback(
      ({ threadId, body }: CreateCommentOptions): CommentData => {
        const commentId = createCommentId();
        const now = new Date();

        const comment: CommentData = {
          id: commentId,
          threadId,
          roomId: room.id,
          type: "comment",
          createdAt: now,
          userId: getCurrentUserId(room),
          body,
          reactions: [],
        };

        const optimisticUpdateId = nanoid();

        store.pushOptimisticUpdate({
          type: "create-comment",
          comment,
          id: optimisticUpdateId,
        });

        room.createComment({ threadId, commentId, body }).then(
          (newComment) => {
            store.set((state) => ({
              ...state,
              threads: upsertComment(state.threads, newComment),
              optimisticUpdates: state.optimisticUpdates.filter(
                (update) => update.id !== optimisticUpdateId
              ),
            }));
          },
          (err: Error) =>
            onMutationFailure(
              err,
              optimisticUpdateId,
              (err) =>
                new CreateCommentError(err, {
                  roomId: room.id,
                  threadId,
                  commentId,
                  body,
                })
            )
        );

        return comment;
      },
      [room]
    );
  }

  function useEditComment(): (options: EditCommentOptions) => void {
    const room = useRoom();
    return React.useCallback(
      ({ threadId, commentId, body }: EditCommentOptions): void => {
        const now = new Date();
        const optimisticUpdateId = nanoid();

        store.pushOptimisticUpdate({
          type: "edit-comment",
          threadId,
          commentId,
          body,
          editedAt: now,
          id: optimisticUpdateId,
        });

        room.editComment({ threadId, commentId, body }).then(
          (editedComment) => {
            store.set((state) => ({
              ...state,
              threads: upsertComment(state.threads, editedComment),
              optimisticUpdates: state.optimisticUpdates.filter(
                (update) => update.id !== optimisticUpdateId
              ),
            }));
          },
          (err: Error) =>
            onMutationFailure(
              err,
              optimisticUpdateId,
              (error) =>
                new EditCommentError(error, {
                  roomId: room.id,
                  threadId,
                  commentId,
                  body,
                })
            )
        );
      },
      [room]
    );
  }

  function useDeleteComment() {
    const room = useRoom();
    return React.useCallback(
      ({ threadId, commentId }: DeleteCommentOptions): void => {
        const now = new Date();

        const optimisticUpdateId = nanoid();

        store.pushOptimisticUpdate({
          type: "delete-comment",
          threadId,
          commentId,
          deletedAt: now,
          id: optimisticUpdateId,
        });

        room.deleteComment({ threadId, commentId }).then(
          () => {
            const newThreads = { ...store.get().threads };
            const thread = newThreads[threadId];
            if (thread === undefined) return;

            newThreads[thread.id] = {
              ...thread,
              comments: thread.comments.map((comment) =>
                comment.id === commentId
                  ? {
                      ...comment,
                      deletedAt: now,
                      body: undefined,
                    }
                  : comment
              ),
            };

            if (
              !newThreads[thread.id].comments.some(
                (comment) => comment.deletedAt === undefined
              )
            ) {
              delete newThreads[thread.id];
            }

            store.set((state) => ({
              ...state,
              threads: newThreads,
              optimisticUpdates: state.optimisticUpdates.filter(
                (update) => update.id !== optimisticUpdateId
              ),
            }));
          },
          (err: Error) =>
            onMutationFailure(
              err,
              optimisticUpdateId,
              (error) =>
                new DeleteCommentError(error, {
                  roomId: room.id,
                  threadId,
                  commentId,
                })
            )
        );
      },
      [room]
    );
  }

  const { resolveUsers } = options ?? {};

  const usersCache = resolveUsers
    ? createAsyncCache(async (stringifiedOptions: string) => {
        const users = await resolveUsers(
          JSON.parse(stringifiedOptions) as ResolveUsersArgs
        );

        return users?.[0];
      })
    : undefined;

  function useUser(userId: string) {
    const room = useRoom();
    const resolverKey = React.useMemo(
      () => stringify({ userIds: [userId], roomId: room.id }),
      [userId, room.id]
    );
    const state = useAsyncCache(usersCache, resolverKey);

    React.useEffect(() => warnIfNoResolveUsers(usersCache), []);

    if (state.isLoading) {
      return {
        isLoading: true,
      } as UserState<TUserMeta["info"]>;
    } else {
      return {
        user: state.data,
        error: state.error,
        isLoading: false,
      } as UserState<TUserMeta["info"]>;
    }
  }

  function useUserSuspense(userId: string) {
    const room = useRoom();
    const resolverKey = React.useMemo(
      () => stringify({ userIds: [userId], roomId: room.id }),
      [userId, room.id]
    );
    const state = useAsyncCache(usersCache, resolverKey, {
      suspense: true,
    });

    React.useEffect(() => warnIfNoResolveUsers(usersCache), []);

    return {
      user: state.data,
      isLoading: false,
    } as UserStateSuccess<TUserMeta["info"]>;
  }

  const resolveMentionSuggestions = client[kInternal].resolveMentionSuggestions;
  const mentionSuggestionsCache = new Map<string, string[]>();

  // Simplistic debounced search, we don't need to worry too much about
  // deduping and race conditions as there can only be one search at a time.
  function useMentionSuggestions(search?: string) {
    const room = useRoom();
    const [mentionSuggestions, setMentionSuggestions] =
      React.useState<string[]>();
    const lastInvokedAt = React.useRef<number>();

    React.useEffect(() => {
      if (search === undefined || !resolveMentionSuggestions) {
        return;
      }

      const resolveMentionSuggestionsArgs = { text: search, roomId: room.id };
      const mentionSuggestionsCacheKey = stringify(
        resolveMentionSuggestionsArgs
      );
      let debounceTimeout: number | undefined;
      let canceled = false;

      const getMentionSuggestions = async () => {
        try {
          lastInvokedAt.current = performance.now();
          const mentionSuggestions = await resolveMentionSuggestions(
            resolveMentionSuggestionsArgs
          );

          if (!canceled) {
            setMentionSuggestions(mentionSuggestions);
            mentionSuggestionsCache.set(
              mentionSuggestionsCacheKey,
              mentionSuggestions
            );
          }
        } catch (error) {
          console.error((error as Error)?.message);
        }
      };

      if (mentionSuggestionsCache.has(mentionSuggestionsCacheKey)) {
        // If there are already cached mention suggestions, use them immediately.
        setMentionSuggestions(
          mentionSuggestionsCache.get(mentionSuggestionsCacheKey)
        );
      } else if (
        !lastInvokedAt.current ||
        Math.abs(performance.now() - lastInvokedAt.current) >
          MENTION_SUGGESTIONS_DEBOUNCE
      ) {
        // If on the debounce's leading edge (either because it's the first invokation or enough
        // time has passed since the last debounce), get mention suggestions immediately.
        void getMentionSuggestions();
      } else {
        // Otherwise, wait for the debounce delay.
        debounceTimeout = window.setTimeout(() => {
          void getMentionSuggestions();
        }, MENTION_SUGGESTIONS_DEBOUNCE);
      }

      return () => {
        canceled = true;
        window.clearTimeout(debounceTimeout);
      };
    }, [room.id, search]);

    return mentionSuggestions;
  }

  function useThreadUnreadSince(threadId: string): Date | null {
    return useSyncExternalStoreWithSelector(
      store.subscribe,
      store.get,
      store.get,
      (state) => {
        const inboxNotification = Object.values(state.inboxNotifications).find(
          (inboxNotif) => inboxNotif.threadId === threadId
        );

        const thread = state.threads[threadId];

        if (inboxNotification === undefined || thread === undefined) {
          return null;
        }

        // If the inbox notification wasn't read at all, the thread is unread since its creation, so we return its `createdAt` date.
        if (inboxNotification.readAt === null) {
          return thread.createdAt;
        }

        // If the inbox notification was read, we return the date at which it was last read.
        return inboxNotification.readAt;
      }
    );
  }

  function useMarkThreadAsRead() {
    return React.useCallback((threadId: string) => {
<<<<<<< HEAD
      // [comments-unread] TODO: Find inbox notification for this thread locally and mark it as read
      console.warn(threadId);
=======
      const inboxNotification = Object.values(
        store.get().inboxNotifications
      ).find((inboxNotification) => inboxNotification.threadId === threadId);

      if (!inboxNotification) return;

      const optimisticUpdateId = nanoid();
      const now = new Date();

      store.pushOptimisticUpdate({
        type: "mark-inbox-notification-as-read",
        id: optimisticUpdateId,
        inboxNotificationId: inboxNotification.id,
        readAt: now,
      });

      client.markInboxNotificationAsRead(inboxNotification.id).then(
        () => {
          store.set((state) => ({
            ...state,
            inboxNotifications: {
              ...state.inboxNotifications,
              [inboxNotification.id]: {
                ...inboxNotification,
                readAt: now,
              },
            },
            optimisticUpdates: state.optimisticUpdates.filter(
              (update) => update.id !== optimisticUpdateId
            ),
          }));
        },
        (err: Error) => {
          onMutationFailure(
            err,
            optimisticUpdateId,
            (error) =>
              new MarkInboxNotificationAsReadError(error, {
                inboxNotificationId: inboxNotification.id,
              })
          );
          return;
        }
      );
>>>>>>> 528d3dcd
    }, []);
  }

  // [comments-unread] TODO: Implement using `room.getRoomNotificationSettings`
  // [comments-unread] TODO: Cache and optimistically update settings?
  function useRoomNotificationSettings(): [
    RoomNotificationSettingsState,
    (settings: Partial<RoomNotificationSettings>) => void,
  ] {
    const room = useRoom();

    return [
      { isLoading: false, settings: { threads: "replies_and_mentions" } },
      room.updateRoomNotificationSettings,
    ];
  }

  // [comments-unread] TODO: Implement using `room.getRoomNotificationSettings`
  // [comments-unread] TODO: Cache and optimistically update settings?
  function useRoomNotificationSettingsSuspense(): [
    RoomNotificationSettingsStateSuccess,
    (settings: Partial<RoomNotificationSettings>) => void,
  ] {
    const room = useRoom();

    return [
      { isLoading: false, settings: { threads: "replies_and_mentions" } },
      room.updateRoomNotificationSettings,
    ];
  }

  // [comments-unread] TODO: Optimistically update settings in cache?
  function useUpdateRoomNotificationSettings() {
    const room = useRoom();
    return room.updateRoomNotificationSettings;
  }

  const bundle: RoomContextBundle<
    TPresence,
    TStorage,
    TUserMeta,
    TRoomEvent,
    TThreadMetadata
  > = {
    RoomContext,
    RoomProvider: RoomProviderOuter,

    useRoom,
    useStatus,

    useBatch,
    useBroadcastEvent,
    useOthersListener,
    useLostConnectionListener,
    useErrorListener,
    useEventListener,

    useHistory,
    useUndo,
    useRedo,
    useCanRedo,
    useCanUndo,

    // These are just aliases. The passed-in key will define their return values.
    useList: useLegacyKey,
    useMap: useLegacyKey,
    useObject: useLegacyKey,

    useStorageRoot,
    useStorage,

    useSelf,
    useMyPresence,
    useUpdateMyPresence,
    useOthers,
    useOthersMapped,
    useOthersConnectionIds,
    useOther,

    useMutation,

    useThreads,
    useUser,

    useCreateThread,
    useEditThreadMetadata,
    useCreateComment,
    useEditComment,
    useDeleteComment,
    useAddReaction,
    useRemoveReaction,
    useMarkThreadAsRead,
    useThreadUnreadSince,

    useRoomNotificationSettings,
    useUpdateRoomNotificationSettings,

    suspense: {
      RoomContext,
      RoomProvider: RoomProviderOuter,

      useRoom,
      useStatus,

      useBatch,
      useBroadcastEvent,
      useOthersListener,
      useLostConnectionListener,
      useErrorListener,
      useEventListener,

      useHistory,
      useUndo,
      useRedo,
      useCanRedo,
      useCanUndo,

      // Legacy hooks
      useList: useLegacyKeySuspense,
      useMap: useLegacyKeySuspense,
      useObject: useLegacyKeySuspense,

      useStorageRoot,
      useStorage: useStorageSuspense,

      useSelf: useSelfSuspense,
      useMyPresence,
      useUpdateMyPresence,
      useOthers: useOthersSuspense,
      useOthersMapped: useOthersMappedSuspense,
      useOthersConnectionIds: useOthersConnectionIdsSuspense,
      useOther: useOtherSuspense,

      useMutation,

      useThreads: useThreadsSuspense,
      useUser: useUserSuspense,

      useCreateThread,
      useEditThreadMetadata,
      useCreateComment,
      useEditComment,
      useDeleteComment,
      useAddReaction,
      useRemoveReaction,
      useMarkThreadAsRead,
      useThreadUnreadSince,

      useRoomNotificationSettings: useRoomNotificationSettingsSuspense,
      useUpdateRoomNotificationSettings,
    },
  };

  const internalBundle: InternalRoomContextBundle<
    TPresence,
    TStorage,
    TUserMeta,
    TRoomEvent,
    TThreadMetadata
  > = {
    ...bundle,
    hasResolveMentionSuggestions: resolveMentionSuggestions !== undefined,
    useMentionSuggestions,
  };

  return bundle;
}

function getCurrentUserId(
  room: Room<JsonObject, LsonObject, BaseUserMeta, Json>
): string {
  const self = room.getSelf();
  if (self === null || self.id === undefined) {
    return "anonymous";
  } else {
    return self.id;
  }
}

function handleApiError(err: CommentsApiError | NotificationsApiError): Error {
  const message = `Request failed with status ${err.status}: ${err.message}`;

  // Log details about FORBIDDEN errors
  if (err.details?.error === "FORBIDDEN") {
    const detailedMessage = [message, err.details.suggestion, err.details.docs]
      .filter(Boolean)
      .join("\n");

    console.error(detailedMessage);
  }

  return new Error(message);
}

function generateQueryKey<TThreadMetadata extends BaseMetadata>(
  roomId: string,
  options: GetThreadsOptions<TThreadMetadata>
) {
  return `${roomId}-${stringify(options)}`;
}<|MERGE_RESOLUTION|>--- conflicted
+++ resolved
@@ -58,17 +58,8 @@
   RemoveReactionError,
 } from "./comments/errors";
 import { createCommentId, createThreadId } from "./comments/lib/createIds";
-<<<<<<< HEAD
-import {
-  createClientStore,
-  selectedThreads,
-  upsertComment,
-} from "./comments/store";
-=======
 import { selectedThreads } from "./comments/lib/selected-threads";
 import { upsertComment } from "./comments/lib/upsert-comment";
-import { useDebounce } from "./comments/lib/use-debounce";
->>>>>>> 528d3dcd
 import { useAsyncCache } from "./lib/use-async-cache";
 import { useInitial } from "./lib/use-initial";
 import { useLatest } from "./lib/use-latest";
@@ -1817,10 +1808,6 @@
 
   function useMarkThreadAsRead() {
     return React.useCallback((threadId: string) => {
-<<<<<<< HEAD
-      // [comments-unread] TODO: Find inbox notification for this thread locally and mark it as read
-      console.warn(threadId);
-=======
       const inboxNotification = Object.values(
         store.get().inboxNotifications
       ).find((inboxNotification) => inboxNotification.threadId === threadId);
@@ -1865,7 +1852,6 @@
           return;
         }
       );
->>>>>>> 528d3dcd
     }, []);
   }
 
