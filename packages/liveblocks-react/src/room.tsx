import type {
  BaseMetadata,
  BaseUserMeta,
  BroadcastOptions,
  Client,
  History,
  Json,
  JsonObject,
  LiveObject,
  LostConnectionEvent,
  LsonObject,
  OthersEvent,
  Room,
  Status,
  User,
} from "@liveblocks/client";
import { shallow } from "@liveblocks/client";
import type {
  CacheState,
  CacheStore,
  CommentBody,
  CommentData,
  CommentsEventServerMsg,
  DE,
  DM,
  DP,
  DS,
  DU,
  EnterOptions,
  LiveblocksError,
  OpaqueClient,
  OpaqueRoom,
  PrivateRoomApi,
  RoomEventMessage,
  RoomNotificationSettings,
  ThreadData,
  ToImmutable,
} from "@liveblocks/core";
import {
  addReaction,
  CommentsApiError,
  console,
  deleteComment,
  deprecateIf,
  errorIf,
  kInternal,
  makeEventSource,
  makePoller,
  NotificationsApiError,
  removeReaction,
  ServerMsgCode,
  stringify,
  upsertComment,
} from "@liveblocks/core";
import { nanoid } from "nanoid";
import * as React from "react";
import { useSyncExternalStoreWithSelector } from "use-sync-external-store/shim/with-selector.js";

import {
  AddReactionError,
  type CommentsError,
  CreateCommentError,
  CreateThreadError,
  DeleteCommentError,
  EditCommentError,
  EditThreadMetadataError,
  MarkInboxNotificationAsReadError,
  RemoveReactionError,
  UpdateNotificationSettingsError,
} from "./comments/errors";
import { retryError } from "./lib/retry-error";
import { useInitial } from "./lib/use-initial";
import { useLatest } from "./lib/use-latest";
import {
  createSharedContext,
  LiveblocksProvider,
  useClient,
  useClientOrNull,
} from "./liveblocks";
import type {
  CommentReactionOptions,
  ComposerFocusCallback,
  CreateCommentOptions,
  DeleteCommentOptions,
  EditCommentOptions,
  EditThreadMetadataOptions,
  IsThreadActiveCallback,
  MutationContext,
  OmitFirstArg,
  RoomContextBundle,
  RoomNotificationSettingsState,
  RoomNotificationSettingsStateSuccess,
  RoomProviderProps,
  ThreadCreateCallback,
  ThreadsState,
  ThreadsStateSuccess,
  ThreadSubscription,
  UseThreadsOptions,
} from "./types";
import { useScrollToCommentOnLoadEffect } from "./use-scroll-to-comment-on-load-effect";

const ThreadCreateCallbackContext =
  React.createContext<null | ThreadCreateCallback>(null);

const ThreadDeleteCallbackContext = React.createContext<
  null | ((threadId: string) => void)
>(null);

const ComposerFocusCallbackContext =
  React.createContext<null | ComposerFocusCallback>(null);

const IsThreadActiveCallbackContext =
  React.createContext<null | IsThreadActiveCallback>(null);

type CreateThreadOptions<M extends BaseMetadata> = [M] extends [never]
  ? {
      body: CommentBody;
    }
  : { body: CommentBody; metadata: M };

const noop = () => {};
const identity: <T>(x: T) => T = (x) => x;

const missing_unstable_batchedUpdates = (
  reactVersion: number,
  roomId: string
) =>
  `We noticed you’re using React ${reactVersion}. Please pass unstable_batchedUpdates at the RoomProvider level until you’re ready to upgrade to React 18:

    import { unstable_batchedUpdates } from "react-dom";  // or "react-native"

    <RoomProvider id=${JSON.stringify(
      roomId
    )} ... unstable_batchedUpdates={unstable_batchedUpdates}>
      ...
    </RoomProvider>

Why? Please see https://liveblocks.io/docs/platform/troubleshooting#stale-props-zombie-child for more information`;

const superfluous_unstable_batchedUpdates =
  "You don’t need to pass unstable_batchedUpdates to RoomProvider anymore, since you’re on React 18+ already.";

function useSyncExternalStore<Snapshot>(
  s: (onStoreChange: () => void) => () => void,
  gs: () => Snapshot,
  gss: undefined | null | (() => Snapshot)
): Snapshot {
  return useSyncExternalStoreWithSelector(s, gs, gss, identity);
}

const STABLE_EMPTY_LIST = Object.freeze([]);

export const POLLING_INTERVAL = 5 * 60 * 1000; // 5 minutes

function makeNotificationSettingsQueryKey(roomId: string) {
  return `${roomId}:NOTIFICATION_SETTINGS`;
}

// Don't try to inline this. This function is intended to be a stable
// reference, to avoid a React.useCallback() wrapper.
function alwaysEmptyList() {
  return STABLE_EMPTY_LIST;
}

// Don't try to inline this. This function is intended to be a stable
// reference, to avoid a React.useCallback() wrapper.
function alwaysNull() {
  return null;
}

function selectorFor_useOthersConnectionIds(
  others: readonly User<JsonObject, BaseUserMeta>[]
): number[] {
  return others.map((user) => user.connectionId);
}

function makeMutationContext<
  P extends JsonObject,
  S extends LsonObject,
  U extends BaseUserMeta,
  E extends Json,
  M extends BaseMetadata,
>(room: Room<P, S, U, E, M>): MutationContext<P, S, U> {
  const cannotUseUntil = "This mutation cannot be used until";
  const needsPresence = `${cannotUseUntil} connected to the Liveblocks room`;
  const needsStorage = `${cannotUseUntil} storage has been loaded`;

  return {
    get storage() {
      const mutableRoot = room.getStorageSnapshot();
      if (mutableRoot === null) {
        throw new Error(needsStorage);
      }
      return mutableRoot;
    },

    get self() {
      const self = room.getSelf();
      if (self === null) {
        throw new Error(needsPresence);
      }
      return self;
    },

    get others() {
      const others = room.getOthers();
      if (room.getSelf() === null) {
        throw new Error(needsPresence);
      }
      return others;
    },

    setMyPresence: room.updatePresence,
  };
}

function getCurrentUserId(room: OpaqueRoom): string {
  const self = room.getSelf();
  if (self === null || self.id === undefined) {
    return "anonymous";
  } else {
    return self.id;
  }
}

function handleApiError(err: CommentsApiError | NotificationsApiError): Error {
  const message = `Request failed with status ${err.status}: ${err.message}`;

  // Log details about FORBIDDEN errors
  if (err.details?.error === "FORBIDDEN") {
    const detailedMessage = [message, err.details.suggestion, err.details.docs]
      .filter(Boolean)
      .join("\n");

    console.error(detailedMessage);
  }

  return new Error(message);
}

const _extras = new WeakMap<
  OpaqueClient,
  ReturnType<typeof makeExtrasForClient>
>();
const _bundles = new WeakMap<
  OpaqueClient,
  RoomContextBundle<JsonObject, LsonObject, BaseUserMeta, Json, BaseMetadata>
>();

function getOrCreateRoomContextBundle<
  P extends JsonObject,
  S extends LsonObject,
  U extends BaseUserMeta,
  E extends Json,
  M extends BaseMetadata,
>(client: OpaqueClient): RoomContextBundle<P, S, U, E, M> {
  let bundle = _bundles.get(client);
  if (!bundle) {
    bundle = makeRoomContextBundle(client);
    _bundles.set(client, bundle);
  }
  return bundle as unknown as RoomContextBundle<P, S, U, E, M>;
}

// TODO: Likely a better / more clear name for this helper will arise. I'll
// rename this later. All of these are implementation details to support inbox
// notifications on a per-client basis.
function getExtrasForClient<M extends BaseMetadata>(client: OpaqueClient) {
  let extras = _extras.get(client);
  if (!extras) {
    extras = makeExtrasForClient(client);
    _extras.set(client, extras);
  }

  return extras as unknown as Omit<typeof extras, "store"> & {
    store: CacheStore<M>;
  };
}

function makeExtrasForClient<M extends BaseMetadata>(client: OpaqueClient) {
  const store = client[kInternal].cacheStore as unknown as CacheStore<M>;

  const DEFAULT_DEDUPING_INTERVAL = 2000; // 2 seconds

  const lastRequestedAtByRoom = new Map<string, Date>(); // A map of room ids to the timestamp when the last request for threads updates was made
  const requestsByQuery = new Map<string, Promise<unknown>>(); // A map of query keys to the promise of the request for that query
  const requestStatusByRoom = new Map<string, boolean>(); // A map of room ids to a boolean indicating whether a request to retrieve threads updates is in progress
  const subscribersByQuery = new Map<string, number>(); // A map of query keys to the number of subscribers for that query

  const poller = makePoller(refreshThreadsAndNotifications);

  async function refreshThreadsAndNotifications() {
    const requests: Promise<unknown>[] = [];

    client[kInternal].getRoomIds().map((roomId) => {
      const room = client.getRoom(roomId);
      if (room === null) return;

      // Retrieve threads that have been updated/deleted since the last requestedAt value
      requests.push(getThreadsUpdates(room.id));
    });

    await Promise.allSettled(requests);
  }

  function incrementQuerySubscribers(queryKey: string) {
    const subscribers = subscribersByQuery.get(queryKey) ?? 0;
    subscribersByQuery.set(queryKey, subscribers + 1);

    poller.start(POLLING_INTERVAL);

    // Decrement in the unsub function
    return () => {
      const subscribers = subscribersByQuery.get(queryKey);

      if (subscribers === undefined || subscribers <= 0) {
        console.warn(
          `Internal unexpected behavior. Cannot decrease subscriber count for query "${queryKey}"`
        );
        return;
      }

      subscribersByQuery.set(queryKey, subscribers - 1);

      let totalSubscribers = 0;
      for (const subscribers of subscribersByQuery.values()) {
        totalSubscribers += subscribers;
      }

      if (totalSubscribers <= 0) {
        poller.stop();
      }
    };
  }

  /**
   * Retrieve threads that have been updated/deleted since the last time the room requested threads updates and update the local cache with the new data
   * @param roomId The id of the room for which to retrieve threads updates
   */
  async function getThreadsUpdates(roomId: string) {
    const room = client.getRoom(roomId);
    if (room === null) return;

    const since = lastRequestedAtByRoom.get(room.id);
    if (since === undefined) return;

    const isFetchingThreadsUpdates = requestStatusByRoom.get(room.id) ?? false;
    // If another request to retrieve threads updates for the room is in progress, we do not start a new one
    if (isFetchingThreadsUpdates === true) return;

    try {
      // Set the isFetchingThreadsUpdates flag to true to prevent multiple requests to fetch threads updates for the room from being made at the same time
      requestStatusByRoom.set(room.id, true);

      const commentsAPI = (room[kInternal] as PrivateRoomApi<M>).comments;
      const updates = await commentsAPI.getThreads({ since });

      // Set the isFetchingThreadsUpdates flag to false after a certain interval to prevent multiple requests from being made at the same time
      setTimeout(() => {
        requestStatusByRoom.set(room.id, false);
      }, DEFAULT_DEDUPING_INTERVAL);

      store.updateThreadsAndNotifications(
        updates.threads,
        updates.inboxNotifications,
        updates.deletedThreads,
        updates.deletedInboxNotifications
      );

      // Update the `lastRequestedAt` value for the room to the timestamp returned by the current request
      lastRequestedAtByRoom.set(room.id, updates.meta.requestedAt);
    } catch (err) {
      requestStatusByRoom.set(room.id, false);
      // TODO: Implement error handling
      return;
    }
  }

  async function getThreadsAndInboxNotifications(
    room: OpaqueRoom,
    queryKey: string,
    options: UseThreadsOptions<M>,
    { retryCount }: { retryCount: number } = { retryCount: 0 }
  ) {
    const existingRequest = requestsByQuery.get(queryKey);

    // If a request was already made for the query, we do not make another request and return the existing promise of the request
    if (existingRequest !== undefined) return existingRequest;

    const commentsAPI = (room[kInternal] as PrivateRoomApi<M>).comments;
    const request = commentsAPI.getThreads(options);

    // Store the promise of the request for the query so that we do not make another request for the same query
    requestsByQuery.set(queryKey, request);

    store.setQueryState(queryKey, {
      isLoading: true,
    });

    try {
      const result = await request;

      store.updateThreadsAndNotifications(
        result.threads,
        result.inboxNotifications,
        result.deletedThreads,
        result.deletedInboxNotifications,
        queryKey
      );

      const lastRequestedAt = lastRequestedAtByRoom.get(room.id);

      /**
       * We set the `lastRequestedAt` value for the room to the timestamp returned by the current request if:
       * 1. The `lastRequestedAt` value for the room has not been set
       * OR
       * 2. The `lastRequestedAt` value for the room is older than the timestamp returned by the current request
       */
      if (
        lastRequestedAt === undefined ||
        lastRequestedAt > result.meta.requestedAt
      ) {
        lastRequestedAtByRoom.set(room.id, result.meta.requestedAt);
      }

      poller.start(POLLING_INTERVAL);
    } catch (err) {
      requestsByQuery.delete(queryKey);

      // Retry the action using the exponential backoff algorithm
      retryError(() => {
        void getThreadsAndInboxNotifications(room, queryKey, options, {
          retryCount: retryCount + 1,
        });
      }, retryCount);

      // Set the query state to the error state
      store.setQueryState(queryKey, {
        isLoading: false,
        error: err as Error,
      });
    }
    return;
  }

  async function getInboxNotificationSettings(
    room: OpaqueRoom,
    queryKey: string,
    { retryCount }: { retryCount: number } = { retryCount: 0 }
  ) {
    const existingRequest = requestsByQuery.get(queryKey);

    // If a request was already made for the notifications query, we do not make another request and return the existing promise
    if (existingRequest !== undefined) return existingRequest;

    try {
      const request =
        room[kInternal].notifications.getRoomNotificationSettings();

      requestsByQuery.set(queryKey, request);

      store.setQueryState(queryKey, {
        isLoading: true,
      });

      const settings = await request;
      store.updateRoomInboxNotificationSettings(room.id, settings, queryKey);
    } catch (err) {
      requestsByQuery.delete(queryKey);

      retryError(() => {
        void getInboxNotificationSettings(room, queryKey, {
          retryCount: retryCount + 1,
        });
      }, retryCount);

      store.setQueryState(queryKey, {
        isLoading: false,
        error: err as Error,
      });
    }
    return;
  }

  const commentsErrorEventSource = makeEventSource<CommentsError<M>>();

  function onMutationFailure(
    innerError: Error,
    optimisticUpdateId: string,
    createPublicError: (error: Error) => CommentsError<M>
  ) {
    store.set((state) => ({
      ...state,
      optimisticUpdates: state.optimisticUpdates.filter(
        (update) => update.id !== optimisticUpdateId
      ),
    }));

    if (innerError instanceof CommentsApiError) {
      const error = handleApiError(innerError);
      commentsErrorEventSource.notify(createPublicError(error));
      return;
    }

    if (innerError instanceof NotificationsApiError) {
      handleApiError(innerError);
      // TODO: Create public error and notify via notificationsErrorEventSource?
      return;
    }

    throw innerError;
  }

  return {
    store,
    incrementQuerySubscribers,
    commentsErrorEventSource,
    getThreadsUpdates,
    getThreadsAndInboxNotifications,
    getInboxNotificationSettings,
    onMutationFailure,
  };
}

type RoomLeavePair<
  P extends JsonObject,
  S extends LsonObject,
  U extends BaseUserMeta,
  E extends Json,
  M extends BaseMetadata,
> = {
  room: Room<P, S, U, E, M>;
  leave: () => void;
};

const RoomContext = React.createContext<OpaqueRoom | null>(null);

function makeRoomContextBundle<
  P extends JsonObject,
  S extends LsonObject,
  U extends BaseUserMeta,
  E extends Json,
  M extends BaseMetadata,
>(client: Client<U>): RoomContextBundle<P, S, U, E, M> {
  type TRoom = Room<P, S, U, E, M>;

  function RoomProvider_withImplicitLiveblocksProvider(
    props: RoomProviderProps<P, S>
  ) {
    return (
      <LiveblocksProvider client={client}>
        <RoomProvider {...props} />
      </LiveblocksProvider>
    );
  }

  const shared = createSharedContext<U>(client);

  const bundle: RoomContextBundle<P, S, U, E, M> = {
    RoomContext: RoomContext as React.Context<TRoom | null>,
    RoomProvider: RoomProvider_withImplicitLiveblocksProvider,

    useRoom,
    useStatus,

    useBatch,
    useBroadcastEvent,
    useOthersListener,
    useLostConnectionListener,
    useErrorListener,
    useEventListener,

    useHistory,
    useUndo,
    useRedo,
    useCanRedo,
    useCanUndo,

    useStorageRoot,
    useStorage,

    useSelf,
    useMyPresence,
    useUpdateMyPresence,
    useOthers,
    useOthersMapped,
    useOthersConnectionIds,
    useOther,

    useMutation: useMutation as RoomContextBundle<P, S, U, E, M>["useMutation"],

    useThreads,

    useCreateThread,
    useEditThreadMetadata,
    useCreateComment,
    useEditComment,
    useDeleteComment,
    useAddReaction,
    useRemoveReaction,
    useMarkThreadAsRead,
    useThreadSubscription,

    useRoomNotificationSettings,
    useUpdateRoomNotificationSettings,

    ...shared.classic,

    suspense: {
      RoomContext: RoomContext as React.Context<TRoom | null>,
      RoomProvider: RoomProvider_withImplicitLiveblocksProvider,

      useRoom,
      useStatus,

      useBatch,
      useBroadcastEvent,
      useOthersListener,
      useLostConnectionListener,
      useErrorListener,
      useEventListener,

      useHistory,
      useUndo,
      useRedo,
      useCanRedo,
      useCanUndo,

      useStorageRoot,
      useStorage: useStorageSuspense,

      useSelf: useSelfSuspense,
      useMyPresence,
      useUpdateMyPresence,
      useOthers: useOthersSuspense,
      useOthersMapped: useOthersMappedSuspense,
      useOthersConnectionIds: useOthersConnectionIdsSuspense,
      useOther: useOtherSuspense,

      useMutation: useMutation as RoomContextBundle<
        P,
        S,
        U,
        E,
        M
      >["suspense"]["useMutation"],

      useThreads: useThreadsSuspense,

      useCreateThread,
      useEditThreadMetadata,
      useCreateComment,
      useEditComment,
      useDeleteComment,
      useAddReaction,
      useRemoveReaction,
      useMarkThreadAsRead,
      useThreadSubscription,

      useRoomNotificationSettings: useRoomNotificationSettingsSuspense,
      useUpdateRoomNotificationSettings,

      ...shared.suspense,
    },
<<<<<<< HEAD

    [kInternal]: {
      useCurrentUserId,
      useMentionSuggestions,
      useCommentsErrorListener,
      ThreadCreateCallbackProvider: ThreadCreateCallbackContext.Provider,
      useThreadCreateCallback,
      ThreadDeleteCallbackProvider: ThreadDeleteCallbackContext.Provider,
      useThreadDeleteCallback: useThreadDeleteCallback,
      ComposerFocusCallbackProvider: ComposerFocusCallbackContext.Provider,
      useComposerFocusCallback: useComposerFocusCallback,
      IsThreadActiveCallbackProvider: IsThreadActiveCallbackContext.Provider,
      useIsThreadActiveCallback: useIsThreadActiveCallback,
    },
=======
>>>>>>> 58f2b396
  };

  return Object.defineProperty(bundle, kInternal, {
    enumerable: false,
  });
}

function RoomProvider<
  P extends JsonObject,
  S extends LsonObject,
  U extends BaseUserMeta,
  E extends Json,
  M extends BaseMetadata,
>(props: RoomProviderProps<P, S>) {
  const client = useClient<U>();
  const [cache] = React.useState(
    () => new Map<string, RoomLeavePair<P, S, U, E, M>>()
  );

  // Produce a version of client.enterRoom() that when called for the same
  // room ID multiple times, will not keep producing multiple leave
  // functions, but instead return the cached one.
  const stableEnterRoom = React.useCallback(
    (
      roomId: string,
      options: EnterOptions<P, S>
    ): RoomLeavePair<P, S, U, E, M> => {
      const cached = cache.get(roomId);
      if (cached) return cached;

      const rv = client.enterRoom<P, S, E, M>(roomId, options);

      // Wrap the leave function to also delete the cached value
      const origLeave = rv.leave;
      rv.leave = () => {
        origLeave();
        cache.delete(roomId);
      };

      cache.set(roomId, rv);
      return rv;
    },
    [client, cache]
  );

  //
  // RATIONALE:
  // At the "Outer" RoomProvider level, we keep a cache and produce
  // a stableEnterRoom function, which we pass down to the real "Inner"
  // RoomProvider level.
  //
  // The purpose is to ensure that if `stableEnterRoom("my-room")` is called
  // multiple times for the same room ID, it will always return the exact same
  // (cached) value, so that in total only a single "leave" function gets
  // produced and registered in the client.
  //
  // If we didn't use this cache, then in React StrictMode
  // stableEnterRoom("my-room") might get called multiple (at least 4) times,
  // causing more leave functions to be produced in the client, some of which
  // we cannot get a hold on (because StrictMode would discard those results by
  // design). This would make it appear to the Client that the Room is still in
  // use by some party that hasn't called `leave()` on it yet, thus causing the
  // Room to not be freed and destroyed when the component unmounts later.
  //
  return <RoomProviderInner {...props} stableEnterRoom={stableEnterRoom} />;
}

/** @internal */
function RoomProviderInner<
  P extends JsonObject,
  S extends LsonObject,
  U extends BaseUserMeta,
  E extends Json,
  M extends BaseMetadata,
>(
  props: RoomProviderProps<P, S> & {
    stableEnterRoom: (
      roomId: string,
      options: EnterOptions<P, S>
    ) => RoomLeavePair<P, S, U, E, M>;
  }
) {
  const client = useClient();
  const { id: roomId, stableEnterRoom } = props;

  if (process.env.NODE_ENV !== "production") {
    if (!roomId) {
      throw new Error(
        "RoomProvider id property is required. For more information: https://liveblocks.io/docs/errors/liveblocks-react/RoomProvider-id-property-is-required"
      );
    }

    if (typeof roomId !== "string") {
      throw new Error("RoomProvider id property should be a string.");
    }

    const majorReactVersion = parseInt(React.version) || 1;
    const oldReactVersion = majorReactVersion < 18;
    errorIf(
      oldReactVersion && props.unstable_batchedUpdates === undefined,
      missing_unstable_batchedUpdates(majorReactVersion, roomId)
    );
    deprecateIf(
      !oldReactVersion && props.unstable_batchedUpdates !== undefined,
      superfluous_unstable_batchedUpdates
    );
  }

  // Note: We'll hold on to the initial value given here, and ignore any
  // changes to this argument in subsequent renders
  const frozenProps = useInitial({
    initialPresence: props.initialPresence,
    initialStorage: props.initialStorage,
    unstable_batchedUpdates: props.unstable_batchedUpdates,
    autoConnect: props.autoConnect ?? typeof window !== "undefined",
  });

  const [{ room }, setRoomLeavePair] = React.useState(() =>
    stableEnterRoom(roomId, {
      ...frozenProps,
      autoConnect: false, // Deliberately using false here on the first render, see below
    })
  );

  React.useEffect(() => {
    const { store } = getExtrasForClient(client);

    async function handleCommentEvent(message: CommentsEventServerMsg) {
      // TODO: Error handling
      const info = await room[kInternal].comments.getThread({
        threadId: message.threadId,
      });

      // If no thread info was returned (i.e., 404), we remove the thread and relevant inbox notifications from local cache.
      if (!info) {
        store.deleteThread(message.threadId);
        return;
      }
      const { thread, inboxNotification } = info;

      const existingThread = store.get().threads[message.threadId];

      switch (message.type) {
        case ServerMsgCode.COMMENT_EDITED:
        case ServerMsgCode.THREAD_METADATA_UPDATED:
        case ServerMsgCode.COMMENT_REACTION_ADDED:
        case ServerMsgCode.COMMENT_REACTION_REMOVED:
        case ServerMsgCode.COMMENT_DELETED:
          // If the thread doesn't exist in the local cache, we do not update it with the server data as an optimistic update could have deleted the thread locally.
          if (!existingThread) break;

          store.updateThreadAndNotification(thread, inboxNotification);
          break;
        case ServerMsgCode.COMMENT_CREATED:
          store.updateThreadAndNotification(thread, inboxNotification);
          break;
        default:
          break;
      }
    }

    return room.events.comments.subscribe(
      (message) => void handleCommentEvent(message)
    );
  }, [client, room]);

  React.useEffect(() => {
    const { getThreadsUpdates } = getExtrasForClient(client);
    // Retrieve threads that have been updated/deleted since the last time the room requested threads updates
    void getThreadsUpdates(room.id);
  }, [client, room.id]);

  /**
   * Subscribe to the 'online' event to fetch threads/notifications updates when the browser goes back online.
   */
  React.useEffect(() => {
    function handleIsOnline() {
      const { getThreadsUpdates } = getExtrasForClient(client);
      void getThreadsUpdates(room.id);
    }

    window.addEventListener("online", handleIsOnline);
    return () => {
      window.removeEventListener("online", handleIsOnline);
    };
  }, [client, room.id]);

  React.useEffect(() => {
    const pair = stableEnterRoom(roomId, frozenProps);

    setRoomLeavePair(pair);
    const { room, leave } = pair;

    // In React, it's important to start connecting to the room as an effect,
    // rather than doing this during the initial render. This means that
    // during the initial render (both on the server-side, and on the first
    // hydration on the client-side), the value of the `useStatus()` hook
    // will correctly be "initial", and transition to "connecting" as an
    // effect.
    if (frozenProps.autoConnect) {
      room.connect();
    }

    return () => {
      leave();
    };
  }, [roomId, frozenProps, stableEnterRoom]);

  return (
    <RoomContext.Provider value={room}>{props.children}</RoomContext.Provider>
  );
}

function useRoom<
  P extends JsonObject = DP,
  S extends LsonObject = DS,
  U extends BaseUserMeta = DU,
  E extends Json = DE,
  M extends BaseMetadata = DM,
>(): Room<P, S, U, E, M> {
  const room = useRoomOrNull<P, S, U, E, M>();
  if (room === null) {
    throw new Error("RoomProvider is missing from the React tree.");
  }
  return room;
}

function useStatus(): Status {
  const room = useRoom();
  const subscribe = room.events.status.subscribe;
  const getSnapshot = room.getStatus;
  const getServerSnapshot = room.getStatus;
  return useSyncExternalStore(subscribe, getSnapshot, getServerSnapshot);
}

function useBatch<T>(): (callback: () => T) => T {
  return useRoom().batch;
}

function useBroadcastEvent<E extends Json>(): (
  event: E,
  options?: BroadcastOptions
) => void {
  const room = useRoom<never, never, never, E, never>();
  return React.useCallback(
    (
      event: E,
      options: BroadcastOptions = { shouldQueueEventIfNotReady: false }
    ) => {
      room.broadcastEvent(event, options);
    },
    [room]
  );
}

function useOthersListener<P extends JsonObject, U extends BaseUserMeta>(
  callback: (event: OthersEvent<P, U>) => void
) {
  const room = useRoom<P, never, U, never, never>();
  const savedCallback = useLatest(callback);
  React.useEffect(
    () => room.events.others.subscribe((event) => savedCallback.current(event)),
    [room, savedCallback]
  );
}

function useLostConnectionListener(
  callback: (event: LostConnectionEvent) => void
): void {
  const room = useRoom();
  const savedCallback = useLatest(callback);
  React.useEffect(
    () =>
      room.events.lostConnection.subscribe((event) =>
        savedCallback.current(event)
      ),
    [room, savedCallback]
  );
}

function useErrorListener(callback: (err: LiveblocksError) => void): void {
  const room = useRoom();
  const savedCallback = useLatest(callback);
  React.useEffect(
    () => room.events.error.subscribe((e) => savedCallback.current(e)),
    [room, savedCallback]
  );
}

function useEventListener<
  P extends JsonObject,
  U extends BaseUserMeta,
  E extends Json,
>(callback: (data: RoomEventMessage<P, U, E>) => void): void {
  const room = useRoom<P, never, U, E, never>();
  const savedCallback = useLatest(callback);
  React.useEffect(() => {
    const listener = (eventData: RoomEventMessage<P, U, E>) => {
      savedCallback.current(eventData);
    };

    return room.events.customEvent.subscribe(listener);
  }, [room, savedCallback]);
}

function useHistory(): History {
  return useRoom().history;
}

function useUndo(): () => void {
  return useHistory().undo;
}

function useRedo(): () => void {
  return useHistory().redo;
}

function useCanUndo(): boolean {
  const room = useRoom();
  const subscribe = room.events.history.subscribe;
  const canUndo = room.history.canUndo;
  return useSyncExternalStore(subscribe, canUndo, canUndo);
}

function useCanRedo(): boolean {
  const room = useRoom();
  const subscribe = room.events.history.subscribe;
  const canRedo = room.history.canRedo;
  return useSyncExternalStore(subscribe, canRedo, canRedo);
}

function useSelf<P extends JsonObject, U extends BaseUserMeta>(): User<
  P,
  U
> | null;
function useSelf<P extends JsonObject, U extends BaseUserMeta, T>(
  selector: (me: User<P, U>) => T,
  isEqual?: (prev: T | null, curr: T | null) => boolean
): T | null;
function useSelf<P extends JsonObject, U extends BaseUserMeta, T>(
  maybeSelector?: (me: User<P, U>) => T,
  isEqual?: (prev: T | null, curr: T | null) => boolean
): T | User<P, U> | null {
  type Snapshot = User<P, U> | null;
  type Selection = T | null;

  const room = useRoom<P, never, U, never, never>();
  const subscribe = room.events.self.subscribe;
  const getSnapshot: () => Snapshot = room.getSelf;

  const selector = maybeSelector ?? (identity as (me: User<P, U>) => T);
  const wrappedSelector = React.useCallback(
    (me: Snapshot): Selection => (me !== null ? selector(me) : null),
    [selector]
  );

  const getServerSnapshot = alwaysNull;

  return useSyncExternalStoreWithSelector(
    subscribe,
    getSnapshot,
    getServerSnapshot,
    wrappedSelector,
    isEqual
  );
}

function useMyPresence<P extends JsonObject>(): [
  P,
  (patch: Partial<P>, options?: { addToHistory: boolean }) => void,
] {
  const room = useRoom<P, never, never, never, never>();
  const subscribe = room.events.myPresence.subscribe;
  const getSnapshot = room.getPresence;
  const presence = useSyncExternalStore(subscribe, getSnapshot, getSnapshot);
  const setPresence = room.updatePresence;
  return [presence, setPresence];
}

function useUpdateMyPresence<P extends JsonObject>(): (
  patch: Partial<P>,
  options?: { addToHistory: boolean }
) => void {
  return useRoom<P, never, never, never, never>().updatePresence;
}

function useOthers<
  P extends JsonObject,
  U extends BaseUserMeta,
>(): readonly User<P, U>[];
function useOthers<P extends JsonObject, U extends BaseUserMeta, T>(
  selector: (others: readonly User<P, U>[]) => T,
  isEqual?: (prev: T, curr: T) => boolean
): T;
function useOthers<P extends JsonObject, U extends BaseUserMeta, T>(
  selector?: (others: readonly User<P, U>[]) => T,
  isEqual?: (prev: T, curr: T) => boolean
): T | readonly User<P, U>[] {
  const room = useRoom<P, never, U, never, never>();
  const subscribe = room.events.others.subscribe;
  const getSnapshot = room.getOthers;
  const getServerSnapshot = alwaysEmptyList;
  return useSyncExternalStoreWithSelector(
    subscribe,
    getSnapshot,
    getServerSnapshot,
    selector ?? (identity as (others: readonly User<P, U>[]) => T),
    isEqual
  );
}

function useOthersMapped<P extends JsonObject, U extends BaseUserMeta, T>(
  itemSelector: (other: User<P, U>) => T,
  itemIsEqual?: (prev: T, curr: T) => boolean
): ReadonlyArray<readonly [connectionId: number, data: T]> {
  const wrappedSelector = React.useCallback(
    (others: readonly User<P, U>[]) =>
      others.map((other) => [other.connectionId, itemSelector(other)] as const),
    [itemSelector]
  );

  const wrappedIsEqual = React.useCallback(
    (
      a: ReadonlyArray<readonly [connectionId: number, data: T]>,
      b: ReadonlyArray<readonly [connectionId: number, data: T]>
    ): boolean => {
      const eq = itemIsEqual ?? Object.is;
      return (
        a.length === b.length &&
        a.every((atuple, index) => {
          // We know btuple always exist because we checked the array length on the previous line
          const btuple = b[index];
          return atuple[0] === btuple[0] && eq(atuple[1], btuple[1]);
        })
      );
    },
    [itemIsEqual]
  );

  return useOthers(wrappedSelector, wrappedIsEqual);
}

function useOthersConnectionIds(): readonly number[] {
  return useOthers(selectorFor_useOthersConnectionIds, shallow);
}

const NOT_FOUND = Symbol();

type NotFound = typeof NOT_FOUND;

function useOther<P extends JsonObject, U extends BaseUserMeta, T>(
  connectionId: number,
  selector: (other: User<P, U>) => T,
  isEqual?: (prev: T, curr: T) => boolean
): T {
  const wrappedSelector = React.useCallback(
    (others: readonly User<P, U>[]) => {
      // TODO: Make this O(1) instead of O(n)?
      const other = others.find((other) => other.connectionId === connectionId);
      return other !== undefined ? selector(other) : NOT_FOUND;
    },
    [connectionId, selector]
  );

  const wrappedIsEqual = React.useCallback(
    (prev: T | NotFound, curr: T | NotFound): boolean => {
      if (prev === NOT_FOUND || curr === NOT_FOUND) {
        return prev === curr;
      }

      const eq = isEqual ?? Object.is;
      return eq(prev, curr);
    },
    [isEqual]
  );

  const other = useOthers(wrappedSelector, wrappedIsEqual);
  if (other === NOT_FOUND) {
    throw new Error(
      `No such other user with connection id ${connectionId} exists`
    );
  }

  return other;
}

/** @internal */
function useMutableStorageRoot<S extends LsonObject>(): LiveObject<S> | null {
  const room = useRoom<never, S, never, never, never>();
  const subscribe = room.events.storageDidLoad.subscribeOnce;
  const getSnapshot = room.getStorageSnapshot;
  const getServerSnapshot = alwaysNull;
  return useSyncExternalStore(subscribe, getSnapshot, getServerSnapshot);
}

// NOTE: This API exists for backward compatible reasons
function useStorageRoot<S extends LsonObject>(): [root: LiveObject<S> | null] {
  return [useMutableStorageRoot<S>()];
}

function useStorage<S extends LsonObject, T>(
  selector: (root: ToImmutable<S>) => T,
  isEqual?: (prev: T | null, curr: T | null) => boolean
): T | null {
  type Snapshot = ToImmutable<S> | null;
  type Selection = T | null;

  const room = useRoom<never, S, never, never, never>();
  const rootOrNull = useMutableStorageRoot<S>();

  const wrappedSelector = React.useCallback(
    (rootOrNull: Snapshot): Selection =>
      rootOrNull !== null ? selector(rootOrNull) : null,
    [selector]
  );

  const subscribe = React.useCallback(
    (onStoreChange: () => void) =>
      rootOrNull !== null
        ? room.subscribe(rootOrNull, onStoreChange, { isDeep: true })
        : noop,
    [room, rootOrNull]
  );

  const getSnapshot = React.useCallback((): Snapshot => {
    if (rootOrNull === null) {
      return null;
    } else {
      const root = rootOrNull;
      const imm = root.toImmutable();
      return imm;
    }
  }, [rootOrNull]);

  const getServerSnapshot = alwaysNull;

  return useSyncExternalStoreWithSelector(
    subscribe,
    getSnapshot,
    getServerSnapshot,
    wrappedSelector,
    isEqual
  );
}

function useMutation<
  P extends JsonObject,
  S extends LsonObject,
  U extends BaseUserMeta,
  E extends Json,
  M extends BaseMetadata,
  F extends (context: MutationContext<P, S, U>, ...args: any[]) => any,
>(callback: F, deps: readonly unknown[]): OmitFirstArg<F> {
  const room = useRoom<P, S, U, E, M>();
  return React.useMemo(
    () => {
      return ((...args) =>
        // eslint-disable-next-line @typescript-eslint/no-unsafe-return
        room.batch(() =>
          // eslint-disable-next-line @typescript-eslint/no-unsafe-return
          callback(
            makeMutationContext<P, S, U, E, M>(room),
            // eslint-disable-next-line @typescript-eslint/no-unsafe-argument
            ...args
          )
        )) as OmitFirstArg<F>;
    },
    // eslint-disable-next-line react-hooks/exhaustive-deps
    [room, ...deps]
  );
}

function useThreads<M extends BaseMetadata>(
  options: UseThreadsOptions<M> = {
    query: { metadata: {} },
  }
): ThreadsState<M> {
  const { scrollOnLoad = true } = options;
  const client = useClient();
  const room = useRoom();
  const queryKey = React.useMemo(
    () => generateQueryKey(room.id, options.query),
    [room, options]
  );

  const { store, getThreadsAndInboxNotifications, incrementQuerySubscribers } =
    getExtrasForClient<M>(client);

  React.useEffect(() => {
    void getThreadsAndInboxNotifications(room, queryKey, options);
    return incrementQuerySubscribers(queryKey);
  }, [room, queryKey]); // eslint-disable-line react-hooks/exhaustive-deps

  const selector = React.useCallback(
    (state: CacheState<M>): ThreadsState<M> => {
      const query = state.queries[queryKey];
      if (query === undefined || query.isLoading) {
        return {
          isLoading: true,
        };
      }

      return {
        threads: client[kInternal].comments.selectedThreads(
          room.id,
          state,
          options
        ),
        isLoading: false,
        error: query.error,
      };
    },
    [room, queryKey] // eslint-disable-line react-hooks/exhaustive-deps
  );

  const state = useSyncExternalStoreWithSelector(
    store.subscribe,
    store.get,
    store.get,
    selector
  );

  useScrollToCommentOnLoadEffect(scrollOnLoad, state);

  return state;
}

function useCommentsErrorListener<M extends BaseMetadata>(
  callback: (error: CommentsError<M>) => void
) {
  const client = useClient();
  const savedCallback = useLatest(callback);
  const { commentsErrorEventSource } = getExtrasForClient<M>(client);

  React.useEffect(() => {
    return commentsErrorEventSource.subscribe(savedCallback.current);
  }, [savedCallback, commentsErrorEventSource]);
}

function useThreadCreateCallback() {
  return React.useContext(ThreadCreateCallbackContext);
}

function useThreadDeleteCallback() {
  return React.useContext(ThreadDeleteCallbackContext);
}

function useComposerFocusCallback() {
  return React.useContext(ComposerFocusCallbackContext);
}

function useIsThreadActiveCallback() {
  return React.useContext(IsThreadActiveCallbackContext);
}

function useCreateThread<M extends BaseMetadata>() {
  const client = useClient();
  const room = useRoom();
  const onCreateThread = useThreadCreateCallback();

  return React.useCallback(
    (options: CreateThreadOptions<M>): ThreadData<M> => {
      const body = options.body;
      const metadata = options.metadata ?? ({} as M);

      const threadId = client[kInternal].comments.createThreadId();
      const commentId = client[kInternal].comments.createCommentId();
      const createdAt = new Date();

      const newComment: CommentData = {
        id: commentId,
        threadId,
        roomId: room.id,
        createdAt,
        type: "comment",
        userId: getCurrentUserId(room),
        body,
        reactions: [],
      };
      const newThread: ThreadData<M> = {
        id: threadId,
        type: "thread",
        createdAt,
        updatedAt: createdAt,
        roomId: room.id,
        metadata,
        comments: [newComment],
      };

      const optimisticUpdateId = nanoid();

      const { store, onMutationFailure } = getExtrasForClient(client);
      store.pushOptimisticUpdate({
        type: "create-thread",
        thread: newThread,
        id: optimisticUpdateId,
        roomId: room.id,
      });

      onCreateThread?.(newThread.id);

      const commentsAPI = (room[kInternal] as PrivateRoomApi<M>).comments;
      commentsAPI.createThread({ threadId, commentId, body, metadata }).then(
        (thread) => {
          store.set((state) => ({
            ...state,
            threads: {
              ...state.threads,
              [threadId]: thread,
            },
            optimisticUpdates: state.optimisticUpdates.filter(
              (update) => update.id !== optimisticUpdateId
            ),
          }));
        },
        (err: Error) =>
          onMutationFailure(
            err,
            optimisticUpdateId,
            (err) =>
              new CreateThreadError(err, {
                roomId: room.id,
                threadId,
                commentId,
                body,
                metadata,
              })
          )
      );

      return newThread;
    },
    [client, room, onCreateThread]
  );
}

function useEditThreadMetadata<M extends BaseMetadata>() {
  const client = useClient();
  const room = useRoom();
  return React.useCallback(
    (options: EditThreadMetadataOptions<M>): void => {
      if (!options.metadata) {
        return;
      }

      const threadId = options.threadId;
      const metadata = options.metadata;
      const updatedAt = new Date();

      const optimisticUpdateId = nanoid();

      const { store, onMutationFailure } = getExtrasForClient(client);
      store.pushOptimisticUpdate({
        type: "edit-thread-metadata",
        metadata,
        id: optimisticUpdateId,
        threadId,
        updatedAt,
      });

      const commentsAPI = (room[kInternal] as PrivateRoomApi<M>).comments;
      commentsAPI.editThreadMetadata({ metadata, threadId }).then(
        (metadata) => {
          store.set((state) => {
            const existingThread = state.threads[threadId];
            const updatedOptimisticUpdates = state.optimisticUpdates.filter(
              (update) => update.id !== optimisticUpdateId
            );

            // If the thread doesn't exist in the cache, we do not update the metadata
            if (existingThread === undefined) {
              return {
                ...state,
                optimisticUpdates: updatedOptimisticUpdates,
              };
            }

            // If the thread has been deleted, we do not update the metadata
            if (existingThread.deletedAt !== undefined) {
              return {
                ...state,
                optimisticUpdates: updatedOptimisticUpdates,
              };
            }

            if (
              existingThread.updatedAt &&
              existingThread.updatedAt > updatedAt
            ) {
              return {
                ...state,
                optimisticUpdates: updatedOptimisticUpdates,
              };
            }

            return {
              ...state,
              threads: {
                ...state.threads,
                [threadId]: {
                  ...existingThread,
                  metadata,
                },
              },
              optimisticUpdates: updatedOptimisticUpdates,
            };
          });
        },
        (err: Error) =>
          onMutationFailure(
            err,
            optimisticUpdateId,
            (error) =>
              new EditThreadMetadataError(error, {
                roomId: room.id,
                threadId,
                metadata,
              })
          )
      );
    },
    [client, room]
  );
}

function useCreateComment(): (options: CreateCommentOptions) => CommentData {
  const client = useClient();
  const room = useRoom();
  return React.useCallback(
    ({ threadId, body }: CreateCommentOptions): CommentData => {
      const commentId = client[kInternal].comments.createCommentId();
      const createdAt = new Date();

      const comment: CommentData = {
        id: commentId,
        threadId,
        roomId: room.id,
        type: "comment",
        createdAt,
        userId: getCurrentUserId(room),
        body,
        reactions: [],
      };

      const optimisticUpdateId = nanoid();

      const { store, onMutationFailure } = getExtrasForClient(client);
      store.pushOptimisticUpdate({
        type: "create-comment",
        comment,
        id: optimisticUpdateId,
      });

      room[kInternal].comments
        .createComment({ threadId, commentId, body })
        .then(
          (newComment) => {
            store.set((state) => {
              const existingThread = state.threads[threadId];
              const updatedOptimisticUpdates = state.optimisticUpdates.filter(
                (update) => update.id !== optimisticUpdateId
              );

              if (existingThread === undefined) {
                return {
                  ...state,
                  optimisticUpdates: updatedOptimisticUpdates,
                };
              }

              const inboxNotification = Object.values(
                state.inboxNotifications
              ).find(
                (notification) =>
                  notification.kind === "thread" &&
                  notification.threadId === threadId
              );

              // If the thread has an inbox notification associated with it, we update the notification's `notifiedAt` and `readAt` values
              const updatedInboxNotifications =
                inboxNotification !== undefined
                  ? {
                      ...state.inboxNotifications,
                      [inboxNotification.id]: {
                        ...inboxNotification,
                        notifiedAt: newComment.createdAt,
                        readAt: newComment.createdAt,
                      },
                    }
                  : state.inboxNotifications;

              return {
                ...state,
                threads: {
                  ...state.threads,
                  [threadId]: upsertComment(existingThread, newComment), // Upsert the new comment into the thread comments list (if applicable)
                },
                inboxNotifications: updatedInboxNotifications,
                optimisticUpdates: updatedOptimisticUpdates,
              };
            });
          },
          (err: Error) =>
            onMutationFailure(
              err,
              optimisticUpdateId,
              (err) =>
                new CreateCommentError(err, {
                  roomId: room.id,
                  threadId,
                  commentId,
                  body,
                })
            )
        );

      return comment;
    },
    [client, room]
  );
}

function useEditComment(): (options: EditCommentOptions) => void {
  const client = useClient();
  const room = useRoom();
  return React.useCallback(
    ({ threadId, commentId, body }: EditCommentOptions): void => {
      const editedAt = new Date();
      const optimisticUpdateId = nanoid();

      const { store, onMutationFailure } = getExtrasForClient(client);
      const thread = store.get().threads[threadId];
      if (thread === undefined) {
        console.warn(
          `Internal unexpected behavior. Cannot edit comment in thread "${threadId}" because the thread does not exist in the cache.`
        );
        return;
      }

      const comment = thread.comments.find(
        (comment) => comment.id === commentId
      );

      if (comment === undefined || comment.deletedAt !== undefined) {
        console.warn(
          `Internal unexpected behavior. Cannot edit comment "${commentId}" in thread "${threadId}" because the comment does not exist in the cache.`
        );
        return;
      }

      store.pushOptimisticUpdate({
        type: "edit-comment",
        comment: {
          ...comment,
          editedAt,
          body,
        },
        id: optimisticUpdateId,
      });

      room[kInternal].comments.editComment({ threadId, commentId, body }).then(
        (editedComment) => {
          store.set((state) => {
            const existingThread = state.threads[threadId];
            const updatedOptimisticUpdates = state.optimisticUpdates.filter(
              (update) => update.id !== optimisticUpdateId
            );

            if (existingThread === undefined) {
              return {
                ...state,
                optimisticUpdates: updatedOptimisticUpdates,
              };
            }

            return {
              ...state,
              threads: {
                ...state.threads,
                [threadId]: upsertComment(existingThread, editedComment), // Upsert the edited comment into the thread comments list (if applicable)
              },
              optimisticUpdates: updatedOptimisticUpdates,
            };
          });
        },
        (err: Error) =>
          onMutationFailure(
            err,
            optimisticUpdateId,
            (error) =>
              new EditCommentError(error, {
                roomId: room.id,
                threadId,
                commentId,
                body,
              })
          )
      );
    },
    [client, room]
  );
}

function useDeleteComment() {
  const client = useClient();
  const room = useRoom();
  const onDeleteThread = useThreadDeleteCallback();

  return React.useCallback(
    ({ threadId, commentId }: DeleteCommentOptions): void => {
      const deletedAt = new Date();

      const optimisticUpdateId = nanoid();

      const { store, onMutationFailure } = getExtrasForClient(client);
      store.pushOptimisticUpdate({
        type: "delete-comment",
        threadId,
        commentId,
        deletedAt,
        id: optimisticUpdateId,
        roomId: room.id,
      });

      const thread = store.get().threads[threadId];

      // Only trigger `onDeleteThread` callback if the thread exists in cache and is not already deleted
      if (thread !== undefined && thread.deletedAt === undefined) {
        const newThread = deleteComment(thread, commentId, deletedAt);
        if (newThread.deletedAt !== undefined) {
          onDeleteThread?.(threadId);
        }
      }

      room[kInternal].comments.deleteComment({ threadId, commentId }).then(
        () => {
          store.set((state) => {
            const existingThread = state.threads[threadId];
            const updatedOptimisticUpdates = state.optimisticUpdates.filter(
              (update) => update.id !== optimisticUpdateId
            );

            // If thread does not exist, we return the existing state
            if (existingThread === undefined) {
              return {
                ...state,
                optimisticUpdates: updatedOptimisticUpdates,
              };
            }

            return {
              ...state,
              threads: {
                ...state.threads,
                [threadId]: deleteComment(existingThread, commentId, deletedAt),
              },
              optimisticUpdates: updatedOptimisticUpdates,
            };
          });
        },
        (err: Error) =>
          onMutationFailure(
            err,
            optimisticUpdateId,
            (error) =>
              new DeleteCommentError(error, {
                roomId: room.id,
                threadId,
                commentId,
              })
          )
      );
    },
    [client, room, onDeleteThread]
  );
}

function useAddReaction<M extends BaseMetadata>() {
  const client = useClient();
  const room = useRoom();
  return React.useCallback(
    ({ threadId, commentId, emoji }: CommentReactionOptions): void => {
      const createdAt = new Date();
      const userId = getCurrentUserId(room);

      const optimisticUpdateId = nanoid();

      const { store, onMutationFailure } = getExtrasForClient<M>(client);
      store.pushOptimisticUpdate({
        type: "add-reaction",
        threadId,
        commentId,
        reaction: {
          emoji,
          userId,
          createdAt,
        },
        id: optimisticUpdateId,
      });

      room[kInternal].comments.addReaction({ threadId, commentId, emoji }).then(
        (addedReaction) => {
          store.set((state): CacheState<M> => {
            const existingThread = state.threads[threadId];
            const updatedOptimisticUpdates = state.optimisticUpdates.filter(
              (update) => update.id !== optimisticUpdateId
            );

            // If the thread doesn't exist in the cache, we do not update the metadata
            if (existingThread === undefined) {
              return {
                ...state,
                optimisticUpdates: updatedOptimisticUpdates,
              };
            }

            return {
              ...state,
              threads: {
                ...state.threads,
                [threadId]: addReaction(
                  existingThread,
                  commentId,
                  addedReaction
                ),
              },
              optimisticUpdates: updatedOptimisticUpdates,
            };
          });
        },
        (err: Error) =>
          onMutationFailure(
            err,
            optimisticUpdateId,
            (error) =>
              new AddReactionError(error, {
                roomId: room.id,
                threadId,
                commentId,
                emoji,
              })
          )
      );
    },
    [client, room]
  );
}

function useRemoveReaction() {
  const client = useClient();
  const room = useRoom();
  return React.useCallback(
    ({ threadId, commentId, emoji }: CommentReactionOptions): void => {
      const userId = getCurrentUserId(room);

      const removedAt = new Date();
      const optimisticUpdateId = nanoid();

      const { store, onMutationFailure } = getExtrasForClient(client);
      store.pushOptimisticUpdate({
        type: "remove-reaction",
        threadId,
        commentId,
        emoji,
        userId,
        removedAt,
        id: optimisticUpdateId,
      });

      room[kInternal].comments
        .removeReaction({ threadId, commentId, emoji })
        .then(
          () => {
            store.set((state) => {
              const existingThread = state.threads[threadId];
              const updatedOptimisticUpdates = state.optimisticUpdates.filter(
                (update) => update.id !== optimisticUpdateId
              );

              // If the thread doesn't exist in the cache, we do not update the metadata
              if (existingThread === undefined) {
                return {
                  ...state,
                  optimisticUpdates: updatedOptimisticUpdates,
                };
              }

              return {
                ...state,
                threads: {
                  ...state.threads,
                  [threadId]: removeReaction(
                    existingThread,
                    commentId,
                    emoji,
                    userId,
                    removedAt
                  ),
                },
                optimisticUpdates: updatedOptimisticUpdates,
              };
            });
          },
          (err: Error) =>
            onMutationFailure(
              err,
              optimisticUpdateId,
              (error) =>
                new RemoveReactionError(error, {
                  roomId: room.id,
                  threadId,
                  commentId,
                  emoji,
                })
            )
        );
    },
    [client, room]
  );
}

function useMarkThreadAsRead() {
  const client = useClient();
  const room = useRoom();
  return React.useCallback(
    (threadId: string) => {
      const { store, onMutationFailure } = getExtrasForClient(client);
      const inboxNotification = Object.values(
        store.get().inboxNotifications
      ).find(
        (inboxNotification) =>
          inboxNotification.kind === "thread" &&
          inboxNotification.threadId === threadId
      );

      if (!inboxNotification) return;

      const optimisticUpdateId = nanoid();
      const now = new Date();

      store.pushOptimisticUpdate({
        type: "mark-inbox-notification-as-read",
        id: optimisticUpdateId,
        inboxNotificationId: inboxNotification.id,
        readAt: now,
      });

      room[kInternal].notifications
        .markInboxNotificationAsRead(inboxNotification.id)
        .then(
          () => {
            store.set((state) => ({
              ...state,
              inboxNotifications: {
                ...state.inboxNotifications,
                [inboxNotification.id]: {
                  ...inboxNotification,
                  readAt: now,
                },
              },
              optimisticUpdates: state.optimisticUpdates.filter(
                (update) => update.id !== optimisticUpdateId
              ),
            }));
          },
          (err: Error) => {
            onMutationFailure(
              err,
              optimisticUpdateId,
              (error) =>
                new MarkInboxNotificationAsReadError(error, {
                  inboxNotificationId: inboxNotification.id,
                })
            );
            return;
          }
        );
    },
    [client, room]
  );
}

function useThreadSubscription(threadId: string): ThreadSubscription {
  const client = useClient();
  const { store } = getExtrasForClient(client);

  const selector = React.useCallback(
    (state: CacheState<BaseMetadata>): ThreadSubscription => {
      const inboxNotification = client[kInternal].comments
        .selectedInboxNotifications(state)
        .find(
          (inboxNotification) =>
            inboxNotification.kind === "thread" &&
            inboxNotification.threadId === threadId
        );

      const thread = state.threads[threadId];

      if (inboxNotification === undefined || thread === undefined) {
        return {
          status: "not-subscribed",
        };
      }

      return {
        status: "subscribed",
        unreadSince: inboxNotification.readAt,
      };
    },
    [threadId]
  );

  return useSyncExternalStoreWithSelector(
    store.subscribe,
    store.get,
    store.get,
    selector
  );
}

function useRoomNotificationSettings(): [
  RoomNotificationSettingsState,
  (settings: Partial<RoomNotificationSettings>) => void,
] {
  const client = useClient();
  const room = useRoom();
  const { store } = getExtrasForClient(client);

  React.useEffect(() => {
    const { getInboxNotificationSettings } = getExtrasForClient(client);
    const queryKey = makeNotificationSettingsQueryKey(room.id);
    void getInboxNotificationSettings(room, queryKey);
  }, [client, room]);

  const updateRoomNotificationSettings = useUpdateRoomNotificationSettings();

  const selector = React.useCallback(
    (state: CacheState<BaseMetadata>): RoomNotificationSettingsState => {
      const query = state.queries[makeNotificationSettingsQueryKey(room.id)];

      if (query === undefined || query.isLoading) {
        return { isLoading: true };
      }

      if (query.error !== undefined) {
        return { isLoading: false, error: query.error };
      }

      return {
        isLoading: false,
        settings: client[kInternal].comments.selectNotificationSettings(
          room.id,
          state
        ),
      };
    },
    [room]
  );

  const settings = useSyncExternalStoreWithSelector(
    store.subscribe,
    store.get,
    store.get,
    selector
  );

  return React.useMemo(() => {
    return [settings, updateRoomNotificationSettings];
  }, [settings, updateRoomNotificationSettings]);
}

function useUpdateRoomNotificationSettings() {
  const client = useClient();
  const room = useRoom();
  return React.useCallback(
    (settings: Partial<RoomNotificationSettings>) => {
      const optimisticUpdateId = nanoid();

      const { store, onMutationFailure } = getExtrasForClient(client);
      store.pushOptimisticUpdate({
        id: optimisticUpdateId,
        type: "update-notification-settings",
        roomId: room.id,
        settings,
      });

      room[kInternal].notifications
        .updateRoomNotificationSettings(settings)
        .then(
          (settings) => {
            store.set((state) => ({
              ...state,
              notificationSettings: {
                [room.id]: settings,
              },
              optimisticUpdates: state.optimisticUpdates.filter(
                (update) => update.id !== optimisticUpdateId
              ),
            }));
          },
          (err: Error) =>
            onMutationFailure(
              err,
              optimisticUpdateId,
              (error) =>
                new UpdateNotificationSettingsError(error, {
                  roomId: room.id,
                })
            )
        );
    },
    [client, room]
  );
}

function ensureNotServerSide(): void {
  // Error early if suspense is used in a server-side context
  if (typeof window === "undefined") {
    throw new Error(
      "You cannot use the Suspense version of this hook on the server side. Make sure to only call them on the client side.\nFor tips, see https://liveblocks.io/docs/api-reference/liveblocks-react#suspense-avoid-ssr"
    );
  }
}

function useSuspendUntilPresenceLoaded(): void {
  const room = useRoom();
  if (room.getSelf() !== null) {
    return;
  }

  ensureNotServerSide();

  // Throw a _promise_. Suspense will suspend the component tree until either
  // until either a presence update event, or a connection status change has
  // happened. After that, it will render this component tree again and
  // re-evaluate the .getSelf() condition above, or re-suspend again until
  // such event happens.
  throw new Promise<void>((res) => {
    room.events.self.subscribeOnce(() => res());
    room.events.status.subscribeOnce(() => res());
  });
}

function useSelfSuspense<P extends JsonObject, U extends BaseUserMeta>(): User<
  P,
  U
>;
function useSelfSuspense<P extends JsonObject, U extends BaseUserMeta, T>(
  selector: (me: User<P, U>) => T,
  isEqual?: (prev: T, curr: T) => boolean
): T;
function useSelfSuspense<P extends JsonObject, U extends BaseUserMeta, T>(
  selector?: (me: User<P, U>) => T,
  isEqual?: (prev: T, curr: T) => boolean
): T | User<P, U> {
  useSuspendUntilPresenceLoaded();
  return useSelf(
    selector as (me: User<P, U>) => T,
    isEqual as (prev: T | null, curr: T | null) => boolean
  ) as T | User<P, U>;
}

function useOthersSuspense<
  P extends JsonObject,
  U extends BaseUserMeta,
>(): readonly User<P, U>[];
function useOthersSuspense<P extends JsonObject, U extends BaseUserMeta, T>(
  selector: (others: readonly User<P, U>[]) => T,
  isEqual?: (prev: T, curr: T) => boolean
): T;
function useOthersSuspense<P extends JsonObject, U extends BaseUserMeta, T>(
  selector?: (others: readonly User<P, U>[]) => T,
  isEqual?: (prev: T, curr: T) => boolean
): T | readonly User<P, U>[] {
  useSuspendUntilPresenceLoaded();
  return useOthers(
    selector as (others: readonly User<P, U>[]) => T,
    isEqual as (prev: T, curr: T) => boolean
  ) as T | readonly User<P, U>[];
}

function useOthersConnectionIdsSuspense(): readonly number[] {
  useSuspendUntilPresenceLoaded();
  return useOthersConnectionIds();
}

function useOthersMappedSuspense<
  P extends JsonObject,
  U extends BaseUserMeta,
  T,
>(
  itemSelector: (other: User<P, U>) => T,
  itemIsEqual?: (prev: T, curr: T) => boolean
): ReadonlyArray<readonly [connectionId: number, data: T]> {
  useSuspendUntilPresenceLoaded();
  return useOthersMapped(itemSelector, itemIsEqual);
}

function useOtherSuspense<P extends JsonObject, U extends BaseUserMeta, T>(
  connectionId: number,
  selector: (other: User<P, U>) => T,
  isEqual?: (prev: T, curr: T) => boolean
): T {
  useSuspendUntilPresenceLoaded();
  return useOther(connectionId, selector, isEqual);
}

function useSuspendUntilStorageLoaded(): void {
  const room = useRoom();
  if (room.getStorageSnapshot() !== null) {
    return;
  }

  ensureNotServerSide();

  // Throw a _promise_. Suspense will suspend the component tree until this
  // promise resolves (aka until storage has loaded). After that, it will
  // render this component tree again.
  throw new Promise<void>((res) => {
    room.events.storageDidLoad.subscribeOnce(() => res());
  });
}

function useStorageSuspense<S extends LsonObject, T>(
  selector: (root: ToImmutable<S>) => T,
  isEqual?: (prev: T, curr: T) => boolean
): T {
  useSuspendUntilStorageLoaded();
  return useStorage(
    selector,
    isEqual as (prev: T | null, curr: T | null) => boolean
  ) as T;
}

function useThreadsSuspense<M extends BaseMetadata>(
  options: UseThreadsOptions<M> = {
    query: { metadata: {} },
  }
): ThreadsStateSuccess<M> {
  const { scrollOnLoad = true } = options;

  const client = useClient();
  const room = useRoom();
  const queryKey = React.useMemo(
    () => generateQueryKey(room.id, options.query),
    [room, options]
  );

  const { store, getThreadsAndInboxNotifications } =
    getExtrasForClient<M>(client);

  const query = store.get().queries[queryKey];

  if (query === undefined || query.isLoading) {
    throw getThreadsAndInboxNotifications(room, queryKey, options);
  }

  if (query.error) {
    throw query.error;
  }

  const selector = React.useCallback(
    (state: CacheState<M>): ThreadsStateSuccess<M> => {
      return {
        threads: client[kInternal].comments.selectedThreads(
          room.id,
          state,
          options
        ),
        isLoading: false,
      };
    },
    [room, queryKey] // eslint-disable-line react-hooks/exhaustive-deps
  );

  React.useEffect(() => {
    const { incrementQuerySubscribers } = getExtrasForClient(client);
    return incrementQuerySubscribers(queryKey);
  }, [client, queryKey]);

  const state = useSyncExternalStoreWithSelector(
    store.subscribe,
    store.get,
    store.get,
    selector
  );

  useScrollToCommentOnLoadEffect(scrollOnLoad, state);

  return state;
}

function useRoomNotificationSettingsSuspense(): [
  RoomNotificationSettingsStateSuccess,
  (settings: Partial<RoomNotificationSettings>) => void,
] {
  const updateRoomNotificationSettings = useUpdateRoomNotificationSettings();
  const client = useClient();
  const room = useRoom();
  const queryKey = makeNotificationSettingsQueryKey(room.id);

  const { store, getInboxNotificationSettings } = getExtrasForClient(client);
  const query = store.get().queries[queryKey];

  if (query === undefined || query.isLoading) {
    throw getInboxNotificationSettings(room, queryKey);
  }

  if (query.error) {
    throw query.error;
  }

  const selector = React.useCallback(
    (state: CacheState<BaseMetadata>): RoomNotificationSettingsStateSuccess => {
      return {
        isLoading: false,
        settings: client[kInternal].comments.selectNotificationSettings(
          room.id,
          state
        ),
      };
    },
    [room]
  );

  const settings = useSyncExternalStoreWithSelector(
    store.subscribe,
    store.get,
    store.get,
    selector
  );

  return React.useMemo(() => {
    return [settings, updateRoomNotificationSettings];
  }, [settings, updateRoomNotificationSettings]);
}

/** @internal */
export function useRoomOrNull<
  P extends JsonObject,
  S extends LsonObject,
  U extends BaseUserMeta,
  E extends Json,
  M extends BaseMetadata,
>(): Room<P, S, U, E, M> | null {
  return React.useContext(RoomContext) as Room<P, S, U, E, M> | null;
}

/**
 * @private
 *
 * This is an internal API, use `createRoomContext` instead.
 */
export function useRoomContextBundleOrNull() {
  const client = useClientOrNull();
  const room = useRoomOrNull<never, never, never, never, never>();
  return client && room ? getOrCreateRoomContextBundle(client) : null;
}

/**
 * @private
 *
 * This is an internal API, use `createRoomContext` instead.
 */
export function useRoomContextBundle() {
  const client = useClient();
  return getOrCreateRoomContextBundle(client);
}

export function createRoomContext<
  P extends JsonObject = DP,
  S extends LsonObject = DS,
  U extends BaseUserMeta = DU,
  E extends Json = DE,
  M extends BaseMetadata = DM,
>(client: OpaqueClient): RoomContextBundle<P, S, U, E, M> {
  return getOrCreateRoomContextBundle<P, S, U, E, M>(client);
}

export function generateQueryKey(
  roomId: string,
  options: UseThreadsOptions<BaseMetadata>["query"]
) {
  return `${roomId}-${stringify(options ?? {})}`;
}

type DefaultRoomContextBundle = RoomContextBundle<DP, DS, DU, DE, DM>;

const _RoomProvider: DefaultRoomContextBundle["RoomProvider"] = RoomProvider;
const _useBroadcastEvent: DefaultRoomContextBundle["useBroadcastEvent"] =
  useBroadcastEvent;
const _useOthersListener: DefaultRoomContextBundle["useOthersListener"] =
  useOthersListener;
const _useRoom: DefaultRoomContextBundle["useRoom"] = useRoom;
const _useAddReaction: DefaultRoomContextBundle["useAddReaction"] =
  useAddReaction;
const _useMutation: DefaultRoomContextBundle["useMutation"] = useMutation;
const _useCreateThread: DefaultRoomContextBundle["useCreateThread"] =
  useCreateThread;
const _useEditThreadMetadata: DefaultRoomContextBundle["useEditThreadMetadata"] =
  useEditThreadMetadata;
const _useEventListener: DefaultRoomContextBundle["useEventListener"] =
  useEventListener;
const _useMyPresence: DefaultRoomContextBundle["useMyPresence"] = useMyPresence;
const _useOthersMapped: DefaultRoomContextBundle["useOthersMapped"] =
  useOthersMapped;
const _useOthersMappedSuspense: DefaultRoomContextBundle["suspense"]["useOthersMapped"] =
  useOthersMappedSuspense;
const _useThreads: DefaultRoomContextBundle["useThreads"] = useThreads;
const _useThreadsSuspense: DefaultRoomContextBundle["suspense"]["useThreads"] =
  useThreadsSuspense;
const _useOther: DefaultRoomContextBundle["useOther"] = useOther;
const _useOthers: DefaultRoomContextBundle["useOthers"] = useOthers;
const _useOtherSuspense: DefaultRoomContextBundle["suspense"]["useOther"] =
  useOtherSuspense;
const _useOthersSuspense: DefaultRoomContextBundle["suspense"]["useOthers"] =
  useOthersSuspense;
const _useStorage: DefaultRoomContextBundle["useStorage"] = useStorage;
const _useStorageSuspense: DefaultRoomContextBundle["suspense"]["useStorage"] =
  useStorageSuspense;
const _useSelf: DefaultRoomContextBundle["useSelf"] = useSelf;
const _useSelfSuspense: DefaultRoomContextBundle["suspense"]["useSelf"] =
  useSelfSuspense;
const _useStorageRoot: DefaultRoomContextBundle["useStorageRoot"] =
  useStorageRoot;
const _useUpdateMyPresence: DefaultRoomContextBundle["useUpdateMyPresence"] =
  useUpdateMyPresence;

export {
  RoomContext,
  _RoomProvider as RoomProvider,
  _useAddReaction as useAddReaction,
  useBatch,
  _useBroadcastEvent as useBroadcastEvent,
  useCanRedo,
  useCanUndo,
  useCreateComment,
  _useCreateThread as useCreateThread,
  useDeleteComment,
  useEditComment,
  _useEditThreadMetadata as useEditThreadMetadata,
  useErrorListener,
  _useEventListener as useEventListener,
  useHistory,
  useLostConnectionListener,
  useMarkThreadAsRead,
  _useMutation as useMutation,
  _useMyPresence as useMyPresence,
  _useOther as useOther,
  _useOthers as useOthers,
  useOthersConnectionIds,
  useOthersConnectionIdsSuspense,
  _useOthersListener as useOthersListener,
  _useOthersMapped as useOthersMapped,
  _useOthersMappedSuspense as useOthersMappedSuspense,
  _useOthersSuspense as useOthersSuspense,
  _useOtherSuspense as useOtherSuspense,
  useRedo,
  useRemoveReaction,
  _useRoom as useRoom,
  useRoomNotificationSettings,
  _useSelf as useSelf,
  _useSelfSuspense as useSelfSuspense,
  useStatus,
  _useStorage as useStorage,
  _useStorageRoot as useStorageRoot,
  _useStorageSuspense as useStorageSuspense,
  _useThreads as useThreads,
  _useThreadsSuspense as useThreadsSuspense,
  useThreadSubscription,
  useUndo,
  _useUpdateMyPresence as useUpdateMyPresence,
  useUpdateRoomNotificationSettings,
};<|MERGE_RESOLUTION|>--- conflicted
+++ resolved
@@ -662,11 +662,8 @@
 
       ...shared.suspense,
     },
-<<<<<<< HEAD
 
     [kInternal]: {
-      useCurrentUserId,
-      useMentionSuggestions,
       useCommentsErrorListener,
       ThreadCreateCallbackProvider: ThreadCreateCallbackContext.Provider,
       useThreadCreateCallback,
@@ -677,8 +674,6 @@
       IsThreadActiveCallbackProvider: IsThreadActiveCallbackContext.Provider,
       useIsThreadActiveCallback: useIsThreadActiveCallback,
     },
-=======
->>>>>>> 58f2b396
   };
 
   return Object.defineProperty(bundle, kInternal, {
