import type {
  BaseMetadata,
  BaseUserMeta,
  BroadcastOptions,
  Client,
  CommentData,
  History,
  HistoryVersion,
  Json,
  JsonObject,
  LiveObject,
  LostConnectionEvent,
  LsonObject,
  OthersEvent,
  Room,
  RoomNotificationSettings,
  Status,
  StorageStatus,
  ThreadData,
  User,
} from "@liveblocks/client";
import { shallow } from "@liveblocks/client";
import type {
<<<<<<< HEAD
  AsyncResult,
  CacheState,
  CacheStore,
  CommentData,
=======
>>>>>>> 89deb930
  CommentsEventServerMsg,
  DE,
  DM,
  DP,
  DS,
  DU,
  EnterOptions,
  LiveblocksError,
  OpaqueClient,
  OpaqueRoom,
  RoomEventMessage,
  ToImmutable,
} from "@liveblocks/core";
import {
<<<<<<< HEAD
  addReaction,
  assert,
=======
>>>>>>> 89deb930
  CommentsApiError,
  console,
  createCommentId,
  createThreadId,
  deprecateIf,
  errorIf,
  kInternal,
  makeEventSource,
  makePoller,
  nn,
  NotificationsApiError,
  ServerMsgCode,
  stringify,
} from "@liveblocks/core";
import * as React from "react";
import { useSyncExternalStoreWithSelector } from "use-sync-external-store/shim/with-selector.js";

import { RoomContext, useIsInsideRoom, useRoomOrNull } from "./contexts";
import { isString } from "./lib/guards";
import { retryError } from "./lib/retry-error";
import { useInitial } from "./lib/use-initial";
import { useLatest } from "./lib/use-latest";
import { use } from "./lib/use-polyfill";
import type { GetNotificationSettingsType, GetThreadsType } from "./liveblocks";
import {
  createSharedContext,
  getUmbrellaStoreForClient,
  LiveblocksProviderWithClient,
  selectThreads,
  useClient,
  useClientOrNull,
} from "./liveblocks";
import type {
  AttachmentUrlAsyncResult,
  CommentReactionOptions,
  CreateCommentOptions,
  CreateThreadOptions,
  DeleteCommentOptions,
  EditCommentOptions,
  EditThreadMetadataOptions,
  HistoryVersionDataState,
  HistoryVersionsState,
  HistoryVersionsStateResolved,
  MutationContext,
  OmitFirstArg,
  RoomContextBundle,
  RoomNotificationSettingsState,
  RoomNotificationSettingsStateSuccess,
  RoomProviderProps,
  StorageStatusSuccess,
  ThreadsState,
  ThreadsStateSuccess,
  ThreadSubscription,
  UseStorageStatusOptions,
  UseThreadsOptions,
} from "./types";
import {
  AddReactionError,
  type CommentsError,
  CreateCommentError,
  CreateThreadError,
  DeleteCommentError,
  DeleteThreadError,
  EditCommentError,
  EditThreadMetadataError,
  MarkInboxNotificationAsReadError,
  MarkThreadAsResolvedError,
  MarkThreadAsUnresolvedError,
  RemoveReactionError,
  UpdateNotificationSettingsError,
} from "./types/errors";
import type { UmbrellaStore, UmbrellaStoreState } from "./umbrella-store";
import { useScrollToCommentOnLoadEffect } from "./use-scroll-to-comment-on-load-effect";

const SMOOTH_DELAY = 1000;

const noop = () => {};
const identity: <T>(x: T) => T = (x) => x;

const missing_unstable_batchedUpdates = (
  reactVersion: number,
  roomId: string
) =>
  `We noticed you’re using React ${reactVersion}. Please pass unstable_batchedUpdates at the RoomProvider level until you’re ready to upgrade to React 18:

    import { unstable_batchedUpdates } from "react-dom";  // or "react-native"

    <RoomProvider id=${JSON.stringify(
      roomId
    )} ... unstable_batchedUpdates={unstable_batchedUpdates}>
      ...
    </RoomProvider>

Why? Please see https://liveblocks.io/docs/platform/troubleshooting#stale-props-zombie-child for more information`;

const superfluous_unstable_batchedUpdates =
  "You don’t need to pass unstable_batchedUpdates to RoomProvider anymore, since you’re on React 18+ already.";

function useSyncExternalStore<Snapshot>(
  s: (onStoreChange: () => void) => () => void,
  gs: () => Snapshot,
  gss: undefined | null | (() => Snapshot)
): Snapshot {
  return useSyncExternalStoreWithSelector(s, gs, gss, identity);
}

const STABLE_EMPTY_LIST = Object.freeze([]);

export const POLLING_INTERVAL = 5 * 60 * 1000; // 5 minutes

function makeNotificationSettingsQueryKey(roomId: string) {
  return `${roomId}:NOTIFICATION_SETTINGS`;
}

// Don't try to inline this. This function is intended to be a stable
// reference, to avoid a React.useCallback() wrapper.
function alwaysEmptyList() {
  return STABLE_EMPTY_LIST;
}

// Don't try to inline this. This function is intended to be a stable
// reference, to avoid a React.useCallback() wrapper.
function alwaysNull() {
  return null;
}

function selectorFor_useOthersConnectionIds(
  others: readonly User<JsonObject, BaseUserMeta>[]
): number[] {
  return others.map((user) => user.connectionId);
}

function selectNotificationSettings<M extends BaseMetadata>(
  roomId: string,
  state: UmbrellaStoreState<M>
): RoomNotificationSettings {
  const notificationSettings = state.notificationSettingsByRoomId;
  return nn(notificationSettings[roomId]);
}

function makeMutationContext<
  P extends JsonObject,
  S extends LsonObject,
  U extends BaseUserMeta,
  E extends Json,
  M extends BaseMetadata,
>(room: Room<P, S, U, E, M>): MutationContext<P, S, U> {
  const cannotUseUntil = "This mutation cannot be used until";
  const needsPresence = `${cannotUseUntil} connected to the Liveblocks room`;
  const needsStorage = `${cannotUseUntil} storage has been loaded`;

  return {
    get storage() {
      const mutableRoot = room.getStorageSnapshot();
      if (mutableRoot === null) {
        throw new Error(needsStorage);
      }
      return mutableRoot;
    },

    get self() {
      const self = room.getSelf();
      if (self === null) {
        throw new Error(needsPresence);
      }
      return self;
    },

    get others() {
      const others = room.getOthers();
      if (room.getSelf() === null) {
        throw new Error(needsPresence);
      }
      return others;
    },

    setMyPresence: room.updatePresence,
  };
}

function getCurrentUserId(room: OpaqueRoom): string {
  const self = room.getSelf();
  if (self === null || self.id === undefined) {
    return "anonymous";
  } else {
    return self.id;
  }
}

function handleApiError(err: CommentsApiError | NotificationsApiError): Error {
  const message = `Request failed with status ${err.status}: ${err.message}`;

  // Log details about FORBIDDEN errors
  if (err.details?.error === "FORBIDDEN") {
    const detailedMessage = [message, err.details.suggestion, err.details.docs]
      .filter(Boolean)
      .join("\n");

    console.error(detailedMessage);
  }

  return new Error(message);
}

const _extras = new WeakMap<
  OpaqueClient,
  ReturnType<typeof makeExtrasForClient>
>();
const _bundles = new WeakMap<
  OpaqueClient,
  RoomContextBundle<JsonObject, LsonObject, BaseUserMeta, Json, BaseMetadata>
>();

function getOrCreateRoomContextBundle<
  P extends JsonObject,
  S extends LsonObject,
  U extends BaseUserMeta,
  E extends Json,
  M extends BaseMetadata,
>(client: OpaqueClient): RoomContextBundle<P, S, U, E, M> {
  let bundle = _bundles.get(client);
  if (!bundle) {
    bundle = makeRoomContextBundle(client);
    _bundles.set(client, bundle);
  }
  return bundle as unknown as RoomContextBundle<P, S, U, E, M>;
}

// TODO: Likely a better / more clear name for this helper will arise. I'll
// rename this later. All of these are implementation details to support inbox
// notifications on a per-client basis.
function getExtrasForClient<M extends BaseMetadata>(client: OpaqueClient) {
  let extras = _extras.get(client);
  if (!extras) {
    extras = makeExtrasForClient(client);
    _extras.set(client, extras);
  }

  return extras as unknown as Omit<typeof extras, "store"> & {
    store: UmbrellaStore<M>;
  };
}

function makeExtrasForClient<M extends BaseMetadata>(client: OpaqueClient) {
  const store = getUmbrellaStoreForClient(client);

  const DEFAULT_DEDUPING_INTERVAL = 2000; // 2 seconds

  const lastRequestedAtByRoom = new Map<string, Date>(); // A map of room ids to the timestamp when the last request for threads updates was made
  const requestsByQuery = new Map<string, Promise<unknown>>(); // A map of query keys to the promise of the request for that query
  const requestStatusByRoom = new Map<string, boolean>(); // A map of room ids to a boolean indicating whether a request to retrieve threads updates is in progress
  const subscribersByQuery = new Map<string, number>(); // A map of query keys to the number of subscribers for that query

  const poller = makePoller(refreshThreadsAndNotifications);

  async function refreshThreadsAndNotifications() {
    const requests: Promise<unknown>[] = [];

    client[kInternal].getRoomIds().map((roomId) => {
      const room = client.getRoom(roomId);
      if (room === null) return;

      // Retrieve threads that have been updated/deleted since the last requestedAt value
      requests.push(getThreadsUpdates(room.id));
    });

    await Promise.allSettled(requests);
  }

  function incrementQuerySubscribers(queryKey: string) {
    const subscribers = subscribersByQuery.get(queryKey) ?? 0;
    subscribersByQuery.set(queryKey, subscribers + 1);

    poller.start(POLLING_INTERVAL);

    // Decrement in the unsub function
    return () => {
      const subscribers = subscribersByQuery.get(queryKey);

      if (subscribers === undefined || subscribers <= 0) {
        console.warn(
          `Internal unexpected behavior. Cannot decrease subscriber count for query "${queryKey}"`
        );
        return;
      }

      subscribersByQuery.set(queryKey, subscribers - 1);

      let totalSubscribers = 0;
      for (const subscribers of subscribersByQuery.values()) {
        totalSubscribers += subscribers;
      }

      if (totalSubscribers <= 0) {
        poller.stop();
      }
    };
  }

  /**
   * Retrieve threads that have been updated/deleted since the last time the room requested threads updates and update the local cache with the new data
   * @param roomId The id of the room for which to retrieve threads updates
   */
  async function getThreadsUpdates(roomId: string) {
    const room = client.getRoom(roomId) as Room<
      never,
      never,
      never,
      never,
      M
    > | null; // TODO: Figure out how to remove this casting
    if (room === null) return;

    const since = lastRequestedAtByRoom.get(room.id);
    if (since === undefined) return;

    const isFetchingThreadsUpdates = requestStatusByRoom.get(room.id) ?? false;
    // If another request to retrieve threads updates for the room is in progress, we do not start a new one
    if (isFetchingThreadsUpdates === true) return;

    try {
      // Set the isFetchingThreadsUpdates flag to true to prevent multiple requests to fetch threads updates for the room from being made at the same time
      requestStatusByRoom.set(room.id, true);

      const updates = await room.getThreadsSince({ since });

      // Set the isFetchingThreadsUpdates flag to false after a certain interval to prevent multiple requests from being made at the same time
      setTimeout(() => {
        requestStatusByRoom.set(room.id, false);
      }, DEFAULT_DEDUPING_INTERVAL);

      store.updateThreadsAndNotifications(
        updates.threads.updated,
        updates.inboxNotifications.updated,
        updates.threads.deleted,
        updates.inboxNotifications.deleted
      );

      // Update the `lastRequestedAt` value for the room to the timestamp returned by the current request
      lastRequestedAtByRoom.set(room.id, updates.requestedAt);
    } catch (err) {
      requestStatusByRoom.set(room.id, false);
      // TODO: Implement error handling
      return;
    }
  }

  async function getRoomVersions(
    room: OpaqueRoom,
    { retryCount }: { retryCount: number } = { retryCount: 0 }
  ) {
    const queryKey = getVersionsQueryKey(room.id);
    const existingRequest = requestsByQuery.get(queryKey);
    if (existingRequest !== undefined) return existingRequest;
    const request = room[kInternal].listTextVersions();
    requestsByQuery.set(queryKey, request);
    store.setQueryLoading(queryKey);
    try {
      const result = await request;
      const data = (await result.json()) as {
        versions: HistoryVersion[];
      };
      const versions = data.versions.map(({ createdAt, ...version }) => {
        return {
          createdAt: new Date(createdAt),
          ...version,
        };
      });
      store.updateRoomVersions(room.id, versions, queryKey);
      requestsByQuery.delete(queryKey);
    } catch (err) {
      requestsByQuery.delete(queryKey);
      // Retry the action using the exponential backoff algorithm
      retryError(() => {
        void getRoomVersions(room, {
          retryCount: retryCount + 1,
        });
      }, retryCount);
      store.setQueryError(queryKey, err as Error);
    }
    return;
  }

  async function getThreadsAndInboxNotifications(
    room: OpaqueRoom,
    queryKey: string,
    options: UseThreadsOptions<M>,
    { retryCount }: { retryCount: number } = { retryCount: 0 }
  ) {
    const existingRequest = requestsByQuery.get(queryKey);

    // If a request was already made for the query, we do not make another request and return the existing promise of the request
    if (existingRequest !== undefined) return existingRequest;

    const request = room.getThreads(options);

    // Store the promise of the request for the query so that we do not make another request for the same query
    requestsByQuery.set(queryKey, request);

    store.setQueryLoading(queryKey);
    try {
      const result = await request;

      store.updateThreadsAndNotifications(
        result.threads as ThreadData<M>[], // TODO: Figure out how to remove this casting
        result.inboxNotifications,
        [],
        [],
        queryKey
      );

      const lastRequestedAt = lastRequestedAtByRoom.get(room.id);

      /**
       * We set the `lastRequestedAt` value for the room to the timestamp returned by the current request if:
       * 1. The `lastRequestedAt` value for the room has not been set
       * OR
       * 2. The `lastRequestedAt` value for the room is older than the timestamp returned by the current request
       */
      if (
        lastRequestedAt === undefined ||
        lastRequestedAt > result.requestedAt
      ) {
        lastRequestedAtByRoom.set(room.id, result.requestedAt);
      }

      poller.start(POLLING_INTERVAL);
    } catch (err) {
      requestsByQuery.delete(queryKey);

      // Retry the action using the exponential backoff algorithm
      retryError(() => {
        void getThreadsAndInboxNotifications(room, queryKey, options, {
          retryCount: retryCount + 1,
        });
      }, retryCount);

      // Set the query state to the error state
      store.setQueryError(queryKey, err as Error);
    }
    return;
  }

  async function getInboxNotificationSettings(
    room: OpaqueRoom,
    queryKey: string,
    { retryCount }: { retryCount: number } = { retryCount: 0 }
  ) {
    const existingRequest = requestsByQuery.get(queryKey);

    // If a request was already made for the notifications query, we do not make another request and return the existing promise
    if (existingRequest !== undefined) return existingRequest;

    try {
      const request = room.getNotificationSettings();

      requestsByQuery.set(queryKey, request);

      store.setQueryLoading(queryKey);

      const settings = await request;

      store.updateRoomInboxNotificationSettings(room.id, settings, queryKey);
    } catch (err) {
      requestsByQuery.delete(queryKey);

      retryError(() => {
        void getInboxNotificationSettings(room, queryKey, {
          retryCount: retryCount + 1,
        });
      }, retryCount);

      store.setQueryError(queryKey, err as Error);
    }
    return;
  }

  const commentsErrorEventSource = makeEventSource<CommentsError<M>>();

  function onMutationFailure(
    innerError: Error,
    optimisticUpdateId: string,
    createPublicError: (error: Error) => CommentsError<M>
  ) {
    store.removeOptimisticUpdate(optimisticUpdateId);

    if (innerError instanceof CommentsApiError) {
      const error = handleApiError(innerError);
      commentsErrorEventSource.notify(createPublicError(error));
      return;
    }

    if (innerError instanceof NotificationsApiError) {
      handleApiError(innerError);
      // TODO: Create public error and notify via notificationsErrorEventSource?
      return;
    }

    throw innerError;
  }

  return {
    store,
    incrementQuerySubscribers,
    commentsErrorEventSource,
    getThreadsUpdates,
    getThreadsAndInboxNotifications,
    getInboxNotificationSettings,
    getRoomVersions,
    onMutationFailure,
  };
}

type RoomLeavePair<
  P extends JsonObject,
  S extends LsonObject,
  U extends BaseUserMeta,
  E extends Json,
  M extends BaseMetadata,
> = {
  room: Room<P, S, U, E, M>;
  leave: () => void;
};

function makeRoomContextBundle<
  P extends JsonObject,
  S extends LsonObject,
  U extends BaseUserMeta,
  E extends Json,
  M extends BaseMetadata,
>(client: Client<U>): RoomContextBundle<P, S, U, E, M> {
  type TRoom = Room<P, S, U, E, M>;

  function RoomProvider_withImplicitLiveblocksProvider(
    props: RoomProviderProps<P, S>
  ) {
    // NOTE: Normally, nesting LiveblocksProvider is not allowed. This
    // factory-bound version of the RoomProvider will create an implicit
    // LiveblocksProvider. This means that if an end user nests this
    // RoomProvider under a LiveblocksProvider context, that would be an error.
    // However, we'll allow that nesting only in this specific situation, and
    // only because this wrapper will keep the Liveblocks context and the Room
    // context consistent internally.
    return (
      <LiveblocksProviderWithClient client={client} allowNesting>
        <RoomProvider {...props} />
      </LiveblocksProviderWithClient>
    );
  }

  const shared = createSharedContext<U>(client);

  const bundle: RoomContextBundle<P, S, U, E, M> = {
    RoomContext: RoomContext as React.Context<TRoom | null>,
    RoomProvider: RoomProvider_withImplicitLiveblocksProvider,

    useRoom,
    useStatus,
    useStorageStatus,

    useBatch,
    useBroadcastEvent,
    useOthersListener,
    useLostConnectionListener,
    useErrorListener,
    useEventListener,

    useHistory,
    useUndo,
    useRedo,
    useCanRedo,
    useCanUndo,

    useStorageRoot,
    useStorage,

    useSelf,
    useMyPresence,
    useUpdateMyPresence,
    useOthers,
    useOthersMapped,
    useOthersConnectionIds,
    useOther,

    useMutation: useMutation as RoomContextBundle<P, S, U, E, M>["useMutation"],

    useThreads,

    useCreateThread,
    useDeleteThread,
    useEditThreadMetadata,
    useMarkThreadAsResolved,
    useMarkThreadAsUnresolved,
    useCreateComment,
    useEditComment,
    useDeleteComment,
    useAddReaction,
    useRemoveReaction,
    useMarkThreadAsRead,
    useThreadSubscription,
    useAttachmentUrl,

    useHistoryVersions,
    useHistoryVersionData,

    useRoomNotificationSettings,
    useUpdateRoomNotificationSettings,

    ...shared.classic,

    suspense: {
      RoomContext: RoomContext as React.Context<TRoom | null>,
      RoomProvider: RoomProvider_withImplicitLiveblocksProvider,

      useRoom,
      useStatus,
      useStorageStatus: useStorageStatusSuspense,

      useBatch,
      useBroadcastEvent,
      useOthersListener,
      useLostConnectionListener,
      useErrorListener,
      useEventListener,

      useHistory,
      useUndo,
      useRedo,
      useCanRedo,
      useCanUndo,

      useStorageRoot,
      useStorage: useStorageSuspense,

      useSelf: useSelfSuspense,
      useMyPresence,
      useUpdateMyPresence,
      useOthers: useOthersSuspense,
      useOthersMapped: useOthersMappedSuspense,
      useOthersConnectionIds: useOthersConnectionIdsSuspense,
      useOther: useOtherSuspense,

      useMutation: useMutation as RoomContextBundle<
        P,
        S,
        U,
        E,
        M
      >["suspense"]["useMutation"],

      useThreads: useThreadsSuspense,

      useCreateThread,
      useDeleteThread,
      useEditThreadMetadata,
      useMarkThreadAsResolved,
      useMarkThreadAsUnresolved,
      useCreateComment,
      useEditComment,
      useDeleteComment,
      useAddReaction,
      useRemoveReaction,
      useMarkThreadAsRead,
      useThreadSubscription,
      useAttachmentUrl: useAttachmentUrlSuspense,

      // TODO: useHistoryVersionData: useHistoryVersionDataSuspense,
      useHistoryVersions: useHistoryVersionsSuspense,

      useRoomNotificationSettings: useRoomNotificationSettingsSuspense,
      useUpdateRoomNotificationSettings,

      ...shared.suspense,
    },

    useCommentsErrorListener,
  };

  return Object.defineProperty(bundle, kInternal, {
    enumerable: false,
  });
}

function RoomProvider<
  P extends JsonObject,
  S extends LsonObject,
  U extends BaseUserMeta,
  E extends Json,
  M extends BaseMetadata,
>(props: RoomProviderProps<P, S>) {
  const client = useClient<U>();
  const [cache] = React.useState(
    () => new Map<string, RoomLeavePair<P, S, U, E, M>>()
  );

  // Produce a version of client.enterRoom() that when called for the same
  // room ID multiple times, will not keep producing multiple leave
  // functions, but instead return the cached one.
  const stableEnterRoom: typeof client.enterRoom<P, S, E, M> =
    React.useCallback(
      (
        roomId: string,
        options: EnterOptions<P, S>
      ): RoomLeavePair<P, S, U, E, M> => {
        const cached = cache.get(roomId);
        if (cached) return cached;

        const rv = client.enterRoom<P, S, E, M>(roomId, options);

        // Wrap the leave function to also delete the cached value
        const origLeave = rv.leave;
        rv.leave = () => {
          origLeave();
          cache.delete(roomId);
        };

        cache.set(roomId, rv);
        return rv;
      },
      [client, cache]
    );

  //
  // RATIONALE:
  // At the "Outer" RoomProvider level, we keep a cache and produce
  // a stableEnterRoom function, which we pass down to the real "Inner"
  // RoomProvider level.
  //
  // The purpose is to ensure that if `stableEnterRoom("my-room")` is called
  // multiple times for the same room ID, it will always return the exact same
  // (cached) value, so that in total only a single "leave" function gets
  // produced and registered in the client.
  //
  // If we didn't use this cache, then in React StrictMode
  // stableEnterRoom("my-room") might get called multiple (at least 4) times,
  // causing more leave functions to be produced in the client, some of which
  // we cannot get a hold on (because StrictMode would discard those results by
  // design). This would make it appear to the Client that the Room is still in
  // use by some party that hasn't called `leave()` on it yet, thus causing the
  // Room to not be freed and destroyed when the component unmounts later.
  //
  return (
    <RoomProviderInner<P, S, U, E, M>
      {...(props as any)}
      stableEnterRoom={stableEnterRoom}
    />
  );
}

type EnterRoomType<
  P extends JsonObject,
  S extends LsonObject,
  U extends BaseUserMeta,
  E extends Json,
  M extends BaseMetadata,
> = (
  roomId: string,
  options: EnterOptions<P, S>
) => RoomLeavePair<P, S, U, E, M>;

/** @internal */
function RoomProviderInner<
  P extends JsonObject,
  S extends LsonObject,
  U extends BaseUserMeta,
  E extends Json,
  M extends BaseMetadata,
>(
  props: RoomProviderProps<P, S> & {
    stableEnterRoom: EnterRoomType<P, S, U, E, M>;
  }
) {
  const client = useClient<U>();
  const { id: roomId, stableEnterRoom } = props;

  if (process.env.NODE_ENV !== "production") {
    if (!roomId) {
      throw new Error(
        "RoomProvider id property is required. For more information: https://liveblocks.io/docs/errors/liveblocks-react/RoomProvider-id-property-is-required"
      );
    }

    if (!isString(roomId)) {
      throw new Error("RoomProvider id property should be a string.");
    }

    const majorReactVersion = parseInt(React.version) || 1;
    const oldReactVersion = majorReactVersion < 18;
    errorIf(
      oldReactVersion && props.unstable_batchedUpdates === undefined,
      missing_unstable_batchedUpdates(majorReactVersion, roomId)
    );
    deprecateIf(
      !oldReactVersion && props.unstable_batchedUpdates !== undefined,
      superfluous_unstable_batchedUpdates
    );
  }

  // Note: We'll hold on to the initial value given here, and ignore any
  // changes to this argument in subsequent renders
  const frozenProps = useInitial({
    initialPresence: props.initialPresence,
    initialStorage: props.initialStorage,
    unstable_batchedUpdates: props.unstable_batchedUpdates,
    autoConnect: props.autoConnect ?? typeof window !== "undefined",
  }) as EnterOptions<P, S>;

  const [{ room }, setRoomLeavePair] = React.useState(() =>
    stableEnterRoom(roomId, {
      ...frozenProps,
      autoConnect: false, // Deliberately using false here on the first render, see below
    })
  );

  React.useEffect(() => {
    const { store } = getExtrasForClient(client);

    async function handleCommentEvent(message: CommentsEventServerMsg) {
      // If thread deleted event is received, we remove the thread from the local cache
      // no need for more processing
      if (message.type === ServerMsgCode.THREAD_DELETED) {
        store.deleteThread(message.threadId, null);
        return;
      }

      // TODO: Error handling
      const info = await room.getThread(message.threadId);

      // If no thread info was returned (i.e., 404), we remove the thread and relevant inbox notifications from local cache.
      if (!info.thread) {
        store.deleteThread(message.threadId, null);
        return;
      }
      const { thread, inboxNotification } = info;

      const existingThread = store.getThreads().threadsById[message.threadId];

      switch (message.type) {
        case ServerMsgCode.COMMENT_EDITED:
        case ServerMsgCode.THREAD_METADATA_UPDATED:
        case ServerMsgCode.THREAD_UPDATED:
        case ServerMsgCode.COMMENT_REACTION_ADDED:
        case ServerMsgCode.COMMENT_REACTION_REMOVED:
        case ServerMsgCode.COMMENT_DELETED:
          // If the thread doesn't exist in the local cache, we do not update it with the server data as an optimistic update could have deleted the thread locally.
          if (!existingThread) break;

          store.updateThreadAndNotification(thread, inboxNotification);
          break;
        case ServerMsgCode.COMMENT_CREATED:
          store.updateThreadAndNotification(thread, inboxNotification);
          break;
        default:
          break;
      }
    }

    return room.events.comments.subscribe(
      (message) => void handleCommentEvent(message)
    );
  }, [client, room]);

  React.useEffect(() => {
    const { getThreadsUpdates } = getExtrasForClient(client);
    // Retrieve threads that have been updated/deleted since the last time the room requested threads updates
    void getThreadsUpdates(room.id);
  }, [client, room.id]);

  /**
   * Subscribe to the 'online' event to fetch threads/notifications updates when the browser goes back online.
   */
  React.useEffect(() => {
    function handleIsOnline() {
      const { getThreadsUpdates } = getExtrasForClient(client);
      void getThreadsUpdates(room.id);
    }

    window.addEventListener("online", handleIsOnline);
    return () => {
      window.removeEventListener("online", handleIsOnline);
    };
  }, [client, room.id]);

  React.useEffect(() => {
    const pair = stableEnterRoom(roomId, frozenProps);

    setRoomLeavePair(pair);
    const { room, leave } = pair;

    // In React, it's important to start connecting to the room as an effect,
    // rather than doing this during the initial render. This means that
    // during the initial render (both on the server-side, and on the first
    // hydration on the client-side), the value of the `useStatus()` hook
    // will correctly be "initial", and transition to "connecting" as an
    // effect.
    if (frozenProps.autoConnect) {
      room.connect();
    }

    return () => {
      leave();
    };
  }, [roomId, frozenProps, stableEnterRoom]);

  return (
    <RoomContext.Provider value={room}>{props.children}</RoomContext.Provider>
  );
}

function useRoom<
  P extends JsonObject = DP,
  S extends LsonObject = DS,
  U extends BaseUserMeta = DU,
  E extends Json = DE,
  M extends BaseMetadata = DM,
>(): Room<P, S, U, E, M> {
  const room = useRoomOrNull<P, S, U, E, M>();
  if (room === null) {
    throw new Error("RoomProvider is missing from the React tree.");
  }
  return room;
}

/**
 * Returns the current connection status for the Room, and triggers
 * a re-render whenever it changes. Can be used to render a status badge.
 */
function useStatus(): Status {
  const room = useRoom();
  const subscribe = room.events.status.subscribe;
  const getSnapshot = room.getStatus;
  const getServerSnapshot = room.getStatus;
  return useSyncExternalStore(subscribe, getSnapshot, getServerSnapshot);
}

/**
 * Returns the current storage status for the Room, and triggers
 * a re-render whenever it changes. Can be used to render a "Saving..."
 * indicator.
 */
function useStorageStatus(options?: UseStorageStatusOptions): StorageStatus {
  // Normally the Rules of Hooks™ dictate that you should not call hooks
  // conditionally. In this case, we're good here, because the same code path
  // will always be taken on every subsequent render here, because we've frozen
  // the value.
  /* eslint-disable react-hooks/rules-of-hooks */
  const smooth = useInitial(options?.smooth ?? false);
  if (smooth) {
    return useStorageStatusSmooth();
  } else {
    return useStorageStatusImmediate();
  }
  /* eslint-enable react-hooks/rules-of-hooks */
}

function useStorageStatusImmediate(): StorageStatus {
  const room = useRoom();
  const subscribe = room.events.storageStatus.subscribe;
  const getSnapshot = room.getStorageStatus;
  const getServerSnapshot = room.getStorageStatus;
  return useSyncExternalStore(subscribe, getSnapshot, getServerSnapshot);
}

function useStorageStatusSmooth(): StorageStatus {
  const room = useRoom();
  const [status, setStatus] = React.useState(room.getStorageStatus);
  const oldStatus = useLatest(room.getStorageStatus());

  React.useEffect(() => {
    let timeoutId: ReturnType<typeof setTimeout>;
    const unsub = room.events.storageStatus.subscribe((newStatus) => {
      if (
        oldStatus.current === "synchronizing" &&
        newStatus === "synchronized"
      ) {
        // Delay delivery of the "synchronized" event
        timeoutId = setTimeout(() => setStatus(newStatus), SMOOTH_DELAY);
      } else {
        clearTimeout(timeoutId);
        setStatus(newStatus);
      }
    });

    // Clean up
    return () => {
      clearTimeout(timeoutId);
      unsub();
    };
  }, [room, oldStatus]);

  return status;
}

/**
 * @deprecated It's recommended to use `useMutation` for writing to Storage,
 * which will automatically batch all mutations.
 *
 * Returns a function that batches modifications made during the given function.
 * All the modifications are sent to other clients in a single message.
 * All the modifications are merged in a single history item (undo/redo).
 * All the subscribers are called only after the batch is over.
 */
function useBatch<T>(): (callback: () => T) => T {
  return useRoom().batch;
}

function useBroadcastEvent<E extends Json>(): (
  event: E,
  options?: BroadcastOptions
) => void {
  const room = useRoom<never, never, never, E, never>();
  return React.useCallback(
    (
      event: E,
      options: BroadcastOptions = { shouldQueueEventIfNotReady: false }
    ) => {
      room.broadcastEvent(event, options);
    },
    [room]
  );
}

function useOthersListener<P extends JsonObject, U extends BaseUserMeta>(
  callback: (event: OthersEvent<P, U>) => void
) {
  const room = useRoom<P, never, U, never, never>();
  const savedCallback = useLatest(callback);
  React.useEffect(
    () => room.events.others.subscribe((event) => savedCallback.current(event)),
    [room, savedCallback]
  );
}

/**
 * Get informed when reconnecting to the Liveblocks servers is taking
 * longer than usual. This typically is a sign of a client that has lost
 * internet connectivity.
 *
 * This isn't problematic (because the Liveblocks client is still trying to
 * reconnect), but it's typically a good idea to inform users about it if
 * the connection takes too long to recover.
 *
 * @example
 * useLostConnectionListener(event => {
 *   if (event === 'lost') {
 *     toast.warn('Reconnecting to the Liveblocks servers is taking longer than usual...')
 *   } else if (event === 'failed') {
 *     toast.warn('Reconnecting to the Liveblocks servers failed.')
 *   } else if (event === 'restored') {
 *     toast.clear();
 *   }
 * })
 */
function useLostConnectionListener(
  callback: (event: LostConnectionEvent) => void
): void {
  const room = useRoom();
  const savedCallback = useLatest(callback);
  React.useEffect(
    () =>
      room.events.lostConnection.subscribe((event) =>
        savedCallback.current(event)
      ),
    [room, savedCallback]
  );
}

/**
 * useErrorListener is a React hook that allows you to respond to potential room
 * connection errors.
 *
 * @example
 * useErrorListener(er => {
 *   console.error(er);
 * })
 */
function useErrorListener(callback: (err: LiveblocksError) => void): void {
  const room = useRoom();
  const savedCallback = useLatest(callback);
  React.useEffect(
    () => room.events.error.subscribe((e) => savedCallback.current(e)),
    [room, savedCallback]
  );
}

function useEventListener<
  P extends JsonObject,
  U extends BaseUserMeta,
  E extends Json,
>(callback: (data: RoomEventMessage<P, U, E>) => void): void {
  const room = useRoom<P, never, U, E, never>();
  const savedCallback = useLatest(callback);
  React.useEffect(() => {
    const listener = (eventData: RoomEventMessage<P, U, E>) => {
      savedCallback.current(eventData);
    };

    return room.events.customEvent.subscribe(listener);
  }, [room, savedCallback]);
}

/**
 * Returns the room.history
 */
function useHistory(): History {
  return useRoom().history;
}

/**
 * Returns a function that undoes the last operation executed by the current
 * client. It does not impact operations made by other clients.
 */
function useUndo(): () => void {
  return useHistory().undo;
}

/**
 * Returns a function that redoes the last operation executed by the current
 * client. It does not impact operations made by other clients.
 */
function useRedo(): () => void {
  return useHistory().redo;
}

/**
 * Returns whether there are any operations to undo.
 */
function useCanUndo(): boolean {
  const room = useRoom();
  const subscribe = room.events.history.subscribe;
  const canUndo = room.history.canUndo;
  return useSyncExternalStore(subscribe, canUndo, canUndo);
}

/**
 * Returns whether there are any operations to redo.
 */
function useCanRedo(): boolean {
  const room = useRoom();
  const subscribe = room.events.history.subscribe;
  const canRedo = room.history.canRedo;
  return useSyncExternalStore(subscribe, canRedo, canRedo);
}

function useSelf<P extends JsonObject, U extends BaseUserMeta>(): User<
  P,
  U
> | null;
function useSelf<P extends JsonObject, U extends BaseUserMeta, T>(
  selector: (me: User<P, U>) => T,
  isEqual?: (prev: T | null, curr: T | null) => boolean
): T | null;
function useSelf<P extends JsonObject, U extends BaseUserMeta, T>(
  maybeSelector?: (me: User<P, U>) => T,
  isEqual?: (prev: T | null, curr: T | null) => boolean
): T | User<P, U> | null {
  type Snapshot = User<P, U> | null;
  type Selection = T | null;

  const room = useRoom<P, never, U, never, never>();
  const subscribe = room.events.self.subscribe;
  const getSnapshot: () => Snapshot = room.getSelf;

  const selector = maybeSelector ?? (identity as (me: User<P, U>) => T);
  const wrappedSelector = React.useCallback(
    (me: Snapshot): Selection => (me !== null ? selector(me) : null),
    [selector]
  );

  const getServerSnapshot = alwaysNull;

  return useSyncExternalStoreWithSelector(
    subscribe,
    getSnapshot,
    getServerSnapshot,
    wrappedSelector,
    isEqual
  );
}

function useMyPresence<P extends JsonObject>(): [
  P,
  (patch: Partial<P>, options?: { addToHistory: boolean }) => void,
] {
  const room = useRoom<P, never, never, never, never>();
  const subscribe = room.events.myPresence.subscribe;
  const getSnapshot = room.getPresence;
  const presence = useSyncExternalStore(subscribe, getSnapshot, getSnapshot);
  const setPresence = room.updatePresence;
  return [presence, setPresence];
}

function useUpdateMyPresence<P extends JsonObject>(): (
  patch: Partial<P>,
  options?: { addToHistory: boolean }
) => void {
  return useRoom<P, never, never, never, never>().updatePresence;
}

function useOthers<
  P extends JsonObject,
  U extends BaseUserMeta,
>(): readonly User<P, U>[];
function useOthers<P extends JsonObject, U extends BaseUserMeta, T>(
  selector: (others: readonly User<P, U>[]) => T,
  isEqual?: (prev: T, curr: T) => boolean
): T;
function useOthers<P extends JsonObject, U extends BaseUserMeta, T>(
  selector?: (others: readonly User<P, U>[]) => T,
  isEqual?: (prev: T, curr: T) => boolean
): T | readonly User<P, U>[] {
  const room = useRoom<P, never, U, never, never>();
  const subscribe = room.events.others.subscribe;
  const getSnapshot = room.getOthers;
  const getServerSnapshot = alwaysEmptyList;
  return useSyncExternalStoreWithSelector(
    subscribe,
    getSnapshot,
    getServerSnapshot,
    selector ?? (identity as (others: readonly User<P, U>[]) => T),
    isEqual
  );
}

function useOthersMapped<P extends JsonObject, U extends BaseUserMeta, T>(
  itemSelector: (other: User<P, U>) => T,
  itemIsEqual?: (prev: T, curr: T) => boolean
): ReadonlyArray<readonly [connectionId: number, data: T]> {
  const wrappedSelector = React.useCallback(
    (others: readonly User<P, U>[]) =>
      others.map((other) => [other.connectionId, itemSelector(other)] as const),
    [itemSelector]
  );

  const wrappedIsEqual = React.useCallback(
    (
      a: ReadonlyArray<readonly [connectionId: number, data: T]>,
      b: ReadonlyArray<readonly [connectionId: number, data: T]>
    ): boolean => {
      const eq = itemIsEqual ?? Object.is;
      return (
        a.length === b.length &&
        a.every((atuple, index) => {
          // We know btuple always exist because we checked the array length on the previous line
          const btuple = b[index];
          return atuple[0] === btuple[0] && eq(atuple[1], btuple[1]);
        })
      );
    },
    [itemIsEqual]
  );

  return useOthers(wrappedSelector, wrappedIsEqual);
}

/**
 * Returns an array of connection IDs. This matches the values you'll get by
 * using the `useOthers()` hook.
 *
 * Roughly equivalent to:
 *   useOthers((others) => others.map(other => other.connectionId), shallow)
 *
 * This is useful in particular to implement efficiently rendering components
 * for each user in the room, e.g. cursors.
 *
 * @example
 * const ids = useOthersConnectionIds();
 * // [2, 4, 7]
 */
function useOthersConnectionIds(): readonly number[] {
  return useOthers(selectorFor_useOthersConnectionIds, shallow);
}

const NOT_FOUND = Symbol();

type NotFound = typeof NOT_FOUND;

function useOther<P extends JsonObject, U extends BaseUserMeta, T>(
  connectionId: number,
  selector: (other: User<P, U>) => T,
  isEqual?: (prev: T, curr: T) => boolean
): T {
  const wrappedSelector = React.useCallback(
    (others: readonly User<P, U>[]) => {
      // TODO: Make this O(1) instead of O(n)?
      const other = others.find((other) => other.connectionId === connectionId);
      return other !== undefined ? selector(other) : NOT_FOUND;
    },
    [connectionId, selector]
  );

  const wrappedIsEqual = React.useCallback(
    (prev: T | NotFound, curr: T | NotFound): boolean => {
      if (prev === NOT_FOUND || curr === NOT_FOUND) {
        return prev === curr;
      }

      const eq = isEqual ?? Object.is;
      return eq(prev, curr);
    },
    [isEqual]
  );

  const other = useOthers(wrappedSelector, wrappedIsEqual);
  if (other === NOT_FOUND) {
    throw new Error(
      `No such other user with connection id ${connectionId} exists`
    );
  }

  return other;
}

/** @internal */
function useMutableStorageRoot<S extends LsonObject>(): LiveObject<S> | null {
  const room = useRoom<never, S, never, never, never>();
  const subscribe = room.events.storageDidLoad.subscribeOnce;
  const getSnapshot = room.getStorageSnapshot;
  const getServerSnapshot = alwaysNull;
  return useSyncExternalStore(subscribe, getSnapshot, getServerSnapshot);
}

// NOTE: This API exists for backward compatible reasons
function useStorageRoot<S extends LsonObject>(): [root: LiveObject<S> | null] {
  return [useMutableStorageRoot<S>()];
}

function useStorage<S extends LsonObject, T>(
  selector: (root: ToImmutable<S>) => T,
  isEqual?: (prev: T | null, curr: T | null) => boolean
): T | null {
  type Snapshot = ToImmutable<S> | null;
  type Selection = T | null;

  const room = useRoom<never, S, never, never, never>();
  const rootOrNull = useMutableStorageRoot<S>();

  const wrappedSelector = React.useCallback(
    (rootOrNull: Snapshot): Selection =>
      rootOrNull !== null ? selector(rootOrNull) : null,
    [selector]
  );

  const subscribe = React.useCallback(
    (onStoreChange: () => void) =>
      rootOrNull !== null
        ? room.subscribe(rootOrNull, onStoreChange, { isDeep: true })
        : noop,
    [room, rootOrNull]
  );

  const getSnapshot = React.useCallback((): Snapshot => {
    if (rootOrNull === null) {
      return null;
    } else {
      const root = rootOrNull;
      const imm = root.toImmutable();
      return imm;
    }
  }, [rootOrNull]);

  const getServerSnapshot = alwaysNull;

  return useSyncExternalStoreWithSelector(
    subscribe,
    getSnapshot,
    getServerSnapshot,
    wrappedSelector,
    isEqual
  );
}

function useMutation<
  P extends JsonObject,
  S extends LsonObject,
  U extends BaseUserMeta,
  E extends Json,
  M extends BaseMetadata,
  F extends (context: MutationContext<P, S, U>, ...args: any[]) => any,
>(callback: F, deps: readonly unknown[]): OmitFirstArg<F> {
  const room = useRoom<P, S, U, E, M>();
  return React.useMemo(
    () => {
      return ((...args) =>
        // eslint-disable-next-line @typescript-eslint/no-unsafe-return
        room.batch(() =>
          // eslint-disable-next-line @typescript-eslint/no-unsafe-return
          callback(
            makeMutationContext<P, S, U, E, M>(room),
            // eslint-disable-next-line @typescript-eslint/no-unsafe-argument
            ...args
          )
        )) as OmitFirstArg<F>;
    },
    // eslint-disable-next-line react-hooks/exhaustive-deps
    [room, ...deps]
  );
}

function useThreads<M extends BaseMetadata>(
  options: UseThreadsOptions<M> = {
    query: { metadata: {} },
  }
): ThreadsState<M> {
  const { scrollOnLoad = true } = options;
  const client = useClient();
  const room = useRoom();

  // e.g. 'room-abc-{"color":"red","xyz":123}'
  const queryKey = React.useMemo(
    () => generateQueryKey(room.id, options.query),
    [room, options]
  );

  const { store, getThreadsAndInboxNotifications, incrementQuerySubscribers } =
    getExtrasForClient<M>(client);

  React.useEffect(() => {
    void getThreadsAndInboxNotifications(room, queryKey, options);
    return incrementQuerySubscribers(queryKey);
  }, [room, queryKey]); // eslint-disable-line react-hooks/exhaustive-deps

  const selector = React.useCallback(
    (state: UmbrellaStoreState<M>): ThreadsState<M> => {
      const query = state.queries[queryKey];
      if (query === undefined || query.isLoading) {
        return {
          isLoading: true,
        };
      }

      return {
        threads: selectThreads(state, {
          roomId: room.id,
          query: options.query,
          orderBy: "age",
        }),
        isLoading: false,
        error: query.error,
      };
    },
    [room, queryKey] // eslint-disable-line react-hooks/exhaustive-deps
  );

  const state = useSyncExternalStoreWithSelector(
    store.subscribeThreads,
    store.getThreads,
    store.getThreads,
    selector
  );

  useScrollToCommentOnLoadEffect(scrollOnLoad, state);

  return state;
}

/**
 * @private Internal API, do not rely on it.
 */
function useCommentsErrorListener<M extends BaseMetadata>(
  callback: (error: CommentsError<M>) => void
) {
  const client = useClient();
  const savedCallback = useLatest(callback);
  const { commentsErrorEventSource } = getExtrasForClient<M>(client);

  React.useEffect(() => {
    return commentsErrorEventSource.subscribe(savedCallback.current);
  }, [savedCallback, commentsErrorEventSource]);
}

function useCreateThread<M extends BaseMetadata>(): (
  options: CreateThreadOptions<M>
) => ThreadData<M> {
  const client = useClient();
  const room = useRoom();

  return React.useCallback(
    (options: CreateThreadOptions<M>): ThreadData<M> => {
      const body = options.body;
      const metadata = options.metadata ?? ({} as M);
      const attachments = options.attachments;

      const threadId = createThreadId();
      const commentId = createCommentId();
      const createdAt = new Date();

      const newComment: CommentData = {
        id: commentId,
        threadId,
        roomId: room.id,
        createdAt,
        type: "comment",
        userId: getCurrentUserId(room),
        body,
        reactions: [],
        attachments: attachments ?? [],
      };
      const newThread: ThreadData<M> = {
        id: threadId,
        type: "thread",
        createdAt,
        updatedAt: createdAt,
        roomId: room.id,
        metadata,
        comments: [newComment],
        resolved: false,
      };

      const { store, onMutationFailure } = getExtrasForClient(client);
      const optimisticUpdateId = store.addOptimisticUpdate({
        type: "create-thread",
        thread: newThread,
        roomId: room.id,
      });

<<<<<<< HEAD
      const attachmentIds = attachments?.map((attachment) => attachment.id);

      room
        .createThread({ threadId, commentId, body, metadata, attachmentIds })
        .then(
          (thread) => {
            store.set((state) => ({
              ...state,
              threads: {
                ...state.threads,
                [threadId]: thread,
              },
              optimisticUpdates: state.optimisticUpdates.filter(
                (update) => update.id !== optimisticUpdateId
              ),
            }));
          },
          (err: Error) =>
            onMutationFailure(
              err,
              optimisticUpdateId,
              (err) =>
                new CreateThreadError(err, {
                  roomId: room.id,
                  threadId,
                  commentId,
                  body,
                  metadata,
                })
            )
        );
=======
      room.createThread({ threadId, commentId, body, metadata }).then(
        (thread) => {
          // Replace the optimistic update by the real thing
          store.createThread(optimisticUpdateId, thread);
        },
        (err: Error) =>
          onMutationFailure(
            err,
            optimisticUpdateId,
            (err) =>
              new CreateThreadError(err, {
                roomId: room.id,
                threadId,
                commentId,
                body,
                metadata,
              })
          )
      );
>>>>>>> 89deb930

      return newThread;
    },
    [client, room]
  );
}

function useDeleteThread(): (threadId: string) => void {
  const client = useClient();
  const room = useRoom();
  return React.useCallback(
    (threadId: string): void => {
      const { store, onMutationFailure } = getExtrasForClient(client);

      const thread = store.getThreads().threadsById[threadId];

      const userId = getCurrentUserId(room);

      if (thread?.comments?.[0]?.userId !== userId) {
        throw new Error("Only the thread creator can delete the thread");
      }

      const optimisticUpdateId = store.addOptimisticUpdate({
        type: "delete-thread",
        roomId: room.id,
        threadId,
        deletedAt: new Date(),
      });

      room.deleteThread(threadId).then(
        () => {
          // Replace the optimistic update by the real thing
          store.deleteThread(threadId, optimisticUpdateId);
        },
        (err: Error) =>
          onMutationFailure(
            err,
            optimisticUpdateId,
            (err) => new DeleteThreadError(err, { roomId: room.id, threadId })
          )
      );
    },
    [client, room]
  );
}

function useEditThreadMetadata<M extends BaseMetadata>() {
  const client = useClient();
  const room = useRoom();
  return React.useCallback(
    (options: EditThreadMetadataOptions<M>): void => {
      if (!options.metadata) {
        return;
      }

      const threadId = options.threadId;
      const metadata = options.metadata;
      const updatedAt = new Date();

      const { store, onMutationFailure } = getExtrasForClient(client);
      const optimisticUpdateId = store.addOptimisticUpdate({
        type: "edit-thread-metadata",
        metadata,
        threadId,
        updatedAt,
      });

      room.editThreadMetadata({ threadId, metadata }).then(
        (metadata) =>
          // Replace the optimistic update by the real thing
          store.patchThread(
            threadId,
            optimisticUpdateId,
            { metadata },
            updatedAt
          ),
        (err: Error) =>
          onMutationFailure(
            err,
            optimisticUpdateId,
            (error) =>
              new EditThreadMetadataError(error, {
                roomId: room.id,
                threadId,
                metadata,
              })
          )
      );
    },
    [client, room]
  );
}

/**
 * Returns a function that adds a comment to a thread.
 *
 * @example
 * const createComment = useCreateComment();
 * createComment({ threadId: "th_xxx", body: {} });
 */
function useCreateComment(): (options: CreateCommentOptions) => CommentData {
  const client = useClient();
  const room = useRoom();
  return React.useCallback(
    ({ threadId, body, attachments }: CreateCommentOptions): CommentData => {
      const commentId = createCommentId();
      const createdAt = new Date();

      const comment: CommentData = {
        id: commentId,
        threadId,
        roomId: room.id,
        type: "comment",
        createdAt,
        userId: getCurrentUserId(room),
        body,
        reactions: [],
        attachments: attachments ?? [],
      };

      const { store, onMutationFailure } = getExtrasForClient(client);
      const optimisticUpdateId = store.addOptimisticUpdate({
        type: "create-comment",
        comment,
      });

      const attachmentIds = attachments?.map((attachment) => attachment.id);

      room.createComment({ threadId, commentId, body, attachmentIds }).then(
        (newComment) => {
          // Replace the optimistic update by the real thing
          store.createComment(newComment, optimisticUpdateId);
        },
        (err: Error) =>
          onMutationFailure(
            err,
            optimisticUpdateId,
            (err) =>
              new CreateCommentError(err, {
                roomId: room.id,
                threadId,
                commentId,
                body,
              })
          )
      );

      return comment;
    },
    [client, room]
  );
}

/**
 * Returns a function that edits a comment's body.
 *
 * @example
 * const editComment = useEditComment()
 * editComment({ threadId: "th_xxx", commentId: "cm_xxx", body: {} })
 */
function useEditComment(): (options: EditCommentOptions) => void {
  const client = useClient();
  const room = useRoom();
  return React.useCallback(
    ({ threadId, commentId, body, attachments }: EditCommentOptions): void => {
      const editedAt = new Date();

      const { store, onMutationFailure } = getExtrasForClient(client);
      const thread = store.getThreads().threadsById[threadId];
      if (thread === undefined) {
        console.warn(
          `Internal unexpected behavior. Cannot edit comment in thread "${threadId}" because the thread does not exist in the cache.`
        );
        return;
      }

      const comment = thread.comments.find(
        (comment) => comment.id === commentId
      );

      if (comment === undefined || comment.deletedAt !== undefined) {
        console.warn(
          `Internal unexpected behavior. Cannot edit comment "${commentId}" in thread "${threadId}" because the comment does not exist in the cache.`
        );
        return;
      }

      const optimisticUpdateId = store.addOptimisticUpdate({
        type: "edit-comment",
        comment: {
          ...comment,
          editedAt,
          body,
          attachments: attachments ?? [],
        },
      });

      const attachmentIds = attachments?.map((attachment) => attachment.id);

      room.editComment({ threadId, commentId, body, attachmentIds }).then(
        (editedComment) => {
          // Replace the optimistic update by the real thing
          store.editComment(threadId, optimisticUpdateId, editedComment);
        },
        (err: Error) =>
          onMutationFailure(
            err,
            optimisticUpdateId,
            (error) =>
              new EditCommentError(error, {
                roomId: room.id,
                threadId,
                commentId,
                body,
              })
          )
      );
    },
    [client, room]
  );
}

/**
 * Returns a function that deletes a comment.
 * If it is the last non-deleted comment, the thread also gets deleted.
 *
 * @example
 * const deleteComment = useDeleteComment();
 * deleteComment({ threadId: "th_xxx", commentId: "cm_xxx" })
 */
function useDeleteComment() {
  const client = useClient();
  const room = useRoom();

  return React.useCallback(
    ({ threadId, commentId }: DeleteCommentOptions): void => {
      const deletedAt = new Date();

      const { store, onMutationFailure } = getExtrasForClient(client);

      const optimisticUpdateId = store.addOptimisticUpdate({
        type: "delete-comment",
        threadId,
        commentId,
        deletedAt,
        roomId: room.id,
      });

      room.deleteComment({ threadId, commentId }).then(
        () => {
          // Replace the optimistic update by the real thing
          store.deleteComment(
            threadId,
            optimisticUpdateId,
            commentId,
            deletedAt
          );
        },
        (err: Error) =>
          onMutationFailure(
            err,
            optimisticUpdateId,
            (error) =>
              new DeleteCommentError(error, {
                roomId: room.id,
                threadId,
                commentId,
              })
          )
      );
    },
    [client, room]
  );
}

function useAddReaction<M extends BaseMetadata>() {
  const client = useClient();
  const room = useRoom();
  return React.useCallback(
    ({ threadId, commentId, emoji }: CommentReactionOptions): void => {
      const createdAt = new Date();
      const userId = getCurrentUserId(room);

      const { store, onMutationFailure } = getExtrasForClient<M>(client);

      const optimisticUpdateId = store.addOptimisticUpdate({
        type: "add-reaction",
        threadId,
        commentId,
        reaction: {
          emoji,
          userId,
          createdAt,
        },
      });

      room.addReaction({ threadId, commentId, emoji }).then(
        (addedReaction) => {
          // Replace the optimistic update by the real thing
          store.addReaction(
            threadId,
            optimisticUpdateId,
            commentId,
            addedReaction,
            createdAt
          );
        },
        (err: Error) =>
          onMutationFailure(
            err,
            optimisticUpdateId,
            (error) =>
              new AddReactionError(error, {
                roomId: room.id,
                threadId,
                commentId,
                emoji,
              })
          )
      );
    },
    [client, room]
  );
}

/**
 * Returns a function that removes a reaction on a comment.
 *
 * @example
 * const removeReaction = useRemoveReaction();
 * removeReaction({ threadId: "th_xxx", commentId: "cm_xxx", emoji: "👍" })
 */
function useRemoveReaction() {
  const client = useClient();
  const room = useRoom();
  return React.useCallback(
    ({ threadId, commentId, emoji }: CommentReactionOptions): void => {
      const userId = getCurrentUserId(room);

      const removedAt = new Date();

      const { store, onMutationFailure } = getExtrasForClient(client);
      const optimisticUpdateId = store.addOptimisticUpdate({
        type: "remove-reaction",
        threadId,
        commentId,
        emoji,
        userId,
        removedAt,
      });

      room.removeReaction({ threadId, commentId, emoji }).then(
        () => {
          // Replace the optimistic update by the real thing
          store.removeReaction(
            threadId,
            optimisticUpdateId,
            commentId,
            emoji,
            userId,
            removedAt
          );
        },
        (err: Error) =>
          onMutationFailure(
            err,
            optimisticUpdateId,
            (error) =>
              new RemoveReactionError(error, {
                roomId: room.id,
                threadId,
                commentId,
                emoji,
              })
          )
      );
    },
    [client, room]
  );
}

/**
 * Returns a function that marks a thread as read.
 *
 * @example
 * const markThreadAsRead = useMarkThreadAsRead();
 * markThreadAsRead("th_xxx");
 */
function useMarkThreadAsRead() {
  const client = useClient();
  const room = useRoom();
  return React.useCallback(
    (threadId: string) => {
      const { store, onMutationFailure } = getExtrasForClient(client);
      const inboxNotification = Object.values(
        store.getInboxNotifications().inboxNotificationsById
      ).find(
        (inboxNotification) =>
          inboxNotification.kind === "thread" &&
          inboxNotification.threadId === threadId
      );

      if (!inboxNotification) return;

      const now = new Date();

      const optimisticUpdateId = store.addOptimisticUpdate({
        type: "mark-inbox-notification-as-read",
        inboxNotificationId: inboxNotification.id,
        readAt: now,
      });

      room.markInboxNotificationAsRead(inboxNotification.id).then(
        () => {
          // Replace the optimistic update by the real thing
          store.updateInboxNotification(
            inboxNotification.id,
            optimisticUpdateId,
            (inboxNotification) => ({ ...inboxNotification, readAt: now })
          );
        },
        (err: Error) => {
          onMutationFailure(
            err,
            optimisticUpdateId,
            (error) =>
              new MarkInboxNotificationAsReadError(error, {
                inboxNotificationId: inboxNotification.id,
              })
          );
          return;
        }
      );
    },
    [client, room]
  );
}

/**
 * Returns a function that marks a thread as resolved.
 *
 * @example
 * const markThreadAsResolved = useMarkThreadAsResolved();
 * markThreadAsResolved("th_xxx");
 */
function useMarkThreadAsResolved() {
  const client = useClient();
  const room = useRoom();
  return React.useCallback(
    (threadId: string) => {
      const updatedAt = new Date();

      const { store, onMutationFailure } = getExtrasForClient(client);
      const optimisticUpdateId = store.addOptimisticUpdate({
        type: "mark-thread-as-resolved",
        threadId,
        updatedAt,
      });

      room.markThreadAsResolved(threadId).then(
        () => {
          // Replace the optimistic update by the real thing
          store.patchThread(
            threadId,
            optimisticUpdateId,
            { resolved: true },
            updatedAt
          );
        },
        (err: Error) =>
          onMutationFailure(
            err,
            optimisticUpdateId,
            (error) =>
              new MarkThreadAsResolvedError(error, {
                roomId: room.id,
                threadId,
              })
          )
      );
    },
    [client, room]
  );
}

/**
 * Returns a function that marks a thread as unresolved.
 *
 * @example
 * const markThreadAsUnresolved = useMarkThreadAsUnresolved();
 * markThreadAsUnresolved("th_xxx");
 */
function useMarkThreadAsUnresolved() {
  const client = useClient();
  const room = useRoom();
  return React.useCallback(
    (threadId: string) => {
      const updatedAt = new Date();

      const { store, onMutationFailure } = getExtrasForClient(client);
      const optimisticUpdateId = store.addOptimisticUpdate({
        type: "mark-thread-as-unresolved",
        threadId,
        updatedAt,
      });

      room.markThreadAsUnresolved(threadId).then(
        () => {
          // Replace the optimistic update by the real thing
          store.patchThread(
            threadId,
            optimisticUpdateId,
            { resolved: false },
            updatedAt
          );
        },
        (err: Error) =>
          onMutationFailure(
            err,
            optimisticUpdateId,
            (error) =>
              new MarkThreadAsUnresolvedError(error, {
                roomId: room.id,
                threadId,
              })
          )
      );
    },
    [client, room]
  );
}

/**
 * Returns the subscription status of a thread.
 *
 * @example
 * const { status, unreadSince } = useThreadSubscription("th_xxx");
 */
function useThreadSubscription(threadId: string): ThreadSubscription {
  const client = useClient();
  const { store } = getExtrasForClient(client);

  const selector = React.useCallback(
    (state: UmbrellaStoreState<BaseMetadata>): ThreadSubscription => {
      const inboxNotification = state.inboxNotifications.find(
        (inboxNotification) =>
          inboxNotification.kind === "thread" &&
          inboxNotification.threadId === threadId
      );

      const thread = state.threadsById[threadId];

      if (inboxNotification === undefined || thread === undefined) {
        return {
          status: "not-subscribed",
        };
      }

      return {
        status: "subscribed",
        unreadSince: inboxNotification.readAt,
      };
    },
    [threadId]
  );

  return useSyncExternalStoreWithSelector(
    store.subscribeThreads,
    store.getThreads,
    store.getThreads,
    selector
  );
}

/**
 * Returns the user's notification settings for the current room
 * and a function to update them.
 *
 * @example
 * const [{ settings }, updateSettings] = useRoomNotificationSettings();
 */
function useRoomNotificationSettings(): [
  RoomNotificationSettingsState,
  (settings: Partial<RoomNotificationSettings>) => void,
] {
  const client = useClient();
  const room = useRoom();
  const { store } = getExtrasForClient(client);

  React.useEffect(() => {
    const { getInboxNotificationSettings } = getExtrasForClient(client);
    const queryKey = makeNotificationSettingsQueryKey(room.id);
    void getInboxNotificationSettings(room, queryKey);
  }, [client, room]);

  const updateRoomNotificationSettings = useUpdateRoomNotificationSettings();

  const selector = React.useCallback(
    (state: GetThreadsType): RoomNotificationSettingsState => {
      const query = state.queries[makeNotificationSettingsQueryKey(room.id)];

      if (query === undefined || query.isLoading) {
        return { isLoading: true };
      }

      if (query.error !== undefined) {
        return { isLoading: false, error: query.error };
      }

      return {
        isLoading: false,
        settings: selectNotificationSettings(room.id, state),
      };
    },
    [room]
  );

  const settings = useSyncExternalStoreWithSelector(
    store.subscribeNotificationSettings,
    store.getThreads,
    store.getThreads,
    selector
  );

  return React.useMemo(() => {
    return [settings, updateRoomNotificationSettings];
  }, [settings, updateRoomNotificationSettings]);
}

/**
 * Returns the version data bianry for a given version
 *
 * @example
 * const {data} = useHistoryVersionData(versionId);
 */
function useHistoryVersionData(versionId: string): HistoryVersionDataState {
  const [state, setState] = React.useState<HistoryVersionDataState>({
    isLoading: true,
  });
  const room = useRoom();
  React.useEffect(() => {
    setState({ isLoading: true });
    const load = async () => {
      try {
        const response = await room[kInternal].getTextVersion(versionId);
        const buffer = await response.arrayBuffer();
        const data = new Uint8Array(buffer);
        setState({
          isLoading: false,
          data,
        });
      } catch (error) {
        setState({
          isLoading: false,
          error:
            error instanceof Error
              ? error
              : new Error(
                  "An unknown error occurred while loading this version"
                ),
        });
      }
    };
    void load();
  }, [room, versionId]);
  return state;
}

/**
 * (Private beta) Returns a history of versions of the current room.
 *
 * @example
 * const { versions, error, isLoading } = useHistoryVersions();
 */
function useHistoryVersions(): HistoryVersionsState {
  const client = useClient();
  const room = useRoom();
  const queryKey = getVersionsQueryKey(room.id);

  const { store, getRoomVersions } = getExtrasForClient(client);

  React.useEffect(() => {
    void getRoomVersions(room);
  }, [room]); // eslint-disable-line react-hooks/exhaustive-deps

  const selector = React.useCallback(
    (state: ReturnType<typeof store.getVersions>): HistoryVersionsState => {
      const query = state.queries[queryKey];
      if (query === undefined || query.isLoading) {
        return {
          isLoading: true,
        };
      }

      return {
        versions: state.versionsByRoomId[room.id],
        isLoading: false,
        error: query.error,
      };
    },
    [room, queryKey] // eslint-disable-line react-hooks/exhaustive-deps
  );

  const state = useSyncExternalStoreWithSelector(
    store.subscribeVersions,
    store.getVersions,
    store.getVersions,
    selector
  );

  return state;
}

/**
 * Returns a function that updates the user's notification settings
 * for the current room.
 *
 * @example
 * const updateRoomNotificationSettings = useUpdateRoomNotificationSettings();
 * updateRoomNotificationSettings({ threads: "all" });
 */
function useUpdateRoomNotificationSettings() {
  const client = useClient();
  const room = useRoom();
  return React.useCallback(
    (settings: Partial<RoomNotificationSettings>) => {
      const { store, onMutationFailure } = getExtrasForClient(client);
      const optimisticUpdateId = store.addOptimisticUpdate({
        type: "update-notification-settings",
        roomId: room.id,
        settings,
      });

      room.updateNotificationSettings(settings).then(
        (settings) => {
          // Replace the optimistic update by the real thing
          store.updateRoomInboxNotificationSettings2(
            room.id,
            optimisticUpdateId,
            settings
          );
        },
        (err: Error) =>
          onMutationFailure(
            err,
            optimisticUpdateId,
            (error) =>
              new UpdateNotificationSettingsError(error, {
                roomId: room.id,
              })
          )
      );
    },
    [client, room]
  );
}

function ensureNotServerSide(): void {
  // Error early if suspense is used in a server-side context
  if (typeof window === "undefined") {
    throw new Error(
      "You cannot use the Suspense version of this hook on the server side. Make sure to only call them on the client side.\nFor tips, see https://liveblocks.io/docs/api-reference/liveblocks-react#suspense-avoid-ssr"
    );
  }
}

function useSuspendUntilPresenceReady(): void {
  // Throw an error if we're calling this on the server side
  ensureNotServerSide();

  const room = useRoom();
  use(room.waitUntilPresenceReady());
}

function useSelfSuspense<P extends JsonObject, U extends BaseUserMeta>(): User<
  P,
  U
>;
function useSelfSuspense<P extends JsonObject, U extends BaseUserMeta, T>(
  selector: (me: User<P, U>) => T,
  isEqual?: (prev: T, curr: T) => boolean
): T;
function useSelfSuspense<P extends JsonObject, U extends BaseUserMeta, T>(
  selector?: (me: User<P, U>) => T,
  isEqual?: (prev: T, curr: T) => boolean
): T | User<P, U> {
  useSuspendUntilPresenceReady();
  return useSelf(
    selector as (me: User<P, U>) => T,
    isEqual as (prev: T | null, curr: T | null) => boolean
  ) as T | User<P, U>;
}

function useOthersSuspense<
  P extends JsonObject,
  U extends BaseUserMeta,
>(): readonly User<P, U>[];
function useOthersSuspense<P extends JsonObject, U extends BaseUserMeta, T>(
  selector: (others: readonly User<P, U>[]) => T,
  isEqual?: (prev: T, curr: T) => boolean
): T;
function useOthersSuspense<P extends JsonObject, U extends BaseUserMeta, T>(
  selector?: (others: readonly User<P, U>[]) => T,
  isEqual?: (prev: T, curr: T) => boolean
): T | readonly User<P, U>[] {
  useSuspendUntilPresenceReady();
  return useOthers(
    selector as (others: readonly User<P, U>[]) => T,
    isEqual as (prev: T, curr: T) => boolean
  ) as T | readonly User<P, U>[];
}

/**
 * Returns an array of connection IDs. This matches the values you'll get by
 * using the `useOthers()` hook.
 *
 * Roughly equivalent to:
 *   useOthers((others) => others.map(other => other.connectionId), shallow)
 *
 * This is useful in particular to implement efficiently rendering components
 * for each user in the room, e.g. cursors.
 *
 * @example
 * const ids = useOthersConnectionIds();
 * // [2, 4, 7]
 */
function useOthersConnectionIdsSuspense(): readonly number[] {
  useSuspendUntilPresenceReady();
  return useOthersConnectionIds();
}

function useOthersMappedSuspense<
  P extends JsonObject,
  U extends BaseUserMeta,
  T,
>(
  itemSelector: (other: User<P, U>) => T,
  itemIsEqual?: (prev: T, curr: T) => boolean
): ReadonlyArray<readonly [connectionId: number, data: T]> {
  useSuspendUntilPresenceReady();
  return useOthersMapped(itemSelector, itemIsEqual);
}

function useOtherSuspense<P extends JsonObject, U extends BaseUserMeta, T>(
  connectionId: number,
  selector: (other: User<P, U>) => T,
  isEqual?: (prev: T, curr: T) => boolean
): T {
  useSuspendUntilPresenceReady();
  return useOther(connectionId, selector, isEqual);
}

function useSuspendUntilStorageReady(): void {
  // Throw an error if we're calling this on the server side
  ensureNotServerSide();

  const room = useRoom();
  use(room.waitUntilStorageReady());
}

function useStorageSuspense<S extends LsonObject, T>(
  selector: (root: ToImmutable<S>) => T,
  isEqual?: (prev: T, curr: T) => boolean
): T {
  useSuspendUntilStorageReady();
  return useStorage(
    selector,
    isEqual as (prev: T | null, curr: T | null) => boolean
  ) as T;
}

/**
 * Returns the current storage status for the Room, and triggers
 * a re-render whenever it changes. Can be used to render a "Saving..."
 * indicator.
 */
function useStorageStatusSuspense(
  options?: UseStorageStatusOptions
): StorageStatusSuccess {
  useSuspendUntilStorageReady();
  return useStorageStatus(options) as StorageStatusSuccess;
}

function useThreadsSuspense<M extends BaseMetadata>(
  options: UseThreadsOptions<M> = {
    query: { metadata: {} },
  }
): ThreadsStateSuccess<M> {
  const { scrollOnLoad = true } = options;

  const client = useClient();
  const room = useRoom();
  const queryKey = React.useMemo(
    () => generateQueryKey(room.id, options.query),
    [room, options]
  );

  const { store, getThreadsAndInboxNotifications } =
    getExtrasForClient<M>(client);

  const query = store.getThreads().queries[queryKey];

  if (query === undefined || query.isLoading) {
    throw getThreadsAndInboxNotifications(room, queryKey, options);
  }

  if (query.error) {
    throw query.error;
  }

  const selector = React.useCallback(
    (state: ReturnType<typeof store.getThreads>): ThreadsStateSuccess<M> => {
      return {
        threads: selectThreads(state, {
          roomId: room.id,
          query: options.query,
          orderBy: "age",
        }),
        isLoading: false,
      };
    },
    [room, queryKey] // eslint-disable-line react-hooks/exhaustive-deps
  );

  React.useEffect(() => {
    const { incrementQuerySubscribers } = getExtrasForClient(client);
    return incrementQuerySubscribers(queryKey);
  }, [client, queryKey]);

  const state = useSyncExternalStoreWithSelector(
    store.subscribeThreads,
    store.getThreads,
    store.getThreads,
    selector
  );

  useScrollToCommentOnLoadEffect(scrollOnLoad, state);

  return state;
}

function selectorFor_useAttachmentUrl(
  state: AsyncResult<string | undefined> | undefined
): AttachmentUrlAsyncResult {
  if (state === undefined || state?.isLoading) {
    return state ?? { isLoading: true };
  }

  if (state.error) {
    return state;
  }

  // For now `useAttachmentUrl` doesn't support a custom resolver so this case
  // will never happen as `getAttachmentUrl` will either return a URL or throw.
  // But we might decide to offer a custom resolver in the future to allow
  // self-hosting attachments.
  assert(state.data !== undefined, "Unexpected missing attachment URL");

  return {
    isLoading: false,
    url: state.data,
  };
}

/**
 * Returns a presigned URL for an attachment by its ID.
 *
 * @example
 * const { url, error, isLoading } = useAttachmentUrl("at_xxx");
 */
function useAttachmentUrl(attachmentId: string): AttachmentUrlAsyncResult {
  const room = useRoom();
  const { attachmentUrlsStore } = room[kInternal];

  const getAttachmentUrlState = React.useCallback(
    () => attachmentUrlsStore.getState(attachmentId),
    [attachmentUrlsStore, attachmentId]
  );

  React.useEffect(() => {
    // NOTE: .get() will trigger any actual fetches, whereas .getState() will not
    void attachmentUrlsStore.get(attachmentId);
  }, [attachmentUrlsStore, attachmentId]);

  return useSyncExternalStoreWithSelector(
    attachmentUrlsStore.subscribe,
    getAttachmentUrlState,
    getAttachmentUrlState,
    selectorFor_useAttachmentUrl,
    shallow
  );
}

/**
 * Returns a presigned URL for an attachment by its ID.
 *
 * @example
 * const { url } = useAttachmentUrl("at_xxx");
 */
function useAttachmentUrlSuspense(attachmentId: string) {
  const room = useRoom();
  const { attachmentUrlsStore } = room[kInternal];

  const getAttachmentUrlState = React.useCallback(
    () => attachmentUrlsStore.getState(attachmentId),
    [attachmentUrlsStore, attachmentId]
  );
  const attachmentUrlState = getAttachmentUrlState();

  if (!attachmentUrlState || attachmentUrlState.isLoading) {
    throw attachmentUrlsStore.get(attachmentId);
  }

  if (attachmentUrlState.error) {
    throw attachmentUrlState.error;
  }

  const state = useSyncExternalStore(
    attachmentUrlsStore.subscribe,
    getAttachmentUrlState,
    getAttachmentUrlState
  );
  assert(state !== undefined, "Unexpected missing state");
  assert(!state.isLoading, "Unexpected loading state");
  assert(!state.error, "Unexpected error state");
  return {
    isLoading: false,
    url: state.data,
    error: undefined,
  } as const;
}

/**
 * (Private beta) Returns a history of versions of the current room.
 *
 * @example
 * const { versions } = useHistoryVersions();
 */
function useHistoryVersionsSuspense(): HistoryVersionsStateResolved {
  const client = useClient();
  const room = useRoom();
  const queryKey = getVersionsQueryKey(room.id);

  const { store, getRoomVersions } = getExtrasForClient(client);

  const query = store.getVersions().queries[queryKey];

  if (query === undefined || query.isLoading) {
    throw getRoomVersions(room);
  }

  if (query.error) {
    throw query.error;
  }

  const selector = React.useCallback(
    (state: UmbrellaStoreState<BaseMetadata>): HistoryVersionsStateResolved => {
      return {
        versions: state.versionsByRoomId[room.id],
        isLoading: false,
      };
    },
    [room, queryKey] // eslint-disable-line react-hooks/exhaustive-deps
  );

  const state = useSyncExternalStoreWithSelector(
    store.subscribeVersions,
    store.getVersions,
    store.getVersions,
    selector
  );

  return state;
}

/**
 * Returns the user's notification settings for the current room
 * and a function to update them.
 *
 * @example
 * const [{ settings }, updateSettings] = useRoomNotificationSettings();
 */
function useRoomNotificationSettingsSuspense(): [
  RoomNotificationSettingsStateSuccess,
  (settings: Partial<RoomNotificationSettings>) => void,
] {
  const updateRoomNotificationSettings = useUpdateRoomNotificationSettings();
  const client = useClient();
  const room = useRoom();
  const queryKey = makeNotificationSettingsQueryKey(room.id);

  const { store, getInboxNotificationSettings } = getExtrasForClient(client);
  const query = store.getNotificationSettings().queries[queryKey];

  if (query === undefined || query.isLoading) {
    throw getInboxNotificationSettings(room, queryKey);
  }

  if (query.error) {
    throw query.error;
  }

  const selector = React.useCallback(
    (
      state: GetNotificationSettingsType
    ): RoomNotificationSettingsStateSuccess => {
      return {
        isLoading: false,
        settings: selectNotificationSettings(room.id, state),
      };
    },
    [room]
  );

  const settings = useSyncExternalStoreWithSelector(
    store.subscribeNotificationSettings,
    store.getNotificationSettings,
    store.getNotificationSettings,
    selector
  );

  return React.useMemo(() => {
    return [settings, updateRoomNotificationSettings];
  }, [settings, updateRoomNotificationSettings]);
}

/**
 * @private
 *
 * This is an internal API, use `createRoomContext` instead.
 */
export function useRoomContextBundleOrNull() {
  const client = useClientOrNull();
  const room = useRoomOrNull<never, never, never, never, never>();
  return client && room ? getOrCreateRoomContextBundle(client) : null;
}

/**
 * @private
 *
 * This is an internal API, use `createRoomContext` instead.
 */
export function useRoomContextBundle() {
  const client = useClient();
  return getOrCreateRoomContextBundle(client);
}

/**
 * Creates a RoomProvider and a set of typed hooks to use in your app. Note
 * that any RoomProvider created in this way does not need to be nested in
 * LiveblocksProvider, as it already has access to the client.
 */
export function createRoomContext<
  P extends JsonObject = DP,
  S extends LsonObject = DS,
  U extends BaseUserMeta = DU,
  E extends Json = DE,
  M extends BaseMetadata = DM,
>(client: OpaqueClient): RoomContextBundle<P, S, U, E, M> {
  return getOrCreateRoomContextBundle<P, S, U, E, M>(client);
}

/**
 * Example:
 * generateQueryKey('room-abc', { xyz: 123, abc: "red" })
 * → 'room-abc-{"color":"red","xyz":123}'
 */
export function generateQueryKey(
  roomId: string,
  options: UseThreadsOptions<BaseMetadata>["query"]
) {
  return `${roomId}-${stringify(options ?? {})}`;
}

export function getVersionsQueryKey(roomId: string) {
  return `${roomId}-VERSIONS`;
}

type TypedBundle = RoomContextBundle<DP, DS, DU, DE, DM>;

/**
 * Makes a Room available in the component hierarchy below.
 * Joins the room when the component is mounted, and automatically leaves
 * the room when the component is unmounted.
 */
const _RoomProvider: TypedBundle["RoomProvider"] = RoomProvider;

/**
 * Returns a callback that lets you broadcast custom events to other users in the room
 *
 * @example
 * const broadcast = useBroadcastEvent();
 *
 * broadcast({ type: "CUSTOM_EVENT", data: { x: 0, y: 0 } });
 */
const _useBroadcastEvent: TypedBundle["useBroadcastEvent"] = useBroadcastEvent;

/**
 * Get informed when users enter or leave the room, as an event.
 *
 * @example
 * useOthersListener({ type, user, others }) => {
 *   if (type === 'enter') {
 *     // `user` has joined the room
 *   } else if (type === 'leave') {
 *     // `user` has left the room
 *   }
 * })
 */
const _useOthersListener: TypedBundle["useOthersListener"] = useOthersListener;

/**
 * Returns the Room of the nearest RoomProvider above in the React component
 * tree.
 */
const _useRoom: TypedBundle["useRoom"] = useRoom;

/**
 * Returns whether the hook is called within a RoomProvider context.
 *
 * @example
 * const isInsideRoom = useIsInsideRoom();
 */
const _useIsInsideRoom: TypedBundle["useIsInsideRoom"] = useIsInsideRoom;

/**
 * Returns a function that adds a reaction from a comment.
 *
 * @example
 * const addReaction = useAddReaction();
 * addReaction({ threadId: "th_xxx", commentId: "cm_xxx", emoji: "👍" })
 */
const _useAddReaction: TypedBundle["useAddReaction"] = useAddReaction;

/**
 * Create a callback function that lets you mutate Liveblocks state.
 *
 * The first argument that gets passed into your callback will be
 * a "mutation context", which exposes the following:
 *
 *   - `storage` - The mutable Storage root.
 *                 You can mutate any Live structures with this, for example:
 *                 `storage.get('layers').get('layer1').set('fill', 'red')`
 *
 *   - `setMyPresence` - Call this with a new (partial) Presence value.
 *
 *   - `self` - A read-only version of the latest self, if you need it to
 *              compute the next state.
 *
 *   - `others` - A read-only version of the latest others list, if you
 *                need it to compute the next state.
 *
 * useMutation is like React's useCallback, except that the first argument
 * that gets passed into your callback will be a "mutation context".
 *
 * If you want get access to the immutable root somewhere in your mutation,
 * you can use `storage.ToImmutable()`.
 *
 * @example
 * const fillLayers = useMutation(
 *   ({ storage }, color: Color) => {
 *     ...
 *   },
 *   [],
 * );
 *
 * fillLayers('red');
 *
 * const deleteLayers = useMutation(
 *   ({ storage }) => {
 *     ...
 *   },
 *   [],
 * );
 *
 * deleteLayers();
 */
const _useMutation: TypedBundle["useMutation"] = useMutation;

/**
 * Returns a function that creates a thread with an initial comment, and optionally some metadata.
 *
 * @example
 * const createThread = useCreateThread();
 * createThread({ body: {}, metadata: {} });
 */
const _useCreateThread: TypedBundle["useCreateThread"] = useCreateThread;

/**
 * Returns a function that deletes a thread and its associated comments.
 * Only the thread creator can delete a thread, it will throw otherwise.
 *
 * @example
 * const deleteThread = useDeleteThread();
 * deleteThread("th_xxx");
 */
const _useDeleteThread: TypedBundle["useDeleteThread"] = useDeleteThread;

/**
 * Returns a function that edits a thread's metadata.
 * To delete an existing metadata property, set its value to `null`.
 *
 * @example
 * const editThreadMetadata = useEditThreadMetadata();
 * editThreadMetadata({ threadId: "th_xxx", metadata: {} })
 */
const _useEditThreadMetadata: TypedBundle["useEditThreadMetadata"] =
  useEditThreadMetadata;

/**
 * useEventListener is a React hook that allows you to respond to events broadcast
 * by other users in the room.
 *
 * The `user` argument will indicate which `User` instance sent the message.
 * This will be equal to one of the others in the room, but it can be `null`
 * in case this event was broadcasted from the server.
 *
 * @example
 * useEventListener(({ event, user, connectionId }) => {
 * //                         ^^^^ Will be Client A
 *   if (event.type === "CUSTOM_EVENT") {
 *     // Do something
 *   }
 * });
 */
const _useEventListener: TypedBundle["useEventListener"] = useEventListener;

/**
 * Returns the presence of the current user of the current room, and a function to update it.
 * It is different from the setState function returned by the useState hook from React.
 * You don't need to pass the full presence object to update it.
 *
 * @example
 * const [myPresence, updateMyPresence] = useMyPresence();
 * updateMyPresence({ x: 0 });
 * updateMyPresence({ y: 0 });
 *
 * // At the next render, "myPresence" will be equal to "{ x: 0, y: 0 }"
 */
const _useMyPresence: TypedBundle["useMyPresence"] = useMyPresence;

/**
 * Related to useOthers(), but optimized for selecting only "subsets" of
 * others. This is useful for performance reasons in particular, because
 * selecting only a subset of users also means limiting the number of
 * re-renders that will be triggered.
 *
 * @example
 * const avatars = useOthersMapped(user => user.info.avatar);
 * //    ^^^^^^^
 * //    { connectionId: number; data: string }[]
 *
 * The selector function you pass to useOthersMapped() is called an "item
 * selector", and operates on a single user at a time. If you provide an
 * (optional) "item comparison" function, it will be used to compare each
 * item pairwise.
 *
 * For example, to select multiple properties:
 *
 * @example
 * const avatarsAndCursors = useOthersMapped(
 *   user => [u.info.avatar, u.presence.cursor],
 *   shallow,  // 👈
 * );
 */
const _useOthersMapped: TypedBundle["useOthersMapped"] = useOthersMapped;

/**
 * Related to useOthers(), but optimized for selecting only "subsets" of
 * others. This is useful for performance reasons in particular, because
 * selecting only a subset of users also means limiting the number of
 * re-renders that will be triggered.
 *
 * @example
 * const avatars = useOthersMapped(user => user.info.avatar);
 * //    ^^^^^^^
 * //    { connectionId: number; data: string }[]
 *
 * The selector function you pass to useOthersMapped() is called an "item
 * selector", and operates on a single user at a time. If you provide an
 * (optional) "item comparison" function, it will be used to compare each
 * item pairwise.
 *
 * For example, to select multiple properties:
 *
 * @example
 * const avatarsAndCursors = useOthersMapped(
 *   user => [u.info.avatar, u.presence.cursor],
 *   shallow,  // 👈
 * );
 */
const _useOthersMappedSuspense: TypedBundle["suspense"]["useOthersMapped"] =
  useOthersMappedSuspense;

/**
 * Returns the threads within the current room.
 *
 * @example
 * const { threads, error, isLoading } = useThreads();
 */
const _useThreads: TypedBundle["useThreads"] = useThreads;

/**
 * Returns the threads within the current room.
 *
 * @example
 * const { threads } = useThreads();
 */
const _useThreadsSuspense: TypedBundle["suspense"]["useThreads"] =
  useThreadsSuspense;

/**
 * (Private beta) Returns a history of versions of the current room.
 *
 * @example
 * const { versions, error, isLoading } = useHistoryVersions();
 */
const _useHistoryVersions: TypedBundle["useHistoryVersions"] =
  useHistoryVersions;

/**
 * (Private beta) Returns a history of versions of the current room.
 *
 * @example
 * const { versions } = useHistoryVersions();
 */
const _useHistoryVersionsSuspense: TypedBundle["suspense"]["useHistoryVersions"] =
  useHistoryVersionsSuspense;

/**
 * Given a connection ID (as obtained by using `useOthersConnectionIds`), you
 * can call this selector deep down in your component stack to only have the
 * component re-render if properties for this particular user change.
 *
 * @example
 * // Returns only the selected values re-renders whenever that selection changes)
 * const { x, y } = useOther(2, user => user.presence.cursor);
 */
const _useOther: TypedBundle["useOther"] = useOther;

/**
 * Returns an array with information about all the users currently connected in
 * the room (except yourself).
 *
 * @example
 * const others = useOthers();
 *
 * // Example to map all cursors in JSX
 * return (
 *   <>
 *     {others.map((user) => {
 *        if (user.presence.cursor == null) {
 *          return null;
 *        }
 *        return <Cursor key={user.connectionId} cursor={user.presence.cursor} />
 *      })}
 *   </>
 * )
 */
function _useOthers(): readonly User<DP, DU>[];
/**
 * Extract arbitrary data based on all the users currently connected in the
 * room (except yourself).
 *
 * The selector function will get re-evaluated any time a user enters or
 * leaves the room, as well as whenever their presence data changes.
 *
 * The component that uses this hook will automatically re-render if your
 * selector function returns a different value from its previous run.
 *
 * By default `useOthers()` uses strict `===` to check for equality. Take
 * extra care when returning a computed object or list, for example when you
 * return the result of a .map() or .filter() call from the selector. In
 * those cases, you'll probably want to use a `shallow` comparison check.
 *
 * @example
 * const avatars = useOthers(users => users.map(u => u.info.avatar), shallow);
 * const cursors = useOthers(users => users.map(u => u.presence.cursor), shallow);
 * const someoneIsTyping = useOthers(users => users.some(u => u.presence.isTyping));
 *
 */
function _useOthers<T>(
  selector: (others: readonly User<DP, DU>[]) => T,
  isEqual?: (prev: T, curr: T) => boolean
): T;
function _useOthers(...args: any[]) {
  return useOthers(...(args as []));
}

/**
 * Given a connection ID (as obtained by using `useOthersConnectionIds`), you
 * can call this selector deep down in your component stack to only have the
 * component re-render if properties for this particular user change.
 *
 * @example
 * // Returns only the selected values re-renders whenever that selection changes)
 * const { x, y } = useOther(2, user => user.presence.cursor);
 */
const _useOtherSuspense: TypedBundle["suspense"]["useOther"] = useOtherSuspense;

/**
 * Returns an array with information about all the users currently connected in
 * the room (except yourself).
 *
 * @example
 * const others = useOthers();
 *
 * // Example to map all cursors in JSX
 * return (
 *   <>
 *     {others.map((user) => {
 *        if (user.presence.cursor == null) {
 *          return null;
 *        }
 *        return <Cursor key={user.connectionId} cursor={user.presence.cursor} />
 *      })}
 *   </>
 * )
 */
function _useOthersSuspense(): readonly User<DP, DU>[];
/**
 * Extract arbitrary data based on all the users currently connected in the
 * room (except yourself).
 *
 * The selector function will get re-evaluated any time a user enters or
 * leaves the room, as well as whenever their presence data changes.
 *
 * The component that uses this hook will automatically re-render if your
 * selector function returns a different value from its previous run.
 *
 * By default `useOthers()` uses strict `===` to check for equality. Take
 * extra care when returning a computed object or list, for example when you
 * return the result of a .map() or .filter() call from the selector. In
 * those cases, you'll probably want to use a `shallow` comparison check.
 *
 * @example
 * const avatars = useOthers(users => users.map(u => u.info.avatar), shallow);
 * const cursors = useOthers(users => users.map(u => u.presence.cursor), shallow);
 * const someoneIsTyping = useOthers(users => users.some(u => u.presence.isTyping));
 *
 */
function _useOthersSuspense<T>(
  selector: (others: readonly User<DP, DU>[]) => T,
  isEqual?: (prev: T, curr: T) => boolean
): T;
function _useOthersSuspense(...args: any[]) {
  return useOthersSuspense(...(args as []));
}

/**
 * Extract arbitrary data from the Liveblocks Storage state, using an
 * arbitrary selector function.
 *
 * The selector function will get re-evaluated any time something changes in
 * Storage. The value returned by your selector function will also be the
 * value returned by the hook.
 *
 * The `root` value that gets passed to your selector function is
 * a immutable/readonly version of your Liveblocks storage root.
 *
 * The component that uses this hook will automatically re-render if the
 * returned value changes.
 *
 * By default `useStorage()` uses strict `===` to check for equality. Take
 * extra care when returning a computed object or list, for example when you
 * return the result of a .map() or .filter() call from the selector. In
 * those cases, you'll probably want to use a `shallow` comparison check.
 */
const _useStorage: TypedBundle["useStorage"] = useStorage;

/**
 * Extract arbitrary data from the Liveblocks Storage state, using an
 * arbitrary selector function.
 *
 * The selector function will get re-evaluated any time something changes in
 * Storage. The value returned by your selector function will also be the
 * value returned by the hook.
 *
 * The `root` value that gets passed to your selector function is
 * a immutable/readonly version of your Liveblocks storage root.
 *
 * The component that uses this hook will automatically re-render if the
 * returned value changes.
 *
 * By default `useStorage()` uses strict `===` to check for equality. Take
 * extra care when returning a computed object or list, for example when you
 * return the result of a .map() or .filter() call from the selector. In
 * those cases, you'll probably want to use a `shallow` comparison check.
 */
const _useStorageSuspense: TypedBundle["suspense"]["useStorage"] =
  useStorageSuspense;

/**
 * Gets the current user once it is connected to the room.
 *
 * @example
 * const me = useSelf();
 * if (me !== null) {
 *   const { x, y } = me.presence.cursor;
 * }
 */
function _useSelf(): User<DP, DU> | null;
/**
 * Extract arbitrary data based on the current user.
 *
 * The selector function will get re-evaluated any time your presence data
 * changes.
 *
 * The component that uses this hook will automatically re-render if your
 * selector function returns a different value from its previous run.
 *
 * By default `useSelf()` uses strict `===` to check for equality. Take extra
 * care when returning a computed object or list, for example when you return
 * the result of a .map() or .filter() call from the selector. In those
 * cases, you'll probably want to use a `shallow` comparison check.
 *
 * Will return `null` while Liveblocks isn't connected to a room yet.
 *
 * @example
 * const cursor = useSelf(me => me.presence.cursor);
 * if (cursor !== null) {
 *   const { x, y } = cursor;
 * }
 *
 */
function _useSelf<T>(
  selector: (me: User<DP, DU>) => T,
  isEqual?: (prev: T, curr: T) => boolean
): T | null;
function _useSelf(...args: any[]) {
  return useSelf(...(args as []));
}

/**
 * Gets the current user once it is connected to the room.
 *
 * @example
 * const me = useSelf();
 * const { x, y } = me.presence.cursor;
 */
function _useSelfSuspense(): User<DP, DU>;
/**
 * Extract arbitrary data based on the current user.
 *
 * The selector function will get re-evaluated any time your presence data
 * changes.
 *
 * The component that uses this hook will automatically re-render if your
 * selector function returns a different value from its previous run.
 *
 * By default `useSelf()` uses strict `===` to check for equality. Take extra
 * care when returning a computed object or list, for example when you return
 * the result of a .map() or .filter() call from the selector. In those
 * cases, you'll probably want to use a `shallow` comparison check.
 *
 * @example
 * const cursor = useSelf(me => me.presence.cursor);
 * const { x, y } = cursor;
 *
 */
function _useSelfSuspense<T>(
  selector: (me: User<DP, DU>) => T,
  isEqual?: (prev: T, curr: T) => boolean
): T;
function _useSelfSuspense(...args: any[]) {
  return useSelfSuspense(...(args as []));
}

/**
 * Returns the mutable (!) Storage root. This hook exists for
 * backward-compatible reasons.
 *
 * @example
 * const [root] = useStorageRoot();
 */
const _useStorageRoot: TypedBundle["useStorageRoot"] = useStorageRoot;

/**
 * useUpdateMyPresence is similar to useMyPresence but it only returns the function to update the current user presence.
 * If you don't use the current user presence in your component, but you need to update it (e.g. live cursor), it's better to use useUpdateMyPresence to avoid unnecessary renders.
 *
 * @example
 * const updateMyPresence = useUpdateMyPresence();
 * updateMyPresence({ x: 0 });
 * updateMyPresence({ y: 0 });
 *
 * // At the next render, the presence of the current user will be equal to "{ x: 0, y: 0 }"
 */
const _useUpdateMyPresence: TypedBundle["useUpdateMyPresence"] =
  useUpdateMyPresence;

export {
  CreateThreadError,
  RoomContext,
  _RoomProvider as RoomProvider,
  _useAddReaction as useAddReaction,
  useAttachmentUrl,
  useAttachmentUrlSuspense,
  useBatch,
  _useBroadcastEvent as useBroadcastEvent,
  useCanRedo,
  useCanUndo,
  // TODO: Move to `liveblocks-react-lexical`
  useCommentsErrorListener,
  useCreateComment,
  _useCreateThread as useCreateThread,
  useDeleteComment,
  _useDeleteThread as useDeleteThread,
  useEditComment,
  _useEditThreadMetadata as useEditThreadMetadata,
  useErrorListener,
  _useEventListener as useEventListener,
  useHistory,
  useHistoryVersionData,
  _useHistoryVersions as useHistoryVersions,
  _useHistoryVersionsSuspense as useHistoryVersionsSuspense,
  _useIsInsideRoom as useIsInsideRoom,
  useLostConnectionListener,
  useMarkThreadAsRead,
  useMarkThreadAsResolved,
  useMarkThreadAsUnresolved,
  _useMutation as useMutation,
  _useMyPresence as useMyPresence,
  _useOther as useOther,
  _useOthers as useOthers,
  useOthersConnectionIds,
  useOthersConnectionIdsSuspense,
  _useOthersListener as useOthersListener,
  _useOthersMapped as useOthersMapped,
  _useOthersMappedSuspense as useOthersMappedSuspense,
  _useOthersSuspense as useOthersSuspense,
  _useOtherSuspense as useOtherSuspense,
  useRedo,
  useRemoveReaction,
  _useRoom as useRoom,
  useRoomNotificationSettings,
  _useSelf as useSelf,
  _useSelfSuspense as useSelfSuspense,
  useStatus,
  _useStorage as useStorage,
  _useStorageRoot as useStorageRoot,
  useStorageStatus,
  useStorageStatusSuspense,
  _useStorageSuspense as useStorageSuspense,
  _useThreads as useThreads,
  _useThreadsSuspense as useThreadsSuspense,
  useThreadSubscription,
  useUndo,
  _useUpdateMyPresence as useUpdateMyPresence,
  useUpdateRoomNotificationSettings,
};<|MERGE_RESOLUTION|>--- conflicted
+++ resolved
@@ -21,13 +21,7 @@
 } from "@liveblocks/client";
 import { shallow } from "@liveblocks/client";
 import type {
-<<<<<<< HEAD
   AsyncResult,
-  CacheState,
-  CacheStore,
-  CommentData,
-=======
->>>>>>> 89deb930
   CommentsEventServerMsg,
   DE,
   DM,
@@ -42,11 +36,7 @@
   ToImmutable,
 } from "@liveblocks/core";
 import {
-<<<<<<< HEAD
-  addReaction,
   assert,
-=======
->>>>>>> 89deb930
   CommentsApiError,
   console,
   createCommentId,
@@ -1563,23 +1553,14 @@
         roomId: room.id,
       });
 
-<<<<<<< HEAD
       const attachmentIds = attachments?.map((attachment) => attachment.id);
 
       room
         .createThread({ threadId, commentId, body, metadata, attachmentIds })
         .then(
           (thread) => {
-            store.set((state) => ({
-              ...state,
-              threads: {
-                ...state.threads,
-                [threadId]: thread,
-              },
-              optimisticUpdates: state.optimisticUpdates.filter(
-                (update) => update.id !== optimisticUpdateId
-              ),
-            }));
+            // Replace the optimistic update by the real thing
+            store.createThread(optimisticUpdateId, thread);
           },
           (err: Error) =>
             onMutationFailure(
@@ -1595,27 +1576,6 @@
                 })
             )
         );
-=======
-      room.createThread({ threadId, commentId, body, metadata }).then(
-        (thread) => {
-          // Replace the optimistic update by the real thing
-          store.createThread(optimisticUpdateId, thread);
-        },
-        (err: Error) =>
-          onMutationFailure(
-            err,
-            optimisticUpdateId,
-            (err) =>
-              new CreateThreadError(err, {
-                roomId: room.id,
-                threadId,
-                commentId,
-                body,
-                metadata,
-              })
-          )
-      );
->>>>>>> 89deb930
 
       return newThread;
     },
