--- conflicted
+++ resolved
@@ -116,11 +116,8 @@
 } from "./types/errors";
 import type { UmbrellaStore } from "./umbrella-store";
 import { useScrollToCommentOnLoadEffect } from "./use-scroll-to-comment-on-load-effect";
-<<<<<<< HEAD
+import { useSignal } from "./use-signal";
 import { useSyncExternalStoreWithSelector } from "./use-sync-external-store-with-selector";
-=======
-import { useSignal } from "./use-signal";
->>>>>>> ca5d0f4f
 
 const noop = () => {};
 const identity: <T>(x: T) => T = (x) => x;
@@ -1342,17 +1339,13 @@
     return () => poller.dec();
   }, [poller]);
 
-<<<<<<< HEAD
-  const getter = useCallback(
-=======
   // TODO(vincent+nimesh) There is a disconnect between this getter and subscriber! It's unclear
   // why the getRoomThreadsLoadingState getter should be paired with subscribe1
   // and not subscribe2 from the outside! (The reason is that
   // getRoomThreadsLoadingState internally uses `get1` not `get2`.) This is
   // strong evidence that getRoomThreadsLoadingState itself wants to be
   // a Signal! Once we make it a Signal, we can simply use `useSignal()` here! ❤️
-  const getter = React.useCallback(
->>>>>>> ca5d0f4f
+  const getter = useCallback(
     () => store.getRoomThreadsLoadingState(room.id, options.query),
     [store, room.id, options.query]
   );
@@ -2090,17 +2083,11 @@
   const client = useClient();
   const { store } = getRoomExtrasForClient(client);
 
-<<<<<<< HEAD
+  const signal = store.outputs.threadifications;
+
   const selector = useCallback(
-    (state: UmbrellaStoreState<BaseMetadata>): ThreadSubscription => {
-      const notification = state.cleanedNotifications.find(
-=======
-  const signal = store.outputs.threadifications;
-
-  const selector = React.useCallback(
     (state: SignalType<typeof signal>): ThreadSubscription => {
       const notification = state.sortedNotifications.find(
->>>>>>> ca5d0f4f
         (inboxNotification) =>
           inboxNotification.kind === "thread" &&
           inboxNotification.threadId === threadId
@@ -2163,9 +2150,6 @@
     };
   }, [poller]);
 
-<<<<<<< HEAD
-  const getter = useCallback(
-=======
   // TODO(vincent+nimesh) There is a disconnect between this getter and
   // subscriber! It's unclear why the getNotificationSettingsLoadingState
   // getter should be paired with subscribe2 and not subscribe1 from the
@@ -2173,8 +2157,7 @@
   // internally uses `get2` not `get1`.) This is strong evidence that
   // getNotificationSettingsLoadingState itself wants to be a Signal! Once we
   // make it a Signal, we can simply use `useSignal()` here! ❤️
-  const getter = React.useCallback(
->>>>>>> ca5d0f4f
+  const getter = useCallback(
     () => store.getNotificationSettingsLoadingState(room.id),
     [store, room.id]
   );
@@ -2639,19 +2622,9 @@
 function useRoomPermissions(roomId: string) {
   const client = useClient();
   const store = getRoomExtrasForClient(client).store;
-<<<<<<< HEAD
-
-  return (
-    useSyncExternalStore(
-      store.subscribe,
-      useCallback(() => store._getPermissions(roomId), [store, roomId]),
-      useCallback(() => store._getPermissions(roomId), [store, roomId])
-    ) ?? new Set()
-=======
   return useSignal(
     store.permissionHintsByRoomId,
     (hints) => hints[roomId] ?? new Set()
->>>>>>> ca5d0f4f
   );
 }
 
