import type {
  BaseMetadata,
  BaseUserMeta,
  BroadcastOptions,
  Client,
  History,
  Json,
  JsonObject,
  LiveObject,
  LostConnectionEvent,
  LsonObject,
  OthersEvent,
  Room,
  Status,
  User,
} from "@liveblocks/client";
import { shallow } from "@liveblocks/client";
import type {
  CacheState,
  CacheStore,
  CommentData,
  CommentsEventServerMsg,
  EnterOptions,
  LiveblocksError,
  OptionalPromise,
  ResolveMentionSuggestionsArgs,
  ResolveUsersArgs,
  RoomEventMessage,
  RoomNotificationSettings,
  ThreadData,
  ToImmutable,
} from "@liveblocks/core";
import {
  addReaction,
  CommentsApiError,
  console,
  deleteComment,
  deprecateIf,
  errorIf,
  isLiveNode,
  kInternal,
  makeEventSource,
  makePoller,
  NotificationsApiError,
  removeReaction,
  ServerMsgCode,
  stringify,
  upsertComment,
} from "@liveblocks/core";
import { nanoid } from "nanoid";
import * as React from "react";
import { useSyncExternalStoreWithSelector } from "use-sync-external-store/shim/with-selector.js";

import {
  AddReactionError,
  type CommentsError,
  CreateCommentError,
  CreateThreadError,
  DeleteCommentError,
  EditCommentError,
  EditThreadMetadataError,
  MarkInboxNotificationAsReadError,
  RemoveReactionError,
  UpdateNotificationSettingsError,
} from "./comments/errors";
import { createCommentId, createThreadId } from "./comments/lib/createIds";
import { selectNotificationSettings } from "./comments/lib/select-notification-settings";
import { selectedInboxNotifications } from "./comments/lib/selected-inbox-notifications";
import { selectedThreads } from "./comments/lib/selected-threads";
import { retryError } from "./lib/retry-error";
import { useInitial } from "./lib/use-initial";
import { useLatest } from "./lib/use-latest";
import { useRerender } from "./lib/use-rerender";
import { LiveblocksProvider, useClient, useClientOrNull } from "./liveblocks";
import type { DE, DM, DP, DS, DU } from "./shared";
import { createSharedContext } from "./shared";
import type {
  CommentReactionOptions,
  CreateCommentOptions,
  CreateThreadOptions,
  DeleteCommentOptions,
  EditCommentOptions,
  EditThreadMetadataOptions,
  MutationContext,
  OmitFirstArg,
  RoomContextBundle,
  RoomNotificationSettingsState,
  RoomNotificationSettingsStateSuccess,
  RoomProviderProps,
  ThreadsState,
  ThreadsStateSuccess,
  ThreadSubscription,
  UseThreadsOptions,
} from "./types";
import { useScrollToCommentOnLoadEffect } from "./use-scroll-to-comment-on-load-effect";

const noop = () => {};
const identity: <T>(x: T) => T = (x) => x;

const missing_unstable_batchedUpdates = (
  reactVersion: number,
  roomId: string
) =>
  `We noticed you’re using React ${reactVersion}. Please pass unstable_batchedUpdates at the RoomProvider level until you’re ready to upgrade to React 18:

    import { unstable_batchedUpdates } from "react-dom";  // or "react-native"

    <RoomProvider id=${JSON.stringify(
      roomId
    )} ... unstable_batchedUpdates={unstable_batchedUpdates}>
      ...
    </RoomProvider>

Why? Please see https://liveblocks.io/docs/platform/troubleshooting#stale-props-zombie-child for more information`;

const superfluous_unstable_batchedUpdates =
  "You don’t need to pass unstable_batchedUpdates to RoomProvider anymore, since you’re on React 18+ already.";

function useSyncExternalStore<Snapshot>(
  s: (onStoreChange: () => void) => () => void,
  gs: () => Snapshot,
  gss: undefined | null | (() => Snapshot)
): Snapshot {
  return useSyncExternalStoreWithSelector(s, gs, gss, identity);
}

const STABLE_EMPTY_LIST = Object.freeze([]);

export const POLLING_INTERVAL = 5 * 60 * 1000; // 5 minutes

const MENTION_SUGGESTIONS_DEBOUNCE = 500;

function makeNotificationSettingsQueryKey(roomId: string) {
  return `${roomId}:NOTIFICATION_SETTINGS`;
}

// Don't try to inline this. This function is intended to be a stable
// reference, to avoid a React.useCallback() wrapper.
function alwaysEmptyList() {
  return STABLE_EMPTY_LIST;
}

// Don't try to inline this. This function is intended to be a stable
// reference, to avoid a React.useCallback() wrapper.
function alwaysNull() {
  return null;
}

function selectorFor_useOthersConnectionIds(
  others: readonly User<JsonObject, BaseUserMeta>[]
): number[] {
  return others.map((user) => user.connectionId);
}

function makeMutationContext<
<<<<<<< HEAD
  TPresence extends JsonObject,
  TStorage extends LsonObject,
  TUserMeta extends BaseUserMeta,
  TRoomEvent extends Json,
>(
  room: Room<TPresence, TStorage, TUserMeta, TRoomEvent>
): MutationContext<TPresence, TStorage, TUserMeta> {
  const cannotUseUntil = "This mutation cannot be used until";
  const needsPresence = `${cannotUseUntil} connected to the Liveblocks room`;
  const needsStorage = `${cannotUseUntil} storage has been loaded`;
=======
  P extends JsonObject,
  S extends LsonObject,
  U extends BaseUserMeta,
  E extends Json,
>(room: Room<P, S, U, E>): MutationContext<P, S, U> {
  const errmsg =
    "This mutation cannot be used until connected to the Liveblocks room";

>>>>>>> 6dc06707
  return {
    get storage() {
      const mutableRoot = room.getStorageSnapshot();
      if (mutableRoot === null) {
        throw new Error(needsStorage);
      }
      return mutableRoot;
    },

    get self() {
      const self = room.getSelf();
      if (self === null) {
        throw new Error(needsPresence);
      }
      return self;
    },

    get others() {
      const others = room.getOthers();
      if (room.getSelf() === null) {
        throw new Error(needsPresence);
      }
      return others;
    },

    setMyPresence: room.updatePresence,
  };
}

function getCurrentUserId(
  room: Room<JsonObject, LsonObject, BaseUserMeta, Json>
): string {
  const self = room.getSelf();
  if (self === null || self.id === undefined) {
    return "anonymous";
  } else {
    return self.id;
  }
}

function handleApiError(err: CommentsApiError | NotificationsApiError): Error {
  const message = `Request failed with status ${err.status}: ${err.message}`;

  // Log details about FORBIDDEN errors
  if (err.details?.error === "FORBIDDEN") {
    const detailedMessage = [message, err.details.suggestion, err.details.docs]
      .filter(Boolean)
      .join("\n");

    console.error(detailedMessage);
  }

  return new Error(message);
}

const _extras = new WeakMap<
  OpaqueClient,
  ReturnType<typeof makeExtrasForClient>
>();
const _bundles = new WeakMap<
  OpaqueClient,
  RoomContextBundle<JsonObject, LsonObject, BaseUserMeta, Json, BaseMetadata>
>();

function getOrCreateRoomContextBundle<
  P extends JsonObject,
  S extends LsonObject,
  U extends BaseUserMeta,
  E extends Json,
  M extends BaseMetadata,
>(client: OpaqueClient): RoomContextBundle<P, S, U, E, M> {
  let bundle = _bundles.get(client);
  if (!bundle) {
    bundle = makeRoomContextBundle(client);
    _bundles.set(client, bundle);
  }
  return bundle as unknown as RoomContextBundle<P, S, U, E, M>;
}

// TODO: Likely a better / more clear name for this helper will arise. I'll
// rename this later. All of these are implementation details to support inbox
// notifications on a per-client basis.
function getExtrasForClient<M extends BaseMetadata>(client: OpaqueClient) {
  let extras = _extras.get(client);
  if (!extras) {
    extras = makeExtrasForClient(client);
    _extras.set(client, extras);
  }

  return extras as unknown as Omit<typeof extras, "store"> & {
    store: CacheStore<M>;
  };
}

function makeExtrasForClient<M extends BaseMetadata>(client: OpaqueClient) {
  const store = client[kInternal].cacheStore as unknown as CacheStore<M>;

  const DEFAULT_DEDUPING_INTERVAL = 2000; // 2 seconds

  const lastRequestedAtByRoom = new Map<string, Date>(); // A map of room ids to the timestamp when the last request for threads updates was made
  const requestsByQuery = new Map<string, Promise<unknown>>(); // A map of query keys to the promise of the request for that query
  const requestStatusByRoom = new Map<string, boolean>(); // A map of room ids to a boolean indicating whether a request to retrieve threads updates is in progress
  const subscribersByQuery = new Map<string, number>(); // A map of query keys to the number of subscribers for that query
  const mentionSuggestionsCache = new Map<string, string[]>();

  const poller = makePoller(refreshThreadsAndNotifications);

  async function refreshThreadsAndNotifications() {
    const requests: Promise<unknown>[] = [];

    client[kInternal].getRoomIds().map((roomId) => {
      const room = client.getRoom(roomId);
      if (room === null) return;

      // Retrieve threads that have been updated/deleted since the last requestedAt value
      requests.push(getThreadsUpdates(room.id));
    });

    await Promise.allSettled(requests);
  }

  function incrementQuerySubscribers(queryKey: string) {
    const subscribers = subscribersByQuery.get(queryKey) ?? 0;
    subscribersByQuery.set(queryKey, subscribers + 1);

    poller.start(POLLING_INTERVAL);

    // Decrement in the unsub function
    return () => {
      const subscribers = subscribersByQuery.get(queryKey);

      if (subscribers === undefined || subscribers <= 0) {
        console.warn(
          `Internal unexpected behavior. Cannot decrease subscriber count for query "${queryKey}"`
        );
        return;
      }

      subscribersByQuery.set(queryKey, subscribers - 1);

      let totalSubscribers = 0;
      for (const subscribers of subscribersByQuery.values()) {
        totalSubscribers += subscribers;
      }

      if (totalSubscribers <= 0) {
        poller.stop();
      }
    };
  }

  /**
   * Retrieve threads that have been updated/deleted since the last time the room requested threads updates and update the local cache with the new data
   * @param roomId The id of the room for which to retrieve threads updates
   */
  async function getThreadsUpdates(roomId: string) {
    const room = client.getRoom(roomId);
    if (room === null) return;

    const since = lastRequestedAtByRoom.get(room.id);
    if (since === undefined) return;

    const isFetchingThreadsUpdates = requestStatusByRoom.get(room.id) ?? false;
    // If another request to retrieve threads updates for the room is in progress, we do not start a new one
    if (isFetchingThreadsUpdates === true) return;

    try {
      // Set the isFetchingThreadsUpdates flag to true to prevent multiple requests to fetch threads updates for the room from being made at the same time
      requestStatusByRoom.set(room.id, true);
      const updates = await room[kInternal].comments.getThreads({ since });

      // Set the isFetchingThreadsUpdates flag to false after a certain interval to prevent multiple requests from being made at the same time
      setTimeout(() => {
        requestStatusByRoom.set(room.id, false);
      }, DEFAULT_DEDUPING_INTERVAL);

      store.updateThreadsAndNotifications(
        updates.threads,
        updates.inboxNotifications,
        updates.deletedThreads,
        updates.deletedInboxNotifications
      );

      // Update the `lastRequestedAt` value for the room to the timestamp returned by the current request
      lastRequestedAtByRoom.set(room.id, updates.meta.requestedAt);
    } catch (err) {
      requestStatusByRoom.set(room.id, false);
      // TODO: Implement error handling
      return;
    }
  }

  async function getThreadsAndInboxNotifications(
    room: Room<JsonObject, LsonObject, BaseUserMeta, Json>,
    queryKey: string,
    options: UseThreadsOptions<M>,
    { retryCount }: { retryCount: number } = { retryCount: 0 }
  ) {
    const existingRequest = requestsByQuery.get(queryKey);

    // If a request was already made for the query, we do not make another request and return the existing promise of the request
    if (existingRequest !== undefined) return existingRequest;

    const request = room[kInternal].comments.getThreads(options);

    // Store the promise of the request for the query so that we do not make another request for the same query
    requestsByQuery.set(queryKey, request);

    store.setQueryState(queryKey, {
      isLoading: true,
    });

    try {
      const result = await request;

      store.updateThreadsAndNotifications(
        result.threads,
        result.inboxNotifications,
        result.deletedThreads,
        result.deletedInboxNotifications,
        queryKey
      );

      const lastRequestedAt = lastRequestedAtByRoom.get(room.id);

      /**
       * We set the `lastRequestedAt` value for the room to the timestamp returned by the current request if:
       * 1. The `lastRequestedAt` value for the room has not been set
       * OR
       * 2. The `lastRequestedAt` value for the room is older than the timestamp returned by the current request
       */
      if (
        lastRequestedAt === undefined ||
        lastRequestedAt > result.meta.requestedAt
      ) {
        lastRequestedAtByRoom.set(room.id, result.meta.requestedAt);
      }

      poller.start(POLLING_INTERVAL);
    } catch (err) {
      requestsByQuery.delete(queryKey);

      // Retry the action using the exponential backoff algorithm
      retryError(() => {
        void getThreadsAndInboxNotifications(room, queryKey, options, {
          retryCount: retryCount + 1,
        });
      }, retryCount);

      // Set the query state to the error state
      store.setQueryState(queryKey, {
        isLoading: false,
        error: err as Error,
      });
    }
    return;
  }

  async function getInboxNotificationSettings(
    room: Room<JsonObject, LsonObject, BaseUserMeta, Json>,
    queryKey: string,
    { retryCount }: { retryCount: number } = { retryCount: 0 }
  ) {
    const existingRequest = requestsByQuery.get(queryKey);

    // If a request was already made for the notifications query, we do not make another request and return the existing promise
    if (existingRequest !== undefined) return existingRequest;

    try {
      const request =
        room[kInternal].notifications.getRoomNotificationSettings();

      requestsByQuery.set(queryKey, request);

      store.setQueryState(queryKey, {
        isLoading: true,
      });

      const settings = await request;
      store.updateRoomInboxNotificationSettings(room.id, settings, queryKey);
    } catch (err) {
      requestsByQuery.delete(queryKey);

      retryError(() => {
        void getInboxNotificationSettings(room, queryKey, {
          retryCount: retryCount + 1,
        });
      }, retryCount);

      store.setQueryState(queryKey, {
        isLoading: false,
        error: err as Error,
      });
    }
    return;
  }

  const commentsErrorEventSource = makeEventSource<CommentsError<M>>();

  function onMutationFailure(
    innerError: Error,
    optimisticUpdateId: string,
    createPublicError: (error: Error) => CommentsError<M>
  ) {
    store.set((state) => ({
      ...state,
      optimisticUpdates: state.optimisticUpdates.filter(
        (update) => update.id !== optimisticUpdateId
      ),
    }));

    if (innerError instanceof CommentsApiError) {
      const error = handleApiError(innerError);
      commentsErrorEventSource.notify(createPublicError(error));
      return;
    }

    if (innerError instanceof NotificationsApiError) {
      handleApiError(innerError);
      // TODO: Create public error and notify via notificationsErrorEventSource?
      return;
    }

    throw innerError;
  }

  /** @internal */
  // Simplistic debounced search, we don't need to worry too much about
  // deduping and race conditions as there can only be one search at a time.
  function useMentionSuggestions(search?: string) {
    const room = useRoom();
    const [mentionSuggestions, setMentionSuggestions] =
      React.useState<string[]>();
    const lastInvokedAt = React.useRef<number>();

    React.useEffect(() => {
      const resolveMentionSuggestions =
        client[kInternal].resolveMentionSuggestions;

      if (search === undefined || !resolveMentionSuggestions) {
        return;
      }

      const resolveMentionSuggestionsArgs = { text: search, roomId: room.id };
      const mentionSuggestionsCacheKey = stringify(
        resolveMentionSuggestionsArgs
      );
      let debounceTimeout: number | undefined;
      let isCanceled = false;

      const getMentionSuggestions = async () => {
        try {
          lastInvokedAt.current = performance.now();
          const mentionSuggestions = await resolveMentionSuggestions(
            resolveMentionSuggestionsArgs
          );

          if (!isCanceled) {
            setMentionSuggestions(mentionSuggestions);
            mentionSuggestionsCache.set(
              mentionSuggestionsCacheKey,
              mentionSuggestions
            );
          }
        } catch (error) {
          console.error((error as Error)?.message);
        }
      };

      if (mentionSuggestionsCache.has(mentionSuggestionsCacheKey)) {
        // If there are already cached mention suggestions, use them immediately.
        setMentionSuggestions(
          mentionSuggestionsCache.get(mentionSuggestionsCacheKey)
        );
      } else if (
        !lastInvokedAt.current ||
        Math.abs(performance.now() - lastInvokedAt.current) >
          MENTION_SUGGESTIONS_DEBOUNCE
      ) {
        // If on the debounce's leading edge (either because it's the first invokation or enough
        // time has passed since the last debounce), get mention suggestions immediately.
        void getMentionSuggestions();
      } else {
        // Otherwise, wait for the debounce delay.
        debounceTimeout = window.setTimeout(() => {
          void getMentionSuggestions();
        }, MENTION_SUGGESTIONS_DEBOUNCE);
      }

      return () => {
        isCanceled = true;
        window.clearTimeout(debounceTimeout);
      };
    }, [room.id, search]);

    return mentionSuggestions;
  }

  return {
    store,
    incrementQuerySubscribers,
    getThreadsUpdates,
    getThreadsAndInboxNotifications,
    getInboxNotificationSettings,
    useMentionSuggestions,
    onMutationFailure,
  };
}

type OpaqueClient = Client<BaseUserMeta>;
type OpaqueRoom = Room<JsonObject, LsonObject, BaseUserMeta, Json>;

type RoomLeavePair<
  P extends JsonObject,
  S extends LsonObject,
  U extends BaseUserMeta,
  E extends Json,
> = {
  room: Room<P, S, U, E>;
  leave: () => void;
};

const RoomContext = React.createContext<OpaqueRoom | null>(null);

function makeRoomContextBundle<
  P extends JsonObject,
  S extends LsonObject,
  U extends BaseUserMeta,
  E extends Json,
  M extends BaseMetadata,
>(client: Client<U>): RoomContextBundle<P, S, U, E, M> {
  type TRoom = Room<P, S, U, E>;

  function RoomProvider_withImplicitLiveblocksProvider(
    props: RoomProviderProps<P, S>
  ) {
    return (
      <LiveblocksProvider client={client}>
        <RoomProvider {...props} />
      </LiveblocksProvider>
    );
  }

  // Bind to typed hooks
  const useTRoom: () => TRoom = () => useRoom();

  const { useMentionSuggestions } = getExtrasForClient<M>(client);

  const shared = createSharedContext<U>(client);

  const bundle: RoomContextBundle<P, S, U, E, M> = {
    RoomContext: RoomContext as React.Context<TRoom | null>,
    RoomProvider: RoomProvider_withImplicitLiveblocksProvider,

    useRoom: useTRoom,
    useStatus,

    useBatch,
    useBroadcastEvent,
    useOthersListener,
    useLostConnectionListener,
    useErrorListener,
    useEventListener,

    useHistory,
    useUndo,
    useRedo,
    useCanRedo,
    useCanUndo,

    // These are just aliases. The passed-in key will define their return values.
    useList: useLegacyKey,
    useMap: useLegacyKey,
    useObject: useLegacyKey,

    useStorageRoot,
    useStorage,

    useSelf,
    useMyPresence,
    useUpdateMyPresence,
    useOthers,
    useOthersMapped,
    useOthersConnectionIds,
    useOther,

    useMutation: useMutation as <
      F extends (context: MutationContext<P, S, U>, ...args: any[]) => any,
    >(
      callback: F,
      deps: readonly unknown[]
    ) => OmitFirstArg<F>,

    useThreads,

    useCreateThread,
    useEditThreadMetadata,
    useCreateComment,
    useEditComment,
    useDeleteComment,
    useAddReaction,
    useRemoveReaction,
    useMarkThreadAsRead,
    useThreadSubscription,

    useRoomNotificationSettings,
    useUpdateRoomNotificationSettings,

    ...shared.classic,

    suspense: {
      RoomContext: RoomContext as React.Context<TRoom | null>,
      RoomProvider: RoomProvider_withImplicitLiveblocksProvider,

      useRoom: useTRoom,
      useStatus,

      useBatch,
      useBroadcastEvent,
      useOthersListener,
      useLostConnectionListener,
      useErrorListener,
      useEventListener,

      useHistory,
      useUndo,
      useRedo,
      useCanRedo,
      useCanUndo,

      // Legacy hooks
      useList: useLegacyKeySuspense,
      useMap: useLegacyKeySuspense,
      useObject: useLegacyKeySuspense,

      useStorageRoot,
      useStorage: useStorageSuspense,

      useSelf: useSelfSuspense,
      useMyPresence,
      useUpdateMyPresence,
      useOthers: useOthersSuspense,
      useOthersMapped: useOthersMappedSuspense,
      useOthersConnectionIds: useOthersConnectionIdsSuspense,
      useOther: useOtherSuspense,

      useMutation: useMutation as <
        F extends (context: MutationContext<P, S, U>, ...args: any[]) => any,
      >(
        callback: F,
        deps: readonly unknown[]
      ) => OmitFirstArg<F>,

      useThreads: useThreadsSuspense,

      useCreateThread,
      useEditThreadMetadata,
      useCreateComment,
      useEditComment,
      useDeleteComment,
      useAddReaction,
      useRemoveReaction,
      useMarkThreadAsRead,
      useThreadSubscription,

      useRoomNotificationSettings: useRoomNotificationSettingsSuspense,
      useUpdateRoomNotificationSettings,

      ...shared.suspense,
    },

    [kInternal]: {
      useCurrentUserId,
      useMentionSuggestions,
    },
  };

  return Object.defineProperty(bundle, kInternal, {
    enumerable: false,
  });
}

function RoomProvider<
  P extends JsonObject = DP,
  S extends LsonObject = DS,
  U extends BaseUserMeta = DU,
  E extends Json = DE,
>(props: RoomProviderProps<P, S>) {
  const client = useClient();
  const [cache] = React.useState(
    () => new Map<string, RoomLeavePair<P, S, U, E>>()
  );

  // Produce a version of client.enterRoom() that when called for the same
  // room ID multiple times, will not keep producing multiple leave
  // functions, but instead return the cached one.
  const stableEnterRoom = React.useCallback(
    (
      roomId: string,
      options: EnterOptions<P, S>
    ): RoomLeavePair<P, S, U, E> => {
      const cached = cache.get(roomId);
      if (cached) return cached;

      const rv = client.enterRoom<P, S, U, E>(roomId, options);

      // Wrap the leave function to also delete the cached value
      const origLeave = rv.leave;
      rv.leave = () => {
        origLeave();
        cache.delete(roomId);
      };

      cache.set(roomId, rv);
      return rv;
    },
    [client, cache]
  );

  //
  // RATIONALE:
  // At the "Outer" RoomProvider level, we keep a cache and produce
  // a stableEnterRoom function, which we pass down to the real "Inner"
  // RoomProvider level.
  //
  // The purpose is to ensure that if `stableEnterRoom("my-room")` is called
  // multiple times for the same room ID, it will always return the exact same
  // (cached) value, so that in total only a single "leave" function gets
  // produced and registered in the client.
  //
  // If we didn't use this cache, then in React StrictMode
  // stableEnterRoom("my-room") might get called multiple (at least 4) times,
  // causing more leave functions to be produced in the client, some of which
  // we cannot get a hold on (because StrictMode would discard those results by
  // design). This would make it appear to the Client that the Room is still in
  // use by some party that hasn't called `leave()` on it yet, thus causing the
  // Room to not be freed and destroyed when the component unmounts later.
  //
  return <RoomProviderInner {...props} stableEnterRoom={stableEnterRoom} />;
}

/** @internal */
function RoomProviderInner<
  P extends JsonObject,
  S extends LsonObject,
  U extends BaseUserMeta,
  E extends Json,
>(
  props: RoomProviderProps<P, S> & {
    stableEnterRoom: (
      roomId: string,
      options: EnterOptions<P, S>
    ) => RoomLeavePair<P, S, U, E>;
  }
) {
  const client = useClient();
  const { id: roomId, stableEnterRoom } = props;

  if (process.env.NODE_ENV !== "production") {
    if (!roomId) {
      throw new Error(
        "RoomProvider id property is required. For more information: https://liveblocks.io/docs/errors/liveblocks-react/RoomProvider-id-property-is-required"
      );
    }

    if (typeof roomId !== "string") {
      throw new Error("RoomProvider id property should be a string.");
    }

    const majorReactVersion = parseInt(React.version) || 1;
    const oldReactVersion = majorReactVersion < 18;
    errorIf(
      oldReactVersion && props.unstable_batchedUpdates === undefined,
      missing_unstable_batchedUpdates(majorReactVersion, roomId)
    );
    deprecateIf(
      !oldReactVersion && props.unstable_batchedUpdates !== undefined,
      superfluous_unstable_batchedUpdates
    );
  }

  // Note: We'll hold on to the initial value given here, and ignore any
  // changes to this argument in subsequent renders
  const frozenProps = useInitial({
    initialPresence: props.initialPresence,
    initialStorage: props.initialStorage,
    unstable_batchedUpdates: props.unstable_batchedUpdates,
    autoConnect:
      props.autoConnect ??
      props.shouldInitiallyConnect ??
      typeof window !== "undefined",
  });

  const [{ room }, setRoomLeavePair] = React.useState(() =>
    stableEnterRoom(roomId, {
      ...frozenProps,
      autoConnect: false, // Deliberately using false here on the first render, see below
    })
  );

  React.useEffect(() => {
    const { store } = getExtrasForClient(client);

    async function handleCommentEvent(message: CommentsEventServerMsg) {
      // TODO: Error handling
      const info = await room[kInternal].comments.getThread({
        threadId: message.threadId,
      });

      // If no thread info was returned (i.e., 404), we remove the thread and relevant inbox notifications from local cache.
      if (!info) {
        store.deleteThread(message.threadId);
        return;
      }
      const { thread, inboxNotification } = info;

      const existingThread = store.get().threads[message.threadId];

      switch (message.type) {
        case ServerMsgCode.COMMENT_EDITED:
        case ServerMsgCode.THREAD_METADATA_UPDATED:
        case ServerMsgCode.COMMENT_REACTION_ADDED:
        case ServerMsgCode.COMMENT_REACTION_REMOVED:
        case ServerMsgCode.COMMENT_DELETED:
          // If the thread doesn't exist in the local cache, we do not update it with the server data as an optimistic update could have deleted the thread locally.
          if (!existingThread) break;

          store.updateThreadAndNotification(thread, inboxNotification);
          break;
        case ServerMsgCode.COMMENT_CREATED:
          store.updateThreadAndNotification(thread, inboxNotification);
          break;
        default:
          break;
      }
    }

    return room.events.comments.subscribe(
      (message) => void handleCommentEvent(message)
    );
  }, [client, room]);

  React.useEffect(() => {
    const { getThreadsUpdates } = getExtrasForClient(client);
    // Retrieve threads that have been updated/deleted since the last time the room requested threads updates
    void getThreadsUpdates(room.id);
  }, [client, room.id]);

  /**
   * Subscribe to the 'online' event to fetch threads/notifications updates when the browser goes back online.
   */
  React.useEffect(() => {
    function handleIsOnline() {
      const { getThreadsUpdates } = getExtrasForClient(client);
      void getThreadsUpdates(room.id);
    }

    window.addEventListener("online", handleIsOnline);
    return () => {
      window.removeEventListener("online", handleIsOnline);
    };
  }, [client, room.id]);

  React.useEffect(() => {
    const pair = stableEnterRoom(roomId, frozenProps);

    setRoomLeavePair(pair);
    const { room, leave } = pair;

    // In React, it's important to start connecting to the room as an effect,
    // rather than doing this during the initial render. This means that
    // during the initial render (both on the server-side, and on the first
    // hydration on the client-side), the value of the `useStatus()` hook
    // will correctly be "initial", and transition to "connecting" as an
    // effect.
    if (frozenProps.autoConnect) {
      room.connect();
    }

    return () => {
      leave();
    };
  }, [roomId, frozenProps, stableEnterRoom]);

  return (
    <RoomContext.Provider value={room}>{props.children}</RoomContext.Provider>
  );
}

function useRoom<
  P extends JsonObject = DP,
  S extends LsonObject = DS,
  U extends BaseUserMeta = DU,
  E extends Json = DE,
>(): Room<P, S, U, E> {
  const room = React.useContext(RoomContext);
  if (room === null) {
    throw new Error("RoomProvider is missing from the React tree.");
  }
  return room as Room<P, S, U, E>;
}

function useStatus(): Status {
  const room = useRoom();
  const subscribe = room.events.status.subscribe;
  const getSnapshot = room.getStatus;
  const getServerSnapshot = room.getStatus;
  return useSyncExternalStore(subscribe, getSnapshot, getServerSnapshot);
}

function useBatch<T>(): (callback: () => T) => T {
  return useRoom().batch;
}

function useBroadcastEvent<E extends Json>(): (
  event: E,
  options?: BroadcastOptions
) => void {
  const room = useRoom();
  return React.useCallback(
    (
      event: E,
      options: BroadcastOptions = { shouldQueueEventIfNotReady: false }
    ) => {
      room.broadcastEvent(event, options);
    },
    [room]
  );
}

function useOthersListener<
  P extends JsonObject = DP,
  U extends BaseUserMeta = DU,
>(callback: (event: OthersEvent<P, U>) => void) {
  const room = useRoom<P, never, U, never>();
  const savedCallback = useLatest(callback);
  React.useEffect(
    () => room.events.others.subscribe((event) => savedCallback.current(event)),
    [room, savedCallback]
  );
}

function useLostConnectionListener(
  callback: (event: LostConnectionEvent) => void
): void {
  const room = useRoom();
  const savedCallback = useLatest(callback);
  React.useEffect(
    () =>
      room.events.lostConnection.subscribe((event) =>
        savedCallback.current(event)
      ),
    [room, savedCallback]
  );
}

function useErrorListener(callback: (err: LiveblocksError) => void): void {
  const room = useRoom();
  const savedCallback = useLatest(callback);
  React.useEffect(
    () => room.events.error.subscribe((e) => savedCallback.current(e)),
    [room, savedCallback]
  );
}

function useEventListener<
  P extends JsonObject = DP,
  U extends BaseUserMeta = DU,
  E extends Json = DE,
>(callback: (data: RoomEventMessage<P, U, E>) => void): void {
  const room = useRoom<P, never, U, E>();
  const savedCallback = useLatest(callback);
  React.useEffect(() => {
    const listener = (eventData: RoomEventMessage<P, U, E>) => {
      savedCallback.current(eventData);
    };

    return room.events.customEvent.subscribe(listener);
  }, [room, savedCallback]);
}

function useHistory(): History {
  return useRoom().history;
}

function useUndo(): () => void {
  return useHistory().undo;
}

function useRedo(): () => void {
  return useHistory().redo;
}

function useCanUndo(): boolean {
  const room = useRoom();
  const subscribe = room.events.history.subscribe;
  const canUndo = room.history.canUndo;
  return useSyncExternalStore(subscribe, canUndo, canUndo);
}

function useCanRedo(): boolean {
  const room = useRoom();
  const subscribe = room.events.history.subscribe;
  const canRedo = room.history.canRedo;
  return useSyncExternalStore(subscribe, canRedo, canRedo);
}

function useSelf<
  P extends JsonObject = DP,
  U extends BaseUserMeta = DU,
>(): User<P, U> | null;
function useSelf<T, P extends JsonObject, U extends BaseUserMeta>(
  selector: (me: User<P, U>) => T,
  isEqual?: (prev: T | null, curr: T | null) => boolean
): T | null;
function useSelf<T, P extends JsonObject, U extends BaseUserMeta>(
  maybeSelector?: (me: User<P, U>) => T,
  isEqual?: (prev: T | null, curr: T | null) => boolean
): T | User<P, U> | null {
  type Snapshot = User<P, U> | null;
  type Selection = T | null;

  const room = useRoom<P, never, U, never>();
  const subscribe = room.events.self.subscribe;
  const getSnapshot: () => Snapshot = room.getSelf;

  const selector = maybeSelector ?? (identity as (me: User<P, U>) => T);
  const wrappedSelector = React.useCallback(
    (me: Snapshot): Selection => (me !== null ? selector(me) : null),
    [selector]
  );

  const getServerSnapshot = alwaysNull;

  return useSyncExternalStoreWithSelector(
    subscribe,
    getSnapshot,
    getServerSnapshot,
    wrappedSelector,
    isEqual
  );
}

function useCurrentUserId() {
  return useSelf((user) => (typeof user.id === "string" ? user.id : null));
}

function useMyPresence<P extends JsonObject = DP>(): [
  P,
  (patch: Partial<P>, options?: { addToHistory: boolean }) => void,
] {
  const room = useRoom<P, never, never, never>();
  const subscribe = room.events.myPresence.subscribe;
  const getSnapshot = room.getPresence;
  const presence = useSyncExternalStore(subscribe, getSnapshot, getSnapshot);
  const setPresence = room.updatePresence;
  return [presence, setPresence];
}

function useUpdateMyPresence<P extends JsonObject = DP>(): (
  patch: Partial<P>,
  options?: { addToHistory: boolean }
) => void {
  return useRoom<P, never, never, never>().updatePresence;
}

function useOthers<
  P extends JsonObject = DP,
  U extends BaseUserMeta = DU,
>(): readonly User<P, U>[];
function useOthers<T, P extends JsonObject = DP, U extends BaseUserMeta = DU>(
  selector: (others: readonly User<P, U>[]) => T,
  isEqual?: (prev: T, curr: T) => boolean
): T;
function useOthers<T, P extends JsonObject = DP, U extends BaseUserMeta = DU>(
  selector?: (others: readonly User<P, U>[]) => T,
  isEqual?: (prev: T, curr: T) => boolean
): T | readonly User<P, U>[] {
  const room = useRoom<P, never, U, never>();
  const subscribe = room.events.others.subscribe;
  const getSnapshot = room.getOthers;
  const getServerSnapshot = alwaysEmptyList;
  return useSyncExternalStoreWithSelector(
    subscribe,
    getSnapshot,
    getServerSnapshot,
    selector ?? (identity as (others: readonly User<P, U>[]) => T),
    isEqual
  );
}

function useOthersMapped<
  T,
  P extends JsonObject = DP,
  U extends BaseUserMeta = DU,
>(
  itemSelector: (other: User<P, U>) => T,
  itemIsEqual?: (prev: T, curr: T) => boolean
): ReadonlyArray<readonly [connectionId: number, data: T]> {
  const wrappedSelector = React.useCallback(
    (others: readonly User<P, U>[]) =>
      others.map((other) => [other.connectionId, itemSelector(other)] as const),
    [itemSelector]
  );

  const wrappedIsEqual = React.useCallback(
    (
      a: ReadonlyArray<readonly [connectionId: number, data: T]>,
      b: ReadonlyArray<readonly [connectionId: number, data: T]>
    ): boolean => {
      const eq = itemIsEqual ?? Object.is;
      return (
        a.length === b.length &&
        a.every((atuple, index) => {
          // We know btuple always exist because we checked the array length on the previous line
          const btuple = b[index];
          return atuple[0] === btuple[0] && eq(atuple[1], btuple[1]);
        })
      );
    },
    [itemIsEqual]
  );

  return useOthers(wrappedSelector, wrappedIsEqual);
}

function useOthersConnectionIds(): readonly number[] {
  return useOthers(selectorFor_useOthersConnectionIds, shallow);
}

const NOT_FOUND = Symbol();

type NotFound = typeof NOT_FOUND;

function useOther<T, P extends JsonObject = DP, U extends BaseUserMeta = DU>(
  connectionId: number,
  selector: (other: User<P, U>) => T,
  isEqual?: (prev: T, curr: T) => boolean
): T {
  const wrappedSelector = React.useCallback(
    (others: readonly User<P, U>[]) => {
      // TODO: Make this O(1) instead of O(n)?
      const other = others.find((other) => other.connectionId === connectionId);
      return other !== undefined ? selector(other) : NOT_FOUND;
    },
    [connectionId, selector]
  );

  const wrappedIsEqual = React.useCallback(
    (prev: T | NotFound, curr: T | NotFound): boolean => {
      if (prev === NOT_FOUND || curr === NOT_FOUND) {
        return prev === curr;
      }

      const eq = isEqual ?? Object.is;
      return eq(prev, curr);
    },
    [isEqual]
  );

  const other = useOthers(wrappedSelector, wrappedIsEqual);
  if (other === NOT_FOUND) {
    throw new Error(
      `No such other user with connection id ${connectionId} exists`
    );
  }

  return other;
}

/** @internal */
function useMutableStorageRoot<S extends LsonObject>(): LiveObject<S> | null {
  const room = useRoom<never, S, never, never>();
  const subscribe = room.events.storageDidLoad.subscribeOnce;
  const getSnapshot = room.getStorageSnapshot;
  const getServerSnapshot = alwaysNull;
  return useSyncExternalStore(subscribe, getSnapshot, getServerSnapshot);
}

// NOTE: This API exists for backward compatible reasons
function useStorageRoot<S extends LsonObject = DS>(): [
  root: LiveObject<S> | null,
] {
  return [useMutableStorageRoot()];
}

function useStorage<T, S extends LsonObject = DS>(
  selector: (root: ToImmutable<S>) => T,
  isEqual?: (prev: T | null, curr: T | null) => boolean
): T | null {
  type Snapshot = ToImmutable<S> | null;
  type Selection = T | null;

  const room = useRoom<never, S, never, never>();
  const rootOrNull = useMutableStorageRoot<S>();

  const wrappedSelector = React.useCallback(
    (rootOrNull: Snapshot): Selection =>
      rootOrNull !== null ? selector(rootOrNull) : null,
    [selector]
  );

  const subscribe = React.useCallback(
    (onStoreChange: () => void) =>
      rootOrNull !== null
        ? room.subscribe(rootOrNull, onStoreChange, { isDeep: true })
        : noop,
    [room, rootOrNull]
  );

  const getSnapshot = React.useCallback((): Snapshot => {
    if (rootOrNull === null) {
      return null;
    } else {
      const root = rootOrNull;
      const imm = root.toImmutable();
      return imm;
    }
  }, [rootOrNull]);

  const getServerSnapshot = alwaysNull;

  return useSyncExternalStoreWithSelector(
    subscribe,
    getSnapshot,
    getServerSnapshot,
    wrappedSelector,
    isEqual
  );
}

function useLegacyKey<
  TKey extends Extract<keyof S, string>,
  S extends LsonObject = DS,
>(key: TKey): S[TKey] | null {
  const room = useRoom<never, S, never, never>();
  const rootOrNull = useMutableStorageRoot<S>();
  const rerender = useRerender();

  React.useEffect(() => {
    if (rootOrNull === null) {
      return;
    }
    const root = rootOrNull;

    let unsubCurr: (() => void) | undefined;
    let curr = root.get(key);

    function subscribeToCurr() {
      unsubCurr = isLiveNode(curr) ? room.subscribe(curr, rerender) : undefined;
    }

    function onRootChange() {
      const newValue = root.get(key);
      if (newValue !== curr) {
        unsubCurr?.();
        curr = newValue;
        subscribeToCurr();
        rerender();
      }
    }

    subscribeToCurr();
    rerender();

    const unsubscribeRoot = room.subscribe(root, onRootChange);
    return () => {
      unsubscribeRoot();
      unsubCurr?.();
    };
  }, [rootOrNull, room, key, rerender]);

  if (rootOrNull === null) {
    return null;
  } else {
    return rootOrNull.get(key);
  }
}

function useMutation<
  F extends (context: MutationContext<P, S, U>, ...args: any[]) => any,
  P extends JsonObject = DP,
  S extends LsonObject = DS,
  U extends BaseUserMeta = DU,
  E extends Json = DE,
>(callback: F, deps: readonly unknown[]): OmitFirstArg<F> {
  const room = useRoom<P, S, U, E>();
  return React.useMemo(
    () => {
      return ((...args) =>
        // eslint-disable-next-line @typescript-eslint/no-unsafe-return
        room.batch(() =>
          // eslint-disable-next-line @typescript-eslint/no-unsafe-return
          callback(
            makeMutationContext<P, S, U, E>(room),
            // eslint-disable-next-line @typescript-eslint/no-unsafe-argument
            ...args
          )
        )) as OmitFirstArg<F>;
    },
    // eslint-disable-next-line react-hooks/exhaustive-deps
    [room, ...deps]
  );
}

function useThreads<M extends BaseMetadata = DM>(
  options: UseThreadsOptions<M> = {
    query: { metadata: {} },
  }
): ThreadsState<M> {
  const { scrollOnLoad = true } = options;
  const client = useClient();
  const room = useRoom();
  const queryKey = React.useMemo(
    () => generateQueryKey(room.id, options.query),
    [room, options]
  );

  const { store, getThreadsAndInboxNotifications, incrementQuerySubscribers } =
    getExtrasForClient<M>(client);

  React.useEffect(() => {
    void getThreadsAndInboxNotifications(room, queryKey, options);
    return incrementQuerySubscribers(queryKey);
  }, [room, queryKey]); // eslint-disable-line react-hooks/exhaustive-deps

  const selector = React.useCallback(
    (state: CacheState<M>): ThreadsState<M> => {
      const query = state.queries[queryKey];
      if (query === undefined || query.isLoading) {
        return {
          isLoading: true,
        };
      }

      return {
        threads: selectedThreads(room.id, state, options),
        isLoading: false,
        error: query.error,
      };
    },
    [room, queryKey] // eslint-disable-line react-hooks/exhaustive-deps
  );

  const state = useSyncExternalStoreWithSelector(
    store.subscribe,
    store.get,
    store.get,
    selector
  );

  useScrollToCommentOnLoadEffect(scrollOnLoad, state);

  return state;
}

function useCreateThread<M extends BaseMetadata = DM>() {
  const client = useClient();
  const room = useRoom();
  return React.useCallback(
    (options: CreateThreadOptions<M>): ThreadData<M> => {
      const body = options.body;
      const metadata: M = "metadata" in options ? options.metadata : ({} as M);

      const threadId = createThreadId();
      const commentId = createCommentId();
      const createdAt = new Date();

      const newComment: CommentData = {
        id: commentId,
        threadId,
        roomId: room.id,
        createdAt,
        type: "comment",
        userId: getCurrentUserId(room),
        body,
        reactions: [],
      };
      const newThread: ThreadData<M> = {
        id: threadId,
        type: "thread",
        createdAt,
        updatedAt: createdAt,
        roomId: room.id,
        metadata: metadata as ThreadData<M>["metadata"],
        comments: [newComment],
      };

      const optimisticUpdateId = nanoid();

      const { store, onMutationFailure } = getExtrasForClient(client);
      store.pushOptimisticUpdate({
        type: "create-thread",
        thread: newThread,
        id: optimisticUpdateId,
      });

      room[kInternal].comments
        .createThread({ threadId, commentId, body, metadata })
        .then(
          (thread) => {
            store.set((state) => ({
              ...state,
              threads: {
                ...state.threads,
                [threadId]: thread,
              },
              optimisticUpdates: state.optimisticUpdates.filter(
                (update) => update.id !== optimisticUpdateId
              ),
            }));
          },
          (err: Error) =>
            onMutationFailure(
              err,
              optimisticUpdateId,
              (err) =>
                new CreateThreadError(err, {
                  roomId: room.id,
                  threadId,
                  commentId,
                  body,
                  metadata,
                })
            )
        );

      return newThread;
    },
    [client, room]
  );
}

function useEditThreadMetadata<M extends BaseMetadata = DM>() {
  const client = useClient();
  const room = useRoom();
  return React.useCallback(
    (options: EditThreadMetadataOptions<M>): void => {
      if (!("metadata" in options)) {
        return;
      }

      const threadId = options.threadId;
      const metadata = options.metadata;
      const updatedAt = new Date();

      const optimisticUpdateId = nanoid();

      const { store, onMutationFailure } = getExtrasForClient(client);
      store.pushOptimisticUpdate({
        type: "edit-thread-metadata",
        metadata,
        id: optimisticUpdateId,
        threadId,
        updatedAt,
      });

      room[kInternal].comments.editThreadMetadata({ metadata, threadId }).then(
        (metadata) => {
          store.set((state) => {
            const existingThread = state.threads[threadId];
            const updatedOptimisticUpdates = state.optimisticUpdates.filter(
              (update) => update.id !== optimisticUpdateId
            );

            // If the thread doesn't exist in the cache, we do not update the metadata
            if (existingThread === undefined) {
              return {
                ...state,
                optimisticUpdates: updatedOptimisticUpdates,
              };
            }

            // If the thread has been deleted, we do not update the metadata
            if (existingThread.deletedAt !== undefined) {
              return {
                ...state,
                optimisticUpdates: updatedOptimisticUpdates,
              };
            }

            if (
              existingThread.updatedAt &&
              existingThread.updatedAt > updatedAt
            ) {
              return {
                ...state,
                optimisticUpdates: updatedOptimisticUpdates,
              };
            }

            return {
              ...state,
              threads: {
                ...state.threads,
                [threadId]: {
                  ...existingThread,
                  metadata: metadata as [M] extends [never]
                    ? Record<string, never>
                    : M,
                },
              },
              optimisticUpdates: updatedOptimisticUpdates,
            };
          });
        },
        (err: Error) =>
          onMutationFailure(
            err,
            optimisticUpdateId,
            (error) =>
              new EditThreadMetadataError(error, {
                roomId: room.id,
                threadId,
                metadata,
              })
          )
      );
    },
    [client, room]
  );
}

function useCreateComment(): (options: CreateCommentOptions) => CommentData {
  const client = useClient();
  const room = useRoom();
  return React.useCallback(
    ({ threadId, body }: CreateCommentOptions): CommentData => {
      const commentId = createCommentId();
      const createdAt = new Date();

      const comment: CommentData = {
        id: commentId,
        threadId,
        roomId: room.id,
        type: "comment",
        createdAt,
        userId: getCurrentUserId(room),
        body,
        reactions: [],
      };

      const optimisticUpdateId = nanoid();

      const { store, onMutationFailure } = getExtrasForClient(client);
      store.pushOptimisticUpdate({
        type: "create-comment",
        comment,
        id: optimisticUpdateId,
      });

      room[kInternal].comments
        .createComment({ threadId, commentId, body })
        .then(
          (newComment) => {
            store.set((state) => {
              const existingThread = state.threads[threadId];
              const updatedOptimisticUpdates = state.optimisticUpdates.filter(
                (update) => update.id !== optimisticUpdateId
              );

              if (existingThread === undefined) {
                return {
                  ...state,
                  optimisticUpdates: updatedOptimisticUpdates,
                };
              }

              const inboxNotification = Object.values(
                state.inboxNotifications
              ).find(
                (notification) =>
                  notification.kind === "thread" &&
                  notification.threadId === threadId
              );

              // If the thread has an inbox notification associated with it, we update the notification's `notifiedAt` and `readAt` values
              const updatedInboxNotifications =
                inboxNotification !== undefined
                  ? {
                      ...state.inboxNotifications,
                      [inboxNotification.id]: {
                        ...inboxNotification,
                        notifiedAt: newComment.createdAt,
                        readAt: newComment.createdAt,
                      },
                    }
                  : state.inboxNotifications;

              return {
                ...state,
                threads: {
                  ...state.threads,
                  [threadId]: upsertComment(existingThread, newComment), // Upsert the new comment into the thread comments list (if applicable)
                },
                inboxNotifications: updatedInboxNotifications,
                optimisticUpdates: updatedOptimisticUpdates,
              };
            });
          },
          (err: Error) =>
            onMutationFailure(
              err,
              optimisticUpdateId,
              (err) =>
                new CreateCommentError(err, {
                  roomId: room.id,
                  threadId,
                  commentId,
                  body,
                })
            )
        );

      return comment;
    },
    [client, room]
  );
}

function useEditComment(): (options: EditCommentOptions) => void {
  const client = useClient();
  const room = useRoom();
  return React.useCallback(
    ({ threadId, commentId, body }: EditCommentOptions): void => {
      const editedAt = new Date();
      const optimisticUpdateId = nanoid();

      const { store, onMutationFailure } = getExtrasForClient(client);
      const thread = store.get().threads[threadId];
      if (thread === undefined) {
        console.warn(
          `Internal unexpected behavior. Cannot edit comment in thread "${threadId}" because the thread does not exist in the cache.`
        );
        return;
      }

      const comment = thread.comments.find(
        (comment) => comment.id === commentId
      );

      if (comment === undefined || comment.deletedAt !== undefined) {
        console.warn(
          `Internal unexpected behavior. Cannot edit comment "${commentId}" in thread "${threadId}" because the comment does not exist in the cache.`
        );
        return;
      }

      store.pushOptimisticUpdate({
        type: "edit-comment",
        comment: {
          ...comment,
          editedAt,
          body,
        },
        id: optimisticUpdateId,
      });

      room[kInternal].comments.editComment({ threadId, commentId, body }).then(
        (editedComment) => {
          store.set((state) => {
            const existingThread = state.threads[threadId];
            const updatedOptimisticUpdates = state.optimisticUpdates.filter(
              (update) => update.id !== optimisticUpdateId
            );

            if (existingThread === undefined) {
              return {
                ...state,
                optimisticUpdates: updatedOptimisticUpdates,
              };
            }

            return {
              ...state,
              threads: {
                ...state.threads,
                [threadId]: upsertComment(existingThread, editedComment), // Upsert the edited comment into the thread comments list (if applicable)
              },
              optimisticUpdates: updatedOptimisticUpdates,
            };
          });
        },
        (err: Error) =>
          onMutationFailure(
            err,
            optimisticUpdateId,
            (error) =>
              new EditCommentError(error, {
                roomId: room.id,
                threadId,
                commentId,
                body,
              })
          )
      );
    },
    [client, room]
  );
}

function useDeleteComment() {
  const client = useClient();
  const room = useRoom();
  return React.useCallback(
    ({ threadId, commentId }: DeleteCommentOptions): void => {
      const deletedAt = new Date();

      const optimisticUpdateId = nanoid();

      const { store, onMutationFailure } = getExtrasForClient(client);
      store.pushOptimisticUpdate({
        type: "delete-comment",
        threadId,
        commentId,
        deletedAt,
        id: optimisticUpdateId,
      });

      room[kInternal].comments.deleteComment({ threadId, commentId }).then(
        () => {
          store.set((state) => {
            const existingThread = state.threads[threadId];
            const updatedOptimisticUpdates = state.optimisticUpdates.filter(
              (update) => update.id !== optimisticUpdateId
            );

            // If thread does not exist, we return the existing state
            if (existingThread === undefined) {
              return {
                ...state,
                optimisticUpdates: updatedOptimisticUpdates,
              };
            }

            return {
              ...state,
              threads: {
                ...state.threads,
                [threadId]: deleteComment(existingThread, commentId, deletedAt),
              },
              optimisticUpdates: updatedOptimisticUpdates,
            };
          });
        },
        (err: Error) =>
          onMutationFailure(
            err,
            optimisticUpdateId,
            (error) =>
              new DeleteCommentError(error, {
                roomId: room.id,
                threadId,
                commentId,
              })
          )
      );
    },
    [client, room]
  );
}

function useAddReaction<M extends BaseMetadata = DM>() {
  const client = useClient();
  const room = useRoom();
  return React.useCallback(
    ({ threadId, commentId, emoji }: CommentReactionOptions): void => {
      const createdAt = new Date();
      const userId = getCurrentUserId(room);

      const optimisticUpdateId = nanoid();

      const { store, onMutationFailure } = getExtrasForClient<M>(client);
      store.pushOptimisticUpdate({
        type: "add-reaction",
        threadId,
        commentId,
        reaction: {
          emoji,
          userId,
          createdAt,
        },
        id: optimisticUpdateId,
      });

      room[kInternal].comments.addReaction({ threadId, commentId, emoji }).then(
        (addedReaction) => {
          store.set((state): CacheState<M> => {
            const existingThread = state.threads[threadId];
            const updatedOptimisticUpdates = state.optimisticUpdates.filter(
              (update) => update.id !== optimisticUpdateId
            );

            // If the thread doesn't exist in the cache, we do not update the metadata
            if (existingThread === undefined) {
              return {
                ...state,
                optimisticUpdates: updatedOptimisticUpdates,
              };
            }

            return {
              ...state,
              threads: {
                ...state.threads,
                [threadId]: addReaction(
                  existingThread,
                  commentId,
                  addedReaction
                ),
              },
              optimisticUpdates: updatedOptimisticUpdates,
            };
          });
        },
        (err: Error) =>
          onMutationFailure(
            err,
            optimisticUpdateId,
            (error) =>
              new AddReactionError(error, {
                roomId: room.id,
                threadId,
                commentId,
                emoji,
              })
          )
      );
    },
    [client, room]
  );
}

function useRemoveReaction() {
  const client = useClient();
  const room = useRoom();
  return React.useCallback(
    ({ threadId, commentId, emoji }: CommentReactionOptions): void => {
      const userId = getCurrentUserId(room);

      const removedAt = new Date();
      const optimisticUpdateId = nanoid();

      const { store, onMutationFailure } = getExtrasForClient(client);
      store.pushOptimisticUpdate({
        type: "remove-reaction",
        threadId,
        commentId,
        emoji,
        userId,
        removedAt,
        id: optimisticUpdateId,
      });

      room[kInternal].comments
        .removeReaction({ threadId, commentId, emoji })
        .then(
          () => {
            store.set((state) => {
              const existingThread = state.threads[threadId];
              const updatedOptimisticUpdates = state.optimisticUpdates.filter(
                (update) => update.id !== optimisticUpdateId
              );

              // If the thread doesn't exist in the cache, we do not update the metadata
              if (existingThread === undefined) {
                return {
                  ...state,
                  optimisticUpdates: updatedOptimisticUpdates,
                };
              }

              return {
                ...state,
                threads: {
                  ...state.threads,
                  [threadId]: removeReaction(
                    existingThread,
                    commentId,
                    emoji,
                    userId,
                    removedAt
                  ),
                },
                optimisticUpdates: updatedOptimisticUpdates,
              };
            });
          },
          (err: Error) =>
            onMutationFailure(
              err,
              optimisticUpdateId,
              (error) =>
                new RemoveReactionError(error, {
                  roomId: room.id,
                  threadId,
                  commentId,
                  emoji,
                })
            )
        );
    },
    [client, room]
  );
}

function useMarkThreadAsRead() {
  const client = useClient();
  const room = useRoom();
  return React.useCallback(
    (threadId: string) => {
      const { store, onMutationFailure } = getExtrasForClient(client);
      const inboxNotification = Object.values(
        store.get().inboxNotifications
      ).find(
        (inboxNotification) =>
          inboxNotification.kind === "thread" &&
          inboxNotification.threadId === threadId
      );

      if (!inboxNotification) return;

      const optimisticUpdateId = nanoid();
      const now = new Date();

      store.pushOptimisticUpdate({
        type: "mark-inbox-notification-as-read",
        id: optimisticUpdateId,
        inboxNotificationId: inboxNotification.id,
        readAt: now,
      });

      room[kInternal].notifications
        .markInboxNotificationAsRead(inboxNotification.id)
        .then(
          () => {
            store.set((state) => ({
              ...state,
              inboxNotifications: {
                ...state.inboxNotifications,
                [inboxNotification.id]: {
                  ...inboxNotification,
                  readAt: now,
                },
              },
              optimisticUpdates: state.optimisticUpdates.filter(
                (update) => update.id !== optimisticUpdateId
              ),
            }));
          },
          (err: Error) => {
            onMutationFailure(
              err,
              optimisticUpdateId,
              (error) =>
                new MarkInboxNotificationAsReadError(error, {
                  inboxNotificationId: inboxNotification.id,
                })
            );
            return;
          }
        );
    },
    [client, room]
  );
}

function useThreadSubscription(threadId: string): ThreadSubscription {
  const client = useClient();
  const { store } = getExtrasForClient(client);

  const selector = React.useCallback(
    (state: CacheState<BaseMetadata>): ThreadSubscription => {
      const inboxNotification = selectedInboxNotifications(state).find(
        (inboxNotification) =>
          inboxNotification.kind === "thread" &&
          inboxNotification.threadId === threadId
      );

      const thread = state.threads[threadId];

      if (inboxNotification === undefined || thread === undefined) {
        return {
          status: "not-subscribed",
        };
      }

      return {
        status: "subscribed",
        unreadSince: inboxNotification.readAt,
      };
    },
    [threadId]
  );

  return useSyncExternalStoreWithSelector(
    store.subscribe,
    store.get,
    store.get,
    selector
  );
}

function useRoomNotificationSettings(): [
  RoomNotificationSettingsState,
  (settings: Partial<RoomNotificationSettings>) => void,
] {
  const client = useClient();
  const room = useRoom();
  const { store } = getExtrasForClient(client);

  React.useEffect(() => {
    const { getInboxNotificationSettings } = getExtrasForClient(client);
    const queryKey = makeNotificationSettingsQueryKey(room.id);
    void getInboxNotificationSettings(room, queryKey);
  }, [client, room]);

  const updateRoomNotificationSettings = useUpdateRoomNotificationSettings();

  const selector = React.useCallback(
    (state: CacheState<BaseMetadata>): RoomNotificationSettingsState => {
      const query = state.queries[makeNotificationSettingsQueryKey(room.id)];

      if (query === undefined || query.isLoading) {
        return { isLoading: true };
      }

      if (query.error !== undefined) {
        return { isLoading: false, error: query.error };
      }

      return {
        isLoading: false,
        settings: selectNotificationSettings(room.id, state),
      };
    },
    [room]
  );

  const settings = useSyncExternalStoreWithSelector(
    store.subscribe,
    store.get,
    store.get,
    selector
  );

  return React.useMemo(() => {
    return [settings, updateRoomNotificationSettings];
  }, [settings, updateRoomNotificationSettings]);
}

function useUpdateRoomNotificationSettings() {
  const client = useClient();
  const room = useRoom();
  return React.useCallback(
    (settings: Partial<RoomNotificationSettings>) => {
      const optimisticUpdateId = nanoid();

      const { store, onMutationFailure } = getExtrasForClient(client);
      store.pushOptimisticUpdate({
        id: optimisticUpdateId,
        type: "update-notification-settings",
        roomId: room.id,
        settings,
      });

      room[kInternal].notifications
        .updateRoomNotificationSettings(settings)
        .then(
          (settings) => {
            store.set((state) => ({
              ...state,
              notificationSettings: {
                [room.id]: settings,
              },
              optimisticUpdates: state.optimisticUpdates.filter(
                (update) => update.id !== optimisticUpdateId
              ),
            }));
          },
          (err: Error) =>
            onMutationFailure(
              err,
              optimisticUpdateId,
              (error) =>
                new UpdateNotificationSettingsError(error, {
                  roomId: room.id,
                })
            )
        );
    },
    [client, room]
  );
}

function ensureNotServerSide(): void {
  // Error early if suspense is used in a server-side context
  if (typeof window === "undefined") {
    throw new Error(
      "You cannot use the Suspense version of this hook on the server side. Make sure to only call them on the client side.\nFor tips, see https://liveblocks.io/docs/api-reference/liveblocks-react#suspense-avoid-ssr"
    );
  }
}

function useSuspendUntilPresenceLoaded(): void {
  const room = useRoom();
  if (room.getSelf() !== null) {
    return;
  }

  ensureNotServerSide();

  // Throw a _promise_. Suspense will suspend the component tree until either
  // until either a presence update event, or a connection status change has
  // happened. After that, it will render this component tree again and
  // re-evaluate the .getSelf() condition above, or re-suspend again until
  // such event happens.
  throw new Promise<void>((res) => {
    room.events.self.subscribeOnce(() => res());
    room.events.status.subscribeOnce(() => res());
  });
}

function useSelfSuspense<
  P extends JsonObject = DP,
  U extends BaseUserMeta = DU,
>(): User<P, U>;
function useSelfSuspense<
  T,
  P extends JsonObject = DP,
  U extends BaseUserMeta = DU,
>(selector: (me: User<P, U>) => T, isEqual?: (prev: T, curr: T) => boolean): T;
function useSelfSuspense<
  T,
  P extends JsonObject = DP,
  U extends BaseUserMeta = DU,
>(
  selector?: (me: User<P, U>) => T,
  isEqual?: (prev: T, curr: T) => boolean
): T | User<P, U> {
  useSuspendUntilPresenceLoaded();
  return useSelf(
    selector as (me: User<P, U>) => T,
    isEqual as (prev: T | null, curr: T | null) => boolean
  ) as T | User<P, U>;
}

function useOthersSuspense<
  T,
  P extends JsonObject = DP,
  U extends BaseUserMeta = DU,
>(
  selector?: (others: readonly User<P, U>[]) => T,
  isEqual?: (prev: T, curr: T) => boolean
): T | readonly User<P, U>[] {
  useSuspendUntilPresenceLoaded();
  return useOthers(
    selector as (others: readonly User<P, U>[]) => T,
    isEqual as (prev: T, curr: T) => boolean
  ) as T | readonly User<P, U>[];
}

function useOthersConnectionIdsSuspense(): readonly number[] {
  useSuspendUntilPresenceLoaded();
  return useOthersConnectionIds();
}

function useOthersMappedSuspense<
  T,
  P extends JsonObject = DP,
  U extends BaseUserMeta = DU,
>(
  itemSelector: (other: User<P, U>) => T,
  itemIsEqual?: (prev: T, curr: T) => boolean
): ReadonlyArray<readonly [connectionId: number, data: T]> {
  useSuspendUntilPresenceLoaded();
  return useOthersMapped(itemSelector, itemIsEqual);
}

function useOtherSuspense<
  T,
  P extends JsonObject = DP,
  U extends BaseUserMeta = DU,
>(
  connectionId: number,
  selector: (other: User<P, U>) => T,
  isEqual?: (prev: T, curr: T) => boolean
): T {
  useSuspendUntilPresenceLoaded();
  return useOther(connectionId, selector, isEqual);
}

function useSuspendUntilStorageLoaded(): void {
  const room = useRoom();
  if (room.getStorageSnapshot() !== null) {
    return;
  }

  ensureNotServerSide();

  // Throw a _promise_. Suspense will suspend the component tree until this
  // promise resolves (aka until storage has loaded). After that, it will
  // render this component tree again.
  throw new Promise<void>((res) => {
    room.events.storageDidLoad.subscribeOnce(() => res());
  });
}

function useStorageSuspense<T, S extends LsonObject = DS>(
  selector: (root: ToImmutable<S>) => T,
  isEqual?: (prev: T, curr: T) => boolean
): T {
  useSuspendUntilStorageLoaded();
  return useStorage(
    selector,
    isEqual as (prev: T | null, curr: T | null) => boolean
  ) as T;
}

function useLegacyKeySuspense<
  TKey extends Extract<keyof S, string>,
  S extends LsonObject = DS,
>(key: TKey): S[TKey] {
  useSuspendUntilStorageLoaded();
  return useLegacyKey(key) as S[TKey];
}

function useThreadsSuspense<M extends BaseMetadata = DM>(
  options: UseThreadsOptions<M> = {
    query: { metadata: {} },
  }
): ThreadsStateSuccess<M> {
  const { scrollOnLoad = true } = options;

  const client = useClient();
  const room = useRoom();
  const queryKey = React.useMemo(
    () => generateQueryKey(room.id, options.query),
    [room, options]
  );

  const { store, getThreadsAndInboxNotifications } =
    getExtrasForClient<M>(client);

  const query = store.get().queries[queryKey];

  if (query === undefined || query.isLoading) {
    throw getThreadsAndInboxNotifications(room, queryKey, options);
  }

  if (query.error) {
    throw query.error;
  }

  const selector = React.useCallback(
    (state: CacheState<M>): ThreadsStateSuccess<M> => {
      return {
        threads: selectedThreads(room.id, state, options),
        isLoading: false,
      };
    },
    [room, queryKey] // eslint-disable-line react-hooks/exhaustive-deps
  );

  React.useEffect(() => {
    const { incrementQuerySubscribers } = getExtrasForClient(client);
    return incrementQuerySubscribers(queryKey);
  }, [client, queryKey]);

  const state = useSyncExternalStoreWithSelector(
    store.subscribe,
    store.get,
    store.get,
    selector
  );

  useScrollToCommentOnLoadEffect(scrollOnLoad, state);

  return state;
}

function useRoomNotificationSettingsSuspense(): [
  RoomNotificationSettingsStateSuccess,
  (settings: Partial<RoomNotificationSettings>) => void,
] {
  const updateRoomNotificationSettings = useUpdateRoomNotificationSettings();
  const client = useClient();
  const room = useRoom();
  const queryKey = makeNotificationSettingsQueryKey(room.id);

  const { store, getInboxNotificationSettings } = getExtrasForClient(client);
  const query = store.get().queries[queryKey];

  if (query === undefined || query.isLoading) {
    throw getInboxNotificationSettings(room, queryKey);
  }

  if (query.error) {
    throw query.error;
  }

  const selector = React.useCallback(
    (state: CacheState<BaseMetadata>): RoomNotificationSettingsStateSuccess => {
      return {
        isLoading: false,
        settings: selectNotificationSettings(room.id, state),
      };
    },
    [room]
  );

  const settings = useSyncExternalStoreWithSelector(
    store.subscribe,
    store.get,
    store.get,
    selector
  );

  return React.useMemo(() => {
    return [settings, updateRoomNotificationSettings];
  }, [settings, updateRoomNotificationSettings]);
}

function useRoomOrNull() {
  return React.useContext(RoomContext);
}

/**
 * @private
 *
 * This is an internal API, use `createRoomContext` instead.
 */
export function useRoomContextBundleOrNull() {
  const client = useClientOrNull();
  const room = useRoomOrNull();
  return client && room ? getOrCreateRoomContextBundle(client) : null;
}

/**
 * @private
 *
 * This is an internal API, use `createRoomContext` instead.
 */
export function useRoomContextBundle() {
  const client = useClient();
  return getOrCreateRoomContextBundle(client);
}

type Options<U extends BaseUserMeta> = {
  /**
   * @deprecated Define 'resolveUsers' in 'createClient' from '@liveblocks/client' instead.
   * Please refer to our Upgrade Guide to learn more, see https://liveblocks.io/docs/platform/upgrading/1.10.
   *
   * A function that returns user info from user IDs.
   */
  resolveUsers?: (
    args: ResolveUsersArgs
  ) => OptionalPromise<(U["info"] | undefined)[] | undefined>;

  /**
   * @deprecated Define 'resolveMentionSuggestions' in 'createClient' from '@liveblocks/client' instead.
   * Please refer to our Upgrade Guide to learn more, see https://liveblocks.io/docs/platform/upgrading/1.10.
   *
   * A function that returns a list of user IDs matching a string.
   */
  resolveMentionSuggestions?: (
    args: ResolveMentionSuggestionsArgs
  ) => OptionalPromise<string[]>;
};

export function createRoomContext<
  P extends JsonObject = DP,
  S extends LsonObject = DS,
  U extends BaseUserMeta = DU,
  E extends Json = never, // TODO Change this to DE for 2.0
  M extends BaseMetadata = never, // TODO Change this to DM for 2.0
>(
  client: OpaqueClient,
  options?: Options<U>
): RoomContextBundle<P, S, U, E, M> {
  // Deprecated option
  if (options?.resolveUsers) {
    throw new Error(
      "The 'resolveUsers' option has moved to 'createClient' from '@liveblocks/client'. Please refer to our Upgrade Guide to learn more, see https://liveblocks.io/docs/platform/upgrading/1.10."
    );
  }

  // Deprecated option
  if (options?.resolveMentionSuggestions) {
    throw new Error(
      "The 'resolveMentionSuggestions' option has moved to 'createClient' from '@liveblocks/client'. Please refer to our Upgrade Guide to learn more, see https://liveblocks.io/docs/platform/upgrading/1.10."
    );
  }

  return getOrCreateRoomContextBundle<P, S, U, E, M>(client);
}

export function generateQueryKey(
  roomId: string,
  options: UseThreadsOptions<BaseMetadata>["query"]
) {
  return `${roomId}-${stringify(options ?? {})}`;
}<|MERGE_RESOLUTION|>--- conflicted
+++ resolved
@@ -153,27 +153,15 @@
 }
 
 function makeMutationContext<
-<<<<<<< HEAD
-  TPresence extends JsonObject,
-  TStorage extends LsonObject,
-  TUserMeta extends BaseUserMeta,
-  TRoomEvent extends Json,
->(
-  room: Room<TPresence, TStorage, TUserMeta, TRoomEvent>
-): MutationContext<TPresence, TStorage, TUserMeta> {
-  const cannotUseUntil = "This mutation cannot be used until";
-  const needsPresence = `${cannotUseUntil} connected to the Liveblocks room`;
-  const needsStorage = `${cannotUseUntil} storage has been loaded`;
-=======
   P extends JsonObject,
   S extends LsonObject,
   U extends BaseUserMeta,
   E extends Json,
 >(room: Room<P, S, U, E>): MutationContext<P, S, U> {
-  const errmsg =
-    "This mutation cannot be used until connected to the Liveblocks room";
-
->>>>>>> 6dc06707
+  const cannotUseUntil = "This mutation cannot be used until";
+  const needsPresence = `${cannotUseUntil} connected to the Liveblocks room`;
+  const needsStorage = `${cannotUseUntil} storage has been loaded`;
+
   return {
     get storage() {
       const mutableRoot = room.getStorageSnapshot();
