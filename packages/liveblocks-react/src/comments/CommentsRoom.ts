import {
  type BaseMetadata,
  type BaseUserMeta,
  type CommentBody,
  type CommentData,
  type EventSource,
  type Json,
  type JsonObject,
  type LsonObject,
  makeEventSource,
  type Room,
  type ThreadData,
} from "@liveblocks/core";
import { nanoid } from "nanoid";
import { useEffect } from "react";
import { useSyncExternalStore } from "use-sync-external-store/shim/index.js";

import {
<<<<<<< HEAD
=======
  AddCommentReactionError,
>>>>>>> 9f82a7fe
  type CommentsApiError,
  CreateCommentError,
  CreateThreadError,
  DeleteCommentError,
  EditCommentError,
  EditThreadMetadataError,
} from "./errors";

const POLLING_INTERVAL_REALTIME = 30000;
const POLLING_INTERVAL = 5000;

const MAX_ERROR_RETRY_COUNT = 5;
const ERROR_RETRY_INTERVAL = 5000;

const THREAD_ID_PREFIX = "th";
const COMMENT_ID_PREFIX = "cm";
const DEDUPING_INTERVAL = 1000;

export type CommentsRoom<TThreadMetadata extends BaseMetadata> = {
  useThreads(): RoomThreads<TThreadMetadata>;
  useThreadsSuspense(): ThreadData<TThreadMetadata>[];
  createThread(
    options: CreateThreadOptions<TThreadMetadata>
  ): ThreadData<TThreadMetadata>;
  editThreadMetadata(options: EditThreadMetadataOptions<TThreadMetadata>): void;
  createComment(options: CreateCommentOptions): CommentData;
  editComment(options: EditCommentOptions): void;
  deleteComment(options: DeleteCommentOptions): void;
};

export type CreateThreadOptions<TMetadata extends BaseMetadata> = [
  TMetadata,
] extends [never]
  ? {
      body: CommentBody;
    }
  : { body: CommentBody; metadata: TMetadata };

export type EditThreadMetadataOptions<TMetadata extends BaseMetadata> = [
  TMetadata,
] extends [never]
  ? {
      threadId: string;
    }
  : { threadId: string; metadata: Partial<TMetadata> };

export type CreateCommentOptions = {
  threadId: string;
  body: CommentBody;
};

export type EditCommentOptions = {
  threadId: string;
  commentId: string;
  body: CommentBody;
};

export type DeleteCommentOptions = {
  threadId: string;
  commentId: string;
};

function createOptimisticId(prefix: string) {
  return `${prefix}_${nanoid()}`;
}

export type RoomThreads<TThreadMetadata extends BaseMetadata> =
  | {
      isLoading: true;
      threads?: never;
      error?: never;
    }
  | {
      isLoading: false;
      threads?: never;
      error: Error;
    }
  | {
      isLoading: false;
      threads: ThreadData<TThreadMetadata>[];
      error?: never;
    };

type ThreadsRequestInfo<TThreadMetadata extends BaseMetadata> = {
  fetcher: Promise<ThreadData<TThreadMetadata>[]>;
  timestamp: number;
};

type MutationInfo = {
  startTime: number;
  endTime: number;
};

function createThreadsManager<TThreadMetadata extends BaseMetadata>() {
  let cache: RoomThreads<TThreadMetadata> | undefined; // Stores the current cache state (threads)
  let request: ThreadsRequestInfo<TThreadMetadata> | undefined; // Stores the currently active revalidation request
  let mutation: MutationInfo | undefined; // Stores the start and end time of the currently active mutation

  const eventSource = makeEventSource<
    RoomThreads<TThreadMetadata> | undefined
  >();

  return {
    get cache() {
      return cache;
    },

    set cache(value: RoomThreads<TThreadMetadata> | undefined) {
      cache = value;
      eventSource.notify(cache);
    },

    get request() {
      return request;
    },

    set request(value: ThreadsRequestInfo<TThreadMetadata> | undefined) {
      request = value;
    },

    get mutation() {
      return mutation;
    },

    set mutation(value: MutationInfo | undefined) {
      mutation = value;
    },

    subscribe(
      callback: (state: RoomThreads<TThreadMetadata> | undefined) => void
    ) {
      return eventSource.subscribe(callback);
    },
  };
}

/**
 * This implementation is inspired by the `swr` library.
 * Additional modifications were made to adapt it to our specific needs.
 *
 * Original `swr` library can be found at [SWR GitHub repository](https://github.com/vercel/swr)
 */
export function createCommentsRoom<TThreadMetadata extends BaseMetadata>(
  room: Room<JsonObject, LsonObject, BaseUserMeta, Json>,
  errorEventSource: EventSource<CommentsApiError<TThreadMetadata>>
): CommentsRoom<TThreadMetadata> {
  const manager = createThreadsManager<TThreadMetadata>();

  let timestamp = 0;

  let commentsEventRefCount = 0; // Reference count for the number of components with a subscription (via the `subscribe` function)
  let commentsEventDisposer: (() => void) | undefined; // Disposer function for the `comments` event listener

  async function mutate(
    data: Promise<any>,
    options: {
      optimisticData: ThreadData<TThreadMetadata>[];
    }
  ) {
    const beforeMutationTimestamp = ++timestamp;
    manager.mutation = {
      startTime: beforeMutationTimestamp,
      endTime: 0,
    };

    const currentCache = manager.cache;
<<<<<<< HEAD

    // Update the cache with the optimistic data
    manager.cache = {
      isLoading: false,
      threads: options.optimisticData,
    };

    try {
      await data;

=======

    // Update the cache with the optimistic data
    manager.cache = {
      isLoading: false,
      threads: options.optimisticData,
    };

    try {
      await data;

>>>>>>> 9f82a7fe
      // If there was a newer mutation while this mutation was in flight, we return early and don't trigger a revalidation (since the mutation request is outdated)
      const activeMutation = manager.mutation;
      if (
        activeMutation &&
        beforeMutationTimestamp !== activeMutation.startTime
      ) {
        return;
      }
    } catch (err) {
      // If the mutation request fails, revert the optimistic update and throw the error
      manager.cache = currentCache;
      throw err;
    }

    // Mark the mutation as completed by setting the end time to the current timestamp
    manager.mutation = {
      startTime: beforeMutationTimestamp,
      endTime: ++timestamp,
    };

    // Deleting the concurrent request markers so new requests will not be deduped.
    manager.request = undefined;
    void revalidateCache(false);
  }

  /**
   * Revalidates the cache (threads) and optionally dedupes the request.
   * @param shouldDedupe - If true, the request will be deduped
   * @param retryCount - The number of times the request has been retried (used for exponential backoff)
   */
  async function revalidateCache(shouldDedupe: boolean, retryCount = 0) {
    let startAt: number;

    // A new request should be started if there is no ongoing request OR if `shouldDedupe` is false
    const shouldStartRequest = !manager.request || !shouldDedupe;

    function deleteActiveRequest() {
      const activeRequest = manager.request;
      if (!activeRequest) return;
      if (activeRequest.timestamp !== startAt) return;

      manager.request = undefined;
    }

    // Uses the exponential backoff algorithm to retry the request on error.
    function handleError() {
      const timeout =
        ~~((Math.random() + 0.5) * (1 << (retryCount < 8 ? retryCount : 8))) *
        ERROR_RETRY_INTERVAL;

      if (retryCount > MAX_ERROR_RETRY_COUNT) return;

      setTimeout(() => {
        void revalidateCache(true, retryCount + 1);
      }, timeout);
    }

    try {
      if (shouldStartRequest) {
        const currentCache = manager.cache;
        if (!currentCache) manager.cache = { isLoading: true };

        manager.request = {
          fetcher: room.getThreads(),
          timestamp: ++timestamp,
        };
      }

      const activeRequest = manager.request;
      if (!activeRequest) return;

      const newData = await activeRequest.fetcher;
      startAt = activeRequest.timestamp;

      if (shouldStartRequest) {
        setTimeout(deleteActiveRequest, DEDUPING_INTERVAL);
      }

      // If there was a newer revalidation request (or if the current request was removed due to a mutation), while this request was in flight, we return early and don't update the cache (since the revalidation request is outdated)
      if (!manager.request || manager.request.timestamp !== startAt) return;

      // If there is an active mutation, we ignore the revalidation result as it is outdated (and because the mutation will trigger a revalidation)
      const activeMutation = manager.mutation;
      if (
        activeMutation &&
        (activeMutation.startTime > startAt ||
          activeMutation.endTime > startAt ||
          activeMutation.endTime === 0)
      ) {
        return;
      }

      manager.cache = {
        isLoading: false,
        threads: newData,
      };
    } catch (err) {
      if (shouldStartRequest) handleError();

      deleteActiveRequest();

      manager.cache = {
        isLoading: false,
        error: err as Error,
      };
    }
  }

  function editThreadMetadata(
    options: EditThreadMetadataOptions<TThreadMetadata>
  ) {
    const threadId = options.threadId;
    const metadata: Partial<TThreadMetadata> =
      "metadata" in options ? options.metadata : {};
    const threads = getThreads();

    const optimisticData = threads.map((thread) =>
      thread.id === threadId
        ? {
            ...thread,
            metadata: {
              ...thread.metadata,
              ...metadata,
            },
          }
        : thread
    );

    mutate(room.editThreadMetadata({ metadata, threadId }), {
      optimisticData,
    }).catch((err: Error) => {
      errorEventSource.notify(
        new EditThreadMetadataError(err, {
          roomId: room.id,
          threadId,
          metadata,
        })
      );
    });
  }

  function createThread(
    options: CreateThreadOptions<TThreadMetadata>
  ): ThreadData<TThreadMetadata> {
    const body = options.body;
    const metadata: TThreadMetadata =
      "metadata" in options ? options.metadata : ({} as TThreadMetadata);
    const threads = getThreads();

    const threadId = createOptimisticId(THREAD_ID_PREFIX);
    const commentId = createOptimisticId(COMMENT_ID_PREFIX);
    const now = new Date().toISOString();

    const newThread = {
      id: threadId,
      type: "thread",
      createdAt: now,
      roomId: room.id,
      metadata,
      comments: [
        {
          id: commentId,
          createdAt: now,
          type: "comment",
          userId: getCurrentUserId(),
          body,
        },
      ],
    } as ThreadData<TThreadMetadata>; // TODO: Figure out metadata typing

    mutate(room.createThread({ threadId, commentId, body, metadata }), {
      optimisticData: [...threads, newThread],
    }).catch((er: Error) =>
      errorEventSource.notify(
        new CreateThreadError(er, {
          roomId: room.id,
          threadId,
          commentId,
          body,
          metadata,
        })
      )
    );

    return newThread;
  }

  function createComment({
    threadId,
    body,
  }: CreateCommentOptions): CommentData {
    const threads = getThreads();

    const commentId = createOptimisticId(COMMENT_ID_PREFIX);
    const now = new Date().toISOString();

    const comment: CommentData = {
      id: commentId,
      threadId,
      roomId: room.id,
      type: "comment",
      createdAt: now,
      userId: getCurrentUserId(),
      body,
    };

    const optimisticData = threads.map((thread) =>
      thread.id === threadId
        ? {
            ...thread,
            comments: [...thread.comments, comment],
          }
        : thread
    );

    mutate(room.createComment({ threadId, commentId, body }), {
      optimisticData,
    }).catch((er: Error) =>
      errorEventSource.notify(
        new CreateCommentError(er, {
          roomId: room.id,
          threadId,
          commentId,
          body,
        })
      )
    );

    return comment;
  }

  function editComment({ threadId, commentId, body }: EditCommentOptions) {
    const threads = getThreads();
    const now = new Date().toISOString();

    const optimisticData = threads.map((thread) =>
      thread.id === threadId
        ? {
            ...thread,
            comments: thread.comments.map((comment) =>
              comment.id === commentId
                ? ({
                    ...comment,
                    editedAt: now,
                    body,
                  } as CommentData)
                : comment
            ),
          }
        : thread
    );

    mutate(room.editComment({ threadId, commentId, body }), {
      optimisticData,
    }).catch((er: Error) =>
      errorEventSource.notify(
        new EditCommentError(er, {
          roomId: room.id,
          threadId,
          commentId,
          body,
        })
      )
    );
  }

  function deleteComment({ threadId, commentId }: DeleteCommentOptions): void {
    const threads = getThreads();
    const now = new Date().toISOString();

    const newThreads: ThreadData<TThreadMetadata>[] = [];

    for (const thread of threads) {
      if (thread.id === threadId) {
        const newThread: ThreadData<TThreadMetadata> = {
          ...thread,
          comments: thread.comments.map((comment) =>
            comment.id === commentId
              ? {
                  ...comment,
                  deletedAt: now,
                  body: undefined,
                }
              : comment
          ),
        };

        if (
          newThread.comments.some((comment) => comment.deletedAt === undefined)
        ) {
          newThreads.push(newThread);
        }
      } else {
        newThreads.push(thread);
      }
    }

    mutate(room.deleteComment({ threadId, commentId }), {
      optimisticData: newThreads,
    }).catch((er: Error) =>
      errorEventSource.notify(
        new DeleteCommentError(er, {
          roomId: room.id,
          threadId,
          commentId,
        })
      )
    );
<<<<<<< HEAD
  }

  function getCurrentUserId() {
    const self = room.getSelf();
    if (self === null || self.id === undefined) {
      return "anonymous";
    } else {
      return self.id;
    }
  }

  function getThreads(): ThreadData<TThreadMetadata>[] {
    const threads = manager.cache;
    if (!threads || threads.isLoading || threads.error) {
      throw new Error(
        "Cannot update threads or comments before they are loaded."
      );
    }
    return threads.threads;
  }

  /**
   * Subscribes to the `comments` event and returns a function that can be used to unsubscribe.
   * Ensures that there is only one subscription to the `comments` event despite multiple calls to the `subscribe` function (via the `useThreads` hook).
   * This is so that revalidation is only triggered once when the `comments` event is fired.
   *
   * @returns An unsubscribe function that can be used to unsubscribe from the `comments` event.
   */
  function _subscribe(): () => void {
    // Only subscribe to the `comments` event if the reference count is 0 (meaning that there are no components with a subscription)
    if (commentsEventRefCount === 0) {
      commentsEventDisposer = room.events.comments.subscribe(() => {
        void revalidateCache(true);
      });
    }

    commentsEventRefCount = commentsEventRefCount + 1;

    return () => {
      // Only unsubscribe from the `comments` event if the reference count is 0 (meaning that there are no components with a subscription)
      commentsEventRefCount = commentsEventRefCount - 1;
      if (commentsEventRefCount > 0) return;

      commentsEventDisposer?.();
      commentsEventDisposer = undefined;
    };
  }

  function usePolling() {
    const status = useSyncExternalStore(
      room.events.status.subscribe,
      room.getStatus,
      room.getStatus
    );

    useEffect(
      () => {
        const interval =
          status === "connected" ? POLLING_INTERVAL_REALTIME : POLLING_INTERVAL;

        let revalidationTimerId: number;
        function scheduleRevalidation() {
          revalidationTimerId = window.setTimeout(
            executeRevalidation,
            interval
          );
        }

        function executeRevalidation() {
          // Revalidate cache and then schedule the next revalidation
          void revalidateCache(true).then(scheduleRevalidation);
        }

        scheduleRevalidation();

        return () => {
          window.clearTimeout(revalidationTimerId);
        };
      },
      // eslint-disable-next-line react-hooks/exhaustive-deps -- ESLint recommends against adding `revalidateCache` as a dependency, but not doing so causes the code inside `useEffect` to reference an outdated version of `revalidateCache`
      [status, revalidateCache]
    );
  }

  function useThreadsInternal(): RoomThreads<TThreadMetadata> {
    useEffect(_subscribe, [_subscribe]);

    usePolling();

    const cache = useSyncExternalStore(
      manager.subscribe,
      () => manager.cache,
      () => manager.cache
    );

    return cache ?? { isLoading: true };
  }

  function useThreads() {
    useEffect(
      () => {
        void revalidateCache(true);
      },
      // eslint-disable-next-line react-hooks/exhaustive-deps -- ESLint recommends against adding `revalidateCache` as a dependency, but not doing so causes the code inside `useEffect` to reference an outdated version of `revalidateCache`
      [revalidateCache]
    );

    return useThreadsInternal();
  }

  function useThreadsSuspense() {
    const cache = useThreadsInternal();

    if (cache.isLoading) {
      throw revalidateCache(true);
    }

    if (cache.error) {
      throw cache.error;
    }

    return cache.threads;
=======
  }

  function getCurrentUserId() {
    const self = room.getSelf();
    if (self === null || self.id === undefined) {
      return "anonymous";
    } else {
      return self.id;
    }
  }

  function getThreads(): ThreadData<TThreadMetadata>[] {
    const threads = manager.cache;
    if (!threads || threads.isLoading || threads.error) {
      throw new Error(
        "Cannot update threads or comments before they are loaded."
      );
    }
    return threads.threads;
  }

  /**
   * Subscribes to the `comments` event and returns a function that can be used to unsubscribe.
   * Ensures that there is only one subscription to the `comments` event despite multiple calls to the `subscribe` function (via the `useThreads` hook).
   * This is so that revalidation is only triggered once when the `comments` event is fired.
   *
   * @returns An unsubscribe function that can be used to unsubscribe from the `comments` event.
   */
  function _subscribe(): () => void {
    // Only subscribe to the `comments` event if the reference count is 0 (meaning that there are no components with a subscription)
    if (commentsEventRefCount === 0) {
      commentsEventDisposer = room.events.comments.subscribe(() => {
        void revalidateCache(true);
      });
    }

    commentsEventRefCount = commentsEventRefCount + 1;

    return () => {
      // Only unsubscribe from the `comments` event if the reference count is 0 (meaning that there are no components with a subscription)
      commentsEventRefCount = commentsEventRefCount - 1;
      if (commentsEventRefCount > 0) return;

      commentsEventDisposer?.();
      commentsEventDisposer = undefined;
    };
  }

  function usePolling() {
    const status = useSyncExternalStore(
      room.events.status.subscribe,
      room.getStatus,
      room.getStatus
    );

    useEffect(
      () => {
        const interval =
          status === "connected" ? POLLING_INTERVAL_REALTIME : POLLING_INTERVAL;

        let revalidationTimerId: number;
        function scheduleRevalidation() {
          revalidationTimerId = window.setTimeout(
            executeRevalidation,
            interval
          );
        }

        function executeRevalidation() {
          // Revalidate cache and then schedule the next revalidation
          void revalidateCache(true).then(scheduleRevalidation);
        }

        scheduleRevalidation();

        return () => {
          window.clearTimeout(revalidationTimerId);
        };
      },
      // eslint-disable-next-line react-hooks/exhaustive-deps -- ESLint recommends against adding `revalidateCache` as a dependency, but not doing so causes the code inside `useEffect` to reference an outdated version of `revalidateCache`
      [status, revalidateCache]
    );
  }

  function useThreadsInternal(): RoomThreads<TThreadMetadata> {
    useEffect(_subscribe, [_subscribe]);

    usePolling();

    const cache = useSyncExternalStore(
      manager.subscribe,
      () => manager.cache,
      () => manager.cache
    );

    return cache ?? { isLoading: true };
  }

  function useThreads() {
    useEffect(
      () => {
        void revalidateCache(true);
      },
      // eslint-disable-next-line react-hooks/exhaustive-deps -- ESLint recommends against adding `revalidateCache` as a dependency, but not doing so causes the code inside `useEffect` to reference an outdated version of `revalidateCache`
      [revalidateCache]
    );

    return useThreadsInternal();
  }

  function useThreadsSuspense() {
    const cache = useThreadsInternal();

    if (cache.isLoading) {
      throw revalidateCache(true);
    }

    if (cache.error) {
      throw cache.error;
    }

    return cache.threads;
  }

  function addCommentReaction({
    threadId,
    commentId,
    emoji,
  }: CommentReactionOptions): void {
    const threads = getThreads();
    const now = new Date().toISOString();

    const optimisticData = threads.map((thread) =>
      thread.id === threadId
        ? {
            ...thread,
            comments: thread.comments.map((comment) =>
              comment.id === commentId
                ? ({
                    ...comment,
                    reactions: [
                      ...comment.reactions,
                      { emoji, userId: getCurrentUserId(), createdAt: now },
                    ],
                  } as CommentData)
                : comment
            ),
          }
        : thread
    );

    mutate(room.addCommentReaction({ threadId, commentId, emoji }), {
      optimisticData,
    }).catch((err: Error) => {
      errorEventSource.notify(
        new AddCommentReactionError(err, {
          roomId: room.id,
          threadId,
          commentId,
          emoji,
        })
      );
    });
  }

  function removeCommentReaction({
    threadId,
    commentId,
    emoji,
  }: CommentReactionOptions): void {
    const threads = getThreads();

    const optimisticData = threads.map((thread) =>
      thread.id === threadId
        ? {
            ...thread,
            comments: thread.comments.map((comment) => {
              const reactionIndex = comment.reactions.findIndex(
                (reaction) =>
                  reaction.emoji === emoji &&
                  reaction.userId === getCurrentUserId()
              );

              return comment.id === commentId
                ? ({
                    ...comment,
                    reactions:
                      reactionIndex < 0
                        ? comment.reactions
                        : comment.reactions
                            .slice(0, reactionIndex)
                            .concat(comment.reactions.slice(reactionIndex + 1)),
                  } as CommentData)
                : comment;
            }),
          }
        : thread
    );

    mutate(room.removeCommentReaction({ threadId, commentId, emoji }), {
      optimisticData,
    }).catch((err: Error) => {
      errorEventSource.notify(
        new RemoveCommentReactionError(err, {
          roomId: room.id,
          threadId,
          commentId,
          emoji,
        })
      );
    });
>>>>>>> 9f82a7fe
  }

  return {
    useThreads,
    useThreadsSuspense,
    editThreadMetadata,
<<<<<<< HEAD
=======
    addCommentReaction,
    removeCommentReaction,
>>>>>>> 9f82a7fe
    createThread,
    createComment,
    editComment,
    deleteComment,
  };
}<|MERGE_RESOLUTION|>--- conflicted
+++ resolved
@@ -16,16 +16,14 @@
 import { useSyncExternalStore } from "use-sync-external-store/shim/index.js";
 
 import {
-<<<<<<< HEAD
-=======
   AddCommentReactionError,
->>>>>>> 9f82a7fe
   type CommentsApiError,
   CreateCommentError,
   CreateThreadError,
   DeleteCommentError,
   EditCommentError,
   EditThreadMetadataError,
+  RemoveCommentReactionError,
 } from "./errors";
 
 const POLLING_INTERVAL_REALTIME = 30000;
@@ -46,6 +44,8 @@
   ): ThreadData<TThreadMetadata>;
   editThreadMetadata(options: EditThreadMetadataOptions<TThreadMetadata>): void;
   createComment(options: CreateCommentOptions): CommentData;
+  addCommentReaction(options: CommentReactionOptions): void;
+  removeCommentReaction(options: CommentReactionOptions): void;
   editComment(options: EditCommentOptions): void;
   deleteComment(options: DeleteCommentOptions): void;
 };
@@ -80,6 +80,12 @@
 export type DeleteCommentOptions = {
   threadId: string;
   commentId: string;
+};
+
+export type CommentReactionOptions = {
+  threadId: string;
+  commentId: string;
+  emoji: string;
 };
 
 function createOptimisticId(prefix: string) {
@@ -186,7 +192,6 @@
     };
 
     const currentCache = manager.cache;
-<<<<<<< HEAD
 
     // Update the cache with the optimistic data
     manager.cache = {
@@ -197,18 +202,6 @@
     try {
       await data;
 
-=======
-
-    // Update the cache with the optimistic data
-    manager.cache = {
-      isLoading: false,
-      threads: options.optimisticData,
-    };
-
-    try {
-      await data;
-
->>>>>>> 9f82a7fe
       // If there was a newer mutation while this mutation was in flight, we return early and don't trigger a revalidation (since the mutation request is outdated)
       const activeMutation = manager.mutation;
       if (
@@ -413,6 +406,7 @@
       createdAt: now,
       userId: getCurrentUserId(),
       body,
+      reactions: [],
     };
 
     const optimisticData = threads.map((thread) =>
@@ -517,130 +511,6 @@
         })
       )
     );
-<<<<<<< HEAD
-  }
-
-  function getCurrentUserId() {
-    const self = room.getSelf();
-    if (self === null || self.id === undefined) {
-      return "anonymous";
-    } else {
-      return self.id;
-    }
-  }
-
-  function getThreads(): ThreadData<TThreadMetadata>[] {
-    const threads = manager.cache;
-    if (!threads || threads.isLoading || threads.error) {
-      throw new Error(
-        "Cannot update threads or comments before they are loaded."
-      );
-    }
-    return threads.threads;
-  }
-
-  /**
-   * Subscribes to the `comments` event and returns a function that can be used to unsubscribe.
-   * Ensures that there is only one subscription to the `comments` event despite multiple calls to the `subscribe` function (via the `useThreads` hook).
-   * This is so that revalidation is only triggered once when the `comments` event is fired.
-   *
-   * @returns An unsubscribe function that can be used to unsubscribe from the `comments` event.
-   */
-  function _subscribe(): () => void {
-    // Only subscribe to the `comments` event if the reference count is 0 (meaning that there are no components with a subscription)
-    if (commentsEventRefCount === 0) {
-      commentsEventDisposer = room.events.comments.subscribe(() => {
-        void revalidateCache(true);
-      });
-    }
-
-    commentsEventRefCount = commentsEventRefCount + 1;
-
-    return () => {
-      // Only unsubscribe from the `comments` event if the reference count is 0 (meaning that there are no components with a subscription)
-      commentsEventRefCount = commentsEventRefCount - 1;
-      if (commentsEventRefCount > 0) return;
-
-      commentsEventDisposer?.();
-      commentsEventDisposer = undefined;
-    };
-  }
-
-  function usePolling() {
-    const status = useSyncExternalStore(
-      room.events.status.subscribe,
-      room.getStatus,
-      room.getStatus
-    );
-
-    useEffect(
-      () => {
-        const interval =
-          status === "connected" ? POLLING_INTERVAL_REALTIME : POLLING_INTERVAL;
-
-        let revalidationTimerId: number;
-        function scheduleRevalidation() {
-          revalidationTimerId = window.setTimeout(
-            executeRevalidation,
-            interval
-          );
-        }
-
-        function executeRevalidation() {
-          // Revalidate cache and then schedule the next revalidation
-          void revalidateCache(true).then(scheduleRevalidation);
-        }
-
-        scheduleRevalidation();
-
-        return () => {
-          window.clearTimeout(revalidationTimerId);
-        };
-      },
-      // eslint-disable-next-line react-hooks/exhaustive-deps -- ESLint recommends against adding `revalidateCache` as a dependency, but not doing so causes the code inside `useEffect` to reference an outdated version of `revalidateCache`
-      [status, revalidateCache]
-    );
-  }
-
-  function useThreadsInternal(): RoomThreads<TThreadMetadata> {
-    useEffect(_subscribe, [_subscribe]);
-
-    usePolling();
-
-    const cache = useSyncExternalStore(
-      manager.subscribe,
-      () => manager.cache,
-      () => manager.cache
-    );
-
-    return cache ?? { isLoading: true };
-  }
-
-  function useThreads() {
-    useEffect(
-      () => {
-        void revalidateCache(true);
-      },
-      // eslint-disable-next-line react-hooks/exhaustive-deps -- ESLint recommends against adding `revalidateCache` as a dependency, but not doing so causes the code inside `useEffect` to reference an outdated version of `revalidateCache`
-      [revalidateCache]
-    );
-
-    return useThreadsInternal();
-  }
-
-  function useThreadsSuspense() {
-    const cache = useThreadsInternal();
-
-    if (cache.isLoading) {
-      throw revalidateCache(true);
-    }
-
-    if (cache.error) {
-      throw cache.error;
-    }
-
-    return cache.threads;
-=======
   }
 
   function getCurrentUserId() {
@@ -852,18 +722,14 @@
         })
       );
     });
->>>>>>> 9f82a7fe
   }
 
   return {
     useThreads,
     useThreadsSuspense,
     editThreadMetadata,
-<<<<<<< HEAD
-=======
     addCommentReaction,
     removeCommentReaction,
->>>>>>> 9f82a7fe
     createThread,
     createComment,
     editComment,
