--- conflicted
+++ resolved
@@ -82,23 +82,17 @@
   commentId: string;
 };
 
-<<<<<<< HEAD
 export type CommentReactionOptions = {
   threadId: string;
   commentId: string;
   emoji: string;
 };
 
-function createOptimisticId(prefix: string) {
-  return `${prefix}_${nanoid()}`;
-}
-=======
 export type ThreadsStateLoading = {
   isLoading: true;
   threads?: never;
   error?: never;
 };
->>>>>>> e5762a59
 
 export type ThreadsStateError = {
   isLoading: false;
