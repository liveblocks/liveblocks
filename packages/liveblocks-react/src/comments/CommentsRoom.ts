--- conflicted
+++ resolved
@@ -16,11 +16,8 @@
 import { useSyncExternalStore } from "use-sync-external-store/shim/index.js";
 
 import {
-<<<<<<< HEAD
   AddCommentReactionError,
-=======
   type CommentsApiError,
->>>>>>> e9d68809
   CreateCommentError,
   CreateThreadError,
   DeleteCommentError,
@@ -643,44 +640,40 @@
     commentId,
     emoji,
   }: CommentReactionOptions): void {
-    const threads = ensureThreadsAreLoadedForMutations();
+    const threads = getThreads();
     const now = new Date().toISOString();
 
-    setThreads(
-      threads.map((thread) =>
-        thread.id === threadId
-          ? {
-              ...thread,
-              comments: thread.comments.map((comment) =>
-                comment.id === commentId
-                  ? ({
-                      ...comment,
-                      reactions: [
-                        ...comment.reactions,
-                        { emoji, userId: getCurrentUserId(), createdAt: now },
-                      ],
-                    } as CommentData)
-                  : comment
-              ),
-            }
-          : thread
-      )
-    );
-
-    startMutation();
-    room
-      .addCommentReaction({ threadId, commentId, emoji })
-      .catch((er: Error) =>
-        errorEventSource.notify(
-          new AddCommentReactionError(er, {
-            roomId: room.id,
-            threadId,
-            commentId,
-            emoji,
-          })
-        )
-      )
-      .finally(endMutation);
+    const optimisticData = threads.map((thread) =>
+      thread.id === threadId
+        ? {
+            ...thread,
+            comments: thread.comments.map((comment) =>
+              comment.id === commentId
+                ? ({
+                    ...comment,
+                    reactions: [
+                      ...comment.reactions,
+                      { emoji, userId: getCurrentUserId(), createdAt: now },
+                    ],
+                  } as CommentData)
+                : comment
+            ),
+          }
+        : thread
+    );
+
+    mutate(room.addCommentReaction({ threadId, commentId, emoji }), {
+      optimisticData,
+    }).catch((err: Error) => {
+      errorEventSource.notify(
+        new AddCommentReactionError(err, {
+          roomId: room.id,
+          threadId,
+          commentId,
+          emoji,
+        })
+      );
+    });
   }
 
   function removeCommentReaction({
@@ -688,65 +681,56 @@
     commentId,
     emoji,
   }: CommentReactionOptions): void {
-    const threads = ensureThreadsAreLoadedForMutations();
-
-    setThreads(
-      threads.map((thread) =>
-        thread.id === threadId
-          ? {
-              ...thread,
-              comments: thread.comments.map((comment) => {
-                const reactionIndex = comment.reactions.findIndex(
-                  (reaction) =>
-                    reaction.emoji === emoji &&
-                    reaction.userId === getCurrentUserId()
-                );
-
-                return comment.id === commentId
-                  ? ({
-                      ...comment,
-                      reactions:
-                        reactionIndex < 0
-                          ? comment.reactions
-                          : comment.reactions
-                              .slice(0, reactionIndex)
-                              .concat(
-                                comment.reactions.slice(reactionIndex + 1)
-                              ),
-                    } as CommentData)
-                  : comment;
-              }),
-            }
-          : thread
-      )
-    );
-
-    startMutation();
-    room
-      .removeCommentReaction({ threadId, commentId, emoji })
-      .catch((er: Error) =>
-        errorEventSource.notify(
-          new RemoveCommentReactionError(er, {
-            roomId: room.id,
-            threadId,
-            commentId,
-            emoji,
-          })
-        )
-      )
-      .finally(endMutation);
+    const threads = getThreads();
+
+    const optimisticData = threads.map((thread) =>
+      thread.id === threadId
+        ? {
+            ...thread,
+            comments: thread.comments.map((comment) => {
+              const reactionIndex = comment.reactions.findIndex(
+                (reaction) =>
+                  reaction.emoji === emoji &&
+                  reaction.userId === getCurrentUserId()
+              );
+
+              return comment.id === commentId
+                ? ({
+                    ...comment,
+                    reactions:
+                      reactionIndex < 0
+                        ? comment.reactions
+                        : comment.reactions
+                            .slice(0, reactionIndex)
+                            .concat(comment.reactions.slice(reactionIndex + 1)),
+                  } as CommentData)
+                : comment;
+            }),
+          }
+        : thread
+    );
+
+    mutate(room.removeCommentReaction({ threadId, commentId, emoji }), {
+      optimisticData,
+    }).catch((err: Error) => {
+      errorEventSource.notify(
+        new RemoveCommentReactionError(err, {
+          roomId: room.id,
+          threadId,
+          commentId,
+          emoji,
+        })
+      );
+    });
   }
 
   return {
     useThreads,
     useThreadsSuspense,
     editThreadMetadata,
-<<<<<<< HEAD
     addCommentReaction,
     removeCommentReaction,
-=======
     createThread,
->>>>>>> e9d68809
     createComment,
     editComment,
     deleteComment,
