--- conflicted
+++ resolved
@@ -55,12 +55,12 @@
     ];
 
     server.use(
-<<<<<<< HEAD
       mockGetInboxNotifications(() => {
         return HttpResponse.json({
           inboxNotifications,
           threads,
           subscriptions,
+          groups: [],
           meta: {
             requestedAt: new Date().toISOString(),
             nextCursor: null,
@@ -70,26 +70,6 @@
       mockMarkAllInboxNotificationsAsRead(() => {
         return HttpResponse.json(null, { status: 200 });
       })
-=======
-      mockGetInboxNotifications((_req, res, ctx) =>
-        res(
-          ctx.status(200),
-          ctx.json({
-            inboxNotifications,
-            threads,
-            subscriptions,
-            groups: [],
-            meta: {
-              requestedAt: new Date().toISOString(),
-              nextCursor: null,
-            },
-          })
-        )
-      ),
-      mockMarkAllInboxNotificationsAsRead((_req, res, ctx) =>
-        res(ctx.status(200))
-      )
->>>>>>> 4976efa8
     );
 
     const {
@@ -156,12 +136,12 @@
     ];
 
     server.use(
-<<<<<<< HEAD
       mockGetInboxNotifications(() => {
         return HttpResponse.json({
           inboxNotifications,
           threads,
           subscriptions,
+          groups: [],
           meta: {
             requestedAt: new Date().toISOString(),
             nextCursor: null,
@@ -171,26 +151,6 @@
       mockMarkAllInboxNotificationsAsRead(() => {
         return HttpResponse.json(null, { status: 500 });
       })
-=======
-      mockGetInboxNotifications((_req, res, ctx) =>
-        res(
-          ctx.status(200),
-          ctx.json({
-            inboxNotifications,
-            threads,
-            subscriptions,
-            groups: [],
-            meta: {
-              requestedAt: new Date().toISOString(),
-              nextCursor: null,
-            },
-          })
-        )
-      ),
-      mockMarkAllInboxNotificationsAsRead((_req, res, ctx) =>
-        res(ctx.status(500))
-      )
->>>>>>> 4976efa8
     );
 
     const {
@@ -261,12 +221,12 @@
     ];
 
     server.use(
-<<<<<<< HEAD
       mockGetInboxNotifications(() => {
         return HttpResponse.json({
           inboxNotifications,
           threads,
           subscriptions,
+          groups: [],
           meta: {
             requestedAt: new Date().toISOString(),
             nextCursor: null,
@@ -278,31 +238,6 @@
           status: 500,
         });
       })
-=======
-      mockGetInboxNotifications((_req, res, ctx) =>
-        res(
-          ctx.status(200),
-          ctx.json({
-            inboxNotifications,
-            threads,
-            subscriptions,
-            groups: [],
-            meta: {
-              requestedAt: new Date().toISOString(),
-              nextCursor: null,
-            },
-          })
-        )
-      ),
-      mockMarkAllInboxNotificationsAsRead((_req, res, ctx) =>
-        res(
-          ctx.status(500),
-          ctx.json({
-            message: "whoops, something went wrong",
-          })
-        )
-      )
->>>>>>> 4976efa8
     );
 
     const {
