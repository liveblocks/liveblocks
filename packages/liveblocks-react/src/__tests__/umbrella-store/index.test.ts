import { kInternal } from "@liveblocks/core";

import { ThreadDB } from "../../ThreadDB";
import { UmbrellaStore } from "../../umbrella-store";

const empty1n = {
  sortedNotifications: [],
  notificationsById: {},
} as const;

function makeSyncSource() {
  return {
    setPending: () => {},
    destroy: () => {},
  };
}

const NO_CLIENT = {
  [kInternal]: {
    as() {
      return NO_CLIENT;
    },
    createSyncSource: makeSyncSource,
  },
} as any;

const LOADING = { isLoading: true };

describe("Umbrella Store", () => {
  it("getters returns the expected shapes", () => {
    const store = new UmbrellaStore(NO_CLIENT);

    // Sync getters
    expect(store.outputs.threads.get()).toEqual(expect.any(ThreadDB));
    expect(store.outputs.notifications.get()).toEqual(empty1n);
<<<<<<< HEAD
    expect(store.outputs.settingsByRoomId.get()).toEqual({}); // settings by room ID
    expect(store.outputs.versionsByRoomId.get()).toEqual({}); // versions by room ID
    expect(store.outputs.channelNotificationSettings.get()).toEqual({}); // channels notification settings

    // Sync async-results getters
    expect(store.getInboxNotificationsLoadingState()).toEqual(loading);
    expect(store.getChannelsNotificationSettingsLoadingState()).toEqual(
      loading
    );
    expect(store.getNotificationSettingsLoadingState("room-a")).toEqual(
      loading
    );
    expect(store.getRoomVersionsLoadingState("room-a")).toEqual(loading);
=======
    expect(
      store.outputs.settingsByRoomId.getOrCreate("room-a").signal.get()
    ).toEqual(LOADING); // settings by room ID
    expect(
      store.outputs.versionsByRoomId.getOrCreate("room-b").signal.get()
    ).toEqual(LOADING); // versions by room ID

    // Sync async-results getters
    expect(store.outputs.loadingNotifications.signal.get()).toEqual(LOADING);
    expect(
      store.outputs.settingsByRoomId.getOrCreate("room-c").signal.get()
    ).toEqual(LOADING);
    expect(
      store.outputs.versionsByRoomId.getOrCreate("room-d").signal.get()
    ).toEqual(LOADING);
>>>>>>> 48a98a5f
  });

  it("calling getters multiple times should always return a stable result", () => {
    const store = new UmbrellaStore(NO_CLIENT);

    // IMPORTANT! Strict equality expected!
    expect(store.outputs.threads.get()).toBe(store.outputs.threads.get());
    expect(store.outputs.notifications.get()).toBe(
      store.outputs.notifications.get()
    );

    // Sync async-results getter
    expect(store.outputs.loadingNotifications.signal.get()).toBe(
      store.outputs.loadingNotifications.signal.get()
    );
    // TODO Add check here for strict-equality of the OK-state, which currently isn't strictly-equal and the selectors/isEqual functions are still "working around" that
    expect(
      store.outputs.settingsByRoomId.getOrCreate("room-abc").signal.get()
    ).toBe(store.outputs.settingsByRoomId.getOrCreate("room-abc").signal.get());
    // TODO Add check here for strict-equality of the OK-state, which currently isn't strictly-equal and the selectors/isEqual functions are still "working around" that
<<<<<<< HEAD
    expect(store.getChannelsNotificationSettingsLoadingState()).toBe(
      store.getChannelsNotificationSettingsLoadingState()
    );
    // TODO Add check here for strict-equality of the OK-state, which currently isn't strictly-equal and the selectors/isEqual functions are still "working around" that
    expect(store.getRoomVersionsLoadingState("room-a")).toBe(
      store.getRoomVersionsLoadingState("room-a")
    );
=======
    expect(
      store.outputs.versionsByRoomId.getOrCreate("room-a").signal.get()
    ).toBe(store.outputs.versionsByRoomId.getOrCreate("room-a").signal.get());
>>>>>>> 48a98a5f
  });
});<|MERGE_RESOLUTION|>--- conflicted
+++ resolved
@@ -33,37 +33,25 @@
     // Sync getters
     expect(store.outputs.threads.get()).toEqual(expect.any(ThreadDB));
     expect(store.outputs.notifications.get()).toEqual(empty1n);
-<<<<<<< HEAD
-    expect(store.outputs.settingsByRoomId.get()).toEqual({}); // settings by room ID
-    expect(store.outputs.versionsByRoomId.get()).toEqual({}); // versions by room ID
-    expect(store.outputs.channelNotificationSettings.get()).toEqual({}); // channels notification settings
-
-    // Sync async-results getters
-    expect(store.getInboxNotificationsLoadingState()).toEqual(loading);
-    expect(store.getChannelsNotificationSettingsLoadingState()).toEqual(
-      loading
-    );
-    expect(store.getNotificationSettingsLoadingState("room-a")).toEqual(
-      loading
-    );
-    expect(store.getRoomVersionsLoadingState("room-a")).toEqual(loading);
-=======
     expect(
       store.outputs.settingsByRoomId.getOrCreate("room-a").signal.get()
     ).toEqual(LOADING); // settings by room ID
     expect(
       store.outputs.versionsByRoomId.getOrCreate("room-b").signal.get()
     ).toEqual(LOADING); // versions by room ID
+    expect(store.outputs.channelNotificationSettings.get()).toEqual({}); // channels notification settings
 
     // Sync async-results getters
     expect(store.outputs.loadingNotifications.signal.get()).toEqual(LOADING);
+    expect(store.getChannelsNotificationSettingsLoadingState()).toEqual(
+      loading
+    );
     expect(
       store.outputs.settingsByRoomId.getOrCreate("room-c").signal.get()
     ).toEqual(LOADING);
     expect(
       store.outputs.versionsByRoomId.getOrCreate("room-d").signal.get()
     ).toEqual(LOADING);
->>>>>>> 48a98a5f
   });
 
   it("calling getters multiple times should always return a stable result", () => {
@@ -84,18 +72,12 @@
       store.outputs.settingsByRoomId.getOrCreate("room-abc").signal.get()
     ).toBe(store.outputs.settingsByRoomId.getOrCreate("room-abc").signal.get());
     // TODO Add check here for strict-equality of the OK-state, which currently isn't strictly-equal and the selectors/isEqual functions are still "working around" that
-<<<<<<< HEAD
     expect(store.getChannelsNotificationSettingsLoadingState()).toBe(
       store.getChannelsNotificationSettingsLoadingState()
     );
     // TODO Add check here for strict-equality of the OK-state, which currently isn't strictly-equal and the selectors/isEqual functions are still "working around" that
-    expect(store.getRoomVersionsLoadingState("room-a")).toBe(
-      store.getRoomVersionsLoadingState("room-a")
-    );
-=======
     expect(
       store.outputs.versionsByRoomId.getOrCreate("room-a").signal.get()
     ).toBe(store.outputs.versionsByRoomId.getOrCreate("room-a").signal.get());
->>>>>>> 48a98a5f
   });
 });