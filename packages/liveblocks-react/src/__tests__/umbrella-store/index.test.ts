import { kInternal } from "@liveblocks/core";

import { ThreadDB } from "../../ThreadDB";
import { UmbrellaStore } from "../../umbrella-store";

const empty1n = {
  sortedNotifications: [],
  notificationsById: {},
} as const;

function makeSyncSource() {
  return {
    setPending: () => {},
    destroy: () => {},
  };
}

const NO_CLIENT = {
  [kInternal]: {
    as() {
      return NO_CLIENT;
    },
    createSyncSource: makeSyncSource,
  },
} as any;

const loading = { isLoading: true };

describe("Umbrella Store", () => {
  it("getters returns the expected shapes", () => {
    const store = new UmbrellaStore(NO_CLIENT);

    // Sync getters
<<<<<<< HEAD
    expect(store.get1_threads()).toEqual(empty1t);
    expect(store.get1_notifications()).toEqual(empty1n);
    expect(store.get2()).toEqual({}); // settings by room ID
    expect(store.get3()).toEqual({}); // versions by room ID
    expect(store.get4()).toEqual({}); // channels notification settings
=======
    expect(store.outputs.threads.get()).toEqual(expect.any(ThreadDB));
    expect(store.outputs.notifications.get()).toEqual(empty1n);
    expect(store.outputs.settingsByRoomId.get()).toEqual({}); // settings by room ID
    expect(store.outputs.versionsByRoomId.get()).toEqual({}); // versions by room ID
>>>>>>> b7e43ade

    // Sync async-results getters
    expect(store.getInboxNotificationsLoadingState()).toEqual(loading);
    expect(store.getChannelsNotificationSettingsLoadingState()).toEqual(
      loading
    );
    expect(store.getNotificationSettingsLoadingState("room-a")).toEqual(
      loading
    );
    expect(store.getRoomVersionsLoadingState("room-a")).toEqual(loading);
  });

  it("calling getters multiple times should always return a stable result", () => {
    const store = new UmbrellaStore(NO_CLIENT);

    // IMPORTANT! Strict equality expected!
    expect(store.outputs.threads.get()).toBe(store.outputs.threads.get());
    expect(store.outputs.notifications.get()).toBe(
      store.outputs.notifications.get()
    );

    // Sync async-results getter
    // TODO Add check here for strict-equality of the OK-state, which currently isn't strictly-equal and the selectors/isEqual functions are still "working around" that
    expect(store.getInboxNotificationsLoadingState()).toBe(
      store.getInboxNotificationsLoadingState()
    );
    // TODO Add check here for strict-equality of the OK-state, which currently isn't strictly-equal and the selectors/isEqual functions are still "working around" that
    expect(store.getNotificationSettingsLoadingState("room-a")).toBe(
      store.getNotificationSettingsLoadingState("room-a")
    );
    // TODO Add check here for strict-equality of the OK-state, which currently isn't strictly-equal and the selectors/isEqual functions are still "working around" that
    expect(store.getChannelsNotificationSettingsLoadingState()).toBe(
      store.getChannelsNotificationSettingsLoadingState()
    );
    // TODO Add check here for strict-equality of the OK-state, which currently isn't strictly-equal and the selectors/isEqual functions are still "working around" that
    expect(store.getRoomVersionsLoadingState("room-a")).toBe(
      store.getRoomVersionsLoadingState("room-a")
    );
  });
});<|MERGE_RESOLUTION|>--- conflicted
+++ resolved
@@ -31,18 +31,11 @@
     const store = new UmbrellaStore(NO_CLIENT);
 
     // Sync getters
-<<<<<<< HEAD
-    expect(store.get1_threads()).toEqual(empty1t);
-    expect(store.get1_notifications()).toEqual(empty1n);
-    expect(store.get2()).toEqual({}); // settings by room ID
-    expect(store.get3()).toEqual({}); // versions by room ID
-    expect(store.get4()).toEqual({}); // channels notification settings
-=======
     expect(store.outputs.threads.get()).toEqual(expect.any(ThreadDB));
     expect(store.outputs.notifications.get()).toEqual(empty1n);
     expect(store.outputs.settingsByRoomId.get()).toEqual({}); // settings by room ID
     expect(store.outputs.versionsByRoomId.get()).toEqual({}); // versions by room ID
->>>>>>> b7e43ade
+    expect(store.get4()).toEqual({}); // channels notification settings
 
     // Sync async-results getters
     expect(store.getInboxNotificationsLoadingState()).toEqual(loading);
