--- conflicted
+++ resolved
@@ -56,32 +56,17 @@
     const subscriptions = [subscription];
 
     server.use(
-<<<<<<< HEAD
       mockGetInboxNotifications(() => {
         return HttpResponse.json({
           threads,
           inboxNotifications,
           subscriptions,
+          groups: [],
           meta: {
             requestedAt: new Date().toISOString(),
             nextCursor: null,
           },
         });
-=======
-      mockGetInboxNotifications(async (_req, res, ctx) => {
-        return res(
-          ctx.json({
-            threads,
-            inboxNotifications,
-            subscriptions,
-            groups: [],
-            meta: {
-              requestedAt: new Date().toISOString(),
-              nextCursor: null,
-            },
-          })
-        );
->>>>>>> 4976efa8
       })
     );
 
@@ -129,32 +114,17 @@
     const subscriptions = [subscription];
 
     server.use(
-<<<<<<< HEAD
       mockGetInboxNotifications(() => {
         return HttpResponse.json({
           threads,
           inboxNotifications,
           subscriptions,
+          groups: [],
           meta: {
             requestedAt: new Date().toISOString(),
             nextCursor: null,
           },
         });
-=======
-      mockGetInboxNotifications(async (_req, res, ctx) => {
-        return res(
-          ctx.json({
-            threads,
-            inboxNotifications,
-            subscriptions,
-            groups: [],
-            meta: {
-              requestedAt: new Date().toISOString(),
-              nextCursor: null,
-            },
-          })
-        );
->>>>>>> 4976efa8
       }),
       mockGetInboxNotificationsDelta(() => {
         return HttpResponse.json({
