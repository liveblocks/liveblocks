--- conflicted
+++ resolved
@@ -61,32 +61,17 @@
     ];
 
     server.use(
-<<<<<<< HEAD
       mockGetInboxNotifications(() => {
         return HttpResponse.json({
           threads,
           inboxNotifications,
           subscriptions,
+          groups: [],
           meta: {
             requestedAt: new Date().toISOString(),
             nextCursor: null,
           },
         });
-=======
-      mockGetInboxNotifications(async (_req, res, ctx) => {
-        return res(
-          ctx.json({
-            threads,
-            inboxNotifications,
-            subscriptions,
-            groups: [],
-            meta: {
-              requestedAt: new Date().toISOString(),
-              nextCursor: null,
-            },
-          })
-        );
->>>>>>> 4976efa8
       })
     );
 
@@ -129,32 +114,17 @@
     ];
 
     server.use(
-<<<<<<< HEAD
       mockGetInboxNotifications(() => {
         return HttpResponse.json({
           threads,
           inboxNotifications,
           subscriptions,
+          groups: [],
           meta: {
             requestedAt: new Date().toISOString(),
             nextCursor: null,
           },
         });
-=======
-      mockGetInboxNotifications(async (_req, res, ctx) => {
-        return res(
-          ctx.json({
-            threads,
-            inboxNotifications,
-            subscriptions,
-            groups: [],
-            meta: {
-              requestedAt: new Date().toISOString(),
-              nextCursor: null,
-            },
-          })
-        );
->>>>>>> 4976efa8
       }),
       mockGetInboxNotificationsDelta(() => {
         return HttpResponse.json({
@@ -215,32 +185,17 @@
     ];
 
     server.use(
-<<<<<<< HEAD
       mockGetInboxNotifications(() => {
         return HttpResponse.json({
           threads,
           inboxNotifications,
           subscriptions,
+          groups: [],
           meta: {
             requestedAt: new Date().toISOString(),
             nextCursor: null,
           },
         });
-=======
-      mockGetInboxNotifications(async (_req, res, ctx) => {
-        return res(
-          ctx.json({
-            threads,
-            inboxNotifications,
-            subscriptions,
-            groups: [],
-            meta: {
-              requestedAt: new Date().toISOString(),
-              nextCursor: null,
-            },
-          })
-        );
->>>>>>> 4976efa8
       })
     );
     let getInboxNotificationsReqCount = 0;
@@ -248,30 +203,16 @@
     server.use(
       mockGetInboxNotifications(() => {
         getInboxNotificationsReqCount++;
-<<<<<<< HEAD
         return HttpResponse.json({
           threads,
           inboxNotifications,
           subscriptions,
+          groups: [],
           meta: {
             requestedAt: new Date().toISOString(),
             nextCursor: null,
           },
         });
-=======
-        return res(
-          ctx.json({
-            threads,
-            inboxNotifications,
-            subscriptions,
-            groups: [],
-            meta: {
-              requestedAt: new Date().toISOString(),
-              nextCursor: null,
-            },
-          })
-        );
->>>>>>> 4976efa8
       })
     );
 
@@ -346,32 +287,17 @@
     });
 
     server.use(
-<<<<<<< HEAD
       mockGetInboxNotifications(() => {
         return HttpResponse.json({
           threads: [],
           inboxNotifications: [],
           subscriptions: [],
+          groups: [],
           meta: {
             requestedAt: new Date().toISOString(),
             nextCursor: null,
           },
         });
-=======
-      mockGetInboxNotifications(async (_req, res, ctx) => {
-        return res(
-          ctx.json({
-            threads: [],
-            inboxNotifications: [],
-            subscriptions: [],
-            groups: [],
-            meta: {
-              requestedAt: new Date().toISOString(),
-              nextCursor: null,
-            },
-          })
-        );
->>>>>>> 4976efa8
       })
     );
 
@@ -530,32 +456,17 @@
     ];
 
     server.use(
-<<<<<<< HEAD
       mockGetInboxNotifications(() => {
         return HttpResponse.json({
           threads,
           inboxNotifications,
           subscriptions,
+          groups: [],
           meta: {
             requestedAt: new Date().toISOString(),
             nextCursor: null,
           },
         });
-=======
-      mockGetInboxNotifications(async (_req, res, ctx) => {
-        return res(
-          ctx.json({
-            threads,
-            inboxNotifications,
-            subscriptions,
-            groups: [],
-            meta: {
-              requestedAt: new Date().toISOString(),
-              nextCursor: null,
-            },
-          })
-        );
->>>>>>> 4976efa8
       }),
       mockGetInboxNotificationsDelta(() => {
         return HttpResponse.json({
@@ -636,30 +547,16 @@
     server.use(
       mockGetInboxNotifications(() => {
         initialCount++;
-<<<<<<< HEAD
         return HttpResponse.json({
           threads,
           inboxNotifications,
           subscriptions,
+          groups: [],
           meta: {
             requestedAt: new Date().toISOString(),
             nextCursor: null,
           },
         });
-=======
-        return res(
-          ctx.json({
-            threads,
-            inboxNotifications,
-            subscriptions,
-            groups: [],
-            meta: {
-              requestedAt: new Date().toISOString(),
-              nextCursor: null,
-            },
-          })
-        );
->>>>>>> 4976efa8
       }),
       mockGetInboxNotificationsDelta(() => {
         pollerCount++;
@@ -861,30 +758,16 @@
     server.use(
       mockGetInboxNotifications(() => {
         hasCalledGetNotifications = true;
-<<<<<<< HEAD
         return HttpResponse.json({
           threads,
           inboxNotifications,
           subscriptions,
+          groups: [],
           meta: {
             requestedAt: new Date().toISOString(),
             nextCursor: null,
           },
         });
-=======
-        return res(
-          ctx.json({
-            threads,
-            inboxNotifications,
-            subscriptions,
-            groups: [],
-            meta: {
-              requestedAt: new Date().toISOString(),
-              nextCursor: null,
-            },
-          })
-        );
->>>>>>> 4976efa8
       }),
       mockGetInboxNotificationsDelta(() => {
         pollerCount++;
@@ -966,30 +849,16 @@
     server.use(
       mockGetInboxNotifications(() => {
         hasCalledGetNotifications = true;
-<<<<<<< HEAD
         return HttpResponse.json({
           threads,
           inboxNotifications,
           subscriptions,
+          groups: [],
           meta: {
             requestedAt: new Date().toISOString(),
             nextCursor: null,
           },
         });
-=======
-        return res(
-          ctx.json({
-            threads,
-            inboxNotifications,
-            subscriptions,
-            groups: [],
-            meta: {
-              requestedAt: new Date().toISOString(),
-              nextCursor: null,
-            },
-          })
-        );
->>>>>>> 4976efa8
       }),
       mockGetInboxNotificationsDelta(() => {
         pollerCount++;
@@ -1142,30 +1011,16 @@
         }
 
         // Mock a successful response from the server for the subsequent fetches
-<<<<<<< HEAD
         return HttpResponse.json({
           threads,
           inboxNotifications,
           subscriptions,
+          groups: [],
           meta: {
             requestedAt: new Date().toISOString(),
             nextCursor: null,
           },
         });
-=======
-        return res(
-          ctx.json({
-            threads,
-            inboxNotifications,
-            subscriptions,
-            groups: [],
-            meta: {
-              requestedAt: new Date().toISOString(),
-              nextCursor: null,
-            },
-          })
-        );
->>>>>>> 4976efa8
       })
     );
 
@@ -1262,98 +1117,59 @@
         // Request for Page 2
         if (cursor === "cursor-1") {
           isPage2Requested = true;
-<<<<<<< HEAD
           return HttpResponse.json({
             threads: [thread2],
             inboxNotifications: inboxNotificationsPage2,
             subscriptions: subscriptionsPage2,
+            groups: [],
             meta: {
               requestedAt: new Date().toISOString(),
               nextCursor: "cursor-2",
             },
           });
-=======
-          return res(
-            ctx.json({
-              threads: [thread2],
-              inboxNotifications: inboxNotificationsPage2,
-              subscriptions: subscriptionsPage2,
-              groups: [],
-              meta: {
-                requestedAt: new Date().toISOString(),
-                nextCursor: "cursor-2",
-              },
-            })
-          );
->>>>>>> 4976efa8
         }
         // Request for Page 3
         else if (cursor === "cursor-2") {
           isPage3Requested = true;
-<<<<<<< HEAD
           return HttpResponse.json({
             threads: [thread3],
             inboxNotifications: inboxNotificationsPage3,
             subscriptions: subscriptionsPage3,
+            groups: [],
             meta: {
               requestedAt: new Date().toISOString(),
               nextCursor: "cursor-3",
             },
           });
-=======
-          return res(
-            ctx.json({
-              threads: [thread3],
-              inboxNotifications: inboxNotificationsPage3,
-              subscriptions: subscriptionsPage3,
-              groups: [],
-              meta: {
-                requestedAt: new Date().toISOString(),
-                nextCursor: "cursor-3",
-              },
-            })
-          );
->>>>>>> 4976efa8
         }
         // Request for the first page
         else {
           isPage1Requested = true;
-<<<<<<< HEAD
           return HttpResponse.json({
             threads: [thread1],
             inboxNotifications: inboxNotificationsPage1,
             subscriptions: subscriptionsPage1,
-=======
-          return res(
-            ctx.json({
-              threads: [thread1],
-              inboxNotifications: inboxNotificationsPage1,
-              subscriptions: subscriptionsPage1,
-              groups: [],
-              meta: {
-                requestedAt: new Date().toISOString(),
-                nextCursor: "cursor-1",
-              },
-            })
-          );
-        }
-      }),
-      mockGetInboxNotificationsDelta(async (_req, res, ctx) => {
-        return res(
-          ctx.json({
-            threads: [],
-            inboxNotifications: [],
-            subscriptions: [],
-            deletedThreads: [],
-            deletedInboxNotifications: [],
-            deletedSubscriptions: [],
->>>>>>> 4976efa8
+            groups: [],
             meta: {
               requestedAt: new Date().toISOString(),
               nextCursor: "cursor-1",
             },
           });
         }
+      }),
+      mockGetInboxNotificationsDelta(async (_req, res, ctx) => {
+        return HttpResponse.json({
+          threads: [],
+          inboxNotifications: [],
+          subscriptions: [],
+          deletedThreads: [],
+          deletedInboxNotifications: [],
+          deletedSubscriptions: [],
+          meta: {
+            requestedAt: new Date().toISOString(),
+            nextCursor: "cursor-1",
+          },
+        });
       }),
       mockGetInboxNotificationsDelta(() => {
         return HttpResponse.json({
@@ -1485,11 +1301,11 @@
         // Request for Page 2 (final page)
         if (cursor === "cursor-1") {
           isPageTwoRequested = true;
-<<<<<<< HEAD
           return HttpResponse.json({
             threads: [threadTwo],
             inboxNotifications: inboxNotificationsPageTwo,
             subscriptions: subscriptionsPageTwo,
+            groups: [],
             meta: {
               requestedAt: new Date().toISOString(),
               nextCursor: null,
@@ -1502,40 +1318,12 @@
             threads: [threadOne],
             inboxNotifications: inboxNotificationsPageOne,
             subscriptions: subscriptionsPageOne,
+            groups: [],
             meta: {
               requestedAt: new Date().toISOString(),
               nextCursor: "cursor-1",
             },
           });
-=======
-          return res(
-            ctx.json({
-              threads: [threadTwo],
-              inboxNotifications: inboxNotificationsPageTwo,
-              subscriptions: subscriptionsPageTwo,
-              groups: [],
-              meta: {
-                requestedAt: new Date().toISOString(),
-                nextCursor: null,
-              },
-            })
-          );
-        }
-        // Request for the first page
-        else {
-          return res(
-            ctx.json({
-              threads: [threadOne],
-              inboxNotifications: inboxNotificationsPageOne,
-              subscriptions: subscriptionsPageOne,
-              groups: [],
-              meta: {
-                requestedAt: new Date().toISOString(),
-                nextCursor: "cursor-1",
-              },
-            })
-          );
->>>>>>> 4976efa8
         }
       })
     );
@@ -1613,30 +1401,16 @@
 
         // Initial load (Page 1)
         if (cursor === null) {
-<<<<<<< HEAD
           return HttpResponse.json({
             threads: [threadOne],
             inboxNotifications: inboxNotificationsPageOne,
             subscriptions: subscriptionsPageOne,
+            groups: [],
             meta: {
               requestedAt: new Date().toISOString(),
               nextCursor: "cursor-1",
             },
           });
-=======
-          return res(
-            ctx.json({
-              threads: [threadOne],
-              inboxNotifications: inboxNotificationsPageOne,
-              subscriptions: subscriptionsPageOne,
-              groups: [],
-              meta: {
-                requestedAt: new Date().toISOString(),
-                nextCursor: "cursor-1",
-              },
-            })
-          );
->>>>>>> 4976efa8
         }
         // Page 2
         else {
