--- conflicted
+++ resolved
@@ -1295,32 +1295,17 @@
       }),
       mockGetInboxNotifications(async () => {
         // Mock a delay in response so that GET THREADS request is resolved before GET NOTIFICATIONS request
-<<<<<<< HEAD
         await delay(100);
         return HttpResponse.json({
           threads: [oldThread],
           inboxNotifications: [inboxNotification],
           subscriptions: [subscription],
+          groups: [],
           meta: {
             requestedAt: new Date().toISOString(),
             nextCursor: null,
           },
         });
-=======
-        ctx.delay(100);
-        return res(
-          ctx.json({
-            threads: [oldThread],
-            inboxNotifications: [inboxNotification],
-            subscriptions: [subscription],
-            groups: [],
-            meta: {
-              requestedAt: new Date().toISOString(),
-              nextCursor: null,
-            },
-          })
-        );
->>>>>>> 4976efa8
       })
     );
 
@@ -1393,32 +1378,17 @@
           },
         });
       }),
-<<<<<<< HEAD
       mockGetInboxNotifications(() => {
         return HttpResponse.json({
           threads: [newThread],
           inboxNotifications: [inboxNotification],
           subscriptions: [subscription],
+          groups: [],
           meta: {
             requestedAt: new Date().toISOString(),
             nextCursor: null,
           },
         });
-=======
-      mockGetInboxNotifications(async (_req, res, ctx) => {
-        return res(
-          ctx.json({
-            threads: [newThread],
-            inboxNotifications: [inboxNotification],
-            subscriptions: [subscription],
-            groups: [],
-            meta: {
-              requestedAt: new Date().toISOString(),
-              nextCursor: null,
-            },
-          })
-        );
->>>>>>> 4976efa8
       })
     );
 
