--- conflicted
+++ resolved
@@ -31,23 +31,11 @@
 beforeAll(() => server.listen({ onUnhandledRequest: "error" }));
 
 beforeEach(() => {
-<<<<<<< HEAD
-  MockWebSocket.instances = [];
-});
-
-afterEach(() => {
-  MockWebSocket.instances = [];
-=======
   MockWebSocket.reset();
-  jest.useFakeTimers();
-  // Initial state is online (by default) and visible
-  mockVisibility.mockReturnValue("visible");
 });
 
 afterEach(() => {
   MockWebSocket.reset();
-  jest.useRealTimers();
->>>>>>> 435ad89e
   server.resetHandlers();
   jest.clearAllTimers();
   jest.clearAllMocks();
