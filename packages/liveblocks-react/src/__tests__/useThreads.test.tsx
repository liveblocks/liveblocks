import "@testing-library/jest-dom";

import type { BaseMetadata, JsonObject } from "@liveblocks/core";
<<<<<<< HEAD
import {
  convertToThreadData,
  createClient,
  ServerMsgCode,
} from "@liveblocks/core";
import { renderHook, screen, waitFor } from "@testing-library/react";
=======
import { createClient, ServerMsgCode } from "@liveblocks/core";
import { renderHook, waitFor } from "@testing-library/react";
>>>>>>> 6f5e3653
import { addSeconds } from "date-fns";
import { setupServer } from "msw/node";
import React, { Suspense } from "react";
import { ErrorBoundary } from "react-error-boundary";

import { createRoomContext } from "../room";
import { dummyThreadData } from "./_dummies";
import MockWebSocket, { websocketSimulator } from "./_MockWebSocket";
import { mockGetThread, mockGetThreads } from "./_restMocks";

const server = setupServer();

beforeAll(() => server.listen({ onUnhandledRequest: "error" }));

beforeEach(() => {
  MockWebSocket.instances = [];
});

afterEach(() => {
  MockWebSocket.instances = [];
  server.resetHandlers();
});

afterAll(() => server.close());

// TODO: Dry up and create utils that wrap renderHook
function createRoomContextForTest<
  TThreadMetadata extends BaseMetadata = BaseMetadata,
>() {
  const client = createClient({
    publicApiKey: "pk_xxx",
    polyfills: {
      WebSocket: MockWebSocket as any,
    },
  });

  return createRoomContext<JsonObject, never, never, never, TThreadMetadata>(
    client
  );
}

describe("useThreads", () => {
  test("should fetch threads", async () => {
    const threads = [dummyThreadData()];

    server.use(
      mockGetThreads(async (_req, res, ctx) => {
        return res(
          ctx.json({
            data: threads,
            inboxNotifications: [],
          })
        );
      })
    );

    const { RoomProvider, useThreads } = createRoomContextForTest();

    const { result, unmount } = renderHook(() => useThreads(), {
      wrapper: ({ children }) => (
        <RoomProvider id="room-id" initialPresence={{}}>
          {children}
        </RoomProvider>
      ),
    });

    expect(result.current).toEqual({ isLoading: true });

    await waitFor(() =>
      expect(result.current).toEqual({
        isLoading: false,
        threads,
      })
    );

    unmount();
  });

  test("multiple instances of useThreads should not fetch threads multiple times (dedupe requests)", async () => {
    let getThreadsReqCount = 0;

    const threads = [dummyThreadData()];
    server.use(
      mockGetThreads(async (_req, res, ctx) => {
        getThreadsReqCount++;
        return res(
          ctx.json({
            data: threads,
            inboxNotifications: [],
          })
        );
      })
    );

    const { RoomProvider, useThreads } = createRoomContextForTest();

    const { unmount, rerender } = renderHook(
      () => {
        useThreads();
        useThreads();
        useThreads();
      },
      {
        wrapper: ({ children }) => (
          <RoomProvider id="room-id" initialPresence={{}}>
            {children}
          </RoomProvider>
        ),
      }
    );

    await waitFor(() => expect(getThreadsReqCount).toBe(1));

    rerender();

    expect(getThreadsReqCount).toBe(1);

    unmount();
  });

  test("should fetch threads for a given query", async () => {
    const resolvedThread = dummyThreadData();
    resolvedThread.metadata = {
      resolved: true,
    };

    const unresolvedThread = dummyThreadData();
    unresolvedThread.metadata = {
      resolved: false,
    };

    server.use(
      mockGetThreads(async (req, res, ctx) => {
        const { metadata } = await req.json<{ metadata: BaseMetadata }>();
        return res(
          ctx.json({
            data: [resolvedThread, unresolvedThread].filter(
              (thread) => thread.metadata.resolved === metadata.resolved
            ),
            inboxNotifications: [],
          })
        );
      })
    );

    const { RoomProvider, useThreads } = createRoomContextForTest<{
      resolved: boolean;
    }>();

    const { result, unmount } = renderHook(
      () => useThreads({ query: { metadata: { resolved: true } } }),
      {
        wrapper: ({ children }) => (
          <RoomProvider id="room-id" initialPresence={{}}>
            {children}
          </RoomProvider>
        ),
      }
    );

    expect(result.current).toEqual({ isLoading: true });

    await waitFor(() =>
      expect(result.current).toEqual({
        isLoading: false,
        threads: [resolvedThread],
      })
    );

    unmount();
  });

  test("should dedupe fetch threads for a given query", async () => {
    let getThreadsReqCount = 0;

    const threads = [dummyThreadData()];
    server.use(
      mockGetThreads(async (_req, res, ctx) => {
        getThreadsReqCount++;
        return res(
          ctx.json({
            data: threads,
            inboxNotifications: [],
          })
        );
      })
    );

    const { RoomProvider, useThreads } = createRoomContextForTest<{
      resolved: boolean;
    }>();

    const { unmount } = renderHook(
      () => {
        useThreads({ query: { metadata: { resolved: true } } });
        useThreads({ query: { metadata: { resolved: true } } });
      },
      {
        wrapper: ({ children }) => (
          <RoomProvider id="room-id" initialPresence={{}}>
            {children}
          </RoomProvider>
        ),
      }
    );

    await waitFor(() => expect(getThreadsReqCount).toBe(1));

    unmount();
  });

  test("should refetch threads if query changed dynamically and should display threads instantly if query already been done in the past", async () => {
    const resolvedThread = dummyThreadData();
    resolvedThread.metadata = {
      resolved: true,
    };

    const unresolvedThread = dummyThreadData();
    unresolvedThread.metadata = {
      resolved: false,
    };

    server.use(
      mockGetThreads(async (req, res, ctx) => {
        const { metadata } = await req.json<{ metadata: BaseMetadata }>();
        return res(
          ctx.json({
            data: [resolvedThread, unresolvedThread].filter(
              (thread) => thread.metadata.resolved === metadata.resolved
            ),
            inboxNotifications: [],
          })
        );
      })
    );

    const { RoomProvider, useThreads } = createRoomContextForTest<{
      resolved: boolean;
    }>();

    const { result, unmount, rerender } = renderHook(
      ({ resolved }: { resolved: boolean }) =>
        useThreads({ query: { metadata: { resolved } } }),
      {
        wrapper: ({ children }) => (
          <RoomProvider id="room-id" initialPresence={{}}>
            {children}
          </RoomProvider>
        ),
        initialProps: { resolved: true },
      }
    );

    expect(result.current).toEqual({ isLoading: true });

    await waitFor(() =>
      expect(result.current).toEqual({
        isLoading: false,
        threads: [resolvedThread],
      })
    );

    rerender({ resolved: false });

    expect(result.current).toEqual({ isLoading: true });

    await waitFor(() =>
      expect(result.current).toEqual({
        isLoading: false,
        threads: [unresolvedThread],
      })
    );

    rerender({ resolved: true });

    // Resolved threads are displayed instantly because we already fetched them previously
    expect(result.current).toEqual({
      isLoading: false,
      threads: [resolvedThread],
    });

    unmount();
  });

  test("should include any error object in the returned value if initial fetch throws an error", async () => {
    server.use(
      mockGetThreads((_req, res, ctx) => {
        return res(ctx.status(500));
      })
    );

    const { RoomProvider, useThreads } = createRoomContextForTest();

    const { result, unmount } = renderHook(() => useThreads(), {
      wrapper: ({ children }) => (
        <RoomProvider id="room-id" initialPresence={{}}>
          {children}
        </RoomProvider>
      ),
    });

    expect(result.current).toEqual({ isLoading: true });

    await waitFor(() =>
      expect(result.current).toEqual({
        threads: [],
        isLoading: false,
        error: expect.any(Error),
      })
    );

    unmount();
  });
});

describe("WebSocket events", () => {
  test("COMMENT_CREATED event should refresh thread", async () => {
    const newThread = dummyThreadData();

    server.use(
      mockGetThreads(async (_req, res, ctx) => {
        return res(
          ctx.json({
            data: [],
            inboxNotifications: [],
          })
        );
      }),
      mockGetThread({ threadId: newThread.id }, async (_req, res, ctx) => {
        return res(
          ctx.json({
            ...newThread,
            inboxNotification: undefined,
          })
        );
      })
    );

    const { RoomProvider, useThreads } = createRoomContextForTest();

    const { result, unmount } = renderHook(() => useThreads(), {
      wrapper: ({ children }) => (
        <RoomProvider id="room-id" initialPresence={{}}>
          {children}
        </RoomProvider>
      ),
    });

    const sim = await websocketSimulator();

    await waitFor(() =>
      expect(result.current).toEqual({
        isLoading: false,
        threads: [],
      })
    );

    sim.simulateIncomingMessage({
      type: ServerMsgCode.COMMENT_CREATED,
      threadId: newThread.id,
      commentId: newThread.comments[0].id,
    });

    await waitFor(() =>
      expect(result.current).toEqual({
        isLoading: false,
        threads: [newThread],
      })
    );

    unmount();
  });

  test("COMMENT_DELETED event should delete thread if getThread return 404", async () => {
    const newThread = dummyThreadData();

    server.use(
      mockGetThreads(async (_req, res, ctx) => {
        return res(
          ctx.json({
            data: [newThread],
            inboxNotifications: [],
          })
        );
      }),
      mockGetThread({ threadId: newThread.id }, async (_req, res, ctx) => {
        return res(ctx.status(404));
      })
    );

    const { RoomProvider, useThreads } = createRoomContextForTest();

    const { result, unmount } = renderHook(() => useThreads(), {
      wrapper: ({ children }) => (
        <RoomProvider id="room-id" initialPresence={{}}>
          {children}
        </RoomProvider>
      ),
    });

    const sim = await websocketSimulator();

    await waitFor(() =>
      expect(result.current).toEqual({
        isLoading: false,
        threads: [newThread],
      })
    );

    // This should refresh the thread and get a 404
    sim.simulateIncomingMessage({
      type: ServerMsgCode.COMMENT_DELETED,
      threadId: newThread.id,
      commentId: newThread.comments[0].id,
    });

    await waitFor(() =>
      expect(result.current).toEqual({
        isLoading: false,
        threads: [],
      })
    );

    unmount();
  });

  test("Websocket event should not refresh thread if updatedAt is earlier than the cached updatedAt", async () => {
    const now = new Date();
    const initialThread = dummyThreadData();
    initialThread.updatedAt = now;
    initialThread.metadata = { counter: 0 };

    const delayedThread = {
      ...initialThread,
      updatedAt: addSeconds(now, 1),
      metadata: { counter: 1 },
    };

    const latestThread = {
      ...initialThread,
      updatedAt: addSeconds(now, 2),
      metadata: { counter: 2 },
    };

    let callIndex = 0;

    server.use(
      mockGetThreads(async (_req, res, ctx) => {
        return res(
          ctx.json({
            data: [initialThread],
            inboxNotifications: [],
          })
        );
      }),
      mockGetThread({ threadId: initialThread.id }, async (_req, res, ctx) => {
        if (callIndex === 0) {
          callIndex++;
          return res(
            ctx.json({
              ...latestThread,
              inboxNotification: undefined,
            })
          );
        } else if (callIndex === 1) {
          callIndex++;
          return res(
            ctx.json({
              ...delayedThread,
              inboxNotification: undefined,
            })
          );
        } else {
          throw new Error("Only two calls to getThreads are expected");
        }
      })
    );

    const { RoomProvider, useThreads } = createRoomContextForTest();

    const { result, unmount } = renderHook(() => useThreads(), {
      wrapper: ({ children }) => (
        <RoomProvider id="room-id" initialPresence={{}}>
          {children}
        </RoomProvider>
      ),
    });

    const sim = await websocketSimulator();

    await waitFor(() =>
      expect(result.current).toEqual({
        isLoading: false,
        threads: [initialThread],
      })
    );

    // First thread metadata updated event returns the most recent thread
    sim.simulateIncomingMessage({
      type: ServerMsgCode.THREAD_METADATA_UPDATED,
      threadId: initialThread.id,
    });

    // Second thread metadata updated event returns an old thread
    sim.simulateIncomingMessage({
      type: ServerMsgCode.THREAD_METADATA_UPDATED,
      threadId: initialThread.id,
    });

    await waitFor(() =>
      expect(result.current).toEqual({
        isLoading: false,
        threads: [latestThread],
      })
    );

    unmount();
  });
});

describe("useThreadsSuspense", () => {
  test("should fetch threads", async () => {
    const threads = [dummyThreadData()];

    server.use(
      mockGetThreads(async (_req, res, ctx) => {
        return res(
          ctx.json({
            data: threads,
            inboxNotifications: [],
          })
        );
      })
    );

    const {
      RoomProvider,
      suspense: { useThreads },
    } = createRoomContextForTest();

    const { result, unmount } = renderHook(() => useThreads(), {
      wrapper: ({ children }) => (
        <RoomProvider id="room-id" initialPresence={{}}>
          <Suspense fallback={<div>Loading</div>}>{children}</Suspense>
        </RoomProvider>
      ),
    });

    expect(result.current).toEqual(null);

    await waitFor(() =>
      expect(result.current).toEqual({
        isLoading: false,
        threads,
      })
    );

    unmount();
  });

  test("should trigger error boundary if initial fetch throws an error", async () => {
    server.use(
      mockGetThreads((_req, res, ctx) => {
        return res(ctx.status(500));
      })
    );

    const {
      RoomProvider,
      suspense: { useThreads },
    } = createRoomContextForTest();

    const { result, unmount } = renderHook(() => useThreads(), {
      wrapper: ({ children }) => (
        <RoomProvider id="room-id" initialPresence={{}}>
          <ErrorBoundary
            fallback={<div>There was an error while getting threads.</div>}
          >
            <Suspense fallback={<div>Loading</div>}>{children}</Suspense>
          </ErrorBoundary>
        </RoomProvider>
      ),
    });

    expect(result.current).toEqual(null);

    await waitFor(() => {
      // Check if the error boundary's fallback UI is displayed
      expect(
        screen.getByText("There was an error while getting threads.")
      ).toBeInTheDocument();
    });

    unmount();
  });
});<|MERGE_RESOLUTION|>--- conflicted
+++ resolved
@@ -1,17 +1,8 @@
 import "@testing-library/jest-dom";
 
 import type { BaseMetadata, JsonObject } from "@liveblocks/core";
-<<<<<<< HEAD
-import {
-  convertToThreadData,
-  createClient,
-  ServerMsgCode,
-} from "@liveblocks/core";
+import { createClient, ServerMsgCode } from "@liveblocks/core";
 import { renderHook, screen, waitFor } from "@testing-library/react";
-=======
-import { createClient, ServerMsgCode } from "@liveblocks/core";
-import { renderHook, waitFor } from "@testing-library/react";
->>>>>>> 6f5e3653
 import { addSeconds } from "date-fns";
 import { setupServer } from "msw/node";
 import React, { Suspense } from "react";
