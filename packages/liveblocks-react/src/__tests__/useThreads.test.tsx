--- conflicted
+++ resolved
@@ -2,11 +2,7 @@
 
 import type { BaseMetadata, JsonObject } from "@liveblocks/core";
 import { createClient, ServerMsgCode } from "@liveblocks/core";
-<<<<<<< HEAD
-import { renderHook, screen, waitFor } from "@testing-library/react";
-=======
-import { act, renderHook, waitFor } from "@testing-library/react";
->>>>>>> aadea65f
+import { act, renderHook, screen, waitFor } from "@testing-library/react";
 import { addSeconds } from "date-fns";
 import { rest } from "msw";
 import { setupServer } from "msw/node";
@@ -293,14 +289,6 @@
     unmount();
   });
 
-<<<<<<< HEAD
-  test("should include an error object in the returned value if initial fetch throws an error", async () => {
-    server.use(
-      mockGetThreads((_req, res, ctx) => {
-        // Mock an error response from the server for the initial fetch
-        return res(ctx.status(500));
-      })
-=======
   test("multiple instances of RoomProvider should render their corresponding threads correctly", async () => {
     const room1Threads = [dummyThreadData()];
     room1Threads.map((thread) => (thread.roomId = "room1"));
@@ -331,28 +319,10 @@
           );
         }
       )
->>>>>>> aadea65f
     );
 
     const { RoomProvider, useThreads } = createRoomContextForTest();
 
-<<<<<<< HEAD
-    const { result, unmount } = renderHook(() => useThreads(), {
-      wrapper: ({ children }) => (
-        <RoomProvider id="room-id" initialPresence={{}}>
-          {children}
-        </RoomProvider>
-      ),
-    });
-
-    expect(result.current).toEqual({ isLoading: true });
-
-    await waitFor(() =>
-      expect(result.current).toEqual({
-        threads: [],
-        isLoading: false,
-        error: expect.any(Error),
-=======
     const { result: room1Result, unmount: unmountRoom1 } = renderHook(
       () => useThreads(),
       {
@@ -486,7 +456,37 @@
       expect(result.current.state).toEqual({
         isLoading: false,
         threads: room1Threads,
->>>>>>> aadea65f
+      })
+    );
+
+    unmount();
+  });
+
+  test("should include an error object in the returned value if initial fetch throws an error", async () => {
+    server.use(
+      mockGetThreads((_req, res, ctx) => {
+        // Mock an error response from the server for the initial fetch
+        return res(ctx.status(500));
+      })
+    );
+
+    const { RoomProvider, useThreads } = createRoomContextForTest();
+
+    const { result, unmount } = renderHook(() => useThreads(), {
+      wrapper: ({ children }) => (
+        <RoomProvider id="room-id" initialPresence={{}}>
+          {children}
+        </RoomProvider>
+      ),
+    });
+
+    expect(result.current).toEqual({ isLoading: true });
+
+    await waitFor(() =>
+      expect(result.current).toEqual({
+        threads: [],
+        isLoading: false,
+        error: expect.any(Error),
       })
     );
 
