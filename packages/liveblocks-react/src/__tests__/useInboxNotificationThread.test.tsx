--- conflicted
+++ resolved
@@ -41,32 +41,17 @@
     const inboxNotifications = [inboxNotification];
 
     server.use(
-<<<<<<< HEAD
       mockGetInboxNotifications(() => {
         return HttpResponse.json({
           threads,
           inboxNotifications,
           subscriptions: [],
+          groups: [],
           meta: {
             requestedAt: new Date().toISOString(),
             nextCursor: null,
           },
         });
-=======
-      mockGetInboxNotifications(async (_req, res, ctx) => {
-        return res(
-          ctx.json({
-            threads,
-            inboxNotifications,
-            subscriptions: [],
-            groups: [],
-            meta: {
-              requestedAt: new Date().toISOString(),
-              nextCursor: null,
-            },
-          })
-        );
->>>>>>> 4976efa8
       })
     );
 
@@ -130,32 +115,17 @@
     const inboxNotifications = [inboxNotification, customInboxNotification];
 
     server.use(
-<<<<<<< HEAD
       mockGetInboxNotifications(() => {
         return HttpResponse.json({
           threads: [], // NOTE! Not setting the thread ID, making it a broken reference from the inbox notification
           inboxNotifications,
           subscriptions: [],
+          groups: [],
           meta: {
             requestedAt: new Date().toISOString(),
             nextCursor: null,
           },
         });
-=======
-      mockGetInboxNotifications(async (_req, res, ctx) => {
-        return res(
-          ctx.json({
-            threads: [], // NOTE! Not setting the thread ID, making it a broken reference from the inbox notification
-            inboxNotifications,
-            subscriptions: [],
-            groups: [],
-            meta: {
-              requestedAt: new Date().toISOString(),
-              nextCursor: null,
-            },
-          })
-        );
->>>>>>> 4976efa8
       })
     );
 
@@ -251,32 +221,17 @@
     const inboxNotifications = [inboxNotification, customInboxNotification];
 
     server.use(
-<<<<<<< HEAD
       mockGetInboxNotifications(() => {
         return HttpResponse.json({
           threads,
           inboxNotifications,
           subscriptions,
+          groups: [],
           meta: {
             requestedAt: new Date().toISOString(),
             nextCursor: null,
           },
         });
-=======
-      mockGetInboxNotifications(async (_req, res, ctx) => {
-        return res(
-          ctx.json({
-            threads,
-            inboxNotifications,
-            subscriptions,
-            groups: [],
-            meta: {
-              requestedAt: new Date().toISOString(),
-              nextCursor: null,
-            },
-          })
-        );
->>>>>>> 4976efa8
       })
     );
 
