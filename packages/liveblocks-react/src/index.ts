--- conflicted
+++ resolved
@@ -16,12 +16,12 @@
 export { shallow, isNotificationChannelEnabled } from "@liveblocks/client";
 
 // Export all the top-level hooks
-<<<<<<< HEAD
-export { RegisterAiKnowledge, useAiChatDeletedListener } from "./ai";
-=======
+export {
+  RegisterAiKnowledge,
+  RegisterAiTool,
+  useAiChatDeletedListener,
+} from "./ai";
 export type { RegisterAiKnowledgeProps, RegisterAiToolProps } from "./ai";
-export { RegisterAiKnowledge, RegisterAiTool } from "./ai";
->>>>>>> c294b922
 export { ClientContext, RoomContext, useClient } from "./contexts";
 export {
   createLiveblocksContext,
