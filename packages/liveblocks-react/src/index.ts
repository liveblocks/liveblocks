/* eslint-disable simple-import-sort/exports */
import { detectDupes } from "@liveblocks/core";

import { PKG_FORMAT, PKG_NAME, PKG_VERSION } from "./version";
detectDupes(PKG_NAME, PKG_VERSION, PKG_FORMAT);

export { ClientSideSuspense } from "./ClientSideSuspense";
export type { MutationContext, UseThreadsOptions } from "./types";

// Re-exports from @liveblocks/client, for convenience
export type { Json, JsonObject } from "@liveblocks/client";
export { shallow } from "@liveblocks/client";

// Export all the top-level hooks
export {
  ClientContext,
  LiveblocksProvider,
  createLiveblocksContext,
  useClient,
  useInboxNotificationThread,
  useMarkAllInboxNotificationsAsRead,
  useMarkInboxNotificationAsRead,
} from "./liveblocks";
export {
  createRoomContext,
  RoomContext,
  RoomProvider,
  useAddReaction,
  useBatch,
  useBroadcastEvent,
  useCanRedo,
  useCanUndo,
  useCreateComment,
  useCreateThread,
  useDeleteComment,
  useEditComment,
  useEditThreadMetadata,
  useErrorListener,
  useEventListener,
  useHistory,
  useLostConnectionListener,
  useMarkThreadAsRead,
  useMutation,
  useMyPresence,
  useOthersListener,
  useRedo,
  useRemoveReaction,
  useRoom,
  useRoomNotificationSettings,
  useStatus,
  useStorageRoot,
  useThreadSubscription,
  useUndo,
  useUpdateMyPresence,
  useUpdateRoomNotificationSettings,
} from "./room";

export {
  useIsThreadActiveCallback,
  useCommentsErrorListener,
  CreateThreadError,
<<<<<<< HEAD
  ThreadCreateCallbackProvider,
  ThreadDeleteCallbackProvider,
  IsThreadActiveCallbackProvider,
=======
  ComposerFocusCallbackProvider,
>>>>>>> 3fba78cd
} from "./room";
export { selectedThreads } from "./comments/lib/selected-threads";

// Export the classic (non-Suspense) versions of our hooks
// (This part differs from src/suspense.ts)
export {
  useOther,
  useOthers,
  useOthersConnectionIds,
  useOthersMapped,
  useSelf,
  useStorage,
  useThreads,
} from "./room";
export {
  useInboxNotifications,
  useRoomInfo,
  useUnreadInboxNotificationsCount,
  useUser,
} from "./liveblocks";<|MERGE_RESOLUTION|>--- conflicted
+++ resolved
@@ -59,13 +59,6 @@
   useIsThreadActiveCallback,
   useCommentsErrorListener,
   CreateThreadError,
-<<<<<<< HEAD
-  ThreadCreateCallbackProvider,
-  ThreadDeleteCallbackProvider,
-  IsThreadActiveCallbackProvider,
-=======
-  ComposerFocusCallbackProvider,
->>>>>>> 3fba78cd
 } from "./room";
 export { selectedThreads } from "./comments/lib/selected-threads";
 
