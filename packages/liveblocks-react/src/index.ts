--- conflicted
+++ resolved
@@ -88,11 +88,4 @@
   useRoomInfo,
   useUnreadInboxNotificationsCount,
   useUser,
-<<<<<<< HEAD
-} from "./liveblocks";
-
-// Private APIs (for use in react-lexical only)
-export { getUmbrellaStoreForClient } from "./liveblocks";
-=======
-} from "./liveblocks";
->>>>>>> 9bc3ab70
+} from "./liveblocks";