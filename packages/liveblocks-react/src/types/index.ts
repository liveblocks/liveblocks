import type {
  BaseUserMeta,
  BroadcastOptions,
  History,
  Json,
  JsonObject,
  LiveObject,
  LostConnectionEvent,
  LsonObject,
  OthersEvent,
  Room,
  RoomSubscriptionSettings,
  Status,
  User,
} from "@liveblocks/client";
import type {
  AiChat,
  AiChatMessage,
  AiUserMessage,
  AsyncError,
  AsyncLoading,
  AsyncResult,
  AsyncSuccess,
  BaseMetadata,
  Client,
  CommentAttachment,
  CommentBody,
  CommentData,
  DRI,
  HistoryVersion,
  InboxNotificationData,
  LiveblocksError,
  NotificationSettings,
  PartialNotificationSettings,
  PartialUnless,
  Patchable,
  QueryMetadata,
  Relax,
  Resolve,
  RoomEventMessage,
  SyncStatus,
  ThreadData,
  ToImmutable,
  WithNavigation,
  WithRequired,
} from "@liveblocks/core";
import type {
  ComponentType,
  Context,
  PropsWithChildren,
  ReactNode,
} from "react";

import type { RegisterAiKnowledgeProps, RegisterAiToolProps } from "./ai";

type UiChatMessage = WithNavigation<AiChatMessage>;

export type UseSyncStatusOptions = {
  /**
   * When setting smooth, the hook will not update immediately as status
   * changes. This is because in typical applications, these states can change
   * quickly between synchronizing and synchronized. If you use this hook to
   * build a "Saving changes..." style UI, prefer setting `smooth: true`.
   */
  smooth?: boolean;
};

export type UseSendAiMessageOptions = {
  /**
   * The ID of the copilot to use to send the message.
   */
  copilotId?: string;

  /**
   * Stream the response as it is being generated. Defaults to true.
   */
  stream?: boolean;

  /**
   * The maximum timeout for the answer to be generated.
   */
  timeout?: number;
};

export type SendAiMessageOptions = UseSendAiMessageOptions & {
  /**
   * The ID of the chat to send the message to.
   */
  chatId?: string;

  /**
   * The text of the message to send.
   */
  text: string;
};

export type CreateAiChatOptions = {
  id: string;
  title?: string;
  metadata?: Record<string, string | string[]>;
};

export type ThreadsQuery<M extends BaseMetadata> = {
  /**
   * Whether to only return threads marked as resolved or unresolved. If not provided,
   * all threads will be returned.
   */
  resolved?: boolean;
  /**
   * The metadata to filter the threads by. If provided, only threads with metadata that matches
   * the provided metadata will be returned. If not provided, all threads will be returned.
   */
  metadata?: Partial<QueryMetadata<M>>;
};

export type UseUserThreadsOptions<M extends BaseMetadata> = {
  /**
   * The query (including metadata) to filter the threads by. If provided, only threads
   * that match the query will be returned. If not provided, all threads will be returned.
   */
  query?: ThreadsQuery<M>;
};

export type UseThreadsOptions<M extends BaseMetadata> = {
  /**
   * The query (including metadata) to filter the threads by. If provided, only threads
   * that match the query will be returned. If not provided, all threads will be returned.
   */
  query?: ThreadsQuery<M>;

  /**
   * Whether to scroll to a comment on load based on the URL hash. Defaults to `true`.
   *
   * @example
   * Given the URL `https://example.com/my-room#cm_xxx`, the `cm_xxx` comment will be
   * scrolled to on load if it exists in the page.
   */
  scrollOnLoad?: boolean;
};

export type UserAsyncResult<T> = AsyncResult<T, "user">;
export type UserAsyncSuccess<T> = AsyncSuccess<T, "user">;

export type RoomInfoAsyncResult = AsyncResult<DRI, "info">;
export type RoomInfoAsyncSuccess = AsyncSuccess<DRI, "info">;

export type AttachmentUrlAsyncResult = AsyncResult<string, "url">;
export type AttachmentUrlAsyncSuccess = AsyncSuccess<string, "url">;

// prettier-ignore
export type CreateThreadOptions<M extends BaseMetadata> =
  Resolve<
    { body: CommentBody, attachments?: CommentAttachment[]; }
    & PartialUnless<M, { metadata: M }>
  >;

export type EditThreadMetadataOptions<M extends BaseMetadata> = {
  threadId: string;
  metadata: Patchable<M>;
};

export type CreateCommentOptions = {
  threadId: string;
  body: CommentBody;
  attachments?: CommentAttachment[];
};

export type EditCommentOptions = {
  threadId: string;
  commentId: string;
  body: CommentBody;
  attachments?: CommentAttachment[];
};

export type DeleteCommentOptions = {
  threadId: string;
  commentId: string;
};

export type CommentReactionOptions = {
  threadId: string;
  commentId: string;
  emoji: string;
};

// -----------------------------------------------------------------------

type PaginationFields = {
  hasFetchedAll: boolean;
  isFetchingMore: boolean;
  fetchMore: () => void;
  fetchMoreError?: Error;
};

export type PagedAsyncSuccess<T, F extends string> = Resolve<
  AsyncSuccess<T, F> & PaginationFields
>;

export type PagedAsyncResult<T, F extends string> = Relax<
  AsyncLoading<F> | AsyncError<F> | PagedAsyncSuccess<T, F>
>;

// -----------------------------------------------------------------------

export type ThreadsAsyncSuccess<M extends BaseMetadata> = PagedAsyncSuccess<ThreadData<M>[], "threads">; // prettier-ignore
export type ThreadsAsyncResult<M extends BaseMetadata> = PagedAsyncResult<ThreadData<M>[], "threads">; // prettier-ignore

export type InboxNotificationsAsyncSuccess = PagedAsyncSuccess<InboxNotificationData[], "inboxNotifications">; // prettier-ignore
export type InboxNotificationsAsyncResult = PagedAsyncResult<InboxNotificationData[], "inboxNotifications">; // prettier-ignore

export type UnreadInboxNotificationsCountAsyncSuccess = AsyncSuccess<number, "count">; // prettier-ignore
export type UnreadInboxNotificationsCountAsyncResult = AsyncResult<number, "count">; // prettier-ignore

export type NotificationSettingsAsyncResult = AsyncResult<NotificationSettings, "settings"> // prettier-ignore
export type NotificationSettingsAsyncSuccess = AsyncSuccess<NotificationSettings, "settings">; // prettier-ignore

export type RoomSubscriptionSettingsAsyncSuccess = AsyncSuccess<RoomSubscriptionSettings, "settings">; // prettier-ignore
export type RoomSubscriptionSettingsAsyncResult = AsyncResult<RoomSubscriptionSettings, "settings">; // prettier-ignore

export type HistoryVersionDataAsyncResult = AsyncResult<Uint8Array>;

export type HistoryVersionsAsyncSuccess = AsyncSuccess<HistoryVersion[], "versions">; // prettier-ignore
export type HistoryVersionsAsyncResult = AsyncResult<HistoryVersion[], "versions">; // prettier-ignore

export type AiChatsAsyncSuccess = PagedAsyncSuccess<AiChat[], "chats">; // prettier-ignore
export type AiChatsAsyncResult = PagedAsyncResult<AiChat[], "chats">; // prettier-ignore

export type AiChatAsyncSuccess = AsyncSuccess<AiChat, "chat">; // prettier-ignore
export type AiChatAsyncResult = AsyncResult<AiChat, "chat">; // prettier-ignore

export type AiChatMessagesAsyncSuccess = AsyncSuccess<readonly UiChatMessage[], "messages">; // prettier-ignore
export type AiChatMessagesAsyncResult = AsyncResult<readonly UiChatMessage[], "messages">; // prettier-ignore

export type RoomProviderProps<P extends JsonObject, S extends LsonObject> =
  // prettier-ignore
  Resolve<
  {
    /**
     * The id of the room you want to connect to
     */
    id: string;
    children: ReactNode;

    /**
     * Whether or not the room should connect to Liveblocks servers
     * when the RoomProvider is rendered.
     *
     * By default equals to `typeof window !== "undefined"`,
     * meaning the RoomProvider tries to connect to Liveblocks servers
     * only on the client side.
     */
    autoConnect?: boolean;
  }

  // Initial presence is only mandatory if the custom type requires it to be
  & PartialUnless<
    P,
    {
      /**
       * The initial Presence to use and announce when you enter the Room. The
       * Presence is available on all users in the Room (me & others).
       */
      initialPresence: P | ((roomId: string) => P);
    }
  >

  // Initial storage is only mandatory if the custom type requires it to be
  & PartialUnless<
    S,
    {
      /**
       * The initial Storage to use when entering a new Room.
       */
      initialStorage: S | ((roomId: string) => S);
    }
  >
>;

/**
 * For any function type, returns a similar function type, but without the
 * first argument.
 */
export type OmitFirstArg<F> = F extends (
  first: any,
  ...rest: infer A
) => infer R
  ? (...args: A) => R
  : never;

export type MutationContext<
  P extends JsonObject,
  S extends LsonObject,
  U extends BaseUserMeta,
> = {
  storage: LiveObject<S>;
  self: User<P, U>;
  others: readonly User<P, U>[];
  setMyPresence: (
    patch: Partial<P>,
    options?: { addToHistory: boolean }
  ) => void;
};

export type ThreadSubscription = Relax<
  // The user is not subscribed to the thread
  | { status: "not-subscribed"; subscribe: () => void; unsubscribe: () => void }
  // The user is subscribed to the thread but has never read it
  | {
      status: "subscribed";
      unreadSince: null;
      subscribe: () => void;
      unsubscribe: () => void;
    }
  // The user is subscribed to the thread and has read it
  | {
      status: "subscribed";
      unreadSince: Date;
      subscribe: () => void;
      unsubscribe: () => void;
    }
>;

export type SharedContextBundle<U extends BaseUserMeta> = {
  classic: {
    /**
     * Obtains a reference to the current Liveblocks client.
     */
    useClient(): Client<U>;

    /**
     * Returns user info from a given user ID.
     *
     * @example
     * const { user, error, isLoading } = useUser("user-id");
     */
    useUser(userId: string): UserAsyncResult<U["info"]>;

    /**
     * Returns room info from a given room ID.
     *
     * @example
     * const { info, error, isLoading } = useRoomInfo("room-id");
     */
    useRoomInfo(roomId: string): RoomInfoAsyncResult;

    /**
     * Returns whether the hook is called within a RoomProvider context.
     *
     * @example
     * const isInsideRoom = useIsInsideRoom();
     */
    useIsInsideRoom(): boolean;

    /**
     * useErrorListener is a React hook that allows you to respond to any
     * Liveblocks error, for example room connection errors, errors
     * creating/editing/deleting threads, etc.
     *
     * @example
     * useErrorListener(err => {
     *   console.error(err);
     * })
     */
    useErrorListener(callback: (err: LiveblocksError) => void): void;

    /**
     * Returns the current Liveblocks sync status, and triggers a re-render
     * whenever it changes. Can be used to render a "Saving..." indicator, or for
     * preventing that a browser tab can be closed until all changes have been
     * synchronized with the server.
     *
     * @example
     * const syncStatus = useSyncStatus();  // "synchronizing" | "synchronized"
     * const syncStatus = useSyncStatus({ smooth: true });
     */
    useSyncStatus(options?: UseSyncStatusOptions): SyncStatus;

    /**
     * Make knowledge about your application state available to any AI used in
     * a chat or a one-off request.
     *
     * For example:
     *
     *     <RegisterAiKnowledge
     *        description="The current mode of my application"
     *        value="dark" />
     *
     *     <RegisterAiKnowledge
     *        description="The current list of todos"
     *        value={todos} />
     *
     * By mounting this component, the AI will get access to this knwoledge.
     * By unmounting this component, the AI will no longer have access to it.
     * It can choose to use or ignore this knowledge in its responses.
     */
    RegisterAiKnowledge: ComponentType<RegisterAiKnowledgeProps>;

    RegisterAiTool: ComponentType<RegisterAiToolProps>;
  };

  suspense: {
    /**
     * Obtains a reference to the current Liveblocks client.
     */
    useClient(): Client<U>;

    /**
     * Returns user info from a given user ID.
     *
     * @example
     * const { user } = useUser("user-id");
     */
    useUser(userId: string): UserAsyncSuccess<U["info"]>;

    /**
     * Returns room info from a given room ID.
     *
     * @example
     * const { info } = useRoomInfo("room-id");
     */
    useRoomInfo(roomId: string): RoomInfoAsyncSuccess;

    /**
     * Returns whether the hook is called within a RoomProvider context.
     *
     * @example
     * const isInsideRoom = useIsInsideRoom();
     */
    useIsInsideRoom(): boolean;

    /**
     * useErrorListener is a React hook that allows you to respond to any
     * Liveblocks error, for example room connection errors, errors
     * creating/editing/deleting threads, etc.
     *
     * @example
     * useErrorListener(err => {
     *   console.error(err);
     * })
     */
    useErrorListener(callback: (err: LiveblocksError) => void): void;

    /**
     * Returns the current Liveblocks sync status, and triggers a re-render
     * whenever it changes. Can be used to render a "Saving..." indicator, or for
     * preventing that a browser tab can be closed until all changes have been
     * synchronized with the server.
     *
     * @example
     * const syncStatus = useSyncStatus();  // "synchronizing" | "synchronized"
     * const syncStatus = useSyncStatus({ smooth: true });
     */
    useSyncStatus(options?: UseSyncStatusOptions): SyncStatus;

    /**
     * Make knowledge about your application state available to any AI used in
     * a chat or a one-off request.
     *
     * For example:
     *
     *     <RegisterAiKnowledge
     *        description="The current mode of my application"
     *        value="dark" />
     *
     *     <RegisterAiKnowledge
     *        description="The current list of todos"
     *        value={todos} />
     *
     * By mounting this component, the AI will get access to this knwoledge.
     * By unmounting this component, the AI will no longer have access to it.
     * It can choose to use or ignore this knowledge in its responses.
     */
    RegisterAiKnowledge: ComponentType<RegisterAiKnowledgeProps>;

    RegisterAiTool: ComponentType<RegisterAiToolProps>;
  };
};

/**
 * Properties that are the same in RoomContext and RoomContext["suspense"].
 */
type RoomContextBundleCommon<
  P extends JsonObject,
  S extends LsonObject,
  U extends BaseUserMeta,
  E extends Json,
  M extends BaseMetadata,
> = {
  /**
   * You normally don't need to directly interact with the RoomContext, but
   * it can be necessary if you're building an advanced app where you need to
   * set up a context bridge between two React renderers.
   */
  RoomContext: Context<Room<P, S, U, E, M> | null>;

  /**
   * Makes a Room available in the component hierarchy below.
   * Joins the room when the component is mounted, and automatically leaves
   * the room when the component is unmounted.
   */
  RoomProvider(props: RoomProviderProps<P, S>): JSX.Element;

  /**
   * Returns the Room of the nearest RoomProvider above in the React component
   * tree.
   */
  useRoom(options?: { allowOutsideRoom: false }): Room<P, S, U, E, M>;
  useRoom(options: { allowOutsideRoom: boolean }): Room<P, S, U, E, M> | null;

  /**
   * Returns the current connection status for the Room, and triggers
   * a re-render whenever it changes. Can be used to render a status badge.
   */
  useStatus(): Status;

  /**
   * Returns a callback that lets you broadcast custom events to other users in the room
   *
   * @example
   * const broadcast = useBroadcastEvent();
   *
   * broadcast({ type: "CUSTOM_EVENT", data: { x: 0, y: 0 } });
   */
  useBroadcastEvent(): (event: E, options?: BroadcastOptions) => void;

  /**
   * Get informed when users enter or leave the room, as an event.
   *
   * @example
   * useOthersListener({ type, user, others }) => {
   *   if (type === 'enter') {
   *     // `user` has joined the room
   *   } else if (type === 'leave') {
   *     // `user` has left the room
   *   }
   * })
   */
  useOthersListener(callback: (event: OthersEvent<P, U>) => void): void;

  /**
   * Get informed when reconnecting to the Liveblocks servers is taking
   * longer than usual. This typically is a sign of a client that has lost
   * internet connectivity.
   *
   * This isn't problematic (because the Liveblocks client is still trying to
   * reconnect), but it's typically a good idea to inform users about it if
   * the connection takes too long to recover.
   *
   * @example
   * useLostConnectionListener(event => {
   *   if (event === 'lost') {
   *     toast.warn('Reconnecting to the Liveblocks servers is taking longer than usual...')
   *   } else if (event === 'failed') {
   *     toast.warn('Reconnecting to the Liveblocks servers failed.')
   *   } else if (event === 'restored') {
   *     toast.clear();
   *   }
   * })
   */
  useLostConnectionListener(
    callback: (event: LostConnectionEvent) => void
  ): void;

  /**
   * useEventListener is a React hook that allows you to respond to events broadcast
   * by other users in the room.
   *
   * The `user` argument will indicate which `User` instance sent the message.
   * This will be equal to one of the others in the room, but it can be `null`
   * in case this event was broadcasted from the server.
   *
   * @example
   * useEventListener(({ event, user, connectionId }) => {
   * //                         ^^^^ Will be Client A
   *   if (event.type === "CUSTOM_EVENT") {
   *     // Do something
   *   }
   * });
   */
  useEventListener(callback: (data: RoomEventMessage<P, U, E>) => void): void;

  /**
   * Returns the room.history
   */
  useHistory(): History;

  /**
   * Returns a function that undoes the last operation executed by the current client.
   * It does not impact operations made by other clients.
   */
  useUndo(): () => void;

  /**
   * Returns a function that redoes the last operation executed by the current client.
   * It does not impact operations made by other clients.
   */
  useRedo(): () => void;

  /**
   * Returns whether there are any operations to undo.
   */
  useCanUndo(): boolean;

  /**
   * Returns whether there are any operations to redo.
   */
  useCanRedo(): boolean;

  /**
   * Returns the mutable (!) Storage root. This hook exists for
   * backward-compatible reasons.
   *
   * @example
   * const [root] = useStorageRoot();
   */
  useStorageRoot(): [root: LiveObject<S> | null];

  /**
   * Returns the presence of the current user of the current room, and a function to update it.
   * It is different from the setState function returned by the useState hook from React.
   * You don't need to pass the full presence object to update it.
   *
   * @example
   * const [myPresence, updateMyPresence] = useMyPresence();
   * updateMyPresence({ x: 0 });
   * updateMyPresence({ y: 0 });
   *
   * // At the next render, "myPresence" will be equal to "{ x: 0, y: 0 }"
   */
  useMyPresence(): [
    P,
    (patch: Partial<P>, options?: { addToHistory: boolean }) => void,
  ];

  /**
   * useUpdateMyPresence is similar to useMyPresence but it only returns the function to update the current user presence.
   * If you don't use the current user presence in your component, but you need to update it (e.g. live cursor), it's better to use useUpdateMyPresence to avoid unnecessary renders.
   *
   * @example
   * const updateMyPresence = useUpdateMyPresence();
   * updateMyPresence({ x: 0 });
   * updateMyPresence({ y: 0 });
   *
   * // At the next render, the presence of the current user will be equal to "{ x: 0, y: 0 }"
   */
  useUpdateMyPresence(): (
    patch: Partial<P>,
    options?: { addToHistory: boolean }
  ) => void;

  /**
   * Create a callback function that lets you mutate Liveblocks state.
   *
   * The first argument that gets passed into your callback will be
   * a "mutation context", which exposes the following:
   *
   *   - `storage` - The mutable Storage root.
   *                 You can mutate any Live structures with this, for example:
   *                 `storage.get('layers').get('layer1').set('fill', 'red')`
   *
   *   - `setMyPresence` - Call this with a new (partial) Presence value.
   *
   *   - `self` - A read-only version of the latest self, if you need it to
   *              compute the next state.
   *
   *   - `others` - A read-only version of the latest others list, if you
   *                need it to compute the next state.
   *
   * useMutation is like React's useCallback, except that the first argument
   * that gets passed into your callback will be a "mutation context".
   *
   * If you want get access to the immutable root somewhere in your mutation,
   * you can use `storage.ToImmutable()`.
   *
   * @example
   * const fillLayers = useMutation(
   *   ({ storage }, color: Color) => {
   *     ...
   *   },
   *   [],
   * );
   *
   * fillLayers('red');
   *
   * const deleteLayers = useMutation(
   *   ({ storage }) => {
   *     ...
   *   },
   *   [],
   * );
   *
   * deleteLayers();
   */
  useMutation<
    F extends (context: MutationContext<P, S, U>, ...args: any[]) => any,
  >(
    callback: F,
    deps: readonly unknown[]
  ): OmitFirstArg<F>;

  /**
   * Returns an array with information about all the users currently connected
   * in the room (except yourself).
   *
   * @example
   * const others = useOthers();
   *
   * // Example to map all cursors in JSX
   * return (
   *   <>
   *     {others.map((user) => {
   *        if (user.presence.cursor == null) {
   *          return null;
   *        }
   *        return <Cursor key={user.connectionId} cursor={user.presence.cursor} />
   *      })}
   *   </>
   * )
   */
  useOthers(): readonly User<P, U>[];

  /**
   * Extract arbitrary data based on all the users currently connected in the
   * room (except yourself).
   *
   * The selector function will get re-evaluated any time a user enters or
   * leaves the room, as well as whenever their presence data changes.
   *
   * The component that uses this hook will automatically re-render if your
   * selector function returns a different value from its previous run.
   *
   * By default `useOthers()` uses strict `===` to check for equality. Take
   * extra care when returning a computed object or list, for example when you
   * return the result of a .map() or .filter() call from the selector. In
   * those cases, you'll probably want to use a `shallow` comparison check.
   *
   * @example
   * const avatars = useOthers(users => users.map(u => u.info.avatar), shallow);
   * const cursors = useOthers(users => users.map(u => u.presence.cursor), shallow);
   * const someoneIsTyping = useOthers(users => users.some(u => u.presence.isTyping));
   *
   */
  useOthers<T>(
    selector: (others: readonly User<P, U>[]) => T,
    isEqual?: (prev: T, curr: T) => boolean
  ): T;

  /**
   * Returns an array of connection IDs. This matches the values you'll get by
   * using the `useOthers()` hook.
   *
   * Roughly equivalent to:
   *   useOthers((others) => others.map(other => other.connectionId), shallow)
   *
   * This is useful in particular to implement efficiently rendering components
   * for each user in the room, e.g. cursors.
   *
   * @example
   * const ids = useOthersConnectionIds();
   * // [2, 4, 7]
   */
  useOthersConnectionIds(): readonly number[];

  /**
   * Related to useOthers(), but optimized for selecting only "subsets" of
   * others. This is useful for performance reasons in particular, because
   * selecting only a subset of users also means limiting the number of
   * re-renders that will be triggered.
   *
   * @example
   * const avatars = useOthersMapped(user => user.info.avatar);
   * //    ^^^^^^^
   * //    { connectionId: number; data: string }[]
   *
   * The selector function you pass to useOthersMapped() is called an "item
   * selector", and operates on a single user at a time. If you provide an
   * (optional) "item comparison" function, it will be used to compare each
   * item pairwise.
   *
   * For example, to select multiple properties:
   *
   * @example
   * const avatarsAndCursors = useOthersMapped(
   *   user => [u.info.avatar, u.presence.cursor],
   *   shallow,  // 👈
   * );
   */
  useOthersMapped<T>(
    itemSelector: (other: User<P, U>) => T,
    itemIsEqual?: (prev: T, curr: T) => boolean
  ): ReadonlyArray<readonly [connectionId: number, data: T]>;

  /**
   * Given a connection ID (as obtained by using `useOthersConnectionIds`), you
   * can call this selector deep down in your component stack to only have the
   * component re-render if properties for this particular user change.
   *
   * @example
   * // Returns only the selected values re-renders whenever that selection changes)
   * const { x, y } = useOther(2, user => user.presence.cursor);
   */
  useOther<T>(
    connectionId: number,
    selector: (other: User<P, U>) => T,
    isEqual?: (prev: T, curr: T) => boolean
  ): T;

  /**
   * Returns a function that creates a thread with an initial comment, and optionally some metadata.
   *
   * @example
   * const createThread = useCreateThread();
   * createThread({ body: {}, metadata: {} });
   */
  useCreateThread(): (options: CreateThreadOptions<M>) => ThreadData<M>;

  /**
   * Returns a function that deletes a thread and its associated comments.
   * Only the thread creator can delete a thread, it will throw otherwise.
   *
   * @example
   * const deleteThread = useDeleteThread();
   * deleteThread("th_xxx");
   */
  useDeleteThread(): (threadId: string) => void;

  /**
   * Returns a function that edits a thread's metadata.
   * To delete an existing metadata property, set its value to `null`.
   *
   * @example
   * const editThreadMetadata = useEditThreadMetadata();
   * editThreadMetadata({ threadId: "th_xxx", metadata: {} })
   */
  useEditThreadMetadata(): (options: EditThreadMetadataOptions<M>) => void;

  /**
   * Returns a function that marks a thread as resolved.
   *
   * @example
   * const markThreadAsResolved = useMarkThreadAsResolved();
   * markThreadAsResolved("th_xxx");
   */
  useMarkThreadAsResolved(): (threadId: string) => void;

  /**
   * Returns a function that marks a thread as unresolved.
   *
   * @example
   * const markThreadAsUnresolved = useMarkThreadAsUnresolved();
   * markThreadAsUnresolved("th_xxx");
   */
  useMarkThreadAsUnresolved(): (threadId: string) => void;

  /**
   * Returns a function that subscribes the user to a thread.
   *
   * @example
   * const subscribeToThread = useSubscribeToThread();
   * subscribeToThread("th_xxx");
   */
  useSubscribeToThread(): (threadId: string) => void;

  /**
   * Returns a function that unsubscribes the user from a thread.
   *
   * @example
   * const unsubscribeFromThread = useUnsubscribeFromThread();
   * unsubscribeFromThread("th_xxx");
   */
  useUnsubscribeFromThread(): (threadId: string) => void;

  /**
   * Returns a function that adds a comment to a thread.
   *
   * @example
   * const createComment = useCreateComment();
   * createComment({ threadId: "th_xxx", body: {} });
   */
  useCreateComment(): (options: CreateCommentOptions) => CommentData;

  /**
   * Returns a function that edits a comment's body.
   *
   * @example
   * const editComment = useEditComment()
   * editComment({ threadId: "th_xxx", commentId: "cm_xxx", body: {} })
   */
  useEditComment(): (options: EditCommentOptions) => void;

  /**
   * Returns a function that deletes a comment.
   * If it is the last non-deleted comment, the thread also gets deleted.
   *
   * @example
   * const deleteComment = useDeleteComment();
   * deleteComment({ threadId: "th_xxx", commentId: "cm_xxx" })
   */
  useDeleteComment(): (options: DeleteCommentOptions) => void;

  /**
   * Returns a function that adds a reaction from a comment.
   *
   * @example
   * const addReaction = useAddReaction();
   * addReaction({ threadId: "th_xxx", commentId: "cm_xxx", emoji: "👍" })
   */
  useAddReaction(): (options: CommentReactionOptions) => void;

  /**
   * Returns a function that removes a reaction on a comment.
   *
   * @example
   * const removeReaction = useRemoveReaction();
   * removeReaction({ threadId: "th_xxx", commentId: "cm_xxx", emoji: "👍" })
   */
  useRemoveReaction(): (options: CommentReactionOptions) => void;

  /**
   * Returns a function that updates the user's subscription settings
   * for the current room.
   *
   * @example
   * const updateRoomSubscriptionSettings = useUpdateRoomSubscriptionSettings();
   * updateRoomSubscriptionSettings({ threads: "all" });
   */
  useUpdateRoomSubscriptionSettings(): (
    settings: Partial<RoomSubscriptionSettings>
  ) => void;

  /**
   * Returns a function that marks a thread as read.
   *
   * @example
   * const markThreadAsRead = useMarkThreadAsRead();
   * markThreadAsRead("th_xxx");
   */
  useMarkThreadAsRead(): (threadId: string) => void;

  /**
   * Returns the subscription status of a thread, methods to update it, and when
   * the thread was last read.
   *
   * @example
   * const { status, subscribe, unsubscribe, unreadSince } = useThreadSubscription("th_xxx");
   */
  useThreadSubscription(threadId: string): ThreadSubscription;
};

export type RoomContextBundle<
  P extends JsonObject,
  S extends LsonObject,
  U extends BaseUserMeta,
  E extends Json,
  M extends BaseMetadata,
> = Resolve<
  RoomContextBundleCommon<P, S, U, E, M> &
    SharedContextBundle<U>["classic"] & {
      /**
       * Extract arbitrary data from the Liveblocks Storage state, using an
       * arbitrary selector function.
       *
       * The selector function will get re-evaluated any time something changes in
       * Storage. The value returned by your selector function will also be the
       * value returned by the hook.
       *
       * The `root` value that gets passed to your selector function is
       * a immutable/readonly version of your Liveblocks storage root.
       *
       * The component that uses this hook will automatically re-render if the
       * returned value changes.
       *
       * By default `useStorage()` uses strict `===` to check for equality. Take
       * extra care when returning a computed object or list, for example when you
       * return the result of a .map() or .filter() call from the selector. In
       * those cases, you'll probably want to use a `shallow` comparison check.
       */
      useStorage<T>(
        selector: (root: ToImmutable<S>) => T,
        isEqual?: (prev: T | null, curr: T | null) => boolean
      ): T | null;

      /**
       * Gets the current user once it is connected to the room.
       *
       * @example
       * const me = useSelf();
       * if (me !== null) {
       *   const { x, y } = me.presence.cursor;
       * }
       */
      useSelf(): User<P, U> | null;

      /**
       * Extract arbitrary data based on the current user.
       *
       * The selector function will get re-evaluated any time your presence data
       * changes.
       *
       * The component that uses this hook will automatically re-render if your
       * selector function returns a different value from its previous run.
       *
       * By default `useSelf()` uses strict `===` to check for equality. Take extra
       * care when returning a computed object or list, for example when you return
       * the result of a .map() or .filter() call from the selector. In those
       * cases, you'll probably want to use a `shallow` comparison check.
       *
       * Will return `null` while Liveblocks isn't connected to a room yet.
       *
       * @example
       * const cursor = useSelf(me => me.presence.cursor);
       * if (cursor !== null) {
       *   const { x, y } = cursor;
       * }
       *
       */
      useSelf<T>(
        selector: (me: User<P, U>) => T,
        isEqual?: (prev: T, curr: T) => boolean
      ): T | null;

      /**
       * Returns the threads within the current room.
       *
       * @example
       * const { threads, error, isLoading } = useThreads();
       */
      useThreads(options?: UseThreadsOptions<M>): ThreadsAsyncResult<M>;

      /**
       * Returns the user's subscription settings for the current room
       * and a function to update them.
       *
       * @example
       * const [{ settings }, updateSettings] = useRoomSubscriptionSettings();
       */
      useRoomSubscriptionSettings(): [
        RoomSubscriptionSettingsAsyncResult,
        (settings: Partial<RoomSubscriptionSettings>) => void,
      ];

      /**
       * Returns a presigned URL for an attachment by its ID.
       *
       * @example
       * const { url, error, isLoading } = useAttachmentUrl("at_xxx");
       */
      useAttachmentUrl(attachmentId: string): AttachmentUrlAsyncResult;

      /**
       * (Private beta)  Returns a history of versions of the current room.
       *
       * @example
       * const { versions, error, isLoading } = useHistoryVersions();
       */
      useHistoryVersions(): HistoryVersionsAsyncResult;

      /**
       * (Private beta) Returns the data of a specific version of the current room.
       *
       * @example
       * const { data, error, isLoading } = useHistoryVersionData(version.id);
       */
      useHistoryVersionData(id: string): HistoryVersionDataAsyncResult;

      suspense: Resolve<
        RoomContextBundleCommon<P, S, U, E, M> &
          SharedContextBundle<U>["suspense"] & {
            /**
             * Extract arbitrary data from the Liveblocks Storage state, using an
             * arbitrary selector function.
             *
             * The selector function will get re-evaluated any time something changes in
             * Storage. The value returned by your selector function will also be the
             * value returned by the hook.
             *
             * The `root` value that gets passed to your selector function is
             * a immutable/readonly version of your Liveblocks storage root.
             *
             * The component that uses this hook will automatically re-render if the
             * returned value changes.
             *
             * By default `useStorage()` uses strict `===` to check for equality. Take
             * extra care when returning a computed object or list, for example when you
             * return the result of a .map() or .filter() call from the selector. In
             * those cases, you'll probably want to use a `shallow` comparison check.
             */
            useStorage<T>(
              selector: (root: ToImmutable<S>) => T,
              isEqual?: (prev: T, curr: T) => boolean
            ): T;

            /**
             * Gets the current user once it is connected to the room.
             *
             * @example
             * const me = useSelf();
             * const { x, y } = me.presence.cursor;
             */
            useSelf(): User<P, U>;

            /**
             * Extract arbitrary data based on the current user.
             *
             * The selector function will get re-evaluated any time your presence data
             * changes.
             *
             * The component that uses this hook will automatically re-render if your
             * selector function returns a different value from its previous run.
             *
             * By default `useSelf()` uses strict `===` to check for equality. Take extra
             * care when returning a computed object or list, for example when you return
             * the result of a .map() or .filter() call from the selector. In those
             * cases, you'll probably want to use a `shallow` comparison check.
             *
             * @example
             * const cursor = useSelf(me => me.presence.cursor);
             * const { x, y } = cursor;
             *
             */
            useSelf<T>(
              selector: (me: User<P, U>) => T,
              isEqual?: (prev: T, curr: T) => boolean
            ): T;

            /**
             * Returns the threads within the current room.
             *
             * @example
             * const { threads } = useThreads();
             */
            useThreads(options?: UseThreadsOptions<M>): ThreadsAsyncSuccess<M>;

            /**
             * (Private beta) Returns a history of versions of the current room.
             *
             * @example
             * const { versions } = useHistoryVersions();
             */
            useHistoryVersions(): HistoryVersionsAsyncSuccess;

            // /**
            //  * Returns the data of a specific version of the current room's history.
            //  *
            //  * @example
            //  * const { data } = useHistoryVersionData(version.id);
            //  */
            // useHistoryVersionData(versionId: string): HistoryVersionDataState;

            /**
             * Returns the user's subscription settings for the current room
             * and a function to update them.
             *
             * @example
             * const [{ settings }, updateSettings] = useRoomSubscriptionSettings();
             */
            useRoomSubscriptionSettings(): [
              RoomSubscriptionSettingsAsyncSuccess,
              (settings: Partial<RoomSubscriptionSettings>) => void,
            ];

            /**
             * Returns a presigned URL for an attachment by its ID.
             *
             * @example
             * const { url } = useAttachmentUrl("at_xxx");
             */
            useAttachmentUrl(attachmentId: string): AttachmentUrlAsyncSuccess;
          }
      >;
    }
>;

/**
 * Properties that are the same in LiveblocksContext and LiveblocksContext["suspense"].
 */
type LiveblocksContextBundleCommon<M extends BaseMetadata> = {
  /**
   * Makes Liveblocks features outside of rooms (e.g. Notifications) available
   * in the component hierarchy below.
   */
  LiveblocksProvider(props: PropsWithChildren): JSX.Element;

  /**
   * Returns a function that marks an inbox notification as read for the current user.
   *
   * @example
   * const markInboxNotificationAsRead = useMarkInboxNotificationAsRead();
   * markInboxNotificationAsRead("in_xxx");
   */
  useMarkInboxNotificationAsRead(): (inboxNotificationId: string) => void;

  /**
   * Returns a function that marks all of the current user's inbox notifications as read.
   *
   * @example
   * const markAllInboxNotificationsAsRead = useMarkAllInboxNotificationsAsRead();
   * markAllInboxNotificationsAsRead();
   */
  useMarkAllInboxNotificationsAsRead(): () => void;

  /**
   * Returns a function that deletes an inbox notification for the current user.
   *
   * @example
   * const deleteInboxNotification = useDeleteInboxNotification();
   * deleteInboxNotification("in_xxx");
   */
  useDeleteInboxNotification(): (inboxNotificationId: string) => void;

  /**
   * Returns a function that deletes all of the current user's inbox notifications.
   *
   * @example
   * const deleteAllInboxNotifications = useDeleteAllInboxNotifications();
   * deleteAllInboxNotifications();
   */
  useDeleteAllInboxNotifications(): () => void;

  /**
   * Returns the thread associated with a `"thread"` inbox notification.
   *
   * It can **only** be called with IDs of `"thread"` inbox notifications,
   * so we recommend only using it when customizing the rendering or in other
   * situations where you can guarantee the kind of the notification.
   *
   * When `useInboxNotifications` returns `"thread"` inbox notifications,
   * it also receives the associated threads and caches them behind the scenes.
   * When you call `useInboxNotificationThread`, it simply returns the cached thread
   * for the inbox notification ID you passed to it, without any fetching or waterfalls.
   *
   * @example
   * const thread = useInboxNotificationThread("in_xxx");
   */
  useInboxNotificationThread(inboxNotificationId: string): ThreadData<M>;

  /**
   * Returns notification settings for the current user.
   *
   * @example
   * const [{ settings }, updateNotificationSettings] = useNotificationSettings()
   */
  useNotificationSettings(): [
    NotificationSettingsAsyncResult,
    (settings: PartialNotificationSettings) => void,
  ];

  /**
   * Returns a function that updates the user's notification
   * settings for a project.
   *
   * @example
   * const updateNotificationSettings = useUpdateNotificationSettings()
   */
  useUpdateNotificationSettings(): (
    settings: PartialNotificationSettings
  ) => void;

  /**
   * Returns the current Liveblocks sync status, and triggers a re-render
   * whenever it changes. Can be used to render a "Saving..." indicator, or for
   * preventing that a browser tab can be closed until all changes have been
   * synchronized with the server.
   *
   * @example
   * const syncStatus = useSyncStatus();  // "synchronizing" | "synchronized"
   * const syncStatus = useSyncStatus({ smooth: true });
   */
  useSyncStatus(options?: UseSyncStatusOptions): SyncStatus;

  /**
   * Returns a function that creates an AI chat.
   *
   * If you do not pass a title for the chat, it will be automatically computed
   * after the first AI response.
   *
   * @example
   * const createAiChat = useCreateAiChat();
   *
   * // Create a chat with an automatically generated title
   * createAiChat("ai-chat-id");
   *
   * // Create a chat with a custom title
   * createAiChat({ id: "ai-chat-id", title: "My AI chat" });
   */
  useCreateAiChat(): {
    (chatId: string): void;
    (options: CreateAiChatOptions): void;
  };

  /**
   * Returns a function that deletes the AI chat with the specified id.
   *
   * @example
   * const deleteAiChat = useDeleteAiChat();
   * deleteAiChat("ai-chat-id");
   */
  useDeleteAiChat(): (chatId: string) => void;

  /**
   * Returns a function to send a message in an AI chat.
   *
   * @example
   * const sendAiMessage = useSendAiMessage("chat-id");
   * sendAiMessage("Hello, Liveblocks AI!");
   *
   * You can set options related to the message being sent, such as the copilot ID to use.
   *
   * @example
   * const sendAiMessage = useSendAiMessage("chat-id", { copilotId: "co_xxx" });
   * sendAiMessage("Hello, Liveblocks AI!");
   *
   * @example
   * const sendAiMessage = useSendAiMessage("chat-id", { copilotId: "co_xxx" });
   * sendAiMessage({ text: "Hello, Liveblocks AI!", copilotId: "co_yyy" });
   */
  useSendAiMessage(
    chatId: string,
    options?: UseSendAiMessageOptions
<<<<<<< HEAD
  ): (message: string) => AiChatMessage;
=======
  ): {
    (text: string): AiUserMessage;
    (options: SendAiMessageOptions): AiUserMessage;
  };

  /**
   * Returns a function to send a message in an AI chat.
   *
   * @example
   * const sendAiMessage = useSendAiMessage();
   * sendAiMessage({ chatId: "chat-id", text: "Hello, Liveblocks AI!" });
   *
   * You can set options related to the message being sent, such as the copilot ID to use.
   *
   * @example
   * const sendAiMessage = useSendAiMessage();
   * sendAiMessage({ chatId: "chat-id", text: "Hello, Liveblocks AI!", copilotId: "co_xxx" });
   */
  useSendAiMessage(): (
    message: WithRequired<SendAiMessageOptions, "chatId">
  ) => AiChatMessage;

  /**
   * Returns a function to send a message in an AI chat.
   *
   * @example
   * const sendAiMessage = useSendAiMessage(chatId);
   * sendAiMessage("Hello, Liveblocks AI!");
   *
   * You can set options related to the message being sent, such as the copilot ID to use.
   *
   * @example
   * const sendAiMessage = useSendAiMessage(chatId, { copilotId: "co_xxx" });
   * sendAiMessage("Hello, Liveblocks AI!");
   *
   * You can also pass the chat ID dynamically if it's not known when calling the hook.
   *
   * @example
   * const sendAiMessage = useSendAiMessage();
   * sendAiMessage({ chatId: "chat-id", text: "Hello, Liveblocks AI!" });
   *
   * @example
   * const sendAiMessage = useSendAiMessage();
   * sendAiMessage({ chatId: "chat-id", text: "Hello, Liveblocks AI!", copilotId: "co_xxx" });
   */
  useSendAiMessage(
    chatId?: string,
    options?: UseSendAiMessageOptions
  ): {
    (text: string): AiUserMessage;
    (options: SendAiMessageOptions): AiUserMessage;
    (options: WithRequired<SendAiMessageOptions, "chatId">): AiUserMessage;
  };
>>>>>>> 89bc4fde
};

export type LiveblocksContextBundle<
  U extends BaseUserMeta,
  M extends BaseMetadata,
> = Resolve<
  LiveblocksContextBundleCommon<M> &
    SharedContextBundle<U>["classic"] & {
      /**
       * Returns the inbox notifications for the current user.
       *
       * @example
       * const { inboxNotifications, error, isLoading } = useInboxNotifications();
       */
      useInboxNotifications(): InboxNotificationsAsyncResult;

      /**
       * Returns the number of unread inbox notifications for the current user.
       *
       * @example
       * const { count, error, isLoading } = useUnreadInboxNotificationsCount();
       */
      useUnreadInboxNotificationsCount(): UnreadInboxNotificationsCountAsyncResult;

      /**
       * @experimental
       *
       * This hook is experimental and could be removed or changed at any time!
       * Do not use unless explicitly recommended by the Liveblocks team.
       */
      useUserThreads_experimental(
        options?: UseUserThreadsOptions<M>
      ): ThreadsAsyncResult<M>;

      /**
       * (Private beta)  Returns the chats for the current user.
       *
       * @example
       * const { chats, error, isLoading } = useAiChats();
       */
      useAiChats(): AiChatsAsyncResult;

      /**
       * (Private beta)  Returns the messages in the given chat.
       *
       * @example
       * const { messages, error, isLoading } = useAiChatMessages("my-chat");
       */
      useAiChatMessages(chatId: string): AiChatMessagesAsyncResult;

      /**
       * (Private beta)  Returns the information of the given chat.
       *
       * @example
       * const { chat, error, isLoading } = useAiChat("my-chat");
       */
      useAiChat(chatId: string): AiChatAsyncResult;

      suspense: Resolve<
        LiveblocksContextBundleCommon<M> &
          SharedContextBundle<U>["suspense"] & {
            /**
             * Returns the inbox notifications for the current user.
             *
             * @example
             * const { inboxNotifications } = useInboxNotifications();
             */
            useInboxNotifications(): InboxNotificationsAsyncSuccess;

            /**
             * Returns the number of unread inbox notifications for the current user.
             *
             * @example
             * const { count } = useUnreadInboxNotificationsCount();
             */
            useUnreadInboxNotificationsCount(): UnreadInboxNotificationsCountAsyncSuccess;

            /**
             * Returns notification settings for the current user.
             *
             * @example
             * const [{ settings }, updateNotificationSettings] = useNotificationSettings()
             */
            useNotificationSettings(): [
              NotificationSettingsAsyncResult,
              (settings: PartialNotificationSettings) => void,
            ];

            /**
             * @experimental
             *
             * This hook is experimental and could be removed or changed at any time!
             * Do not use unless explicitly recommended by the Liveblocks team.
             */
            useUserThreads_experimental(
              options?: UseUserThreadsOptions<M>
            ): ThreadsAsyncSuccess<M>;

            /**
             * (Private beta)  Returns the chats for the current user.
             *
             * @example
             * const { chats } = useAiChats();
             */
            useAiChats(): AiChatsAsyncSuccess;

            /**
             * (Private beta) Returns the messages in the given chat.
             *
             * @example
             * const { messages } = useAiChatMessages("my-chat");
             */
            useAiChatMessages(chatId: string): AiChatMessagesAsyncSuccess;

            /**
             * (Private beta)  Returns the information of the given chat.
             *
             * @example
             * const { chat, error, isLoading } = useAiChat("my-chat");
             */
            useAiChat(chatId: string): AiChatAsyncSuccess;
          }
      >;
    }
>;<|MERGE_RESOLUTION|>--- conflicted
+++ resolved
@@ -16,6 +16,7 @@
 import type {
   AiChat,
   AiChatMessage,
+  AiKnowledgeSource,
   AiUserMessage,
   AsyncError,
   AsyncLoading,
@@ -1317,9 +1318,6 @@
   useSendAiMessage(
     chatId: string,
     options?: UseSendAiMessageOptions
-<<<<<<< HEAD
-  ): (message: string) => AiChatMessage;
-=======
   ): {
     (text: string): AiUserMessage;
     (options: SendAiMessageOptions): AiUserMessage;
@@ -1373,7 +1371,6 @@
     (options: SendAiMessageOptions): AiUserMessage;
     (options: WithRequired<SendAiMessageOptions, "chatId">): AiUserMessage;
   };
->>>>>>> 89bc4fde
 };
 
 export type LiveblocksContextBundle<
