import type {
  BaseUserMeta,
  BroadcastOptions,
  History,
  Json,
  JsonObject,
  LiveObject,
  LostConnectionEvent,
  LsonObject,
  OthersEvent,
  Room,
  RoomSubscriptionSettings,
  Status,
  User,
} from "@liveblocks/client";
import type {
  AiChat,
  AiChatMessage,
<<<<<<< HEAD
  AiKnowledgeSource,
  AiUserMessage,
=======
  AiChatsQuery,
>>>>>>> efdf5dc5
  AsyncError,
  AsyncLoading,
  AsyncResult,
  AsyncSuccess,
  BaseMetadata,
  Client,
  CommentAttachment,
  CommentBody,
  CommentData,
  DRI,
  HistoryVersion,
  InboxNotificationData,
  LiveblocksError,
  NotificationSettings,
  PartialNotificationSettings,
  PartialUnless,
  Patchable,
  QueryMetadata,
  Relax,
  Resolve,
  RoomEventMessage,
  SyncStatus,
  ThreadData,
  ToImmutable,
  WithNavigation,
  WithRequired,
} from "@liveblocks/core";
import type {
  ComponentType,
  Context,
  PropsWithChildren,
  ReactNode,
} from "react";

import type { RegisterAiKnowledgeProps, RegisterAiToolProps } from "./ai";

type UiChatMessage = WithNavigation<AiChatMessage>;

export type UseSyncStatusOptions = {
  /**
   * When setting smooth, the hook will not update immediately as status
   * changes. This is because in typical applications, these states can change
   * quickly between synchronizing and synchronized. If you use this hook to
   * build a "Saving changes..." style UI, prefer setting `smooth: true`.
   */
  smooth?: boolean;
};

export type UseSendAiMessageOptions = {
  /**
   * The ID of the copilot to use to send the message.
   */
  copilotId?: string;

  /**
   * Stream the response as it is being generated. Defaults to true.
   */
  stream?: boolean;

  /**
   * The maximum timeout for the answer to be generated.
   */
  timeout?: number;

  /**
   * @internal
   */
  knowledge?: AiKnowledgeSource[];
};

export type SendAiMessageOptions = UseSendAiMessageOptions & {
  /**
   * The ID of the chat to send the message to.
   */
  chatId?: string;

  /**
   * The text of the message to send.
   */
  text: string;
};

export type CreateAiChatOptions = {
  id: string;
  title?: string;
  metadata?: Record<string, string | string[]>;
};

export type UseAiChatsOptions = {
  /**
   * The query (including metadata) to filter the chats by. If provided, only chats
   * that match the query will be returned. If not provided, all chats will be returned.
   */
  query?: AiChatsQuery;
};

export type ThreadsQuery<M extends BaseMetadata> = {
  /**
   * Whether to only return threads marked as resolved or unresolved. If not provided,
   * all threads will be returned.
   */
  resolved?: boolean;
  /**
   * The metadata to filter the threads by. If provided, only threads with metadata that matches
   * the provided metadata will be returned. If not provided, all threads will be returned.
   */
  metadata?: Partial<QueryMetadata<M>>;
};

export type UseUserThreadsOptions<M extends BaseMetadata> = {
  /**
   * The query (including metadata) to filter the threads by. If provided, only threads
   * that match the query will be returned. If not provided, all threads will be returned.
   */
  query?: ThreadsQuery<M>;
};

export type UseThreadsOptions<M extends BaseMetadata> = {
  /**
   * The query (including metadata) to filter the threads by. If provided, only threads
   * that match the query will be returned. If not provided, all threads will be returned.
   */
  query?: ThreadsQuery<M>;

  /**
   * Whether to scroll to a comment on load based on the URL hash. Defaults to `true`.
   *
   * @example
   * Given the URL `https://example.com/my-room#cm_xxx`, the `cm_xxx` comment will be
   * scrolled to on load if it exists in the page.
   */
  scrollOnLoad?: boolean;
};

export type UserAsyncResult<T> = AsyncResult<T, "user">;
export type UserAsyncSuccess<T> = AsyncSuccess<T, "user">;

export type RoomInfoAsyncResult = AsyncResult<DRI, "info">;
export type RoomInfoAsyncSuccess = AsyncSuccess<DRI, "info">;

export type AttachmentUrlAsyncResult = AsyncResult<string, "url">;
export type AttachmentUrlAsyncSuccess = AsyncSuccess<string, "url">;

// prettier-ignore
export type CreateThreadOptions<M extends BaseMetadata> =
  Resolve<
    { body: CommentBody, attachments?: CommentAttachment[]; }
    & PartialUnless<M, { metadata: M }>
  >;

export type EditThreadMetadataOptions<M extends BaseMetadata> = {
  threadId: string;
  metadata: Patchable<M>;
};

export type CreateCommentOptions = {
  threadId: string;
  body: CommentBody;
  attachments?: CommentAttachment[];
};

export type EditCommentOptions = {
  threadId: string;
  commentId: string;
  body: CommentBody;
  attachments?: CommentAttachment[];
};

export type DeleteCommentOptions = {
  threadId: string;
  commentId: string;
};

export type CommentReactionOptions = {
  threadId: string;
  commentId: string;
  emoji: string;
};

// -----------------------------------------------------------------------

type PaginationFields = {
  hasFetchedAll: boolean;
  isFetchingMore: boolean;
  fetchMore: () => void;
  fetchMoreError?: Error;
};

export type PagedAsyncSuccess<T, F extends string> = Resolve<
  AsyncSuccess<T, F> & PaginationFields
>;

export type PagedAsyncResult<T, F extends string> = Relax<
  AsyncLoading<F> | AsyncError<F> | PagedAsyncSuccess<T, F>
>;

// -----------------------------------------------------------------------

export type ThreadsAsyncSuccess<M extends BaseMetadata> = PagedAsyncSuccess<ThreadData<M>[], "threads">; // prettier-ignore
export type ThreadsAsyncResult<M extends BaseMetadata> = PagedAsyncResult<ThreadData<M>[], "threads">; // prettier-ignore

export type InboxNotificationsAsyncSuccess = PagedAsyncSuccess<InboxNotificationData[], "inboxNotifications">; // prettier-ignore
export type InboxNotificationsAsyncResult = PagedAsyncResult<InboxNotificationData[], "inboxNotifications">; // prettier-ignore

export type UnreadInboxNotificationsCountAsyncSuccess = AsyncSuccess<number, "count">; // prettier-ignore
export type UnreadInboxNotificationsCountAsyncResult = AsyncResult<number, "count">; // prettier-ignore

export type NotificationSettingsAsyncResult = AsyncResult<NotificationSettings, "settings"> // prettier-ignore
export type NotificationSettingsAsyncSuccess = AsyncSuccess<NotificationSettings, "settings">; // prettier-ignore

export type RoomSubscriptionSettingsAsyncSuccess = AsyncSuccess<RoomSubscriptionSettings, "settings">; // prettier-ignore
export type RoomSubscriptionSettingsAsyncResult = AsyncResult<RoomSubscriptionSettings, "settings">; // prettier-ignore

export type HistoryVersionDataAsyncResult = AsyncResult<Uint8Array>;

export type HistoryVersionsAsyncSuccess = AsyncSuccess<HistoryVersion[], "versions">; // prettier-ignore
export type HistoryVersionsAsyncResult = AsyncResult<HistoryVersion[], "versions">; // prettier-ignore

export type AiChatsAsyncSuccess = PagedAsyncSuccess<AiChat[], "chats">; // prettier-ignore
export type AiChatsAsyncResult = PagedAsyncResult<AiChat[], "chats">; // prettier-ignore

export type AiChatAsyncSuccess = AsyncSuccess<AiChat, "chat">; // prettier-ignore
export type AiChatAsyncResult = AsyncResult<AiChat, "chat">; // prettier-ignore

export type AiChatMessagesAsyncSuccess = AsyncSuccess<readonly UiChatMessage[], "messages">; // prettier-ignore
export type AiChatMessagesAsyncResult = AsyncResult<readonly UiChatMessage[], "messages">; // prettier-ignore

export type RoomProviderProps<P extends JsonObject, S extends LsonObject> =
  // prettier-ignore
  Resolve<
  {
    /**
     * The id of the room you want to connect to
     */
    id: string;
    children: ReactNode;

    /**
     * Whether or not the room should connect to Liveblocks servers
     * when the RoomProvider is rendered.
     *
     * By default equals to `typeof window !== "undefined"`,
     * meaning the RoomProvider tries to connect to Liveblocks servers
     * only on the client side.
     */
    autoConnect?: boolean;
  }

  // Initial presence is only mandatory if the custom type requires it to be
  & PartialUnless<
    P,
    {
      /**
       * The initial Presence to use and announce when you enter the Room. The
       * Presence is available on all users in the Room (me & others).
       */
      initialPresence: P | ((roomId: string) => P);
    }
  >

  // Initial storage is only mandatory if the custom type requires it to be
  & PartialUnless<
    S,
    {
      /**
       * The initial Storage to use when entering a new Room.
       */
      initialStorage: S | ((roomId: string) => S);
    }
  >
>;

/**
 * For any function type, returns a similar function type, but without the
 * first argument.
 */
export type OmitFirstArg<F> = F extends (
  first: any,
  ...rest: infer A
) => infer R
  ? (...args: A) => R
  : never;

export type MutationContext<
  P extends JsonObject,
  S extends LsonObject,
  U extends BaseUserMeta,
> = {
  storage: LiveObject<S>;
  self: User<P, U>;
  others: readonly User<P, U>[];
  setMyPresence: (
    patch: Partial<P>,
    options?: { addToHistory: boolean }
  ) => void;
};

export type ThreadSubscription = Relax<
  // The user is not subscribed to the thread
  | { status: "not-subscribed"; subscribe: () => void; unsubscribe: () => void }
  // The user is subscribed to the thread but has never read it
  | {
      status: "subscribed";
      unreadSince: null;
      subscribe: () => void;
      unsubscribe: () => void;
    }
  // The user is subscribed to the thread and has read it
  | {
      status: "subscribed";
      unreadSince: Date;
      subscribe: () => void;
      unsubscribe: () => void;
    }
>;

export type SharedContextBundle<U extends BaseUserMeta> = {
  classic: {
    /**
     * Obtains a reference to the current Liveblocks client.
     */
    useClient(): Client<U>;

    /**
     * Returns user info from a given user ID.
     *
     * @example
     * const { user, error, isLoading } = useUser("user-id");
     */
    useUser(userId: string): UserAsyncResult<U["info"]>;

    /**
     * Returns room info from a given room ID.
     *
     * @example
     * const { info, error, isLoading } = useRoomInfo("room-id");
     */
    useRoomInfo(roomId: string): RoomInfoAsyncResult;

    /**
     * Returns whether the hook is called within a RoomProvider context.
     *
     * @example
     * const isInsideRoom = useIsInsideRoom();
     */
    useIsInsideRoom(): boolean;

    /**
     * useErrorListener is a React hook that allows you to respond to any
     * Liveblocks error, for example room connection errors, errors
     * creating/editing/deleting threads, etc.
     *
     * @example
     * useErrorListener(err => {
     *   console.error(err);
     * })
     */
    useErrorListener(callback: (err: LiveblocksError) => void): void;

    /**
     * Returns the current Liveblocks sync status, and triggers a re-render
     * whenever it changes. Can be used to render a "Saving..." indicator, or for
     * preventing that a browser tab can be closed until all changes have been
     * synchronized with the server.
     *
     * @example
     * const syncStatus = useSyncStatus();  // "synchronizing" | "synchronized"
     * const syncStatus = useSyncStatus({ smooth: true });
     */
    useSyncStatus(options?: UseSyncStatusOptions): SyncStatus;

    /**
     * Make knowledge about your application state available to any AI used in
     * a chat or a one-off request.
     *
     * For example:
     *
     *     <RegisterAiKnowledge
     *        description="The current mode of my application"
     *        value="dark" />
     *
     *     <RegisterAiKnowledge
     *        description="The current list of todos"
     *        value={todos} />
     *
     * By mounting this component, the AI will get access to this knwoledge.
     * By unmounting this component, the AI will no longer have access to it.
     * It can choose to use or ignore this knowledge in its responses.
     */
    RegisterAiKnowledge: ComponentType<RegisterAiKnowledgeProps>;

    RegisterAiTool: ComponentType<RegisterAiToolProps>;
  };

  suspense: {
    /**
     * Obtains a reference to the current Liveblocks client.
     */
    useClient(): Client<U>;

    /**
     * Returns user info from a given user ID.
     *
     * @example
     * const { user } = useUser("user-id");
     */
    useUser(userId: string): UserAsyncSuccess<U["info"]>;

    /**
     * Returns room info from a given room ID.
     *
     * @example
     * const { info } = useRoomInfo("room-id");
     */
    useRoomInfo(roomId: string): RoomInfoAsyncSuccess;

    /**
     * Returns whether the hook is called within a RoomProvider context.
     *
     * @example
     * const isInsideRoom = useIsInsideRoom();
     */
    useIsInsideRoom(): boolean;

    /**
     * useErrorListener is a React hook that allows you to respond to any
     * Liveblocks error, for example room connection errors, errors
     * creating/editing/deleting threads, etc.
     *
     * @example
     * useErrorListener(err => {
     *   console.error(err);
     * })
     */
    useErrorListener(callback: (err: LiveblocksError) => void): void;

    /**
     * Returns the current Liveblocks sync status, and triggers a re-render
     * whenever it changes. Can be used to render a "Saving..." indicator, or for
     * preventing that a browser tab can be closed until all changes have been
     * synchronized with the server.
     *
     * @example
     * const syncStatus = useSyncStatus();  // "synchronizing" | "synchronized"
     * const syncStatus = useSyncStatus({ smooth: true });
     */
    useSyncStatus(options?: UseSyncStatusOptions): SyncStatus;

    /**
     * Make knowledge about your application state available to any AI used in
     * a chat or a one-off request.
     *
     * For example:
     *
     *     <RegisterAiKnowledge
     *        description="The current mode of my application"
     *        value="dark" />
     *
     *     <RegisterAiKnowledge
     *        description="The current list of todos"
     *        value={todos} />
     *
     * By mounting this component, the AI will get access to this knwoledge.
     * By unmounting this component, the AI will no longer have access to it.
     * It can choose to use or ignore this knowledge in its responses.
     */
    RegisterAiKnowledge: ComponentType<RegisterAiKnowledgeProps>;

    RegisterAiTool: ComponentType<RegisterAiToolProps>;
  };
};

/**
 * Properties that are the same in RoomContext and RoomContext["suspense"].
 */
type RoomContextBundleCommon<
  P extends JsonObject,
  S extends LsonObject,
  U extends BaseUserMeta,
  E extends Json,
  M extends BaseMetadata,
> = {
  /**
   * You normally don't need to directly interact with the RoomContext, but
   * it can be necessary if you're building an advanced app where you need to
   * set up a context bridge between two React renderers.
   */
  RoomContext: Context<Room<P, S, U, E, M> | null>;

  /**
   * Makes a Room available in the component hierarchy below.
   * Joins the room when the component is mounted, and automatically leaves
   * the room when the component is unmounted.
   */
  RoomProvider(props: RoomProviderProps<P, S>): JSX.Element;

  /**
   * Returns the Room of the nearest RoomProvider above in the React component
   * tree.
   */
  useRoom(options?: { allowOutsideRoom: false }): Room<P, S, U, E, M>;
  useRoom(options: { allowOutsideRoom: boolean }): Room<P, S, U, E, M> | null;

  /**
   * Returns the current connection status for the Room, and triggers
   * a re-render whenever it changes. Can be used to render a status badge.
   */
  useStatus(): Status;

  /**
   * Returns a callback that lets you broadcast custom events to other users in the room
   *
   * @example
   * const broadcast = useBroadcastEvent();
   *
   * broadcast({ type: "CUSTOM_EVENT", data: { x: 0, y: 0 } });
   */
  useBroadcastEvent(): (event: E, options?: BroadcastOptions) => void;

  /**
   * Get informed when users enter or leave the room, as an event.
   *
   * @example
   * useOthersListener({ type, user, others }) => {
   *   if (type === 'enter') {
   *     // `user` has joined the room
   *   } else if (type === 'leave') {
   *     // `user` has left the room
   *   }
   * })
   */
  useOthersListener(callback: (event: OthersEvent<P, U>) => void): void;

  /**
   * Get informed when reconnecting to the Liveblocks servers is taking
   * longer than usual. This typically is a sign of a client that has lost
   * internet connectivity.
   *
   * This isn't problematic (because the Liveblocks client is still trying to
   * reconnect), but it's typically a good idea to inform users about it if
   * the connection takes too long to recover.
   *
   * @example
   * useLostConnectionListener(event => {
   *   if (event === 'lost') {
   *     toast.warn('Reconnecting to the Liveblocks servers is taking longer than usual...')
   *   } else if (event === 'failed') {
   *     toast.warn('Reconnecting to the Liveblocks servers failed.')
   *   } else if (event === 'restored') {
   *     toast.clear();
   *   }
   * })
   */
  useLostConnectionListener(
    callback: (event: LostConnectionEvent) => void
  ): void;

  /**
   * useEventListener is a React hook that allows you to respond to events broadcast
   * by other users in the room.
   *
   * The `user` argument will indicate which `User` instance sent the message.
   * This will be equal to one of the others in the room, but it can be `null`
   * in case this event was broadcasted from the server.
   *
   * @example
   * useEventListener(({ event, user, connectionId }) => {
   * //                         ^^^^ Will be Client A
   *   if (event.type === "CUSTOM_EVENT") {
   *     // Do something
   *   }
   * });
   */
  useEventListener(callback: (data: RoomEventMessage<P, U, E>) => void): void;

  /**
   * Returns the room.history
   */
  useHistory(): History;

  /**
   * Returns a function that undoes the last operation executed by the current client.
   * It does not impact operations made by other clients.
   */
  useUndo(): () => void;

  /**
   * Returns a function that redoes the last operation executed by the current client.
   * It does not impact operations made by other clients.
   */
  useRedo(): () => void;

  /**
   * Returns whether there are any operations to undo.
   */
  useCanUndo(): boolean;

  /**
   * Returns whether there are any operations to redo.
   */
  useCanRedo(): boolean;

  /**
   * Returns the mutable (!) Storage root. This hook exists for
   * backward-compatible reasons.
   *
   * @example
   * const [root] = useStorageRoot();
   */
  useStorageRoot(): [root: LiveObject<S> | null];

  /**
   * Returns the presence of the current user of the current room, and a function to update it.
   * It is different from the setState function returned by the useState hook from React.
   * You don't need to pass the full presence object to update it.
   *
   * @example
   * const [myPresence, updateMyPresence] = useMyPresence();
   * updateMyPresence({ x: 0 });
   * updateMyPresence({ y: 0 });
   *
   * // At the next render, "myPresence" will be equal to "{ x: 0, y: 0 }"
   */
  useMyPresence(): [
    P,
    (patch: Partial<P>, options?: { addToHistory: boolean }) => void,
  ];

  /**
   * useUpdateMyPresence is similar to useMyPresence but it only returns the function to update the current user presence.
   * If you don't use the current user presence in your component, but you need to update it (e.g. live cursor), it's better to use useUpdateMyPresence to avoid unnecessary renders.
   *
   * @example
   * const updateMyPresence = useUpdateMyPresence();
   * updateMyPresence({ x: 0 });
   * updateMyPresence({ y: 0 });
   *
   * // At the next render, the presence of the current user will be equal to "{ x: 0, y: 0 }"
   */
  useUpdateMyPresence(): (
    patch: Partial<P>,
    options?: { addToHistory: boolean }
  ) => void;

  /**
   * Create a callback function that lets you mutate Liveblocks state.
   *
   * The first argument that gets passed into your callback will be
   * a "mutation context", which exposes the following:
   *
   *   - `storage` - The mutable Storage root.
   *                 You can mutate any Live structures with this, for example:
   *                 `storage.get('layers').get('layer1').set('fill', 'red')`
   *
   *   - `setMyPresence` - Call this with a new (partial) Presence value.
   *
   *   - `self` - A read-only version of the latest self, if you need it to
   *              compute the next state.
   *
   *   - `others` - A read-only version of the latest others list, if you
   *                need it to compute the next state.
   *
   * useMutation is like React's useCallback, except that the first argument
   * that gets passed into your callback will be a "mutation context".
   *
   * If you want get access to the immutable root somewhere in your mutation,
   * you can use `storage.ToImmutable()`.
   *
   * @example
   * const fillLayers = useMutation(
   *   ({ storage }, color: Color) => {
   *     ...
   *   },
   *   [],
   * );
   *
   * fillLayers('red');
   *
   * const deleteLayers = useMutation(
   *   ({ storage }) => {
   *     ...
   *   },
   *   [],
   * );
   *
   * deleteLayers();
   */
  useMutation<
    F extends (context: MutationContext<P, S, U>, ...args: any[]) => any,
  >(
    callback: F,
    deps: readonly unknown[]
  ): OmitFirstArg<F>;

  /**
   * Returns an array with information about all the users currently connected
   * in the room (except yourself).
   *
   * @example
   * const others = useOthers();
   *
   * // Example to map all cursors in JSX
   * return (
   *   <>
   *     {others.map((user) => {
   *        if (user.presence.cursor == null) {
   *          return null;
   *        }
   *        return <Cursor key={user.connectionId} cursor={user.presence.cursor} />
   *      })}
   *   </>
   * )
   */
  useOthers(): readonly User<P, U>[];

  /**
   * Extract arbitrary data based on all the users currently connected in the
   * room (except yourself).
   *
   * The selector function will get re-evaluated any time a user enters or
   * leaves the room, as well as whenever their presence data changes.
   *
   * The component that uses this hook will automatically re-render if your
   * selector function returns a different value from its previous run.
   *
   * By default `useOthers()` uses strict `===` to check for equality. Take
   * extra care when returning a computed object or list, for example when you
   * return the result of a .map() or .filter() call from the selector. In
   * those cases, you'll probably want to use a `shallow` comparison check.
   *
   * @example
   * const avatars = useOthers(users => users.map(u => u.info.avatar), shallow);
   * const cursors = useOthers(users => users.map(u => u.presence.cursor), shallow);
   * const someoneIsTyping = useOthers(users => users.some(u => u.presence.isTyping));
   *
   */
  useOthers<T>(
    selector: (others: readonly User<P, U>[]) => T,
    isEqual?: (prev: T, curr: T) => boolean
  ): T;

  /**
   * Returns an array of connection IDs. This matches the values you'll get by
   * using the `useOthers()` hook.
   *
   * Roughly equivalent to:
   *   useOthers((others) => others.map(other => other.connectionId), shallow)
   *
   * This is useful in particular to implement efficiently rendering components
   * for each user in the room, e.g. cursors.
   *
   * @example
   * const ids = useOthersConnectionIds();
   * // [2, 4, 7]
   */
  useOthersConnectionIds(): readonly number[];

  /**
   * Related to useOthers(), but optimized for selecting only "subsets" of
   * others. This is useful for performance reasons in particular, because
   * selecting only a subset of users also means limiting the number of
   * re-renders that will be triggered.
   *
   * @example
   * const avatars = useOthersMapped(user => user.info.avatar);
   * //    ^^^^^^^
   * //    { connectionId: number; data: string }[]
   *
   * The selector function you pass to useOthersMapped() is called an "item
   * selector", and operates on a single user at a time. If you provide an
   * (optional) "item comparison" function, it will be used to compare each
   * item pairwise.
   *
   * For example, to select multiple properties:
   *
   * @example
   * const avatarsAndCursors = useOthersMapped(
   *   user => [u.info.avatar, u.presence.cursor],
   *   shallow,  // 👈
   * );
   */
  useOthersMapped<T>(
    itemSelector: (other: User<P, U>) => T,
    itemIsEqual?: (prev: T, curr: T) => boolean
  ): ReadonlyArray<readonly [connectionId: number, data: T]>;

  /**
   * Given a connection ID (as obtained by using `useOthersConnectionIds`), you
   * can call this selector deep down in your component stack to only have the
   * component re-render if properties for this particular user change.
   *
   * @example
   * // Returns only the selected values re-renders whenever that selection changes)
   * const { x, y } = useOther(2, user => user.presence.cursor);
   */
  useOther<T>(
    connectionId: number,
    selector: (other: User<P, U>) => T,
    isEqual?: (prev: T, curr: T) => boolean
  ): T;

  /**
   * Returns a function that creates a thread with an initial comment, and optionally some metadata.
   *
   * @example
   * const createThread = useCreateThread();
   * createThread({ body: {}, metadata: {} });
   */
  useCreateThread(): (options: CreateThreadOptions<M>) => ThreadData<M>;

  /**
   * Returns a function that deletes a thread and its associated comments.
   * Only the thread creator can delete a thread, it will throw otherwise.
   *
   * @example
   * const deleteThread = useDeleteThread();
   * deleteThread("th_xxx");
   */
  useDeleteThread(): (threadId: string) => void;

  /**
   * Returns a function that edits a thread's metadata.
   * To delete an existing metadata property, set its value to `null`.
   *
   * @example
   * const editThreadMetadata = useEditThreadMetadata();
   * editThreadMetadata({ threadId: "th_xxx", metadata: {} })
   */
  useEditThreadMetadata(): (options: EditThreadMetadataOptions<M>) => void;

  /**
   * Returns a function that marks a thread as resolved.
   *
   * @example
   * const markThreadAsResolved = useMarkThreadAsResolved();
   * markThreadAsResolved("th_xxx");
   */
  useMarkThreadAsResolved(): (threadId: string) => void;

  /**
   * Returns a function that marks a thread as unresolved.
   *
   * @example
   * const markThreadAsUnresolved = useMarkThreadAsUnresolved();
   * markThreadAsUnresolved("th_xxx");
   */
  useMarkThreadAsUnresolved(): (threadId: string) => void;

  /**
   * Returns a function that subscribes the user to a thread.
   *
   * @example
   * const subscribeToThread = useSubscribeToThread();
   * subscribeToThread("th_xxx");
   */
  useSubscribeToThread(): (threadId: string) => void;

  /**
   * Returns a function that unsubscribes the user from a thread.
   *
   * @example
   * const unsubscribeFromThread = useUnsubscribeFromThread();
   * unsubscribeFromThread("th_xxx");
   */
  useUnsubscribeFromThread(): (threadId: string) => void;

  /**
   * Returns a function that adds a comment to a thread.
   *
   * @example
   * const createComment = useCreateComment();
   * createComment({ threadId: "th_xxx", body: {} });
   */
  useCreateComment(): (options: CreateCommentOptions) => CommentData;

  /**
   * Returns a function that edits a comment's body.
   *
   * @example
   * const editComment = useEditComment()
   * editComment({ threadId: "th_xxx", commentId: "cm_xxx", body: {} })
   */
  useEditComment(): (options: EditCommentOptions) => void;

  /**
   * Returns a function that deletes a comment.
   * If it is the last non-deleted comment, the thread also gets deleted.
   *
   * @example
   * const deleteComment = useDeleteComment();
   * deleteComment({ threadId: "th_xxx", commentId: "cm_xxx" })
   */
  useDeleteComment(): (options: DeleteCommentOptions) => void;

  /**
   * Returns a function that adds a reaction from a comment.
   *
   * @example
   * const addReaction = useAddReaction();
   * addReaction({ threadId: "th_xxx", commentId: "cm_xxx", emoji: "👍" })
   */
  useAddReaction(): (options: CommentReactionOptions) => void;

  /**
   * Returns a function that removes a reaction on a comment.
   *
   * @example
   * const removeReaction = useRemoveReaction();
   * removeReaction({ threadId: "th_xxx", commentId: "cm_xxx", emoji: "👍" })
   */
  useRemoveReaction(): (options: CommentReactionOptions) => void;

  /**
   * Returns a function that updates the user's subscription settings
   * for the current room.
   *
   * @example
   * const updateRoomSubscriptionSettings = useUpdateRoomSubscriptionSettings();
   * updateRoomSubscriptionSettings({ threads: "all" });
   */
  useUpdateRoomSubscriptionSettings(): (
    settings: Partial<RoomSubscriptionSettings>
  ) => void;

  /**
   * Returns a function that marks a thread as read.
   *
   * @example
   * const markThreadAsRead = useMarkThreadAsRead();
   * markThreadAsRead("th_xxx");
   */
  useMarkThreadAsRead(): (threadId: string) => void;

  /**
   * Returns the subscription status of a thread, methods to update it, and when
   * the thread was last read.
   *
   * @example
   * const { status, subscribe, unsubscribe, unreadSince } = useThreadSubscription("th_xxx");
   */
  useThreadSubscription(threadId: string): ThreadSubscription;
};

export type RoomContextBundle<
  P extends JsonObject,
  S extends LsonObject,
  U extends BaseUserMeta,
  E extends Json,
  M extends BaseMetadata,
> = Resolve<
  RoomContextBundleCommon<P, S, U, E, M> &
    SharedContextBundle<U>["classic"] & {
      /**
       * Extract arbitrary data from the Liveblocks Storage state, using an
       * arbitrary selector function.
       *
       * The selector function will get re-evaluated any time something changes in
       * Storage. The value returned by your selector function will also be the
       * value returned by the hook.
       *
       * The `root` value that gets passed to your selector function is
       * a immutable/readonly version of your Liveblocks storage root.
       *
       * The component that uses this hook will automatically re-render if the
       * returned value changes.
       *
       * By default `useStorage()` uses strict `===` to check for equality. Take
       * extra care when returning a computed object or list, for example when you
       * return the result of a .map() or .filter() call from the selector. In
       * those cases, you'll probably want to use a `shallow` comparison check.
       */
      useStorage<T>(
        selector: (root: ToImmutable<S>) => T,
        isEqual?: (prev: T | null, curr: T | null) => boolean
      ): T | null;

      /**
       * Gets the current user once it is connected to the room.
       *
       * @example
       * const me = useSelf();
       * if (me !== null) {
       *   const { x, y } = me.presence.cursor;
       * }
       */
      useSelf(): User<P, U> | null;

      /**
       * Extract arbitrary data based on the current user.
       *
       * The selector function will get re-evaluated any time your presence data
       * changes.
       *
       * The component that uses this hook will automatically re-render if your
       * selector function returns a different value from its previous run.
       *
       * By default `useSelf()` uses strict `===` to check for equality. Take extra
       * care when returning a computed object or list, for example when you return
       * the result of a .map() or .filter() call from the selector. In those
       * cases, you'll probably want to use a `shallow` comparison check.
       *
       * Will return `null` while Liveblocks isn't connected to a room yet.
       *
       * @example
       * const cursor = useSelf(me => me.presence.cursor);
       * if (cursor !== null) {
       *   const { x, y } = cursor;
       * }
       *
       */
      useSelf<T>(
        selector: (me: User<P, U>) => T,
        isEqual?: (prev: T, curr: T) => boolean
      ): T | null;

      /**
       * Returns the threads within the current room.
       *
       * @example
       * const { threads, error, isLoading } = useThreads();
       */
      useThreads(options?: UseThreadsOptions<M>): ThreadsAsyncResult<M>;

      /**
       * Returns the user's subscription settings for the current room
       * and a function to update them.
       *
       * @example
       * const [{ settings }, updateSettings] = useRoomSubscriptionSettings();
       */
      useRoomSubscriptionSettings(): [
        RoomSubscriptionSettingsAsyncResult,
        (settings: Partial<RoomSubscriptionSettings>) => void,
      ];

      /**
       * Returns a presigned URL for an attachment by its ID.
       *
       * @example
       * const { url, error, isLoading } = useAttachmentUrl("at_xxx");
       */
      useAttachmentUrl(attachmentId: string): AttachmentUrlAsyncResult;

      /**
       * (Private beta)  Returns a history of versions of the current room.
       *
       * @example
       * const { versions, error, isLoading } = useHistoryVersions();
       */
      useHistoryVersions(): HistoryVersionsAsyncResult;

      /**
       * (Private beta) Returns the data of a specific version of the current room.
       *
       * @example
       * const { data, error, isLoading } = useHistoryVersionData(version.id);
       */
      useHistoryVersionData(id: string): HistoryVersionDataAsyncResult;

      suspense: Resolve<
        RoomContextBundleCommon<P, S, U, E, M> &
          SharedContextBundle<U>["suspense"] & {
            /**
             * Extract arbitrary data from the Liveblocks Storage state, using an
             * arbitrary selector function.
             *
             * The selector function will get re-evaluated any time something changes in
             * Storage. The value returned by your selector function will also be the
             * value returned by the hook.
             *
             * The `root` value that gets passed to your selector function is
             * a immutable/readonly version of your Liveblocks storage root.
             *
             * The component that uses this hook will automatically re-render if the
             * returned value changes.
             *
             * By default `useStorage()` uses strict `===` to check for equality. Take
             * extra care when returning a computed object or list, for example when you
             * return the result of a .map() or .filter() call from the selector. In
             * those cases, you'll probably want to use a `shallow` comparison check.
             */
            useStorage<T>(
              selector: (root: ToImmutable<S>) => T,
              isEqual?: (prev: T, curr: T) => boolean
            ): T;

            /**
             * Gets the current user once it is connected to the room.
             *
             * @example
             * const me = useSelf();
             * const { x, y } = me.presence.cursor;
             */
            useSelf(): User<P, U>;

            /**
             * Extract arbitrary data based on the current user.
             *
             * The selector function will get re-evaluated any time your presence data
             * changes.
             *
             * The component that uses this hook will automatically re-render if your
             * selector function returns a different value from its previous run.
             *
             * By default `useSelf()` uses strict `===` to check for equality. Take extra
             * care when returning a computed object or list, for example when you return
             * the result of a .map() or .filter() call from the selector. In those
             * cases, you'll probably want to use a `shallow` comparison check.
             *
             * @example
             * const cursor = useSelf(me => me.presence.cursor);
             * const { x, y } = cursor;
             *
             */
            useSelf<T>(
              selector: (me: User<P, U>) => T,
              isEqual?: (prev: T, curr: T) => boolean
            ): T;

            /**
             * Returns the threads within the current room.
             *
             * @example
             * const { threads } = useThreads();
             */
            useThreads(options?: UseThreadsOptions<M>): ThreadsAsyncSuccess<M>;

            /**
             * (Private beta) Returns a history of versions of the current room.
             *
             * @example
             * const { versions } = useHistoryVersions();
             */
            useHistoryVersions(): HistoryVersionsAsyncSuccess;

            // /**
            //  * Returns the data of a specific version of the current room's history.
            //  *
            //  * @example
            //  * const { data } = useHistoryVersionData(version.id);
            //  */
            // useHistoryVersionData(versionId: string): HistoryVersionDataState;

            /**
             * Returns the user's subscription settings for the current room
             * and a function to update them.
             *
             * @example
             * const [{ settings }, updateSettings] = useRoomSubscriptionSettings();
             */
            useRoomSubscriptionSettings(): [
              RoomSubscriptionSettingsAsyncSuccess,
              (settings: Partial<RoomSubscriptionSettings>) => void,
            ];

            /**
             * Returns a presigned URL for an attachment by its ID.
             *
             * @example
             * const { url } = useAttachmentUrl("at_xxx");
             */
            useAttachmentUrl(attachmentId: string): AttachmentUrlAsyncSuccess;
          }
      >;
    }
>;

/**
 * Properties that are the same in LiveblocksContext and LiveblocksContext["suspense"].
 */
type LiveblocksContextBundleCommon<M extends BaseMetadata> = {
  /**
   * Makes Liveblocks features outside of rooms (e.g. Notifications) available
   * in the component hierarchy below.
   */
  LiveblocksProvider(props: PropsWithChildren): JSX.Element;

  /**
   * Returns a function that marks an inbox notification as read for the current user.
   *
   * @example
   * const markInboxNotificationAsRead = useMarkInboxNotificationAsRead();
   * markInboxNotificationAsRead("in_xxx");
   */
  useMarkInboxNotificationAsRead(): (inboxNotificationId: string) => void;

  /**
   * Returns a function that marks all of the current user's inbox notifications as read.
   *
   * @example
   * const markAllInboxNotificationsAsRead = useMarkAllInboxNotificationsAsRead();
   * markAllInboxNotificationsAsRead();
   */
  useMarkAllInboxNotificationsAsRead(): () => void;

  /**
   * Returns a function that deletes an inbox notification for the current user.
   *
   * @example
   * const deleteInboxNotification = useDeleteInboxNotification();
   * deleteInboxNotification("in_xxx");
   */
  useDeleteInboxNotification(): (inboxNotificationId: string) => void;

  /**
   * Returns a function that deletes all of the current user's inbox notifications.
   *
   * @example
   * const deleteAllInboxNotifications = useDeleteAllInboxNotifications();
   * deleteAllInboxNotifications();
   */
  useDeleteAllInboxNotifications(): () => void;

  /**
   * Returns the thread associated with a `"thread"` inbox notification.
   *
   * It can **only** be called with IDs of `"thread"` inbox notifications,
   * so we recommend only using it when customizing the rendering or in other
   * situations where you can guarantee the kind of the notification.
   *
   * When `useInboxNotifications` returns `"thread"` inbox notifications,
   * it also receives the associated threads and caches them behind the scenes.
   * When you call `useInboxNotificationThread`, it simply returns the cached thread
   * for the inbox notification ID you passed to it, without any fetching or waterfalls.
   *
   * @example
   * const thread = useInboxNotificationThread("in_xxx");
   */
  useInboxNotificationThread(inboxNotificationId: string): ThreadData<M>;

  /**
   * Returns notification settings for the current user.
   *
   * @example
   * const [{ settings }, updateNotificationSettings] = useNotificationSettings()
   */
  useNotificationSettings(): [
    NotificationSettingsAsyncResult,
    (settings: PartialNotificationSettings) => void,
  ];

  /**
   * Returns a function that updates the user's notification
   * settings for a project.
   *
   * @example
   * const updateNotificationSettings = useUpdateNotificationSettings()
   */
  useUpdateNotificationSettings(): (
    settings: PartialNotificationSettings
  ) => void;

  /**
   * Returns the current Liveblocks sync status, and triggers a re-render
   * whenever it changes. Can be used to render a "Saving..." indicator, or for
   * preventing that a browser tab can be closed until all changes have been
   * synchronized with the server.
   *
   * @example
   * const syncStatus = useSyncStatus();  // "synchronizing" | "synchronized"
   * const syncStatus = useSyncStatus({ smooth: true });
   */
  useSyncStatus(options?: UseSyncStatusOptions): SyncStatus;

  /**
   * Returns a function that creates an AI chat.
   *
   * If you do not pass a title for the chat, it will be automatically computed
   * after the first AI response.
   *
   * @example
   * const createAiChat = useCreateAiChat();
   *
   * // Create a chat with an automatically generated title
   * createAiChat("ai-chat-id");
   *
   * // Create a chat with a custom title
   * createAiChat({ id: "ai-chat-id", title: "My AI chat" });
   */
  useCreateAiChat(): {
    (chatId: string): void;
    (options: CreateAiChatOptions): void;
  };

  /**
   * Returns a function that deletes the AI chat with the specified id.
   *
   * @example
   * const deleteAiChat = useDeleteAiChat();
   * deleteAiChat("ai-chat-id");
   */
  useDeleteAiChat(): (chatId: string) => void;

  /**
   * Returns a function to send a message in an AI chat.
   *
   * @example
   * const sendAiMessage = useSendAiMessage("chat-id");
   * sendAiMessage("Hello, Liveblocks AI!");
   *
   * You can set options related to the message being sent, such as the copilot ID to use.
   *
   * @example
   * const sendAiMessage = useSendAiMessage("chat-id", { copilotId: "co_xxx" });
   * sendAiMessage("Hello, Liveblocks AI!");
   *
   * @example
   * const sendAiMessage = useSendAiMessage("chat-id", { copilotId: "co_xxx" });
   * sendAiMessage({ text: "Hello, Liveblocks AI!", copilotId: "co_yyy" });
   */
  useSendAiMessage(
    chatId: string,
    options?: UseSendAiMessageOptions
  ): {
    (text: string): AiUserMessage;
    (options: SendAiMessageOptions): AiUserMessage;
  };

  /**
   * Returns a function to send a message in an AI chat.
   *
   * @example
   * const sendAiMessage = useSendAiMessage();
   * sendAiMessage({ chatId: "chat-id", text: "Hello, Liveblocks AI!" });
   *
   * You can set options related to the message being sent, such as the copilot ID to use.
   *
   * @example
   * const sendAiMessage = useSendAiMessage();
   * sendAiMessage({ chatId: "chat-id", text: "Hello, Liveblocks AI!", copilotId: "co_xxx" });
   */
  useSendAiMessage(): (
    message: WithRequired<SendAiMessageOptions, "chatId">
  ) => AiChatMessage;

  /**
   * Returns a function to send a message in an AI chat.
   *
   * @example
   * const sendAiMessage = useSendAiMessage(chatId);
   * sendAiMessage("Hello, Liveblocks AI!");
   *
   * You can set options related to the message being sent, such as the copilot ID to use.
   *
   * @example
   * const sendAiMessage = useSendAiMessage(chatId, { copilotId: "co_xxx" });
   * sendAiMessage("Hello, Liveblocks AI!");
   *
   * You can also pass the chat ID dynamically if it's not known when calling the hook.
   *
   * @example
   * const sendAiMessage = useSendAiMessage();
   * sendAiMessage({ chatId: "chat-id", text: "Hello, Liveblocks AI!" });
   *
   * @example
   * const sendAiMessage = useSendAiMessage();
   * sendAiMessage({ chatId: "chat-id", text: "Hello, Liveblocks AI!", copilotId: "co_xxx" });
   */
  useSendAiMessage(
    chatId?: string,
    options?: UseSendAiMessageOptions
  ): {
    (text: string): AiUserMessage;
    (options: SendAiMessageOptions): AiUserMessage;
    (options: WithRequired<SendAiMessageOptions, "chatId">): AiUserMessage;
  };
};

export type LiveblocksContextBundle<
  U extends BaseUserMeta,
  M extends BaseMetadata,
> = Resolve<
  LiveblocksContextBundleCommon<M> &
    SharedContextBundle<U>["classic"] & {
      /**
       * Returns the inbox notifications for the current user.
       *
       * @example
       * const { inboxNotifications, error, isLoading } = useInboxNotifications();
       */
      useInboxNotifications(): InboxNotificationsAsyncResult;

      /**
       * Returns the number of unread inbox notifications for the current user.
       *
       * @example
       * const { count, error, isLoading } = useUnreadInboxNotificationsCount();
       */
      useUnreadInboxNotificationsCount(): UnreadInboxNotificationsCountAsyncResult;

      /**
       * @experimental
       *
       * This hook is experimental and could be removed or changed at any time!
       * Do not use unless explicitly recommended by the Liveblocks team.
       */
      useUserThreads_experimental(
        options?: UseUserThreadsOptions<M>
      ): ThreadsAsyncResult<M>;

      /**
       * (Private beta)  Returns the chats for the current user.
       *
       * @example
       * const { chats, error, isLoading } = useAiChats();
       */
      useAiChats(options?: UseAiChatsOptions): AiChatsAsyncResult;

      /**
       * (Private beta)  Returns the messages in the given chat.
       *
       * @example
       * const { messages, error, isLoading } = useAiChatMessages("my-chat");
       */
      useAiChatMessages(chatId: string): AiChatMessagesAsyncResult;

      /**
       * (Private beta)  Returns the information of the given chat.
       *
       * @example
       * const { chat, error, isLoading } = useAiChat("my-chat");
       */
      useAiChat(chatId: string): AiChatAsyncResult;

      suspense: Resolve<
        LiveblocksContextBundleCommon<M> &
          SharedContextBundle<U>["suspense"] & {
            /**
             * Returns the inbox notifications for the current user.
             *
             * @example
             * const { inboxNotifications } = useInboxNotifications();
             */
            useInboxNotifications(): InboxNotificationsAsyncSuccess;

            /**
             * Returns the number of unread inbox notifications for the current user.
             *
             * @example
             * const { count } = useUnreadInboxNotificationsCount();
             */
            useUnreadInboxNotificationsCount(): UnreadInboxNotificationsCountAsyncSuccess;

            /**
             * Returns notification settings for the current user.
             *
             * @example
             * const [{ settings }, updateNotificationSettings] = useNotificationSettings()
             */
            useNotificationSettings(): [
              NotificationSettingsAsyncResult,
              (settings: PartialNotificationSettings) => void,
            ];

            /**
             * @experimental
             *
             * This hook is experimental and could be removed or changed at any time!
             * Do not use unless explicitly recommended by the Liveblocks team.
             */
            useUserThreads_experimental(
              options?: UseUserThreadsOptions<M>
            ): ThreadsAsyncSuccess<M>;

            /**
             * (Private beta)  Returns the chats for the current user.
             *
             * @example
             * const { chats } = useAiChats();
             */
            useAiChats(options?: UseAiChatsOptions): AiChatsAsyncSuccess;

            /**
             * (Private beta) Returns the messages in the given chat.
             *
             * @example
             * const { messages } = useAiChatMessages("my-chat");
             */
            useAiChatMessages(chatId: string): AiChatMessagesAsyncSuccess;

            /**
             * (Private beta)  Returns the information of the given chat.
             *
             * @example
             * const { chat, error, isLoading } = useAiChat("my-chat");
             */
            useAiChat(chatId: string): AiChatAsyncSuccess;
          }
      >;
    }
>;<|MERGE_RESOLUTION|>--- conflicted
+++ resolved
@@ -16,12 +16,9 @@
 import type {
   AiChat,
   AiChatMessage,
-<<<<<<< HEAD
+  AiChatsQuery,
   AiKnowledgeSource,
   AiUserMessage,
-=======
-  AiChatsQuery,
->>>>>>> efdf5dc5
   AsyncError,
   AsyncLoading,
   AsyncResult,
