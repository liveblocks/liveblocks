--- conflicted
+++ resolved
@@ -61,8 +61,6 @@
   UserStateSuccess,
 } from "./types";
 
-let lastInstanceId = 0;
-
 const noop = () => {};
 const identity: <T>(x: T) => T = (x) => x;
 
@@ -244,13 +242,8 @@
   const roomCache = new Map<string, { room: TRoom; leave: () => void }>();
 
   /**
-<<<<<<< HEAD
-   * A stable version of .enterRoom(), where we cache the result on
-   * a per-RoomProvider instance.
-=======
    * A cached version of .enterRoom(), where we cache each room/leave pair on
    * a per-RoomProvider instance basis.
->>>>>>> d985a370
    */
   function stableEnterRoom(
     instanceId: string,
