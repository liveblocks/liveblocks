--- conflicted
+++ resolved
@@ -21,11 +21,8 @@
   "useThreads",
   "useUnreadInboxNotificationsCount",
   "useUser",
-<<<<<<< HEAD
   "useAttachmentUrl",
-=======
   "useHistoryVersions",
->>>>>>> 89deb930
 ];
 
 // These exports may exist at the top-level without a factory equivalent
