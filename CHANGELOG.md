--- conflicted
+++ resolved
@@ -1,4 +1,3 @@
-<<<<<<< HEAD
 # v1.12.0
 
 ### `@liveblocks/react`
@@ -16,13 +15,12 @@
 
 - Add `triggerInboxNotification` method that lets you trigger custom
   notification kinds.
-=======
+
 # v1.11.2
 
 ### `create-liveblocks-app`
 
 - Add support for the updated Starter Kit.
->>>>>>> 2225a4cf
 
 # v1.11.1
 
