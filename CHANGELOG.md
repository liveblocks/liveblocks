## vNEXT (not yet published)

<<<<<<< HEAD
## v3.7.0

This release introduces group mentions (e.g. `@engineering`) across all packages
and first-class support for tenants. Learn more about [group mentions](#) and
[tenants](#) in the docs.

### `@liveblocks/client`

- Add new `resolveGroupsInfo` resolver to provide information about groups (e.g.
  `name`, `avatar`, etc) similar to `resolveUsers`.
- Support returning group mention suggestions in `resolveMentionSuggestions`.
- Support group mentions in `stringifyCommentBody`, it now accepts a
  `resolveGroupsInfo` option that passes the results to mentions as `group`.

### `@liveblocks/react`

- Add `useGroupInfo` hook to use `resolveGroupsInfo` in React, same as `useUser`
  for `resolveUsers`.

### `@liveblocks/react-ui`

- Support group mentions in default components (mentions suggestions dropdowns,
  `Thread`, `Composer`, `InboxNotification`, etc).

### `@liveblocks/react-lexical`, `@liveblocks/react-tiptap`, and `@liveblocks/node-lexical`

- Support group mentions in text editors and comments-related components.

### `@liveblocks/node-lexical` and `@liveblocks/node-prosemirror`

- Support group mentions in text editors.

### `@liveblocks/node`

- Add methods to manage groups on Liveblocks (e.g. `createGroup`,
  `getUserGroups`).
- Add `tenantId` parameters to methods that need it when using tenants.
- Mark `getThreadParticipants` as deprecated, use thread subscriptions or
  `getMentionsFromCommentBody` instead.
- Support group mentions in `stringifyCommentBody`, it now accepts a
  `resolveGroupsInfo` option that passes the results to mentions as `group`.

### `@liveblocks/emails`

- Support group mentions in email notifications helpers. These functions now
  accept a `resolveGroupsInfo` option that passes the results to mentions as
  `group`.

## v3.5.3
=======
## v3.6.0
>>>>>>> 7a54efce

### `@liveblocks/client`

- Auto-abort this client's tool calls on page unload to prevent hanging chats.

### `@liveblocks/react-ui`

- Reasoning in `AiChat` now displays how long it took.
- `AiChat` nows shows when a copilot is searching its knowledge defined on the
  dashboard, as a "Searching 'What is RAG?'…" indicator. It also displays how
  long it took.
- Add `Duration` primitive to display formatted durations, similar to the
  existing `Timestamp` primitive.

### `@liveblocks/node`

- Better type safety for copilot creation and update options.
- Add missing type export for AI Copilot and knowledge sources.

## v3.5.4

- Identical to v3.5.2, corrects a bad release.

## v3.5.3

- Bad release, please use v3.5.4 instead.

## v3.5.2

### `@liveblocks/client`

- Throttle incoming AI delta updates to prevent excessive re-renders during fast
  streaming.
- Optimized partial JSON parser for improved tool invocation streaming
  performance.

### `@liveblocks/react-tiptap`

- Fixes a bug where the a comment could not be selected if it was within a
  previously deleted comment.

## v3.5.1

### `@liveblocks/react-tiptap`

- Fixes a bug where deleting a thread/comment from Tiptap would also remove any
  comments contained within it.

## v3.5.0

### `@liveblocks/node`

- Add the following methods for managing AI copilots and knowledge sources:
  - `getAiCopilots`
  - `createAiCopilot`
  - `getAiCopilot`
  - `updateAiCopilot`
  - `deleteAiCopilot`
  - `createWebKnowledgeSource`
  - `createFileKnowledgeSource`
  - `deleteFileKnowledgeSource`
  - `deleteWebKnowledgeSource`
  - `getKnowledgeSources`
  - `getKnowledgeSource`
  - `getFileKnowledgeSourceMarkdown`
  - `getWebKnowledgeSourceLinks`

## v3.4.2

### `@liveblocks/react-ui`

- Fix improved Markdown streaming in `AiChat` only being enabled in reasoning
  blocks, it’s now enabled for all Markdown.

## v3.4.1

### `@liveblocks/client`

- Fix a bug where copilot id wasn't passed when setting tool call result if a
  tool call was defined with `execute` callback.

### `@liveblocks/react`

- Update `useSendAiMessage` to use the the last used copilot id in a chat when
  no copilot id is passed to the hook or the method returned by the hook.

## v3.4.0

### `@liveblocks/react`

Tool calls will now stream in while under construction. This means that tools
will render sooner and more often re-render, while `partialArgs` are streaming
in.

> New behavior (>=3.4):
>
> - 1st render: `{ stage: "receiving", partialArgs: {} }`
> - 2nd render: `{ stage: "receiving", partialArgs: { cities: [] } }`
> - 3rd render: `{ stage: "receiving", partialArgs: { cities: [""] } }`
> - 4th render: `{ stage: "receiving", partialArgs: { cities: ["Pa"] } }`
> - 5th render: `{ stage: "receiving", partialArgs: { cities: ["Paris"] } }`
> - etc.
> - Then `{ stage: "executing", args: { cities: "Paris" } }` (same as before)
> - And `{ stage: "executed", args, result }` (same as before)
>
> Before (<3.4):
>
> - Stage "receiving" would never happen
> - 1st render would be with
>   `{ stage: "executing", args: { cities: ["Paris"] } }`
> - 2nd render would be with `{ stage: "executed", args, result }`

#### Other changes

- In `RoomProvider`, `initialPresence` and `initialStorage` now get re-evaluated
  whenever the room ID (the `id` prop) changes.

### `@liveblocks/react-ui`

- Add a minimal appearance to `AiTool` via a new `variant` prop.
- Improve Markdown rendering during streaming in `AiChat`: incomplete content is
  now handled gracefully so things like bold, links, or tables all render
  instantly without seeing partial Markdown syntax first.
- Render all messages in `AiChat` as Markdown, including ones from the user.
- Fix Markdown rendering of HTML tags in `AiChat`. (e.g. "Use the `<AiChat />`
  component" would render as "Use the `` component")
- Improve shimmer animation visible on elements like the
  "Thinking…"/"Reasoning…" placeholders in `AiChat`.

## v3.3.4

### `@liveblocks/client`

- Fix race condition where AI tools were not always executing. This could happen
  when using `useSendAiMessage` first and then immediately opening the
  `<AiChat />` afterwards.

### `@liveblocks/react-tiptap`

- Scroll thread annotations into view when a thread in `AnchoredThreads` is
  selected, similarly to `@liveblocks/react-lexical`.

## v3.3.1

### `@liveblocks/react-ui`

- Fix `Composer` uploading attachments on drop when `showAttachments` is set to
  `false`.

## v3.3.0

### `@liveblocks/react-ui`

- Add `maxVisibleComments` prop to `Thread` to control the maximum number of
  comments to show. When comments are hidden, a "Show more replies" button is
  shown to allow users to expand the thread.
- Add `onComposerSubmit` callback to `AiChat` triggered when a new message is
  sent. It can also be used to customize message submission by calling
  `useSendAiMessage` yourself.
- Overrides and CSS classes for `AiChat`'s composer have been renamed:
  - Overrides: `AI_CHAT_COMPOSER_SEND` → `AI_COMPOSER_PLACEHOLDER`
  - CSS classes: `.lb-ai-chat-composer-form` → `.lb-ai-composer-form`
- Fix: knowledge passed as a prop to `AiChat` no longer leaks that knowledge to
  other instances of `AiChat` that are currently mounted on screen.

### `@liveblocks/react`

- Add `query` option to `useAiChats` to filter the current user’s AI chats by
  metadata. Supports exact matches for string values, "contains all" for string
  arrays, and filtering by absence using `null` (e.g.
  `{ metadata: { archived: null } }`).
- `useSendAiMessage` now accepts passing the chat ID and/or options to the
  function rather than the hook. This can be useful in dynamic scenarios where
  the chat ID might not be known when calling the hook for example.
- `useCreateAiChat` now accepts a chat ID as a string instead of
  `{ id: "chat-id" }`.

### `@liveblocks/react-tiptap` and `@liveblocks/react-lexical`

- Allow using custom composers in `FloatingComposer` via the
  `components={{ Composer }}` prop.

### `@liveblocks/react-lexical`

- Add `ATTACH_THREAD_COMMAND` command to manually create a thread attached to
  the current selection.

## v3.2.1

### `@liveblocks/react-ui`

- Improve Markdown lists in `AiChat`: better spacing and support for arbitrary
  starting numbers in ordered lists. (e.g. `3.` instead of `1.`)

### `@liveblocks/react`

- Fix `useSyncStatus` returning incorrect synchronization status for Y.js
  provider. We now compare the hash of local and remote snapshot to check for
  synchronization differences between local and remote Y.js document.

### `@liveblocks/yjs`

- Fix `LiveblocksYjsProvider.getStatus()` returning incorrect synchronization
  status for Y.js provider.

## v3.2.0

### `@liveblocks/react-ui`

- Improve `AiChat`'s scroll behavior when sending new messages: the chat will
  now scroll new messages to the top and leave enough space for responses.
- Expose Markdown components in `AiChat`’s `components` prop to customize the
  rendering of Markdown content.
- Add `blurOnSubmit` prop to `Composer` (also available on the `Composer.Form`
  primitive and as `blurComposerOnSubmit` on `Thread`) to control whether a
  composer should lose focus after being submitted.

### `@liveblocks/react`

- `useErrorListener` now receives `"LARGE_MESSAGE_ERROR"` errors when the
  `largeMessageStrategy` option isn’t configured and a message couldn’t be sent
  because it was too large for WebSocket.

### `@liveblocks/node`

- Add `tenantId` to `identifyUser` method as an optional parameter.

## v3.1.4

### `@liveblocks/react-ui`

- Fix copilot id not being passed to 'set-tool-call-result' command that is
  dispatched when a tool call is responded to. Previously, we were using the
  default copilot to generate messages from the tool call result.

## v3.1.3

### `@liveblocks/react-ui`

- Fix `AiChat` component not scrolling instantly to the bottom on render when
  messages are already loaded.

## v3.1.2

### `@liveblocks/react-ui` and `@liveblocks/emails`

- Improve URL sanitization in comments.

## v3.1.1

### `@liveblocks/client`

- Adds experimental setting `LiveObject.detectLargeObjects`, which can be
  enabled globally using `LiveObject.detectLargeObjects = true` (default is
  false). With this setting enabled, calls to `LiveObject.set()` or
  `LiveObject.update()` will throw as soon as you add a value that would make
  the total size of the LiveObject exceed the platform limit of 128 kB. The
  benefit is that you get an early error instead of a silent failure, but the
  downside is that this adds significant runtime overhead if your application
  makes many LiveObject mutations.
- Fix: also display errors in production builds when they happen in `render`
  methods defined with `defineAiTool()`. Previously, these errors would only be
  shown during development.
- Fix an issue with the render component of tool calls not being displayed
  correctly when the tool call signal was read before it was registered.

## v3.1.0

### `@liveblocks/client`

- `defineAiTool()()` now takes an optional `enabled` property. When set to
  `false`, the tool will not be made available to the AI copilot for new/future
  chat messages, but still allow existing tool invocations to be rendered that
  are part of the historic chat record.

### `@liveblocks/react`

- `RegisterAiTool` now also takes an optional `enabled` prop. This is a
  convenience prop that can be used to override the tool’s `enabled` status
  directly in React.

### `@liveblocks/react-ui`

- Reasoning parts in `AiChat` are now automatically collapsed when the reasoning
  is done.
- Add `collapsible` prop to `AiTool` to control whether its content can be
  collapsed/expanded.
- Add `InboxNotification.Inspector` component to help debugging custom inbox
  notifications.

### `@liveblocks/redux`

- Add support for Redux v5.

### `@liveblocks/react-lexical`

- Fix default `z-index` of collaboration cursors, and make them inherit their
  font family instead of always using Arial.
- Add `lb-lexical-cursors` class to the collaboration cursors’ container.
- Improve mentions’ serialization.

### `@liveblocks/node-lexical`

- Improve mentions’ serialization.

## v3.0.0

Liveblocks 3.0 is our third major release, focusing on our newest product,
[AI Copilots](https://liveblocks.io/blog/meet-liveblocks-3-0-the-fastest-way-to-let-your-users-collaborate-with-ai-in-your-product).
We’ve used this as an opportunity to tidy up some of our existing APIs, ensuring
consistency throughout our offering.

For full upgrade instructions and codemods, see the
[3.0 upgrade guide](https://liveblocks.io/docs/platform/upgrading/3.0).

### All packages

- TypeScript 5.0 is now the minimum supported version.
- Remove deprecated APIs, see
  [the deprecated section](https://liveblocks.io/docs/platform/upgrading/3.0#deprecated)
  in the upgrade guide to learn more.

### `@liveblocks/react`

- Introduce hooks and APIs for AI Copilots: `useAiChats`, `useAiChat`,
  `useDeleteAiChat`,`useSendAiMessage`, `RegisterAiTool`, `RegisterAiKnowledge`,
  etc.
- Rename `UPDATE_USER_NOTIFICATION_SETTINGS_ERROR` to
  `UPDATE_NOTIFICATION_SETTINGS_ERROR` when using `useNotificationSettings` or
  `useUpdateNotificationSettings`.

### `@liveblocks/react-ui`

- Introduce pre-built components for AI Copilots: `AiChat`, `AiTool`, etc.
- The `onMentionClick` prop on `Thread` and `Comment` now receives a
  `MentionData` object instead of a `userId` string.
- The `Mention` component on the `Comment.Body` and `Composer.Editor` primitives
  now receives a `mention` prop instead of a `userId` one.
- The `MentionSuggestions` component on the `Composer.Editor` primitive now
  receives a `mentions` prop instead of a `userIds` one, and the
  `selectedUserId` prop has been renamed to `selectedMentionId`.
- Rename `LiveblocksUIConfig` to `LiveblocksUiConfig` for consistency with other
  Liveblocks APIs.

### `@liveblocks/emails`

- Remove deprecated `htmlBody`/`reactBody` properties from
  `prepareThreadNotificationEmailAsHtml`/`prepareThreadNotificationEmailAsReact`,
  use `body` instead.
- Remove `htmlContent`/`reactContent` properties from
  `prepareTextMentionNotificationEmailAsHtml`/`prepareTextMentionNotificationEmailAsReact`,
  use `content` instead.
- The `prepareTextMentionNotificationEmailAsReact` and
  `prepareTextMentionNotificationEmailAsHtml` functions’ returned data changed
  slightly:
  - The `id` property is now named `textMentionId`, it refers to the mention’s
    Text Mention ID, not the user ID used for the mention
  - The `id` property now refers to the mention’s ID, as in the user ID used for
    the mention
- The `element` prop received by the `Mention` component in
  `prepareTextMentionNotificationEmailAsReact` now contains an `id` property
  instead of `userId`, and a new `kind` property to indicate the mention’s kind.

### `@liveblocks/client` and `@liveblocks/node`

- The `getMentionedIdsFromCommentBody` utility has been replaced by
  `getMentionsFromCommentBody`.

## v2.24.3

### `@liveblocks/react` and `@liveblocks/react-ui`

- Fix an issue with subpath imports (e.g. `@liveblocks/react/suspense`) and
  CommonJS which could happen with certain bundlers.

## v2.24.2

### `@liveblocks/react-ui`

- Disable or hide actions in `Thread` and `Comment` components for users without
  permission to perform them, such as adding reactions or (un)resolving threads.

## v2.24.1

### `@liveblocks/yjs`

- Fix for occasional desync issue

## v2.24.0

We are introducing thread subscriptions to add more granularity to thread
notifications, allowing users to subscribe to threads without participating or
unsubscribing from specific ones.

We are also using this opportunity to rename some of the concepts around
notifications and notification settings to improve clarity. None of these
changes are breaking but you can learn more about them, their rationale, and how
to automatically apply them with a codemod in our
[Upgrade Guide for 2.24](https://liveblocks.io/docs/platform/upgrading/2.24).

### `@liveblocks/react-ui`

- Add "Subscribe to thread" and "Unsubscribe from thread" actions to `Thread`
  and thread `InboxNotification` out of the box.

### `@liveblocks/react`

- Add `useSubscribeToThread` and `useUnsubscribeFromThread` hooks.
- Add `subscribe` and `unsubscribe` methods to the existing
  `useThreadSubscription` hook.
- Add support for `textMentions` in room subscription settings.
- Rename `useRoomNotificationSettings` and `useUpdateRoomNotificationSettings`
  to `useRoomSubscriptionSettings` and `useUpdateRoomSubscriptionSettings`.

### `@liveblocks/node`

- Add `subscribeToThread`, `unsubscribeFromThread`, `getThreadSubscriptions` and
  `getUserRoomSubscriptionSettings` methods.
- Add support for `textMentions` in room subscription settings.
- Rename `getRoomNotificationSettings`, `updateRoomNotificationSettings`, and
  `deleteRoomNotificationSettings` to `getRoomSubscriptionSettings`,
  `updateRoomSubscriptionSettings`, and `deleteRoomSubscriptionSettings`.

### `@liveblocks/client`

- Add `Room.subscribeToThread` and `Room.unsubscribeFromThread` methods.
- Methods which return threads and their associated inbox notifications now also
  return the thread’s associated subscriptions.
- Add support for `textMentions` in room subscription settings.
- Rename `Room.getNotificationSettings` and `Room.updateNotificationSettings` to
  `Room.getSubscriptionSettings` and `Room.updateSubscriptionSettings`.

## v2.23.2

### `@liveblocks/tiptap`

- Add `closeAi` Tiptap command to manually close the AI toolbar.
- Fix `AiToolbar` focus behavior in Safari.
- Fix `FloatingToolbar` focus behavior in Safari.

### `@liveblocks/lexical`

- Fix `FloatingToolbar` focus behavior in Safari.

## v2.23.1

### `@liveblocks/client`

- Fix potential runtime error in browsers that do not support `Symbol.dispose`
  yet.

### `@liveblocks/node`

- Fix a bug in `.mutateStorage()` and `.massMutateStorage()` where mutating
  storage could potentially corrupt the storage tree.

## v2.23.0

### `@liveblocks/node`

- Expose new property `triggeredAt` for notification webhook events.

### `@liveblocks/emails`

- The `prepareThreadNotificationEmailAsHtml` and
  `prepareThreadNotificationEmailAsReact` functions are now avoiding duplicated
  comments between two emails data.

### `@liveblocks/react-ui`

- Improve event propagation from `Composer` and the emoji pickers in
  `Comment`/`Thread`.

### `@liveblocks/react-blocknote`

- Fix crash when unmounting. (Thanks @nperez0111 for the contribution!)
- Fix `withLiveblocksEditorOptions` not passing all options to BlockNote.
  (Thanks @chadnorvell for the contribution!)

## v2.22.3

### `@liveblocks/react-ui`

- The `InboxNotification` component now uses `resolveRoomsInfo` for
  `textMention` notifications to make them link to the mentions’ room
  automatically if `href` isn’t set.
- Fix names capitalization in lists. (e.g. the list of who reacted in reactions’
  tooltips)
- Add `emojibaseUrl` **advanced** option on `LiveblocksUIConfig` to allow
  choosing where Emojibase’s data used by the Liveblocks emoji picker is fetched
  from: another CDN, self-hosted files, etc.

### `@liveblocks/react-blocknote`

- Fix: Update dependencies resolution.
- Fix: Avoid `<AnchoredThreads />` threads rendering if the editor's view is
  `null`.

## v2.22.2

### `@liveblocks/node`

- Optimize `.getOrCreateRoom()` to only make a single round-trip to the server.
- Optimize `.upsertRoom()` to only make a single round-trip to the server.
- Also expose `LiveObject`, `LiveMap`, and `LiveList` in `@liveblocks/node`.

## v2.22.1

### `@liveblocks/react-blocknote`

- Fix report text editor function's call. Now we report correctly `blocknote` as
  text editor type.

### `@liveblocks/react-tiptap`

- Internal refactoring.

### `@liveblocks/node`

- Fix: improve stack traces of REST API errors to include the original error
  location.

## v2.22.0

### `@liveblocks/node`

- Added pagination support to `.getInboxNotifications()`. See
  [docs](https://liveblocks.io/docs/api-reference/liveblocks-node#get-users-userId-inboxNotifications).
- New method `.getOrCreate()` which combines `.getRoom()` and `.createRoom()`.
  See
  [docs](https://liveblocks.io/docs/api-reference/liveblocks-node#get-or-create-rooms-roomId).
- New method `.upsertRoom()` which combines `.updateRoom()` and `.createRoom()`.
  See
  [docs](https://liveblocks.io/docs/api-reference/liveblocks-node#upsert-rooms-roomId).
- New method `.iterRooms()` which is like `.getRooms()` except pagination
  happens automatically. See [docs](https://liveblocks.io).
- New method `.iterInboxNotifications()` which is like
  `.getInboxNotifications()` except pagination happens automatically. See
  [docs](https://liveblocks.io/docs/api-reference/liveblocks-node#iter-users-userId-inboxNotifications).
- New method `.mutateStorage()` which can be used to make changes to Storage
  from your backend. See
  [docs](https://liveblocks.io/docs/api-reference/liveblocks-node#mutate-storage).
- New method `.massMutateStorage()` which can be used to make changes to Storage
  for multiple rooms simultaneously. See
  [docs](https://liveblocks.io/docs/api-reference/liveblocks-node#mass-mutate-storage).
- Updated method `.deleteRoom()` to no longer throw when the room already does
  not exist. See
  [docs](https://liveblocks.io/docs/api-reference/liveblocks-node#delete-rooms-roomId).

### `@liveblocks/react-ui`

- Add new icons to `<Icon.* />`.

### `@liveblocks/emails`

- Implement a new core logic for thread notification event.
- Mark `htmlBody` from `prepareThreadNotificationEmailAsHtml` and `reactBody`
  from `prepareThreadNotificationEmailAsReact` as deprecated. Use `body`
  property instead.

## v2.21.0

### `@liveblocks/react-blocknote`

- New package to support using BlockNote with Liveblock’s comments, mentions,
  and realtime collaboration out of the box.

### `@liveblocks/node`

- Fix `markThreadAsResolved` and `markThreadAsUnresolved` methods not passing
  user ID correctly to the corresponding backend endpoints.

### `@liveblocks/react-ui`

- Improve emoji picker’s performance, bundle size, and add a preview of the
  currently selected emoji.
  - This is the result of us moving the emoji picker to
    [its own package](https://frimousse.liveblocks.io) and improving it in the
    process. You can also combine this package with the primitives to build your
    own reaction picker for example.
- Improve and fix pasting HTML into the composer.

## v2.20.0

### `@liveblocks/client`

- Implement a proxy factory for `UserNotificationSettings` object to return
  `null` to prevent any errors when accessing a disabled notification channel.

### `@liveblocks/node`

- Implement a proxy factory for `UserNotificationSettings` object to return
  `null` to prevent any errors when accessing a disabled notification channel.

### `@liveblocks/react`

- Add optional `useRoom({ allowOutsideRoom: true })` option. When this option is
  set, the hook will return `null` when used outside of a room, whereas the
  default behavior of the hook is be to throw.
- Implement a proxy factory for `UserNotificationSettings` object to return
  `null` to prevent any errors when accessing a disabled notification channel.

### `@liveblocks/react-ui`

- Improve mentions behavior around whitespace, fixing a regression introduced in
  `v2.18.3` when we added support for whitespace _within_ mentions.
- Prevent mention suggestions from scrolling instead of flipping when there’s
  enough space on the other side (e.g. moving from top to bottom).
- Improve event propagation in the formatting toolbar of `Composer`.

## v2.19.0

### `@liveblocks/*`

- Output ES modules by default (but CJS builds are still included)
- Modernize internal build tool settings

### `@liveblocks/node`

- Allow passing optional AbortSignal to all client methods
- Fix bug in encoding of error information in the LiveblocksError when an API
  call fails (thanks for reporting, @robcresswell!)
- Fix `getStorageDocument("my-room", "json")` typing in its output `LiveMap`
  instances as `ReadonlyMap` instead of serialized plain objects.

## v2.18.3

### `@liveblocks/node`

- Fix html escaping in `stringifyCommentBody` utility.

### `@liveblocks/client`

- Log more details in specific error cases to help debugging
- Fix html escaping in `stringifyCommentBody` utility.

### `@liveblocks/react`

- Increases the allowed stale time for polled user threads data. Only affects
  the `useUserThreads_experimental` hook.

### `@liveblocks/react-ui`

- Allow spaces and more non-alphanumeric characters when creating mentions in
  Comments composers.

### `@liveblocks/emails`

- Fix html escaping in prepare as html functions (thanks to @huy-cove for
  reporting the issue and helping us improving our product 🙏🏻).
- Revert deduplication logic introduced in `v2.18.0` as it provided no
  measurable benefits while increasing complexity.

## v2.18.2

### `@liveblocks/client`

- Improve performance of undo/redo operations on large documents (thanks for the
  contribution @rudi-c!)

### `@liveblocks/react-tiptap`

- Fix a performance regression introduced in 2.18.1

## v2.18.1

### `@liveblocks/react-ui`

- Fix `<Composer />` and `<Comment />` overrides not working when set on
  `<Thread />`.

### `@liveblocks/yjs`

- Added a factory function `getYjsProviderForRoom` to grab an instance of yjs
  provider that will be automatically cleaned up when the room is
  disconnected/changed
- Simplified types for `LiveblocksYjsProvider`

### `@liveblocks/react-tiptap`

- Fixed a bug where documents would no longer sync after room the ID changed

## v2.18.0

Introducing user notification settings. You can now create beautiful user
notification settings pages into your app.

### User notification settings (public beta)

Our packages `@liveblocks/client`, `@liveblocks/react` and `@liveblocks/node`
are now exposing functions to manage user notification settings on different
notification channels and kinds.

You can support `thread`, `textMention` and custom notification kinds (starting
by a `$`) on `email`, `Slack`, `Microsoft Teams` and `Web Push` channels.

#### Notification settings in the dashboard

You can choose from our new notifications dashboard page to enable or disable
notification kinds on every channels you want to use in your app. It means our
internal notification system on our infrastructure will decide to send or not an
event on your webhook.

### `@liveblocks/client`

We're adding two new methods in our client to get and update user notification
settings:

```tsx
import { createClient } from '@liveblocks/client'
const client = createClient({ ... })

const settings = await client.getNotificationSettings();
// { email: { thread: true, ... }, slack: { thread: false, ... }, ... }
console.log(settings);

const updatedSettings = await client.updateNotificationSettings({
  email: {
    thread: false,
  }
});
```

### `@liveblocks/react`

We're adding a new set of hooks to manage user notification settings.

You can either choose `useNotificationSettings` is your need to get the current
user notification settings and update them at the same time:

```tsx
// A suspense version of this hook is available
import { useNotificationSettings } from "@liveblocks/react";

const [{ isLoading, error, settings }, updateSettings] =
  useNotificationSettings();
// { email: { thread: true, ... }, slack: { thread: false, ... }, ... }
console.log(settings);

const onSave = () => {
  updateSettings({
    slack: {
      textMention: true,
    },
  });
};
```

Or you can choose `useUpdateNotificationSettings` if you just need to update the
current user notification settings (e.g an unsubscribe button):

```tsx
// A suspense version of this hook is available
import { useUpdateNotificationSettings } from "@liveblocks/react";

const updateSettings = useUpdateNotificationSettings();

const onUnsubscribe = () => {
  updateSettings({
    slack: {
      thread: false,
    },
  });
};
```

### `@liveblocks/node`

Our Node.js client are now exposing three new methods to manage user
notification settings:

```tsx
import { Liveblocks } from "@liveblocks/node";
const liveblocks = new Liveblocks({ secret: "sk_xxx" });

const settings = await liveblocks.getNotificationSettings({ userId });
// { email: { thread: true, ... }, slack: { thread: false, ... }, ... }
console.log(settings);

const updatedSettings = await liveblocks.updateNotificationSettings({
  userId,
  data: {
    teams: {
      $fileUploaded: true,
    },
  },
});
await liveblocks.deleteNotificationSettings({ userId });
```

### `@liveblocks/emails`

- Update the behavior of `prepareThreadNotificationEmailAsHtml` and
  `prepareThreadNotificationEmailAsReact`: the contents of previous emails data
  are now taken into account to avoid repeating mentions and replies that are
  still unread but have already been extracted in another email data.

## v2.17.0

### `@liveblocks/client`

- Report a console error when a client attempts to send a WebSocket message that
  is >1 MB (which is not supported). Previously the client would silently fail
  in this scenario.
- Added a new client config option `largeMessageStrategy` to allow specifying
  the preferred strategy for dealing with messages that are too large to send
  over WebSockets. There now is a choice between:
  - `default` Don’t send anything, but log the error to the console.
  - `split` Split the large message up into smaller chunks (at the cost of
    sacrificing atomicity). Thanks @adam-subframe for the contribution!
  - `experimental-fallback-to-http` Send the message over HTTP instead of
    WebSocket.
- Deprecated the `unstable_fallbackToHTTP` experimental flag (please set
  `largeMessageStrategy="experimental-fallback-to-http"` instead).

### `@liveblocks/react`

- Added `<LiveblocksProvider largeMessageStrategy="..." />` prop to
  LiveblocksProvider. See above for possible options.

### `@liveblocks/react-ui`

- Fix crash when a `Composer` is unmounted during its `onComposerSubmit`
  callback.
- Add new icons to `<Icon.* />`.

### `@liveblocks/react-tiptap`

### AI Toolbar (private beta)

This release adds components and utilities to add an AI toolbar to your text
editor, available in private beta.

- Add `ai` option to `useLiveblocksExtension` to enable (and configure) it.
- Add `<AiToolbar />` component. (with `<AiToolbar.Suggestion />`,
  `<AiToolbar.SuggestionsSeparator />`, etc)
- Add default AI buttons in `Toolbar` and `FloatingToolbar` when the `ai` option
  is enabled.
- Add `askAi` Tiptap command to manually open the toolbar, it can also be
  invoked with a prompt to directly start the request when opening the toolbar.
  (e.g. `editor.commands.askAi("Explain this text")`)

## v2.16.2

### `@liveblocks/react`

- Improve error message if hooks are accidentally called server side

### `@liveblocks/zustand`

- Fix bug in Zustand typing in case the multi-argument form of `set()` is used
  (thanks [@hans-lizihan](https://github.com/hans-lizihan))

## v2.16.1

### `@liveblocks/react-lexical` and `@liveblocks/react-tiptap`

- `<Toolbar.Button />` and `<Toolbar.Toggle />` now display their `name`
  visually if `children` and `icon` aren’t set.

## v2.16.0

Our error listener APIs will now receive more errors in general, including
errors from using Comments & Notifications. Previously, these would only receive
room connection errors from Presence, Storage, or Yjs.

For example, now when creation of a thread fails, deletion of a comment fails,
marking a notification as read fails, etc.

### `@liveblocks/react`

#### **Breaking**: More errors can appear in `useErrorListener()`

```ts
// ❌ Before: required a RoomProvider and would only notify about errors for that room
// ✅ Now: requires a LiveblocksProvider and will notify about errors for any room
useErrorListener((err: LiveblocksError) => {
  /* show toast, or notify Sentry, Datadog, etc */
});
```

See the
[Upgrade Guide for 2.16](https://liveblocks.io/docs/platform/upgrading/2.16) to
learn how to adapt your code.

#### Filtering by absence of metadata

We now support filtering threads by _absence_ of metadata as well in
`useThreads({ query })` (or `useUserThreads_experimental({ query })`).

For example, you can now filter threads that do not have a `color` attribute set
in their metadata:

```ts
useThreads({
  query: {
    // Filter any "pinned" threads that don't have a color set
    metadata: {
      pinned: true,
      color: null, // ✨
    },
  },
});
```

See the
[Upgrade Guide for 2.16](https://liveblocks.io/docs/platform/upgrading/2.16) to
learn how to adapt your code.

#### Bug fixes

- Automatically refresh Comments and Notifications when the browser window
  regains focus.

### `@liveblocks/client`

The error listener APIs will now receive more errors in general, including
errors from using Comments & Notifications. Previously, these would only receive
room connection errors from Presence, Storage, or Yjs.

```ts
// 👌 Same as before, but might now also receive errors related to Comments & Notifications
room.subscribe("error", (err) => { ... });
```

### `@liveblocks/react-ui`

- Most of the icons used in the default components are now usable as
  `<Icon.* />` via `import { Icon } from "@liveblocks/react-ui"`.

### `@liveblocks/react-lexical` and `@liveblocks/react-tiptap`

- Add `<Toolbar />` and `<FloatingToolbar />` components to simplify building
  editor toolbars. They come with default controls out-of-the-box based on what
  the editor they’re attached to supports, but they’re also heavily extendable
  and customizable. Use inner components like `<Toolbar.Toggle />` and
  `<Toolbar.Separator />` to extend the defaults with your own actions, or start
  from scratch while customizing some of the defaults via
  `<Toolbar.SectionInline />` or `<Toolbar.BlockSelector />` for example.

### `@liveblocks/react-lexical`

- Add `isTextFormatActive` and `isBlockNodeActive` utilities.

### `@liveblocks/yjs`

- Add new option `useV2Encoding_experimental` to `LiveblocksYjsProvider` to
  enable experimental V2 encoding for Yjs.

## 2.15.2

### All packages

- Fix `useLayoutEffect` warnings when using React versions lower than 18.3.0 and
  SSR.

### `@liveblocks/react`

- Fix memory leak in some hooks.
- Fix bug where querying metadata with `useThreads()` would not always reuse the
  cache correctly.

## 2.15.1

### All packages

- Fix rollup config to always ensure `"use client"` directives are on top of
  files after build.

## 2.15.0

### `@liveblocks/react`

- **Breaking**: Drop support for React 17 (and 16). If you’re unable to upgrade
  React to 18 or higher, you can still continue to use Liveblocks 2.14.0, which
  is the last version to support React <18.

### All packages

- The published target for all Liveblocks packages is now ES2022 (up from
  ES2020). This should have a positive impact on your bundle size[\*].

- Various internal refactorings and code cleanup.

[\*] If you bundle for the browser, this should not be a problem, as all major
browsers support ES2022. If however you're specifically targeting very old
browsers (mostly IE), then you may need to configure your bundler (Webpack,
rollup, esbuild, etc) to also down-compile code from dependencies inside
`node_modules` for you, if you aren't already.

## 2.14.0

### `@liveblocks/emails`

- Add new functions `prepareTextMentionNotificationEmailAsHtml` and
  `prepareTextMentionNotificationEmailAsReact` to support text mention
  notification event for Lexical and Tiptap text editors and prepare data into
  email-ready formats.

## 2.13.2

### `@liveblocks/react-lexical`

- Fix report text editor function's call. Now we wait for the room's status to
  be `connected` to report the text editor instead of reporting directly after
  room creation / loading.

### `@liveblocks/react-tiptap`

- Fix report text editor function's call. Now we wait for the room's status to
  be `connected` to report the text editor instead of reporting directly after
  room creation / loading.

## 2.13.1

### `@liveblocks/react-ui`

- Improve the spacing consequences of `--lb-line-height` (introduced in 2.13.0)
  in some contexts.

## 2.13.0

### `@liveblocks/react-ui`

- Add a formatting toolbar to `Composer` which appears when selecting text. It’s
  enabled by default in the default components and can also be custom built with
  new primitives (`Composer.FloatingToolbar` and `Composer.MarkToggle`) and new
  APIs (`const { marks, toggleMark } = useComposer()`).
- Add new `--lb-line-height` token to control the line height of main elements
  (e.g. comment bodies in comments and composers).
- Remove `Timestamp` export mistakenly added to `@liveblocks/react-ui`, it
  should be imported from `@liveblocks/react-ui/primitives` instead.

## 2.12.2

### `@liveblocks/react-tiptap`

- Add new options for `useLiveblocksExtension()` to allow setting
  initialContent, experimental offline support, and the field name
- Update floating composer to support onComposerSubmit handler and closing the
  composer with the escape key

### `@liveblocks/zustand`

- Add support for Zustand v5

## 2.12.1

### `@liveblocks/react-ui`

- Prevent unsupported attachment previews from loading infinitely.
- Refactored `Thread` and `Comment` component to be used outside of the
  `RoomProvider` component.

## 2.12.0

This release adds support for tracking synchronization status of pending local
changes for any part of Liveblocks. Whether you use Storage, Text Editors,
Threads, or Notifications.

If the client’s sync status is `synchronized`, it means all local pending
changes have been persisted by our servers. If there are pending local changes
in any part of Liveblocks you’re using, then the client’s sync status will be
`synchronizing`.

Also, we’re introducing a way to prevent browser tabs from being closed while
local changes are not yet synchronized. To opt-in to this protection, enable
`preventUnsavedChanges` option on the client:

- In React: `<LiveblocksProvider preventUnsavedChanges />`
- Otherwise: `createClient({ preventUnsavedChanges: true })`

### `@liveblocks/client`

- Add new API
  [`client.getSyncStatus()`](https://liveblocks.io/docs/api-reference/liveblocks-client#Client.getSyncStatus)
  method.
- Add new
  [client config option](https://liveblocks.io/docs/api-reference/liveblocks-client#createClient):
  `preventUnsavedChanges`.
- Expose `ToImmutable<T>` helper type.

### `@liveblocks/react`

- Add new hook
  [`useSyncStatus`](https://liveblocks.io/docs/api-reference/liveblocks-react#useSyncStatus)
  that can be used to tell whether Liveblocks is synchronizing local changes to
  the server. Useful to display a "Saving..." spinner in your application, when
  used with `useSyncStatus({ smooth: true })`.
- Deprecated APIs:
  - `useStorageStatus` is now deprecated in favor of `useSyncStatus`.

### `@liveblocks/react-ui`

- Take composers into account when the new `preventUnsavedChanges` option is
  set.

### `@liveblocks/react-lexical`

- Add new hook `useIsEditorReady` which can be used to show a skeleton UI before
  the editor has received the initial text from the server.
- Deprecated APIs:
  - `useEditorStatus` is now deprecated in favor of `useIsEditorReady` (or
    `useSyncStatus`).

## 2.11.1

### `@liveblocks/react-lexical`

- Fix an issue with `AnchoredThreads` component not working correctly on certain
  React versions.

### `@liveblocks/react-tiptap`

- Fix an issue with `AnchoredThreads` component not working correctly on certain
  React versions.
- Fix an issue where React components don’t update when
  `shouldRerenderOnTransaction: false` is set.

### `@liveblocks/yjs`

- Adds experimental offline support for `LiveblocksYjsProvider`.

## 2.11.0

### `@liveblocks/react-ui`

- Upgrade dependencies.
- Fix minor appearance issues related to attachments.
- Fix pasting issues introduced in 2.10.0.

### `@liveblocks/react`

- Fix regression with `useThreads` that caused the hook to return an error if
  its associated room did not exist.

### `@liveblocks/react-tiptap`

- Initial release.

### `@liveblocks/emails`

- Initial release.

## 2.10.2

### `@liveblocks/client`

- Internal refactorings and code cleanup across various parts of the client's
  inner workings.

### `@liveblocks/react`

- Implement automatic retry for initial load of inbox notifications, user
  threads, room threads, room versions, or room notification settings—except
  when encountering a 4xx error.
- Background tabs will no longer poll threads, notification, room versions or
  room notification settings.
- Fix incorrect suspense export for `useRoomNotificationSettings` hook.
- Support for React 19 and Next.js 15.

### `@liveblocks/react-ui`

- Support for React 19 and Next.js 15.

### `@liveblocks/react-lexical`

- Support for React 19 and Next.js 15.

## 2.10.0

### `@liveblocks/client`

- Add new methods under `client.resolvers.*` to invalidate the cache of
  `resolveUsers`, `resolveRoomsInfo`, and `resolveMentionSuggestions`.
- In storage update notifications (using
  `room.subscribe(root, ..., { isDeep: true })`), all LiveList deletion updates
  will now also include the item that was deleted (#2008)

### `@liveblocks/react-ui`

- Improve and fix pasting rich text into the composer.
- Improve mention suggestions click behavior.

## 2.9.2

### `@liveblocks/node`

- Detect invalid chars in secret keys and throw a more helpful error message

## 2.9.1

### `@liveblocks/client`

- Fix type definition of `ThreadData`: `updatedAt` is always set
- Fix bug where client wasn't always using the newest delta update backend
  endpoint yet
- Fix regression with metadata filtering on explicitly-`undefined` values

### `@liveblocks/react-ui`

- When `Composer` is disabled, its actions are now also disabled as expected.
- Various event propagation improvements in `Composer`.

## 2.9.0

We are introducing pagination support to allow apps using threads and inbox
notifications to be built in a more user-friendly way, where the initial load is
faster and more data can be fetched incrementally as users interact with the
app.

### `@liveblocks/react`

- Add pagination support to `useInboxNotifications()`

  ```tsx
  const {
    inboxNotifications,
    isLoading,
    error,

    // ✨ New in Liveblocks 2.9
    fetchMore,
    isFetchingMore,
    hasFetchedAll,
    fetchMoreError,
  } = useInboxNotifications();
  ```

- Add pagination support to `useThreads()` and `useUserThreads_experimental()`

  ```tsx
  const {
    threads,
    isLoading,
    error,

    // ✨ New in Liveblocks 2.9
    fetchMore,
    isFetchingMore,
    hasFetchedAll,
    fetchMoreError,
  } = useThreads({ query });
  ```

## 2.8.2

### `@liveblocks/client`

- Send client version in HTTP request headers from the client, to ensure
  backward compatible responses from the server

## 2.8.1

### `@liveblocks/react-ui`

- Expose `onComposerSubmit` on `Thread` to react to the inner composer of a
  thread.

## 2.8.0

We are introducing attachments to allow users to add files to their comments,
for more information about this change please read our
[Upgrade Guide for 2.8](https://liveblocks.io/docs/platform/upgrading/2.8).

### `@liveblocks/react-ui`

- Add out-of-the-box support for attachments in the default components.
- Add new primitives to support attachments in custom components:
  - `Composer.AttachmentsDropArea`: Receives files via drag-and-drop
  - `Composer.AttachFiles`: Opens a file picker
  - `FileSize`: Displays a formatted file size
- Add values and methods to `useComposer` to support attachments in custom
  components.

### `@liveblocks/react`

- Add `useAttachmentUrl` hook to get presigned URLs for attachments.

### `@liveblocks/client`

- Add `prepareAttachment` and `uploadAttachment` methods to `Room` to create
  attachments.
- Add `getAttachmentUrl` method to `Room` to get presigned URLs for attachments.

## 2.7.2

### `@liveblocks/react`

- Fix a bug where under some conditions threads could end up without comments.
- Fix a bug where notifications associated to deleted threads would not be
  deleted.
- Fix a bug where subsequent optimistic updates to the same inbox notification
  could sometimes not get applied correctly.

## 2.7.1

### `@liveblocks/react-lexical`

- Fixed a bug where resolved threads remained visible in the editor and the
  `AnchoredThreads` and `FloatingThreads` components.

## 2.7.0

### `@liveblocks/client`

- Refactor caching internals to prepare for upcoming features

### `@liveblocks/react`

- Add support for `query` argument to `useUserThreads_experimental`
- Fix bug where some combinations of `query` criteria could over-select threads
  in `useThreads`

### Version History (private beta)

This release adds some new hooks for Version History in text documents, which is
now available in private beta. If you’re interested in joining the private beta,
please [contact us](https://liveblocks.io/contact/sales).

- Add `useHistoryVersion` hook to retrieve version history (in
  `@liveblocks/react`)
- Add `HistoryVersionSummaryList` and `HistoryVersionSummary` components to help
  display version history (in `@liveblocks/react-ui`)
- Add `HistoryVersionPreview` component to display and restore a version (in
  `@liveblocks/react-lexical`)

## 2.6.1

### `@liveblocks/react-ui`

- Fix mention suggestions dropdown not following scroll in some scenarios.

## 2.6.0

### `@liveblocks/node`

- Add `getInboxNotifications` method which supports an `unread` query parameter.

## 2.5.1

### `@liveblocks/yjs`

- Fix `LiveblocksProvider` `update`/`change` event not returning `removed`
  users.

## 2.5.0

### `@liveblocks/react`

- Add
  [`useIsInsideRoom`](https://liveblocks.io/docs/api-reference/liveblocks-react#useIsInsideRoom)
  hook, useful for rendering different components inside and outside of
  [`RoomProvider`](https://liveblocks.io/docs/api-reference/liveblocks-react#RoomProvider).

### `@liveblocks/react-lexical`

- Fix a bug in `useEditorStatus` which prevented it from returning a correct
  status when `LexicalPlugin` was rendered conditionally.
- Fix remote cursors not displaying user names.

### `@liveblocks/react-ui`

- Improve event propagation in `Composer`.

## v2.4.0

### `@liveblocks/client`

- Add vanilla Comments and Notifications APIs to `Client` and `Room`.

## v2.3.0

### `@liveblocks/react-lexical`

- New default components: `AnchoredThreads` and `FloatingThreads` to display
  threads that are tied to a specific part of the document, similar to Notion,
  Linear, etc:
  - [`FloatingThreads`](https://liveblocks.io/docs/api-reference/liveblocks-react-lexical#FloatingThreads)
    displays floating `Thread` components below text highlights in the editor.
  - [`AnchoredThreads`](https://liveblocks.io/docs/api-reference/liveblocks-react-lexical#AnchoredThreads)
    displays a list of `Thread` components vertically alongside the editor.
  - These components can be used in the same application to create a UI that
    works on both mobile and desktop.

### `@liveblocks/react`

- Add `useDeleteInboxNotification` and `useDeleteAllInboxNotifications` hooks.
- Fix `resolved` query not being applied when filtering threads with
  `useThreads`.
- Various refactorings to Suspense internals.

### `@liveblocks/react-ui`

- Add "Delete notification" action to `InboxNotification`.
- Hide "Mark as read" action in `InboxNotification` when already read.
- Improve keyboard navigation within emoji pickers.

### `@liveblocks/node`

- Add `deleteInboxNotification` and `deleteAllInboxNotifications` methods.

## v2.2.2

### `@liveblocks/react-ui`

- Fix missing avatar in `textMention` inbox notifications.
- Fix `textMention` usage (and its props type) when customizing rendering via
  `kinds` on `InboxNotification`.
- Fix broken CSS selector in default styles.

## v2.2.1

### `@liveblocks/yjs`

- Don’t attempt to write Yjs changes if the current user has no write access.

## v2.2.0

We are making `resolved` a first-class citizen property on
[threads](https://liveblocks.io/docs/ready-made-features/comments/concepts#Threads),
for more information about this change please read our
[Upgrade Guide for 2.2](https://liveblocks.io/docs/platform/upgrading/2.2).

### `@liveblocks/react`

- Add `useMarkThreadAsResolved` and `useMarkThreadAsUnresolved` hooks.
- Support `query.resolved` when filtering threads.
- The
  [`useStorageStatus`](https://liveblocks.io/docs/api-reference/liveblocks-react#useStorageStatus)
  hook now also has a `{ smooth: true }` setting to make building calm UIs with
  it a bit easier.
- The `useClient()` hook is now also available for users of
  `createRoomContext()` and/or `createLiveblocksContext()`
- Fix: avoid unnecessary re-renders if inbox notifications haven't changed

### `@liveblocks/react-ui`

- Use first-class citizen `resolved` property in `Thread` component.
- Preserve rich text when pasting into the composer.
- Add support for custom links to the composer. (either by pasting URLs with
  plain text selected or by pasting existing links)
- Preserve whitespace and empty lines in comments.
- Mark threads as read when visible (like before), but only if the window is
  focused.
- Fix improper `useTransition` fallback which would break on React versions
  lower than 18.

### `@liveblocks/node`

- Add `markThreadAsResolved` and `markThreadAsUnresolved` methods.
- Add `ThreadMarkedAsResolvedEvent` and `ThreadMarkedAsUnresolvedEvent` webhook
  events.
- Support `query.resolved` when querying threads.

### `@liveblocks/react-lexical`

- Upgrade `lexical` peer dependency to version `^0.16.1` that fixes
  compatibility issues with Next.js versions 14.2.0 and above.

### `@liveblocks/node-lexical`

- Upgrade `lexical` peer dependency to version `0.16.1`.

## v2.1.0

### `@liveblocks/client`

- Various internal refactorings

### `@liveblocks/react`

- Add new hook
  [`useStorageStatus`](https://liveblocks.io/docs/api-reference/liveblocks-react#useStorageStatus),
  which returns the current storage status of the room, and will re-render your
  component whenever it changes. This can used to build "Saving..." UIs.
- Add
  [`useDeleteThread`](https://liveblocks.io/docs/api-reference/liveblocks-react#useDeleteThread)
  hook to delete a thread and its associated comments.
- Fix: add missing JSDoc comments
- Fix: improve some error messages and stack traces to contain more info
- Refactorings to Suspense internals

### `@liveblocks/react-ui`

- Fix improper `useSyncExternalStore` import which would break on React versions
  lower than 18.

## v2.0.5

### `@liveblocks/react`

- Improved DX: `useDeleteThread` will now throw a client-side error if someone
  else than the thread owner tries to delete the thread. This will help you
  catch and handle this case more easily.

## v2.0.4

### All packages

- Improve TS error messages and error locations if custom `UserMeta` or
  `ActivitiesData` types do not match their requirements

### `@liveblocks/client`

- Add missing type export for `CommentReaction`
- Don’t attempt to write missing `initialStorage` keys if the current user has
  no write access to storage. This will no longer throw, but issue a warning
  message in the console.

### `@liveblocks/react`

- Add
  [`useDeleteThread`](https://liveblocks.io/docs/api-reference/liveblocks-react#useDeleteThread)
  hook to delete a thread and its associated comments.

## v2.0.3

### `@liveblocks/client`

- In `client.enterRoom()`, the options `initialPresence` and `initialStorage`
  are now only mandatory if your custom type requires them to be.

### `@liveblocks/react`

- In `<RoomProvider>`, the props `initialPresence` and `initialStorage` are now
  only mandatory if your custom type requires them to be.
- Nesting `<LiveblocksProvider>`s will now throw to prevent incorrect usage.

### `@liveblocks/react-ui`

- Prevent the composer from splitting text being composed.
- Handle parentheses around and within auto links.
- Count whitespace as empty to prevent posting empty comments.
- Prevent clearing the composer if it's not handled. (via `onComposerSubmit`)

### `@liveblocks/yjs`

- Add missing type exports

## v2.0.2

### `@liveblocks/node`

- Add `deleteThread` method to the client to delete a room's thread.
- Add the `threadDeleted` webhook event to notify when a thread is deleted.
- Fix type signatures of `client.identifyUser()` and `client.prepareSession()`
  to require `userInfo` if it's mandatory according to your global `UserMeta`
  type definition.

## v2.0.0

This major release marks the maturity of Liveblocks. It contains new products
(`@liveblocks/react-lexical`) and clarifications (e.g.
`@liveblocks/react-comments` is now called `@liveblocks/react-ui`).

Also, we bring major DX improvements by allowing you to specify your types
globally now. These types will be typed once and shared across all Liveblocks
APIs, which includes your Node backend.

```ts file="liveblocks.config.ts"
// ❌ Before
export const {
  suspense: {
    RoomProvider,
    useRoom,
    // etc
  },
} = createRoomContext<Presence, Storage>(client);

// ✅ After
declare global {
  interface Liveblocks {
    Presence: Presence;
    Storage: Storage;
  }
}
```

In `@liveblocks/react`, you can now import hooks directly:

```ts file="MyComponent.tsx"
// ❌ Before: get hooks exported from your Liveblocks config
import { RoomProvider, useRoom, ... } from "./liveblocks.config";

// ✅ After: import hooks directly
import { RoomProvider, useRoom, ... } from "@liveblocks/react";
import { RoomProvider, useRoom, ... } from "@liveblocks/react/suspense";
```

```ts
// ❌ Before
const client = createClient(/* options */);

// ✅ After
<LiveblocksProvider /* options */>
  <App />
</LiveblocksProvider>
```

For full upgrade instructions and codemods, see the
[2.0 upgrade guide](https://liveblocks.io/docs/platform/upgrading/2.0).

### `create-liveblocks-app`

- Update config generation for Liveblocks 2.0.
- Add `--upgrade` flag to automatically update all Liveblocks package to their
  latest version.

### `@liveblocks/client`

- DX improvements: type once, globally, benefit everywhere

### `@liveblocks/react`

- DX improvement: import hooks directly
- DX improvement: `<ClientSideSuspense>` no longer needs a function as its
  `children`
- New provider: `LiveblocksProvider` (replaces the need for `createClient`)
- New hook: `useClient`
- Tweak `useMutation` error message to be less confusing.
- Allow thread and activity metadata types to contain `undefined` values.

### `@liveblocks/react-ui`

- Rename from `@liveblocks/react-comments`.
- Rename `<CommentsConfig />` to `<LiveblocksUIConfig />`.
- Improve `InboxNotification` props types.

### `@liveblocks/react-lexical`

- Initial release.

### `@liveblocks/node-lexical`

- Initial release.

### `@liveblocks/yjs`

- `LiveblocksProvider` is no longer a default export, it’s now
  `import { LiveblocksYjsProvider } from "@liveblocks/yjs"`.

### `@liveblocks/node`

- DX improvements: all Node client methods will pick up the same global types
  you’re using in your frontend
- Rename `RoomInfo` to `RoomData`.
- The webhook event `NotificationEvent`’s type can represent multiple kinds of
  notifications. (`"thread"`, `"textMention"`, and custom ones (e.g.
  `"$myNotification"`))

### `@liveblocks/codemod`

- Initial release.

## v1.12.0

### `@liveblocks/react`

- Add support for custom notification kinds.
- Add new `useInboxNotificationThread` hook to `createLiveblocksContext`, which
  can be used to retrieve threads within thread notifications for more
  flexibility.
- Add support for `startsWith` operator to `useThreads` when filtering based on
  metadata.

### `@liveblocks/react-comments`

- Add support for custom notification kinds to the `InboxNotification` component
  via the `kinds` prop and the `InboxNotification.Custom` component.
- Add destructive color tokens. (`--lb-destructive`,
  `--lb-destructive-foreground`, and `--lb-destructive-contrast`)

### `@liveblocks/node`

- Add `triggerInboxNotification` method that lets you trigger custom
  notification kinds.
- Enable filtering rooms by room ID in the `getRooms` method. This works via
  `query.roomId`, `metadata` is deprecated and is now `query.metadata`.
- Add support for our query language when filtering with the `getRooms` and
  `getThreads` methods.
- Add support for an alternative object-based query notation to the `getRooms`
  and `getThreads` methods, which supports exact matches and the `startsWith`
  operator.

## v1.11.3

### `@liveblocks/client`

- Fixes a potential `RangeError: Maximum call stack size exceeded` in
  applications that produce many operations

### `@liveblocks/node`

- Add missing `updatedAt` property to `YDocUpdatedEvent` type.
  ([@alexlande](https://github.com/alexlande))

## v1.11.2

### `create-liveblocks-app`

- Add support for the updated Starter Kit.

## v1.11.1

### `@liveblocks/react-comments`

- Fix the composer’s placeholder to appear instantly instead of being initially
  invisible.
- Fix the default composer’s actions not being disabled when the composer is.

### `@liveblocks/node`

- Fix "`process` is undefined" issue in Vite builds. This issue was already
  fixed for `@liveblocks/client`, but not for `@liveblocks/node` yet.

### DevTools

- Improve tree view to visualize Y.js documents and inspect Y.js awareness.

## v1.11.0

### `@liveblocks/node`

- Add `updateRoomId` method that lets you update the room ID of the specified
  room.
- Add an optional `guid` parameter to `sendYjsBinaryUpdate` and
  `getYjsDocumentAsBinaryUpdate` to point to a Yjs subdocument with the
  specified guid.

### `@liveblocks/react`

- Add `scrollOnLoad` option to `useThreads`: enabled by default, this option
  controls whether to scroll to a comment on load based on the URL hash.
- `useUser` and `useRoomInfo` no longer support returning nothing. Returning
  `undefined` will now be treated as an error.
- Fix bug where `useUser` and `useRoomInfo` returned an extra `data` superfluous
  property.
- Fix bug where customizing types on `createLiveblocksContext` would conflict
  with the provided `Client`.

### `@liveblocks/react-comments`

- Add actions to `InboxNotification` with a single action for now: marking as
  read.
- Improve actions hover behavior in `Comment`/`Thread`.
- Change `Comment` background color when it’s linked to or being edited.

## v1.10.4

- Fix bundling issue in Vite projects, where `process is not defined` could
  happen

## v1.10.3

### `@liveblocks/react-comments`

- Add support for Emoji v15.1 in emoji picker, along two additional locales:
  Bengali (`bn`) and Hindi (`hi`).
- Fix bug where the `showRoomName` prop on `InboxNotification.Thread` wasn’t
  applied to notifications about mentions.

### `@liveblocks/react`

- Fix bug where removing metadata via `useEditThreadMetadata` would result in a
  brief flash of the old metadata after the metadata was removed optimistically.

## v1.10.2

### `@liveblocks/client`

- Fix bug where calling `.clone()` immediately after creating a new `LiveObject`
  could throw an error

## v1.10.1

### `@liveblocks/client`

- Fix bug where the client’s backoff delay would not be respected correctly in a
  small edge case.

### `@liveblocks/react-comments`

- Fix date localization in `InboxNotification`.
- Add vendor prefixes to more CSS properties within the default styles.

### `@liveblocks/react`

- Added error retrying to `useThreads`, `useRoomNotificationSettings`, and
  `useInboxNotifications` during initial fetching.

## v1.10.0

This release introduces Notifications (and unread indicators) for Comments.

### `create-liveblocks-app`

- Add `createLiveblocksContext` and Notifications to `--init`.
- Move resolver options from `createRoomContext` to `createClient` and add
  `resolveRoomsInfo` to the list of resolvers.

### `@liveblocks/client`

- Add options to `createClient`: `resolveUsers`, `resolveMentionSuggestions`
  (both were previously defined on `createRoomContext` from
  `@liveblocks/react`), and the new `resolveRoomsInfo`.

### `@liveblocks/react`

- Add new `LiveblocksContext` accessible with `createLiveblocksContext`,
  similarly to `createRoomContext`. This context is meant to live at the root
  since it handles things outside of rooms, like notifications. It contains
  `LiveblocksProvider`, `useUser`, `useRoomInfo`, `useInboxNotifications`,
  `useUnreadInboxNotificationsCount`, `useMarkInboxNotificationAsRead`, and
  `useMarkAllInboxNotificationsAsRead`.
- Add new hooks to `createRoomContext`: `useMarkThreadAsRead`,
  `useThreadSubscription`, `useRoomInfo`, `useRoomNotificationSettings`, and
  `useUpdateRoomNotificationSettings`.
- Make some hooks usable interchangeably between `createLiveblocksContext` and
  `createRoomContext`: `useUser`, and `useRoomInfo`.

### `@liveblocks/react-comments`

- Add new default components: `InboxNotification` and `InboxNotificationList`.
- Add unread indicators to the default `Thread` component.
- Support "@" in mentions. (e.g. `@user@email.com` is now a valid mention and
  will trigger `resolveMentionSuggestions` with `"user@email.com"`)

### `@liveblocks/node`

- Add the Notifications REST APIs as fully typed methods. (includes
  `getInboxNotification`, `getRoomNotificationSettings`,
  `updateRoomNotificationSettings`, and `deleteRoomNotificationSettings`
  methods)
- Add notification webhook event: `NotificationEvent`.

## v1.9.8

### `@liveblocks/client`

- Fix race condition in client that could leave zombie WebSocket connections
  open indefinitely in a small edge case. (thanks for reporting,
  [@dev-badace](https://github.com/dev-badace))

### `@liveblocks/react`

- Fix type definitions of `useOthersListener` hook.
- Fix type definitions of `useErrorListener` hook.

### `@liveblocks/yjs`

- Emit update events from awareness.
- Fix several awareness bugs.

## v1.9.7

### `@liveblocks/node`

- Expose new `nextCursor` field in
  [Get Rooms](https://liveblocks.io/docs/api-reference/liveblocks-node#get-rooms)
  API responses, to make pagination easier to work with
- Update TypeScript types for some responses

### `create-liveblocks-app`

- Adds a fallback for passing data from Safari to the console.

## v1.9.6

### `@liveblocks/react`

- Fix certain Next.js sites not building correctly due to improper
  `useSyncExternalStore` import

## v1.9.5

### `@liveblocks/react-comments`

- Fix mention suggestions not appearing.

## v1.9.4

### `@liveblocks/react`

- Fix polling on `useThreads` hook.

## v1.9.3

### `@liveblocks/react`

- Fix a bug that prevented comments from being used across multiple rooms.

### `@liveblocks/node`

- Fix `getRooms()` not throwing `LiveblocksError` when invalid response was
  received.

## v1.9.2

### `@liveblocks/react-comments`

- Add `portalContainer` prop to `CommentsConfig` to customize where floating
  elements (e.g. tooltips, dropdowns, etc) are portaled into.

## v1.9.1

### `@liveblocks/node`

- Fixes the signature and behavior of the `Liveblocks.sendYjsBinaryUpdate()`
  API. It now takes a Yjs encoded update (`Uint8Array`) directly.

## v1.9.0

### `@liveblocks/node`

- Add the Comments write REST APIs as fully typed methods. (includes
  `createThread`, `editThreadMetadata`, `createComment`, `editComment`,
  `deleteComment`, `addCommentReaction`, and `removeCommentReaction` methods)
- Fix the return type of `getActiveUsers` to match the data returned from the
  endpoint.

### `@liveblocks/react`

- Add `query` option to `useThreads` to filter threads based on their metadata.

### `@liveblocks/react-comments`

- Add support for exit animations to `ComposerSuggestions`.

## v1.8.2

### `@liveblocks/react`

- Improve Comments revalidation when losing network or staying in the
  background.
- Improve error handling of Comments mutations. (e.g. thread creation, comment
  creation, etc.)

### `@liveblocks/client`

- Export the `CommentBody` utilities added to `@liveblocks/node` in v1.8.0.
- Harmonize exports with `@liveblocks/node`. (added `IUserInfo` and
  `PlainLsonObject`)

### `@liveblocks/node`

- Harmonize exports with `@liveblocks/client`. (added `CommentBody`,
  `CommentBodyBlockElement`, `CommentBodyElement`, `CommentBodyInlineElement`,
  `CommentBodyLink`, `CommentBodyMention`, `CommentBodyParagraph`,
  `CommentBodyText`, `JsonArray`, `JsonScalar`, `Lson`, `LsonObject`, and
  `User`)

## v1.8.1

- Fix a bug in `toPlainLson` helper
- Fix a bug where pausing history more than once could lead to history loss

## v1.8.0

This release adds all the REST APIs as fully typed methods, and utilities to
transform comments, to `@liveblocks/node`.

### `@liveblocks/node`

- Add all the REST APIs as fully typed methods to `Liveblocks` client. See
  [docs](https://liveblocks.io/docs/api-reference/liveblocks-node#Liveblocks-client).
- Add utilities to work with the `CommentBody` format from Comments:
  - `getMentionedIdsFromCommentBody(body)` - Get a list of all mentioned IDs
    from a `CommentBody`. See
    [docs](https://liveblocks.io/docs/api-reference/liveblocks-node#get-mentioned-ids-from-comment-body).
  - `stringifyCommentBody(body, options)` - Convert a `CommentBody` to a string,
    either as plain text, HTML, or Markdown. It supports resolving mention IDs
    similarly to `@liveblocks/react` and overriding each element to control the
    formatting. See
    [docs](https://liveblocks.io/docs/api-reference/liveblocks-node#stringify-comment-body).

## 1.7.1

### `@liveblocks/react-comments`

- Fix `Composer` focus issues.
- Improve relative date formatting for some locales. (e.g. the `"fr"`` locale
  formatted “1h ago” as “-1 h” instead of “il y a 1 h”)
- Improve default monospace font for inline code blocks.

## v1.7.0

[Liveblocks Comments](https://liveblocks.io/comments) is now available for
everyone as a public beta, learn more about this
[in the announcement](https://liveblocks.io/blog/liveblocks-comments-is-available-for-everyone).

### `@liveblocks/client`

- Improve some internal logging.

### `@liveblocks/react`

- Improve Comments-specific error logging.

### `@liveblocks/react-comments`

- Improve default relative date formatting. (e.g. “2 hours ago” → “2h ago”)

### `create-liveblocks-app`

- Add `ThreadMetadata` type to `--init` command.

## v1.6.0

### `@liveblocks/yjs`

- Add support for subdocs.

## v1.5.2

### `@liveblocks/react`

- Fix return type of `resolveUsers`.

## v1.5.1

- Fixes a bug in the bounds check of the `backgroundKeepAliveTimeout` option.

## v1.5.0

Support multiple RoomProviders, or mixing and matching our React package in the
same app with a Redux and/or Zustand instance.

At the client level, there is a new API for entering/leaving rooms, which we’re
now recommending over the old APIs. (The old APIs remain working exactly how
they are today, however.)

```ts
// Old APIs we'll no longer be recommending (but that will remain working)
const room = client.enter("my-room", options);
client.getRoom("my-room");
client.leave("my-room");
```

```ts
// New API we'll be recommending instead
const { room, leave } = client.enterRoom("my-room", options);
leave();
```

### `@liveblocks/client`

- New client config option: `backgroundKeepAliveTimeout` (a numeric value in
  milliseconds). See
  [docs](https://liveblocks.io/docs/api-reference/liveblocks-client#createClientBackgroundKeepAliveTimeout).
- New APIs:
  - `Client.enterRoom(roomId, options)` – enters the room and return both the
    room and an "unsubscribe function" to leave that room again. This newer API
    supports entering/leaving the same room multiple times, making it possible
    to connect to the same room from different parts of your application. See
    [docs](https://liveblocks.io/docs/api-reference/liveblocks-client#Client.enterRoom).
  - `Client.logout()` – Call this on the Liveblocks client when you log out a
    user in your application. It will purge all auth tokens and force-leave any
    rooms, if any are still connected. See
    [docs](https://liveblocks.io/docs/api-reference/liveblocks-client#Client.logout).
  - `LiveList.clone()` – see
    [docs](https://liveblocks.io/docs/api-reference/liveblocks-client#LiveList.clone).
  - `LiveMap.clone()` – see
    [docs](https://liveblocks.io/docs/api-reference/liveblocks-client#LiveMap.clone).
  - `LiveObject.clone()` – see
    [docs](https://liveblocks.io/docs/api-reference/liveblocks-client#LiveObject.clone).
- Deprecated APIs:
  - `client.enter(roomId, options)`
  - `client.leave(roomId)`
- Renamed enter option: `shouldInitiallyConnect` → `autoConnect`. Its meaning or
  working did not change.
- Fixes a potential `Cannot set parent: node already has a parent` error when
  initializing storage with Live datastructures that are already tied to a
  Storage tree.

### `@liveblocks/react`

- Support using multiple `RoomProvider` components in your component tree for
  the same room ID.
- Renamed `RoomProvider` prop: `shouldInitiallyConnect` → `autoConnect`. Its
  meaning or working did not change.
- New hook:
  - `useOthersListener({ type, user, others })`, see
    [docs](https://liveblocks.io/docs/api-reference/liveblocks-react#useOthersListener)

### `@liveblocks/redux`

- **Breaking:** The `leaveRoom()` function no longer accepts a `roomId`. It will
  always leave the currently joined room.

### `@liveblocks/zustand`

- The `enterRoom()` function will now return a leave callback function.
- **Breaking:** The `leaveRoom()` function no longer accepts a `roomId`. It will
  always leave the currently joined room.

## v1.4.8

### `create-liveblocks-app`

- Add Comments hooks and options to `--init` command.

### `@liveblocks/client`

- Export all `CommentBody`-related types.

### `@liveblocks/react-comments`

- Improve default styles:
  - Cap CSS selector specificity to improve overridability.
  - Set tokens on `.lb-root` instead of `:root` to improve cascading tokens
    (overriding `--lb-accent` on `body` for example, didn't create the expected
    results), and to work within shadow DOMs.
- Fix reactions and links styles on Safari.

## v1.4.7

### `@liveblocks/react`

- Fix `userIds` type in `ResolveUsersArgs`.

## v1.4.6

### `@liveblocks/react`

- Fix a race condition that could cause a Liveblocks client to hang during
  loading when using Suspense.
- Fix `useStatus` return value on SSR responses.
- **Breaking (beta):** The `resolveUser` option in `createRoomContext` is now
  called `resolveUsers` and it receives a list of user IDs (via the `userIds`
  property, replacing `userId`) instead of a single one. Instead of returning
  user info of a single user ID, this function will now expect a list of users'
  info matching the provided list of user IDs.
- **Breaking (beta):** The `ResolveUserOptions` and
  `ResolveMentionSuggestionsOptions` types were renamed to `ResolveUsersArgs`
  and `ResolveMentionSuggestionsArgs` respectively.
- `resolveUsers` and `resolveMentionSuggestions` now accept synchronous
  functions.
- `resolveUsers` now also provides the current room ID.
- `editThreadMetadata` now correctly allows `null` to be set on a property.
  Doing so deletes existing metadata properties.

### `@liveblocks/react-comments`

- Export `ComposerSubmitComment` type from root too, in addition to
  `/primitives`.
- Add `onThreadDelete` to `Thread`.
- Add `metadata` to `Composer` to attach custom metadata to new threads.
- Add support for specifying a custom `ThreadMetadata` type on `Thread` and
  `Composer`.
- **Breaking (beta):** `Comment`’s `onEdit` and `onDelete` were renamed to
  `onEditComment` and `onDeleteComment` respectively.

## v1.4.5

### `@liveblocks/react`

- Fix `createThread` not creating valid comment.

### `@liveblocks/node`

- Fix URL encoding bug

## v1.4.4

### `@liveblocks/react`

- Fix `removeReaction` not removing reactions which led to reactions displaying
  a count of 0.

### `@liveblocks/react-comments`

- Fix reactions list (and its add button) showing on all comments.
- Improve emoji rendering on Windows.
- Hide country flag emojis when unsupported. (e.g. on Windows)

## v1.4.3

### `@liveblocks/react`

- Add new Comments hooks to add/remove reactions.
- Fix a bug in `useOthers()` that could lead to the warning "The result of
  getServerSnapshot should be cached to avoid an infinite loop"

### `@liveblocks/react-comments`

- Add support for reactions. (👍)
- Add keyboard navigation to emoji picker.

## v1.4.2

### `@liveblocks/client`

- Fix a bug where calculating the insertion position between two existing
  elements could happen incorrectly in a small edge case

## v1.4.1

### `@liveblocks/*`

- [#1177](https://github.com/liveblocks/liveblocks/pull/1177) Fix an issue with
  internal LiveList serialization that could lead to a "ghosting" bug with
  `@liveblocks/zustand` / `@liveblocks/redux` when using tuples.

### `@liveblocks/node`

- Add comment reaction webhook events `CommentReactionAdded` and
  `CommentReactionRemoved`

## v1.4.0

### DevTools

- New Yjs tab: visualize Yjs documents as a diagram, a tree, or as a list of
  operations, and inspect Awareness at the same time as Presence.
- New Events tab: inspect all custom Events a client receives in an event
  timeline, for easy testing/debugging.

### `@liveblocks/yjs`

- Add support for the Liveblocks [DevTools](https://liveblocks.io/devtools).

### `@liveblocks/client`

- Broadcast event messages now include a `user` property to indicate the user
  that sent the event:
  ```tsx
  room.subscribe("event", ({ event, user }) => {
    //                              ^^^^ New!
  });
  ```

### `@liveblocks/react`

- Broadcast event messages now include a `user` property to indicate the user
  that sent the event:
  ```tsx
  useEventListener(({ event, user }) => {
    //                       ^^^^ New!
  });
  ```
- **Breaking (beta):** Comments' hook `useThreads` now returns an object in its
  Suspense version. (`const threads = useThreads()` becomes
  `const { threads } = useThreads()`)

### `@liveblocks/react-comments`

- **Breaking (beta):** `Comment`’s `indentBody` and `Thread`’s
  `indentCommentBody` were renamed to `indentContent` and `indentCommentContent`
  respectively. `Thread`’s `onResolveChange` was renamed to `onResolvedChange`.
- Add emoji button in `Composer`.

### `@liveblocks/node`

- Support using `@liveblocks/node` in
  [Edge runtimes](https://vercel.com/docs/functions/edge-functions/edge-runtime).

## v1.3.6

### `@liveblocks/client`

- Support `unstable_fallbackToHTTP` client option when using any auth token type
  (previously it only worked when using single-room tokens, which we no longer
  recommend since 1.2)

## v1.3.5

### `@liveblocks/react`

- Officially mark `useList()`, `useMap()`, and `useObject()` as deprecated in
  JSDoc comments (we stopped recommending them since the release of 0.18)
- Deduplicate Comments requests and improve how race conditions are handled
  during mutations.
- Fix non-Suspense Comments hooks not working properly in some situations.

### `@liveblocks/react-comments`

- **Breaking (beta):** Replace the render prop API (e.g. `renderMention`,
  `renderLink`, etc) by a single `components` prop. (e.g.
  `components={{ Mention, Link }}`)
- Fix overflowing `Composer.Suggestions`.
- Reduce the impact of icons on bundle size.

## v1.3.4

### `@liveblocks/react`

- Fix confusing `Error: "undefined" is not a valid event name` error when using
  the (deprecated) `useMap()`, `useObject()`, or `useList()` hooks on
  uninitialized storage values.

## v1.3.3

### `@liveblocks/*`

- Fix unescaped room IDs when using Comments.

### `@liveblocks/react-comments`

- Add support for auto links. (e.g. `"www.liveblocks.io"`)

## v1.3.2

### `@liveblocks/client`

- The client will disconnect with an error if your `/api/liveblocks-auth`
  backend returns reused/cached tokens. It’s important that auth tokens are
  always freshly generated, and never get cached or reused. (The client itself
  will cache and reuse tokens already, so implementing additional caching in
  your backend isn’t needed, and could even cause reconnection issues.)

## v1.3.1

### `@liveblocks/client`

- Actually include the new Clear History API.

### `@liveblocks/react`

- Fix missing dependency declaration.

## v1.3.0

This release marks the initial release of
[Liveblocks Comments](https://liveblocks.io/comments) (private beta).

### `@liveblocks/client`

- New history API: `room.history.clear()` allows you to explicitly clear the
  history, which resets the ability to undo beyond the current state.
- Removed long deprecated methods:
  - `others.count` → Use `others.length` instead
  - `others.toArray()` → Use `others` instead (it’s already an array)
- Deprecated the `Others<P, U>` type → Use `readonly User<P, U>[]` instead.

### `@liveblocks/react`

- Add support for Comments.
- `UserMeta["info"]` can no longer be a scalar value.

### `@liveblocks/react-comments`

- Initial release.

### `@liveblocks/node`

- Add Comments helpers to Client.
- Add Comments webhook events.

## v1.2.4

### `@liveblocks/node`

- Fixes a bug where sending an empty (or non-string) user ID with
  `.identifyUser` would confusingly get reported as an HTTP 503.

## v1.2.3

### `@liveblocks/client`

- Improve configuration error messages to be more user friendly.
- Fix bug where entering a new room could potentially initialize the undo stack
  incorrectly.

### `create-liveblocks-app`

- Fix Suspense option when specifying a framework.
- Add helpful comments by default.

## v1.2.2

### `@liveblocks/node`

- Add Yjs document change event (`YDocUpdatedEvent`) to `WebhookHandler`.
- Allow `Header` object to be passed to `headers` in
  `WebhookHandler.verifyRequest()`

## v1.2.1

### `@liveblocks/node`

- Fix session.allow to support path up to 128 characters to meet room id length
  requirement.

## v1.2.0

### `@liveblocks/*`

- Support the new and improved Liveblocks authorization.
- Change client logic to stop retrying if room is full. Instead, the client will
  now disconnect. To retry, call `room.reconnect()` explicitly.

### `@liveblocks/node`

- Add new APIs for authorization. See our migration guide for tips on how to
  adopt the new style of authorizing your Liveblocks clients.

## v1.1.8

- Fix a small TypeScript issue introduced in 1.1.7.

## v1.1.7

### `@liveblocks/client`

- When initializing the client with a
  [custom auth callback](https://liveblocks.io/docs/api-reference/liveblocks-client#createClientCallback),
  you can now return `{ error: "forbidden", reason: ... }` as the response,
  which the client will treat as a sign to stop retrying. The client will then
  disconnect from the room, instead of remaining in `"connecting"` status
  indefinitely.

### `@liveblocks/react`

- Fix a bug with `useSelf()` where it would not correctly re-render after
  entering an empty room. It’s now consistent again with `useMyPresence()`.

### DevTools

- Fix a bug in the Liveblocks [DevTools](https://liveblocks.io/devtools) panel
  where the "me" view would incorrectly stay empty after entering an empty room.

## v1.1.6

### `@liveblocks/*`

- Loosen duplicate import detection so it won't throw when used in test runners
  that deliberately run multiple instances of a module (like Jest or Playwright
  can do).

## v1.1.5

### `@liveblocks/*`

- Ship all of our packages as both ESM and CJS modules again (restore the
  changes that 1.1.3 originally introduced).
- Auto-detect if multiple copies of Liveblocks are included in your production
  bundle. If so, a help page is presented that will help you resolve this issue.
- Fix a bug where the room internals could become non-functional when used in
  combination with Immer due to Immer’s excessive auto-freezing, which would
  break the room’s internals. (This became an issue since Liveblocks 1.1 was
  released.)

## v1.1.4

- Undo the changes made in 1.1.3. We’ve got some bug reports where Liveblocks
  could still be doubly-included in production bundles (in some bundler setups
  only), with storage data corruptions as a possible result. We’re
  investigating.

## v1.1.3

Ship all of our packages as both ESM and CJS modules. By upgrading, your
project’s bundler can now perform (better) tree-shaking on the Liveblocks code.

You can expect (at least) the following bundle size reductions:

- `@liveblocks/client` from 80kB → 70kB
- `@liveblocks/react` from 129kB → 80kB
- `@liveblocks/redux` from 84kB → 38kB
- `@liveblocks/zustand` from 83kB → 37kB
- `@liveblocks/yjs` from 129kB → 74kB

## v1.1.2

### `@liveblocks/yjs`

Added Yjs support to **open beta** through the new `@liveblocks/yjs` package
(not stable yet).

### Fixes

- Fixes a missing internal export.

## v1.1.1

- Fixes a bug where under certain circumstances the Liveblocks client could
  incorrectly throw a `Not started yet` error message.

## v1.1.0

This release improves the client’s internals to ensure a more reliable
connection with Liveblocks servers.

### `@liveblocks/client`

- New APIs:
  - `room.getStatus()`: returns the current status of the WebSocket connection:
    `"initial"`, `"connecting"`, `"connected"`, `"reconnecting"`, or
    `"disconnected"`
  - `room.subscribe("status")`: subscribe to changes of the connection status.
  - `room.subscribe("lost-connection")`: high-level API to get informed when
    Liveblocks’ automatic reconnection process is taking longer than usual, so
    you can show a toast message on screen. (See this
    [example](https://liveblocks.io/examples/connection-status) for an
    illustration.)
- New behavior:
  - The client will stop retrying to establish a connection in cases where
    retrying would not help. For example an explicit 403 forbidden response from
    your backend, or a configuration error.
  - The client will more quickly reconnect even after long periods of sleep.

### `@liveblocks/react`

- New APIs:
  - `useStatus()` - React hook version of `room.getStatus()`
  - `useLostConnectionListener()` - React hook version of
    `room.subscribe("lost-connection")` (See this
    [example](https://liveblocks.io/examples/connection-status) for an
    illustration.)

### Bugs fixed

- Reconnection would sometimes not work after long periods of sleep. Waking up
  is now instant.
- React clients using Suspense could sometimes incorrectly bounce back to the
  Suspense boundary after a successful load. No longer!
- Client could sometimes not load storage after reconnecting. Not anymore!
- Others array will no longer flash during an internal reconnect.
- DevTools now keeps working even when the client goes offline.

### Deprecated APIs

These APIs still work, but are replaced by newer APIs. The old APIs will be
removed in a future release of Liveblocks.

Old connection status codes are replaced by the new ones:

| ❌ Old statuses | ✅ New statuses |
| --------------- | --------------- |
| closed          | initial         |
| authenticating  | connecting      |
| connecting      | connecting      |
| open            | connected       |
| unavailable     | reconnecting    |
| failed          | disconnected    |

Recommended steps to upgrade:

- ❌ `room.getConnectionState()` → ✅ `room.getStatus()`
- ❌ `room.subscribe('connection')` → ✅ `room.subscribe('status')`
- Old client options:
  - ❌ `clientOptions.fetchPolyfill`
  - ❌ `clientOptions.WebSocketPolyfill` → ✅
    `clientOptions.polyfills: { fetch, WebSocket }`

## v1.0.12

### `create-liveblocks-app`

- Added `export type TypedRoom = Room<...>` to init command for non-React apps.

## v1.0.11

### `@liveblocks/client`

- Fix a bug where undo/redo on `LiveObject` creates exponentially larger deltas.

## v1.0.10

### `@liveblocks/client`

- Fix a bug related to proactive token expiration detection.
- Internal refactorings.
- Add unstable_fallbackToHTTP option to the core client to support messages over
  1MB.

### `@liveblocks/node`

- Fix incorrect status code when Liveblocks server cannot be reached
  temporarily.

## v1.0.9

### `@liveblocks/client`

- Export `LiveListUpdate`, `LiveMapUpdate`, and `LiveObjectUpdate` types used by
  the storage update callback.
- Export new utility, `toPlainLson`, to assist in calling the initialize storage
  API.
- Internal refactorings.

## v1.0.8

### `@liveblocks/client`

- Internal refactorings.

### `create-liveblocks-app`

- Added
  [flags](https://github.com/liveblocks/liveblocks/tree/main/tools/create-liveblocks-app#flags-optional)
  for creating config files with `--init`. (e.g. `--framework react`)
- Added an error if an incorrect flag is used.
- Slightly changed the format of the default config file.

### `@liveblocks/client`

- Internal refactorings.

## v1.0.7

- Private API changes only.

## v1.0.6

## Internal changes

- Release `create-liveblocks-app` along with other Liveblocks packages, using
  the same versioning scheme.
- Internal refactorings.

## v1.0.5

Non-existent.

## v1.0.4

Non-existent.

## v1.0.3

Non-existent.

## v1.0.2

- Fix bug where passing down `shouldInitiallyConnect` connection option would
  not always work.

## v1.0.1

- Log stack traces of function calls that resulted in rejected storage mutations
  to the console in non-production builds to ease debugging.

### `@liveblocks/client`

- Fixes bug where the state of `others` in a room was wrong when:
  - Client A disconnects improperly (ex: computer goes to sleep)
  - Then Client B disconnects (ex: computer goes to sleep)
  - Then Client A reconnects: client B still shows in the `others` state

## v1.0.0

This major release marks the maturity of Liveblocks. For upgrade instructions,
see the [1.0 upgrade guide](https://liveblocks.io/docs/platform/upgrading/1.0).

## `@liveblocks/node`

`authorize` option `userId` is now mandatory.

Our new [pricing](https://liveblocks.io/pricing) is based on Monthly Active
Users instead of connections. We're using `userId` to track MAU associated to a
Liveblocks account.

## v0.19.11

## `@liveblocks/node`

- `WebhookHandler` now handles `RoomCreatedEvent` and `RoomDeletedEvent`

## v0.19.10

## `@liveblocks/client`

- Allow
  [`createClient`](https://liveblocks.io/docs/api-reference/liveblocks-client#createClientThrottle)
  `throttle` option to go as low as 16ms.

## v0.19.9

## `@liveblocks/client`

- Adds a `WebhookHandler` class
  - `new WebhookHandler(secret).verifyRequest({ rawBody, headers })` can be used
    to verify event requests from Liveblock's webhook functionality. It also
    provides fully typed `WebhookEvents`.
  - Check out our [Webhooks guide](https://liveblocks.io/docs/guides/webhooks)
    for more details

## v0.19.8

- Fixes a bug where history didn't reliably undo `LiveObject` key set changes if
  any pending local changes existed on that key.
- Fixes a bug where changes performed inside `room.batch` were incorrectly
  ordered inside the history resulting in unexpected undo behavior in some
  cases.
- Fixes a bug where under some circumstances the Liveblocks client could get
  stuck in a "synchronizing" state indefinitely
- Expose `JsonArray` and `JsonScalar` types publicly

## v0.19.7

Fix nested storage event handling issue.

## v0.19.6

Support authentication with cookies.

## v0.19.5

Export the `StorageStatus` type (introduced with 0.19.3).

## v0.19.4

Fix CORS issue.

## v0.19.3

In **@liveblocks/client**:

## Room.getStorageStatus

Get the storage status.

- `not-loaded`: Initial state when entering the room.
- `loading`: Once the storage has been requested via room.getStorage().
- `synchronizing`: When some local updates have not been acknowledged by
  Liveblocks servers.
- `synchronized`: Storage is in sync with Liveblocks servers.

## Room.subscribe("storage-status", status => { })

Subscribe to storage status changes.

Returns an unsubscribe function.

```typescript
room.subscribe("storage-status", (status) => {
  switch (status) {
    case "not-loaded":
      break;
    case "loading":
      break;
    case "synchronizing":
      break;
    case "synchronized":
      break;
    default:
      break;
  }
});
```

## Room.reconnect

Close the room connection and try to reconnect.

## Internal changes

- Add support for the upcoming Liveblocks browser extension

## v0.19.2

Fixes some internal type definitions.

## v0.19.1

Fixes an issue where `import`s from Liveblocks packages could not be resolved
correctly in certain build environments.

## v0.19.0

This release brings Zustand v4 support. This is a breaking change **only if
you’re using @liveblocks/zustand**.

In **@liveblocks/zustand**:

- Support Zustand v4 (actually v4.1.3 or higher)
- Drop support for Zustand v3 (also v4.1.2 or lower are not supported)
- Fix bug where some usage pattern could cause the Zustand store to stop
  synching (#491)

To migrate, make the following code changes:

- `npm install zustand@latest`
- `npm install @liveblocks/zustand@latest`
- Change these imports, if applicable:
  ```diff
  -import { middleware } from "@liveblocks/zustand";
  +import { liveblocks } from "@liveblocks/zustand";
  ```
  and
  ```diff
  -import type { LiveblocksState } from "@liveblocks/zustand";
  +import type { WithLiveblocks } from "@liveblocks/zustand";
  ```
  and rename accordingly.
- Change the pattern:
  ```ts
  create(liveblocks<MyState, ...>(...))
  ```
  to the Zustand v4 recommended pattern:
  ```ts
  create<WithLiveblocks<MyState, ...>>()(liveblocks(...))
  ```
  To be clear:
  1.  First, move the type annotation away from the `liveblocks` middleware
      call, and onto the `create` call.
  2.  Next, wrap your `MyState` type in a `WithLiveblocks<...>` wrapper. This
      will make sure the injected `liveblocks` property on your Zustand state
      will be correctly typed.
  3.  Finally, make sure to add the extra call `()` wrapper, needed by Zustand
      v4 now:
      ```ts
      create<WithLiveblocks<MyState, ...>>()(liveblocks(...))
      //                                  ^^ Not a typo
      ```
- Remove the second argument to `state.liveblocks.enterRoom()`: it no longer
  takes an explicit initial state. Instead, it's automatically be populated from
  your Zustand state.

In **@liveblocks/redux**:

- The main export has been renamed:
  ```diff
  -import { enhancer } from "@liveblocks/redux";
  +import { liveblocksEnhancer } from "@liveblocks/redux";
  ```
- The second argument to `state.liveblocks.enterRoom()` to send in an explicit
  initial state is no longer supported. It will use the state in your Redux
  store, for consistency and ease of use.

## v0.18.5

Bug fix:

- Fixes a small bug in a type definition, `scopes` was removed from
  `BaseUserMeta`.

Internal updates:

- Switch the monorepo over to Turborepo.

## v0.18.4

All packages now provide an `isReadOnly` flag on user instances. It is available
when getting self or others. `isReadOnly` is true when storage is read-only, see
the
[room management guide](https://liveblocks.io/docs/guides/managing-rooms-users-permissions#permissions)
for more information.

```ts
const me = room.getSelf();

me.isReadOnly; // boolean

const others = room.getOthers();
for (const other of others) {
  other.isReadOnly; // boolean
}
```

In **@liveblocks/client**:

- Add a new option `shouldInitiallyConnect` to `client.enter` that let you
  control whether or not the room connects to Liveblocks servers. Default is
  `true`.

  Usually set to false when the client is used from the server to not call the
  authentication endpoint or connect via WebSocket.

In **@liveblocks/react**:

- Add a new property `shouldInitiallyConnect` to `RoomProvider` that let you
  control whether or not the room connects to Liveblocks servers. Default is
  `true`.

  By default equals to `typeof window !== "undefined"`, meaning the RoomProvider
  tries to connect to Liveblocks servers only on the client side.

- Internal package restructurings to increase code sharing. You may notice a new
  dependency show up in your dependency tree: `@liveblocks/core`. It contains
  private APIs that aren't intended for direct consumption.

## v0.18.3

- In **@liveblocks/react**:

  Fixes the "zombie-child" problem that can occur with React 17 or lower. **If
  you’re on React 18: great, you can ignore this!** If you’re using React 17 or
  lower with Liveblocks, we’ll now start to enforce that you pass the
  `unstable_batchedUpdates` prop to RoomProvider, so this problem can be
  circumvented. This small addition may save you hours of debugging time!

  ```tsx
  // ⚠️  Only if you’re using React 17 or lower
  import { unstable_batchedUpdates } from "react-dom";  // 👈

  <RoomProvider
    id="my-room"
    initialPresence={...}
    initialStorage={...}
    unstable_batchedUpdates={unstable_batchedUpdates}  // 👈
  >
    <App />
  </RoomProvider>
  ```

  To read more, see
  https://liveblocks.io/docs/guides/troubleshooting#stale-props-zombie-child

- In **@liveblocks/zustand**:

  - Fix a confusing error message

## v0.18.2

- In **@liveblocks/react**:

  - Make sure that `useOther` will not rerender if tracked users already left
    the room, so that child components won't get rerendered before the parent
    got the chance to unmount them.
  - Disallow `useOther` without selector

## v0.18.1

- In **@liveblocks/react**:

  - Fix a bug that could cause an error when patching presence during local
    development. Not an issue in production builds. (#505)

## v0.18.0

For information, please read our
[Upgrade Guide for 0.18](https://liveblocks.io/docs/platform/upgrading/0.18).

### New React hooks ✨

- In **@liveblocks/react**:

  - [`useStorage`](https://liveblocks.io/docs/api-reference/liveblocks-react#useStorage)
  - [`useMutation`](https://liveblocks.io/docs/api-reference/liveblocks-react#useMutation)
  - [`useSelf`](https://liveblocks.io/docs/api-reference/liveblocks-react#useSelf)
  - [`useOthers`](https://liveblocks.io/docs/api-reference/liveblocks-react#useOthers)
  - [`useOthersMapped`](https://liveblocks.io/docs/api-reference/liveblocks-react#useOthersMapped)
  - [`useOthersConnectionIds`](https://liveblocks.io/docs/api-reference/liveblocks-react#useOthersConnectionIds)
  - [`useOther`](https://liveblocks.io/docs/api-reference/liveblocks-react#useOther)
    (singular)

- In **@liveblocks/client**:

  - New
    [`.toImmutable()`](https://liveblocks.io/docs/api-reference/liveblocks-client#LiveObject.toImmutable)
    method on `LiveObject`, `LiveList`, and `LiveMap` lets you work with an
    immutable representation of the storage objects
  - Improved core performance
  - Reduced bundle size
  - Others only become visible in the `others` array if their presence is known

### Breaking changes

- Remove support for directly importing hooks from **@liveblocks/client** (e.g.
  `import { useMyPresence } from '@liveblocks/react'`). If you’re still using
  these imports, see the
  [Upgrade Guide for 0.17](https://liveblocks.io/docs/platform/upgrading/0.17)
  for instructions.
- Remove `ClientProvider` and `useClient` hook
- Remove `defaultPresence` and `defaultStorageRoot` arguments. (Just use
  `initialPresence` and `initialStorage` arguments now.)
- Remove second argument to `useMap()`, `useList()`, and `useObject()`.
- Remove `new LiveMap(null)` support. (Just use `new LiveMap()` or
  `new LiveMap([])`.)

## v0.17.11

General:

- Fix a packaging bug

In **@liveblocks/react**:

- Deprecate an undocumented API

## v0.17.9

- Fix bug that could cause duplicate copies of @liveblocks/client to end up in
  final bundle, for certain bundler configurations.
- Fix bug where in some conditions the initial presence for a new connection
  would not come through to all existing clients in the room
- Various internal changes

## v0.17.8

### New history APIs ↩️ ↪️

- In **@liveblocks/client**:

  - Add `canUndo()` and `canRedo()` utilities to `room.history`
  - Add `"history"` event type to `room.subscribe()` to subscribe to the current
    user's history changes

- In **@liveblocks/react**:

  - Add `useCanUndo()` and `useCanRedo()` hooks

## v0.17.7

- In **@liveblocks/zustand**:

  - Simplify zustand middleware integration with Typescript. `TPresence`,
    `TStorage`, `TUserMeta`, and `TRoomEvent` are now optional.

Note that `@liveblocks/zustand` does not work with zustand > v4 because v3 and
v4 have completely different type definitions. As soon as zustand v4 is out of
the RC phase, we will consider updating our middleware to work with the latest
version.

### Example

Let's take a look at our
[To-do list](https://github.com/liveblocks/liveblocks/tree/main/examples/zustand-todo-list)
example. Without our middleware, the store would look like this:

```ts
import create from "zustand";

type State = {
  draft: string;
  isTyping: boolean;
  todos: Todo[];
  setDraft: (draft: string) => void;
  addTodo: () => void;
  deleteTodo: (index: number) => void;
};

create<State>(/* ... */);
```

With our middleware, you simply need to move the `State` param at the middleware
level:

```ts
import create from "zustand";
import { createClient } from "@liveblocks/client";
import { middleware } from "@liveblocks/zustand";

const client = createClient({ /*...*/ });

type State = {
  draft: string;
  isTyping: boolean;
  todos: Todo[];
  setDraft: (draft: string) => void;
  addTodo: () => void;
  deleteTodo: (index: number) => void;
};

create(
  middleware<State>(/* ... */, {
    client,
    presenceMapping: { isTyping: true },
    storageMapping: { todos: true }
  })
);
```

If you want to type `others` presence, you can use the `TPresence` generic
argument on the middleware.

```ts

type Presence = {
  isTyping: true;
}

const useStore = create(
  middleware<State, Presence>(/* ... */, {
    client,
    presenceMapping: { isTyping: true },
    storageMapping: { todos: true }
  })
);

// In your component
useStore(state => state.liveblocks.others[0].presence?.isTyping)
```

## v0.17.6

- In **@liveblocks/react**:

  - Expose `RoomContext` in the return value of `createRoomContext()`

## v0.17.5

- In **@liveblocks/react**:

  - Fix bug where changing the `key` argument of `useMap()`, `useList()`,
    `useObject()` did not resubscribe to updates correctly
  - Ignore changes to the `RoomProvider`'s initial presence/storage props on
    subsequent renders. This makes it behave closer to `useState(initialState)`

## v0.17.4

Fix missing documentation for hooks created via `createRoomContext()`.

## v0.17.1

Fix `@liveblocks/nodes` packaging.

## v0.17.0

For information, please read our
[Upgrade Guide](https://liveblocks.io/docs/platform/upgrading/0.17).

### TypeScript improvements ✨

This release contains major TypeScript improvements. The recommended setup now
is that you define your own Presence and Storage types at the highest level
(i.e. where you set up the room). After that initial one-time setup, you will no
longer need to provide any extra type annotations anywhere for your Liveblocks
code! 🙌

To learn how to set that up, follow the instructions in our
[Upgrade Guide](https://liveblocks.io/docs/platform/upgrading/0.17).

- No more `any` types used (in `@liveblocks/client` and `@liveblocks/react`)
- All APIs that work with Presence data will now require it to be
  JSON-serializable
- All APIs that work with Storage data will now require it to be LSON (= JSON +
  Live structures)
- All Live structures now take mandatory type params for their payloads, just
  like the built-in array, object, and map types do:
  - `LiveMap<K, V>` (like `Map<K, V>`)
  - `LiveObject<{ a: number, b: string }>` (like, for example,
    `{ a: number, b: string }`)
  - `LiveList<T>` (like `Array<T>`)

### React Native support ✨

We now support React Native! To learn how to use Liveblocks in your React Native
projects, see our
[API reference](https://liveblocks.io/docs/api-reference/liveblocks-client#createClientReactNative).
It's surprisingly simple!

### New APIs ✨

- In **@liveblocks/react**:

  - [`createRoomContext()`](https://liveblocks.io/docs/api-reference/liveblocks-react#createRoomContext)
    is now the preferred way to initialize hooks.

- In the API:

  - New endpoint to
    [Get Users in a Room](https://liveblocks.io/docs/api-reference/rest-api-endpoints#GetRoomUsers)
  - New endpoint to
    [Get a list of all Rooms](https://liveblocks.io/docs/api-reference/rest-api-endpoints#GetRooms)

### Bug fixes 🐛

- Improved conflict resolution on LiveList
- Various minor internal bug fixes

### Breaking changes

- In **@liveblocks/client**:

  - Removed old `Room.unsubscribe()` API

### New deprecations

- In **@liveblocks/client**:

  - The `defaultPresence` option to `client.enter()` will get renamed to
    `initialPresence`
  - The `defaultStorageRoot` option to `client.enter()` will get renamed to
    `initialStorage`
  - Calling `new LiveMap(null)` will stop working. Please use `new LiveMap()`,
    or `new LiveMap([])`

- In **@liveblocks/react**:

  - Importing the React hooks directly is deprecated, instead use the new
    `createRoomContext()` helper. For help, read the
    [Recommended Upgrade Steps section](https://liveblocks.io/docs/platform/upgrading/0.17#recommended-upgrade-steps)
    within our
    [Upgrade Guide](https://liveblocks.io/docs/platform/upgrading/0.17)
  - The second argument to `useList()`, `useObject()`, and `useMap()` is
    deprecated
  - The RoomProvider's `defaultPresence` is renamed to `initialPresence`
  - The RoomProvider's `defaultStorageRoot` is renamed to `initialStorage`

## v0.16.17

Fix bug in internal code where some legal authentication tokens would be
considered invalid.

## v0.16.16

Internals only.

## v0.16.15

Internals only.

## v0.16.14

Fix an issue where the current user's info would not properly display accented
characters.

## v0.16.13

(Unpublished.)

## v0.16.12

Internals only.

## v0.16.11

Expose helper type to help users adopt to using Live structures with interfaces
they don't own.

## v0.16.10

Restructures a few more internals.

## v0.16.9

Restructures a few internals.

## v0.16.8

Fix bug in private/internal code.

## v0.16.7

Fix bug in private/internal code.

## v0.16.6

Fix bug in example code suggested in deprecation warning.

## v0.16.5

### All packages

- Various internal refactorings

### Bug fixes

- In **@liveblocks/client**:

  - If you're using `@liveblocks/client` in a ES2015 context, you no longer have
    to polyfill `Object.fromEntries()`.

## v0.16.4

### All packages

- Improve our generated bundles. They are now even more tree-shakable, and
  smaller!
- Some APIs are being deprecation and will show warnings in the dev console when
  used

## v0.16.3

### Bug fixes

- In **@liveblocks/client**:

  - Fix bug where internal presence state could not get restored correctly after
    undo/redo in certain circumstances.

- In **@liveblocks/zustand** and **@liveblocks/redux**:

  - Fixes an issue when initializing an array with items would result in having
    duplicated items in other clients. Example:

    - Client A updates state : `{ list: [0] }`
    - Client B states is updated to : `{ list: [0, 0] }`

## v0.16.2

### Bug fixes

- In **@liveblocks/client**:

  - Fix small bug related to new `JsonObject` type, which would reject some
    values that were legal JSON objects.

## v0.16.1

### Bug fixes

- In **@liveblocks/react**:

  - Fix issue with React 18 and StrictMode.

## v0.16.0

### New APIs

#### `LiveList.set`

Set one element at a specified index.

```typescript
const list = new LiveList(["🦁", "🦊", "🐵"]);
list.set(0, "🐺");
list.toArray(); // equals ["🐺", "🦊", "🐵"]
```

https://github.com/liveblocks/liveblocks/pull/147 for more information

⚠️ **_Before using `LiveList.set`, you need to make sure that all connected
clients are using `0.16.0`. If a client is connected to a room with version
`< 0.16`, `LiveList.set` might lead to slightly unexpected behavior._**

### TypeScript improvements

@nvie improved our typescript definitions! They are more precise and restrictive
(for your own good :)). If typescript errors appears after upgrading to `0.16.0`
and they are not clear, please create a Github issue and we'll help you.

More information here: https://github.com/liveblocks/liveblocks/pull/150<|MERGE_RESOLUTION|>--- conflicted
+++ resolved
@@ -1,6 +1,5 @@
 ## vNEXT (not yet published)
 
-<<<<<<< HEAD
 ## v3.7.0
 
 This release introduces group mentions (e.g. `@engineering`) across all packages
@@ -49,10 +48,7 @@
   accept a `resolveGroupsInfo` option that passes the results to mentions as
   `group`.
 
-## v3.5.3
-=======
 ## v3.6.0
->>>>>>> 7a54efce
 
 ### `@liveblocks/client`
 
