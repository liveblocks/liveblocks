--- conflicted
+++ resolved
@@ -1,6 +1,3 @@
-<<<<<<< HEAD
-## v2.0.1 (not released yet)
-=======
 ## v2.0.3 (not released yet)
 
 ### `@liveblocks/client`
@@ -13,8 +10,14 @@
 - In `<RoomProvider>`, the props `initialPresence` and `initialStorage` are now
   only mandatory if your custom type requires them to be.
 
+### `@liveblocks/react-ui`
+
+- Improve the composer if it's not handled. (via `onComposerSubmit`)
+- Prevent the composer from splitting text being composed.
+- Count whitespace as empty to prevent posting empty comments.
+- Handle parentheses around and within auto-links.
+
 ## v2.0.2
->>>>>>> 1aa0521b
 
 ### `@liveblocks/node`
 
@@ -23,13 +26,6 @@
 - Fix type signatures of `client.identifyUser()` and `client.prepareSession()`
   to require `userInfo` if it's mandatory according to your global `UserMeta`
   type definition.
-
-### `@liveblocks/react-ui`
-
-- Don't clear the composer if it's not handled. (via `onComposerSubmit`)
-- Prevent the composer from splitting text being composed.
-- Count whitespace as empty to prevent posting empty comments.
-- Handle parentheses around and within auto-links.
 
 ## v2.0.0
 
