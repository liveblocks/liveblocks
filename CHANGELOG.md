--- conflicted
+++ resolved
@@ -1,6 +1,5 @@
 ## vNEXT (not yet published)
 
-<<<<<<< HEAD
 ### `@liveblocks/react-blocknote`
 
 - Fix report text editor function's call. Now we report correctly `blocknote` as
@@ -9,12 +8,11 @@
 ### `@liveblocks/react-tiptap`
 
 - Internal refactoring.
-=======
+
 ### `@liveblocks/node`
 
 - Fix: improve stack traces of REST API errors to include the original error
   location.
->>>>>>> 4b58722d
 
 ## v2.22.0
 
