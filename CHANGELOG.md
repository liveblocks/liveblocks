# v1.8.0

This release adds all the REST APIs as fully typed methods, and utilities to
transform comments, to `@liveblocks/node`.
<<<<<<< HEAD

### `@liveblocks/node`

- Add utilities to work with the `CommentBody` format from Comments:
  - `getMentionedIdsFromCommentBody(body)` - Get a list of all mentioned IDs
    from a `CommentBody`. See
    [docs](https://liveblocks.io/docs/api-reference/liveblocks-node#get-mention-ids-from-comment-body).
  - `stringifyCommentBody(body, options)` - Convert a `CommentBody` to a string,
    either as plain text, HTML, or Markdown. It supports resolving mention IDs
    similarly to `@liveblocks/react` and overriding each element to control the
    formatting. See
    [docs](https://liveblocks.io/docs/api-reference/liveblocks-node#stringify-comment-body).
=======
>>>>>>> cd36e3b7

### `@liveblocks/node`

- Add all the REST APIs as fully typed methods to `Liveblocks` client. See
  [docs](https://liveblocks.io/docs/api-reference/liveblocks-node#Liveblocks-client).

# 1.7.1

### `@liveblocks/react-comments`

- Fix `Composer` focus issues.
- Improve relative date formatting for some locales. (e.g. the `"fr"`` locale
  formatted “1h ago” as “-1 h” instead of “il y a 1 h”)
- Improve default monospace font for inline code blocks.

# v1.7.0

[Liveblocks Comments](https://liveblocks.io/comments) is now available for
everyone as a public beta, learn more about this
[in the announcement](https://liveblocks.io/blog/liveblocks-comments-is-available-for-everyone).

### `@liveblocks/client`

- Improve some internal logging.

### `@liveblocks/react`

- Improve Comments-specific error logging.

### `@liveblocks/react-comments`

- Improve default relative date formatting. (e.g. “2 hours ago” → “2h ago”)

### `create-liveblocks-app`

- Add `ThreadMetadata` type to `--init` command.

# v1.6.0

### `@liveblocks/yjs`

- Add support for subdocs.

# v1.5.2

### `@liveblocks/react`

- Fix return type of `resolveUsers`.

# v1.5.1

- Fixes a bug in the bounds check of the `backgroundKeepAliveTimeout` option.

# v1.5.0

Support multiple RoomProviders, or mixing and matching our React package in the
same app with a Redux and/or Zustand instance.

At the client level, there is a new API for entering/leaving rooms, which we’re
now recommending over the old APIs. (The old APIs remain working exactly how
they are today, however.)

```ts
// Old APIs we'll no longer be recommending (but that will remain working)
const room = client.enter("my-room", options);
client.getRoom("my-room");
client.leave("my-room");
```

```ts
// New API we'll be recommending instead
const { room, leave } = client.enterRoom("my-room", options);
leave();
```

### `@liveblocks/client`

- New client config option: `backgroundKeepAliveTimeout` (a numeric value in
  milliseconds). See
  [docs](https://liveblocks.io/docs/api-reference/liveblocks-client#createClientBackgroundKeepAliveTimeout).
- New APIs:
  - `Client.enterRoom(roomId, options)` – enters the room and return both the
    room and an "unsubscribe function" to leave that room again. This newer API
    supports entering/leaving the same room multiple times, making it possible
    to connect to the same room from different parts of your application. See
    [docs](https://liveblocks.io/docs/api-reference/liveblocks-client#Client.enterRoom).
  - `Client.logout()` – Call this on the Liveblocks client when you log out a
    user in your application. It will purge all auth tokens and force-leave any
    rooms, if any are still connected. See
    [docs](https://liveblocks.io/docs/api-reference/liveblocks-client#Client.logout).
  - `LiveList.clone()` – see
    [docs](https://liveblocks.io/docs/api-reference/liveblocks-client#LiveList.clone).
  - `LiveMap.clone()` – see
    [docs](https://liveblocks.io/docs/api-reference/liveblocks-client#LiveMap.clone).
  - `LiveObject.clone()` – see
    [docs](https://liveblocks.io/docs/api-reference/liveblocks-client#LiveObject.clone).
- Deprecated APIs:
  - `client.enter(roomId, options)`
  - `client.leave(roomId)`
- Renamed enter option: `shouldInitiallyConnect` → `autoConnect`. Its meaning or
  working did not change.
- Fixes a potential `Cannot set parent: node already has a parent` error when
  initializing storage with Live datastructures that are already tied to a
  Storage tree.

### `@liveblocks/react`

- Support using multiple `RoomProvider` components in your component tree for
  the same room ID.
- Renamed `RoomProvider` prop: `shouldInitiallyConnect` → `autoConnect`. Its
  meaning or working did not change.
- New hook:
  - `useOthersListener({ type, user, others })`, see
    [docs](https://liveblocks.io/docs/api-reference/liveblocks-react#useOthersListener)

### `@liveblocks/redux`

- **Breaking:** The `leaveRoom()` function no longer accepts a `roomId`. It will
  always leave the currently joined room.

### `@liveblocks/zustand`

- The `enterRoom()` function will now return a leave callback function.
- **Breaking:** The `leaveRoom()` function no longer accepts a `roomId`. It will
  always leave the currently joined room.

# v1.4.8

### `create-liveblocks-app`

- Add Comments hooks and options to `--init` command.

### `@liveblocks/client`

- Export all `CommentBody`-related types.

### `@liveblocks/react-comments`

- Improve default styles:
  - Cap CSS selector specificity to improve overridability.
  - Set tokens on `.lb-root` instead of `:root` to improve cascading tokens
    (overriding `--lb-accent` on `body` for example, didn't create the expected
    results), and to work within shadow DOMs.
- Fix reactions and links styles on Safari.

# v1.4.7

### `@liveblocks/react`

- Fix `userIds` type in `ResolveUsersArgs`.

# v1.4.6

### `@liveblocks/react`

- Fix a race condition that could cause a Liveblocks client to hang during
  loading when using Suspense.
- Fix `useStatus` return value on SSR responses.
- **Breaking (beta):** The `resolveUser` option in `createRoomContext` is now
  called `resolveUsers` and it receives a list of user IDs (via the `userIds`
  property, replacing `userId`) instead of a single one. Instead of returning
  user info of a single user ID, this function will now expect a list of users'
  info matching the provided list of user IDs.
- **Breaking (beta):** The `ResolveUserOptions` and
  `ResolveMentionSuggestionsOptions` types were renamed to `ResolveUsersArgs`
  and `ResolveMentionSuggestionsArgs` respectively.
- `resolveUsers` and `resolveMentionSuggestions` now accept synchronous
  functions.
- `resolveUsers` now also provides the current room ID.
- `editThreadMetadata` now correctly allows `null` to be set on a property.
  Doing so deletes existing metadata properties.

### `@liveblocks/react-comments`

- Export `ComposerSubmitComment` type from root too, in addition to
  `/primitives`.
- Add `onThreadDelete` to `Thread`.
- Add `metadata` to `Composer` to attach custom metadata to new threads.
- Add support for specifying a custom `ThreadMetadata` type on `Thread` and
  `Composer`.
- **Breaking (beta):** `Comment`’s `onEdit` and `onDelete` were renamed to
  `onEditComment` and `onDeleteComment` respectively.

# v1.4.5

### `@liveblocks/react`

- Fix `createThread` not creating valid comment.

### `@liveblocks/node`

- Fix URL encoding bug

# v1.4.4

### `@liveblocks/react`

- Fix `removeReaction` not removing reactions which led to reactions displaying
  a count of 0.

### `@liveblocks/react-comments`

- Fix reactions list (and its add button) showing on all comments.
- Improve emoji rendering on Windows.
- Hide country flag emojis when unsupported. (e.g. on Windows)

# v1.4.3

### `@liveblocks/react`

- Add new Comments hooks to add/remove reactions.
- Fix a bug in `useOthers()` that could lead to the warning "The result of
  getServerSnapshot should be cached to avoid an infinite loop"

### `@liveblocks/react-comments`

- Add support for reactions. (👍)
- Add keyboard navigation to emoji picker.

# v1.4.2

### `@liveblocks/client`

- Fix a bug where calculating the insertion position between two existing
  elements could happen incorrectly in a small edge case

# v1.4.1

### `@liveblocks/*`

- [#1177](https://github.com/liveblocks/liveblocks/pull/1177) Fix an issue with
  internal LiveList serialization that could lead to a "ghosting" bug with
  `@liveblocks/zustand` / `@liveblocks/redux` when using tuples.

### `@liveblocks/node`

- Add comment reaction webhook events `CommentReactionAdded` and
  `CommentReactionRemoved`

# v1.4.0

### DevTools

- New Yjs tab: visualize Yjs documents as a diagram, a tree, or as a list of
  operations, and inspect Awareness at the same time as Presence.
- New Events tab: inspect all custom Events a client receives in an event
  timeline, for easy testing/debugging.

### `@liveblocks/yjs`

- Add support for the Liveblocks [DevTools](https://liveblocks.io/devtools).

### `@liveblocks/client`

- Broadcast event messages now include a `user` property to indicate the user
  that sent the event:
  ```tsx
  room.subscribe("event", ({ event, user }) => {
    //                              ^^^^ New!
  });
  ```

### `@liveblocks/react`

- Broadcast event messages now include a `user` property to indicate the user
  that sent the event:
  ```tsx
  useEventListener(({ event, user }) => {
    //                       ^^^^ New!
  });
  ```
- **Breaking (beta):** Comments' hook `useThreads` now returns an object in its
  Suspense version. (`const threads = useThreads()` becomes
  `const { threads } = useThreads()`)

### `@liveblocks/react-comments`

- **Breaking (beta):** `Comment`’s `indentBody` and `Thread`’s
  `indentCommentBody` were renamed to `indentContent` and `indentCommentContent`
  respectively. `Thread`’s `onResolveChange` was renamed to `onResolvedChange`.
- Add emoji button in `Composer`.

### `@liveblocks/node`

- Support using `@liveblocks/node` in
  [Edge runtimes](https://vercel.com/docs/functions/edge-functions/edge-runtime).

# v1.3.6

### `@liveblocks/client`

- Support `unstable_fallbackToHTTP` client option when using any auth token type
  (previously it only worked when using single-room tokens, which we no longer
  recommend since 1.2)

# v1.3.5

### `@liveblocks/react`

- Officially mark `useList()`, `useMap()`, and `useObject()` as deprecated in
  JSDoc comments (we stopped recommending them since the release of 0.18)
- Deduplicate Comments requests and improve how race conditions are handled
  during mutations.
- Fix non-Suspense Comments hooks not working properly in some situations.

### `@liveblocks/react-comments`

- **Breaking (beta):** Replace the render prop API (e.g. `renderMention`,
  `renderLink`, etc) by a single `components` prop. (e.g.
  `components={{ Mention, Link }}`)
- Fix overflowing `Composer.Suggestions`.
- Reduce the impact of icons on bundle size.

# v1.3.4

### `@liveblocks/react`

- Fix confusing `Error: "undefined" is not a valid event name` error when using
  the (deprecated) `useMap()`, `useObject()`, or `useList()` hooks on
  uninitialized storage values.

# v1.3.3

### `@liveblocks/*`

- Fix unescaped room IDs when using Comments.

### `@liveblocks/react-comments`

- Add support for auto-links. (e.g. `"www.liveblocks.io"`)

# v1.3.2

### `@liveblocks/client`

- The client will disconnect with an error if your `/api/liveblocks-auth`
  backend returns reused/cached tokens. It’s important that auth tokens are
  always freshly generated, and never get cached or reused. (The client itself
  will cache and reuse tokens already, so implementing additional caching in
  your backend isn’t needed, and could even cause reconnection issues.)

# v1.3.1

### `@liveblocks/client`

- Actually include the new Clear History API.

### `@liveblocks/react`

- Fix missing dependency declaration.

# v1.3.0

This release marks the initial release of
[Liveblocks Comments](https://liveblocks.io/comments), which is currently in
private beta.

### `@liveblocks/client`

- New history API: `room.history.clear()` allows you to explicitly clear the
  history, which resets the ability to undo beyond the current state.
- Removed long deprecated methods:
  - `others.count` → Use `others.length` instead
  - `others.toArray()` → Use `others` instead (it’s already an array)
- Deprecated the `Others<P, U>` type → Use `readonly User<P, U>[]` instead.

### `@liveblocks/react`

- Add support for Comments.
- `UserMeta["info"]` can no longer be a scalar value.

### `@liveblocks/react-comments`

- Initial release.

### `@liveblocks/node`

- Add Comments helpers to Client.
- Add Comments webhook events.

# v1.2.4

### `@liveblocks/node`

- Fixes a bug where sending an empty (or non-string) user ID with
  `.identifyUser` would confusingly get reported as an HTTP 503.

# v1.2.3

### `@liveblocks/client`

- Improve configuration error messages to be more user friendly.
- Fix bug where entering a new room could potentially initialize the undo stack
  incorrectly.

### `create-liveblocks-app`

- Fix Suspense option when specifying a framework.
- Add helpful comments by default.

# v1.2.2

### `@liveblocks/node`

- Add Yjs document change event (`YDocUpdatedEvent`) to `WebhookHandler`.
- Allow `Header` object to be passed to `headers` in
  `WebhookHandler.verifyRequest()`

# v1.2.1

### `@liveblocks/node`

- Fix session.allow to support path up to 128 characters to meet room id length
  requirement.

# v1.2.0

### `@liveblocks/*`

- Support the new and improved Liveblocks authorization.
- Change client logic to stop retrying if room is full. Instead, the client will
  now disconnect. To retry, call `room.reconnect()` explicitly.

### `@liveblocks/node`

- Add new APIs for authorization. See our migration guide for tips on how to
  adopt the new style of authorizing your Liveblocks clients.

# v1.1.8

- Fix a small TypeScript issue introduced in 1.1.7.

# v1.1.7

### `@liveblocks/client`

- When initializing the client with a
  [custom auth callback](https://liveblocks.io/docs/api-reference/liveblocks-client#createClientCallback),
  you can now return `{ error: "forbidden", reason: ... }` as the response,
  which the client will treat as a sign to stop retrying. The client will then
  disconnect from the room, instead of remaining in `"connecting"` status
  indefinitely.

### `@liveblocks/react`

- Fix a bug with `useSelf()` where it would not correctly re-render after
  entering an empty room. It’s now consistent again with `useMyPresence()`.

### DevTools

- Fix a bug in the Liveblocks [DevTools](https://liveblocks.io/devtools) panel
  where the "me" view would incorrectly stay empty after entering an empty room.

# v1.1.6

### `@liveblocks/*`

- Loosen duplicate import detection so it won't throw when used in test runners
  that deliberately run multiple instances of a module (like Jest or Playwright
  can do).

# v1.1.5

### `@liveblocks/*`

- Ship all of our packages as both ESM and CJS modules again (restore the
  changes that 1.1.3 originally introduced).
- Auto-detect if multiple copies of Liveblocks are included in your production
  bundle. If so, a help page is presented that will help you resolve this issue.
- Fix a bug where the room internals could become non-functional when used in
  combination with Immer due to Immer’s excessive auto-freezing, which would
  break the room’s internals. (This became an issue since Liveblocks 1.1 was
  released.)

# v1.1.4

- Undo the changes made in 1.1.3. We’ve got some bug reports where Liveblocks
  could still be doubly-included in production bundles (in some bundler setups
  only), with storage data corruptions as a possible result. We’re
  investigating.

# v1.1.3

Ship all of our packages as both ESM and CJS modules. By upgrading, your
project’s bundler can now perform (better) tree-shaking on the Liveblocks code.

You can expect (at least) the following bundle size reductions:

- `@liveblocks/client` from 80kB → 70kB
- `@liveblocks/react` from 129kB → 80kB
- `@liveblocks/redux` from 84kB → 38kB
- `@liveblocks/zustand` from 83kB → 37kB
- `@liveblocks/yjs` from 129kB → 74kB

# v1.1.2

### `@liveblocks/yjs`

Added Yjs support to **open beta** through the new `@liveblocks/yjs` package
(not stable yet).

### Fixes

- Fixes a missing internal export.

# v1.1.1

- Fixes a bug where under certain circumstances the Liveblocks client could
  incorrectly throw a `Not started yet` error message.

# v1.1.0

This release improves the client’s internals to ensure a more reliable
connection with Liveblocks servers.

### `@liveblocks/client`

- New APIs:
  - `room.getStatus()`: returns the current status of the WebSocket connection:
    `"initial"`, `"connecting"`, `"connected"`, `"reconnecting"`, or
    `"disconnected"`
  - `room.subscribe("status")`: subscribe to changes of the connection status.
  - `room.subscribe("lost-connection")`: high-level API to get informed when
    Liveblocks’ automatic reconnection process is taking longer than usual, so
    you can show a toast message on screen. (See this
    [example](https://liveblocks.io/examples/connection-status) for an
    illustration.)
- New behavior:
  - The client will stop retrying to establish a connection in cases where
    retrying would not help. For example an explicit 403 forbidden response from
    your backend, or a configuration error.
  - The client will more quickly reconnect even after long periods of sleep.

### `@liveblocks/react`

- New APIs:
  - `useStatus()` - React hook version of `room.getStatus()`
  - `useLostConnectionListener()` - React hook version of
    `room.subscribe("lost-connection")` (See this
    [example](https://liveblocks.io/examples/connection-status) for an
    illustration.)

### Bugs fixed

- Reconnection would sometimes not work after long periods of sleep. Waking up
  is now instant.
- React clients using Suspense could sometimes incorrectly bounce back to the
  Suspense boundary after a successful load. No longer!
- Client could sometimes not load storage after reconnecting. Not anymore!
- Others array will no longer flash during an internal reconnect.
- DevTools now keeps working even when the client goes offline.

### Deprecated APIs

These APIs still work, but are replaced by newer APIs. The old APIs will be
removed in a future release of Liveblocks.

Old connection status codes are replaced by the new ones:

| ❌ Old statuses | ✅ New statuses |
| --------------- | --------------- |
| closed          | initial         |
| authenticating  | connecting      |
| connecting      | connecting      |
| open            | connected       |
| unavailable     | reconnecting    |
| failed          | disconnected    |

Recommended steps to upgrade:

- ❌ `room.getConnectionState()` → ✅ `room.getStatus()`
- ❌ `room.subscribe('connection')` → ✅ `room.subscribe('status')`
- Old client options:
  - ❌ `clientOptions.fetchPolyfill`
  - ❌ `clientOptions.WebSocketPolyfill` → ✅
    `clientOptions.polyfills: { fetch, WebSocket }`

# v1.0.12

### `create-liveblocks-app`

- Added `export type TypedRoom = Room<...>` to init command for non-React apps.

# v1.0.11

### `@liveblocks/client`

- Fix a bug where undo/redo on `LiveObject` creates exponentially larger deltas.

# v1.0.10

### `@liveblocks/client`

- Fix a bug related to proactive token expiration detection.
- Internal refactorings.
- Add unstable_fallbackToHTTP option to the core client to support messages over
  1MB.

### `@liveblocks/node`

- Fix incorrect status code when Liveblocks server cannot be reached
  temporarily.

# v1.0.9

### `@liveblocks/client`

- Export `LiveListUpdate`, `LiveMapUpdate`, and `LiveObjectUpdate` types used by
  the storage update callback.
- Export new utility, `toPlainLson`, to assist in calling the initialize storage
  API.
- Internal refactorings.

# v1.0.8

### `@liveblocks/client`

- Internal refactorings.

### `create-liveblocks-app`

- Added
  [flags](https://github.com/liveblocks/liveblocks/tree/main/packages/create-liveblocks-app#flags-optional)
  for creating config files with `--init`. (e.g. `--framework react`)
- Added an error if an incorrect flag is used.
- Slightly changed the format of the default config file.

### `@liveblocks/client`

- Internal refactorings.

# v1.0.7

- Private API changes only.

# v1.0.6

## Internal changes

- Release `create-liveblocks-app` along with other Liveblocks packages, using
  the same versioning scheme.
- Internal refactorings.

# v1.0.5

Non-existent.

# v1.0.4

Non-existent.

# v1.0.3

Non-existent.

# v1.0.2

- Fix bug where passing down `shouldInitiallyConnect` connection option would
  not always work.

# v1.0.1

- Log stack traces of function calls that resulted in rejected storage mutations
  to the console in non-production builds to ease debugging.

### `@liveblocks/client`

- Fixes bug where the state of `others` in a room was wrong when:
  - Client A disconnects improperly (ex: computer goes to sleep)
  - Then Client B disconnects (ex: computer goes to sleep)
  - Then Client A reconnects: client B still shows in the `others` state

# v1.0.0

This major release marks the maturity of Liveblocks. For upgrade instructions,
see the [1.0 upgrade guide](https://liveblocks.io/docs/guides/upgrading/1.0).

## `@liveblocks/node`

`authorize` option `userId` is now mandatory.

Our new [pricing](https://liveblocks.io/pricing) is based on Monthly Active
Users instead of connections. We're using `userId` to track MAU associated to a
Liveblocks account.

# v0.19.11

## `@liveblocks/node`

- `WebhookHandler` now handles `RoomCreatedEvent` and `RoomDeletedEvent`

# v0.19.10

## `@liveblocks/client`

- Allow
  [`createClient`](https://liveblocks.io/docs/api-reference/liveblocks-client#createClientThrottle)
  `throttle` option to go as low as 16ms.

# v0.19.9

## `@liveblocks/client`

- Adds a `WebhookHandler` class
  - `new WebhookHandler(secret).verifyRequest({ rawBody, headers })` can be used
    to verify event requests from Liveblock's Webhook functionality. It also
    provides fully typed `WebhookEvents`.
  - Check out our [Webhooks guide](https://liveblocks.io/docs/guides/webhooks)
    for more details

# v0.19.8

- Fixes a bug where history didn't reliably undo `LiveObject` key set changes if
  any pending local changes existed on that key.
- Fixes a bug where changes performed inside `room.batch` were incorrectly
  ordered inside the history resulting in unexpected undo behavior in some
  cases.
- Fixes a bug where under some circumstances the Liveblocks client could get
  stuck in a "synchronizing" state indefinitely
- Expose `JsonArray` and `JsonScalar` types publicly

# v0.19.7

Fix nested storage event handling issue.

# v0.19.6

Support authentication with cookies.

# v0.19.5

Export the `StorageStatus` type (introduced with 0.19.3).

# v0.19.4

Fix CORS issue.

# v0.19.3

In **@liveblocks/client**:

## Room.getStorageStatus

Get the storage status.

- `not-loaded`: Initial state when entering the room.
- `loading`: Once the storage has been requested via room.getStorage().
- `synchronizing`: When some local updates have not been acknowledged by
  Liveblocks servers.
- `synchronized`: Storage is in sync with Liveblocks servers.

## Room.subscribe("storage-status", status => { })

Subscribe to storage status changes.

Returns an unsubscribe function.

```typescript
room.subscribe("storage-status", (status) => {
  switch (status) {
    case "not-loaded":
      break;
    case "loading":
      break;
    case "synchronizing":
      break;
    case "synchronized":
      break;
    default:
      break;
  }
});
```

## Room.reconnect

Close the room connection and try to reconnect.

## Internal changes

- Add support for the upcoming Liveblocks browser extension

# v0.19.2

Fixes some internal type definitions.

# v0.19.1

Fixes an issue where `import`s from Liveblocks packages could not be resolved
correctly in certain build environments.

# v0.19.0

This release brings Zustand v4 support. This is a breaking change **only if
you’re using @liveblocks/zustand**.

In **@liveblocks/zustand**:

- Support Zustand v4 (actually v4.1.3 or higher)
- Drop support for Zustand v3 (also v4.1.2 or lower are not supported)
- Fix bug where some usage pattern could cause the Zustand store to stop
  synching (#491)

To migrate, make the following code changes:

- `npm install zustand@latest`
- `npm install @liveblocks/zustand@latest`
- Change these imports, if applicable:
  ```diff
  -import { middleware } from "@liveblocks/zustand";
  +import { liveblocks } from "@liveblocks/zustand";
  ```
  and
  ```diff
  -import type { LiveblocksState } from "@liveblocks/zustand";
  +import type { WithLiveblocks } from "@liveblocks/zustand";
  ```
  and rename accordingly.
- Change the pattern:
  ```ts
  create(liveblocks<MyState, ...>(...))
  ```
  to the Zustand v4 recommended pattern:
  ```ts
  create<WithLiveblocks<MyState, ...>>()(liveblocks(...))
  ```
  To be clear:
  1.  First, move the type annotation away from the `liveblocks` middleware
      call, and onto the `create` call.
  2.  Next, wrap your `MyState` type in a `WithLiveblocks<...>` wrapper. This
      will make sure the injected `liveblocks` property on your Zustand state
      will be correctly typed.
  3.  Finally, make sure to add the extra call `()` wrapper, needed by Zustand
      v4 now:
      ```ts
      create<WithLiveblocks<MyState, ...>>()(liveblocks(...))
      //                                  ^^ Not a typo
      ```
- Remove the second argument to `state.liveblocks.enterRoom()`: it no longer
  takes an explicit initial state. Instead, it's automatically be populated from
  your Zustand state.

In **@liveblocks/redux**:

- The main export has been renamed:
  ```diff
  -import { enhancer } from "@liveblocks/redux";
  +import { liveblocksEnhancer } from "@liveblocks/redux";
  ```
- The second argument to `state.liveblocks.enterRoom()` to send in an explicit
  initial state is no longer supported. It will use the state in your Redux
  store, for consistency and ease of use.

# v0.18.5

Bug fix:

- Fixes a small bug in a type definition, `scopes` was removed from
  `BaseUserMeta`.

Internal updates:

- Switch the monorepo over to Turborepo.

# v0.18.4

All packages now provide an `isReadOnly` flag on user instances. It is available
when getting self or others. `isReadOnly` is true when storage is read-only, see
the
[room management guide](https://liveblocks.io/docs/guides/managing-rooms-users-permissions#permissions)
for more information.

```ts
const me = room.getSelf();

me.isReadOnly; // boolean

const others = room.getOthers();
for (const other of others) {
  other.isReadOnly; // boolean
}
```

In **@liveblocks/client**:

- Add a new option `shouldInitiallyConnect` to `client.enter` that let you
  control whether or not the room connects to Liveblocks servers. Default is
  `true`.

  Usually set to false when the client is used from the server to not call the
  authentication endpoint or connect via WebSocket.

In **@liveblocks/react**:

- Add a new property `shouldInitiallyConnect` to `RoomProvider` that let you
  control whether or not the room connects to Liveblocks servers. Default is
  `true`.

  By default equals to `typeof window !== "undefined"`, meaning the RoomProvider
  tries to connect to Liveblocks servers only on the client side.

- Internal package restructurings to increase code sharing. You may notice a new
  dependency show up in your dependency tree: `@liveblocks/core`. It contains
  private APIs that aren't intended for direct consumption.

# v0.18.3

- In **@liveblocks/react**:

  Fixes the "zombie-child" problem that can occur with React 17 or lower. **If
  you’re on React 18: great, you can ignore this!** If you’re using React 17 or
  lower with Liveblocks, we’ll now start to enforce that you pass the
  `unstable_batchedUpdates` prop to RoomProvider, so this problem can be
  circumvented. This small addition may save you hours of debugging time!

  ```tsx
  // ⚠️  Only if you’re using React 17 or lower
  import { unstable_batchedUpdates } from "react-dom";  // 👈

  <RoomProvider
    id="my-room"
    initialPresence={...}
    initialStorage={...}
    unstable_batchedUpdates={unstable_batchedUpdates}  // 👈
  >
    <App />
  </RoomProvider>
  ```

  To read more, see
  https://liveblocks.io/docs/guides/troubleshooting#stale-props-zombie-child

- In **@liveblocks/zustand**:

  - Fix a confusing error message

# v0.18.2

- In **@liveblocks/react**:

  - Make sure that `useOther` will not rerender if tracked users already left
    the room, so that child components won't get rerendered before the parent
    got the chance to unmount them.
  - Disallow `useOther` without selector

# v0.18.1

- In **@liveblocks/react**:

  - Fix a bug that could cause an error when patching presence during local
    development. Not an issue in production builds. (#505)

# v0.18.0

For information, please read our
[Upgrade Guide for 0.18](https://liveblocks.io/docs/guides/upgrading/0.18).

### New React hooks ✨

- In **@liveblocks/react**:

  - [`useStorage`](https://liveblocks.io/docs/api-reference/liveblocks-react#useStorage)
  - [`useMutation`](https://liveblocks.io/docs/api-reference/liveblocks-react#useMutation)
  - [`useSelf`](https://liveblocks.io/docs/api-reference/liveblocks-react#useSelf)
  - [`useOthers`](https://liveblocks.io/docs/api-reference/liveblocks-react#useOthers)
  - [`useOthersMapped`](https://liveblocks.io/docs/api-reference/liveblocks-react#useOthersMapped)
  - [`useOthersConnectionIds`](https://liveblocks.io/docs/api-reference/liveblocks-react#useOthersConnectionIds)
  - [`useOther`](https://liveblocks.io/docs/api-reference/liveblocks-react#useOther)
    (singular)

- In **@liveblocks/client**:

  - New
    [`.toImmutable()`](https://liveblocks.io/docs/api-reference/liveblocks-client#LiveObject.toImmutable)
    method on `LiveObject`, `LiveList`, and `LiveMap` lets you work with an
    immutable representation of the storage objects
  - Improved core performance
  - Reduced bundle size
  - Others only become visible in the `others` array if their presence is known

### Breaking changes

- Remove support for directly importing hooks from **@liveblocks/client** (e.g.
  `import { useMyPresence } from '@liveblocks/react'`). If you’re still using
  these imports, see the
  [Upgrade Guide for 0.17](https://liveblocks.io/docs/guides/upgrading/0.17) for
  instructions.
- Remove `ClientProvider` and `useClient` hook
- Remove `defaultPresence` and `defaultStorageRoot` arguments. (Just use
  `initialPresence` and `initialStorage` arguments now.)
- Remove second argument to `useMap()`, `useList()`, and `useObject()`.
- Remove `new LiveMap(null)` support. (Just use `new LiveMap()` or
  `new LiveMap([])`.)

# v0.17.11

General:

- Fix a packaging bug

In **@liveblocks/react**:

- Deprecate an undocumented API

# v0.17.9

- Fix bug that could cause duplicate copies of @liveblocks/client to end up in
  final bundle, for certain bundler configurations.
- Fix bug where in some conditions the initial presence for a new connection
  would not come through to all existing clients in the room
- Various internal changes

# v0.17.8

### New history APIs ↩️ ↪️

- In **@liveblocks/client**:

  - Add `canUndo()` and `canRedo()` utilities to `room.history`
  - Add `"history"` event type to `room.subscribe()` to subscribe to the current
    user's history changes

- In **@liveblocks/react**:

  - Add `useCanUndo()` and `useCanRedo()` hooks

# v0.17.7

- In **@liveblocks/zustand**:

  - Simplify zustand middleware integration with Typescript. `TPresence`,
    `TStorage`, `TUserMeta`, and `TRoomEvent` are now optional.

Note that `@liveblocks/zustand` does not work with zustand > v4 because v3 and
v4 have completely different type definitions. As soon as zustand v4 is out of
the RC phase, we will consider updating our middleware to work with the latest
version.

### Example

Let's take a look at our
[To-do list](https://github.com/liveblocks/liveblocks/tree/main/examples/zustand-todo-list)
example. Without our middleware, the store would look like this:

```ts
import create from "zustand";

type State = {
  draft: string;
  isTyping: boolean;
  todos: Todo[];
  setDraft: (draft: string) => void;
  addTodo: () => void;
  deleteTodo: (index: number) => void;
};

create<State>(/* ... */);
```

With our middleware, you simply need to move the `State` param at the middleware
level:

```ts
import create from "zustand";
import { createClient } from "@liveblocks/client";
import { middleware } from "@liveblocks/zustand";

const client = createClient({ /*...*/ });

type State = {
  draft: string;
  isTyping: boolean;
  todos: Todo[];
  setDraft: (draft: string) => void;
  addTodo: () => void;
  deleteTodo: (index: number) => void;
};

create(
  middleware<State>(/* ... */, {
    client,
    presenceMapping: { isTyping: true },
    storageMapping: { todos: true }
  })
);
```

If you want to type `others` presence, you can use the `TPresence` generic
argument on the middleware.

```ts

type Presence = {
  isTyping: true;
}

const useStore = create(
  middleware<State, Presence>(/* ... */, {
    client,
    presenceMapping: { isTyping: true },
    storageMapping: { todos: true }
  })
);

// In your component
useStore(state => state.liveblocks.others[0].presence?.isTyping)
```

# v0.17.6

- In **@liveblocks/react**:

  - Expose `RoomContext` in the return value of `createRoomContext()`

# v0.17.5

- In **@liveblocks/react**:

  - Fix bug where changing the `key` argument of `useMap()`, `useList()`,
    `useObject()` did not resubscribe to updates correctly
  - Ignore changes to the `RoomProvider`'s initial presence/storage props on
    subsequent renders. This makes it behave closer to `useState(initialState)`

# v0.17.4

Fix missing documentation for hooks created via `createRoomContext()`.

# v0.17.1

Fix `@liveblocks/nodes` packaging.

# v0.17.0

For information, please read our
[Upgrade Guide](https://liveblocks.io/docs/guides/upgrading/0.17).

### TypeScript improvements ✨

This release contains major TypeScript improvements. The recommended setup now
is that you define your own Presence and Storage types at the highest level
(i.e. where you set up the room). After that initial one-time setup, you will no
longer need to provide any extra type annotations anywhere for your Liveblocks
code! 🙌

To learn how to set that up, follow the instructions in our
[Upgrade Guide](https://liveblocks.io/docs/guides/upgrading/0.17).

- No more `any` types used (in `@liveblocks/client` and `@liveblocks/react`)
- All APIs that work with Presence data will now require it to be
  JSON-serializable
- All APIs that work with Storage data will now require it to be LSON (= JSON +
  Live structures)
- All Live structures now take mandatory type params for their payloads, just
  like the built-in array, object, and map types do:
  - `LiveMap<K, V>` (like `Map<K, V>`)
  - `LiveObject<{ a: number, b: string }>` (like, for example,
    `{ a: number, b: string }`)
  - `LiveList<T>` (like `Array<T>`)

### React Native support ✨

We now support React Native! To learn how to use Liveblocks in your React Native
projects, see our
[API reference](https://liveblocks.io/docs/api-reference/liveblocks-client#createClientReactNative).
It's surprisingly simple!

### New APIs ✨

- In **@liveblocks/react**:

  - [`createRoomContext()`](https://liveblocks.io/docs/api-reference/liveblocks-react#createRoomContext)
    is now the preferred way to initialize hooks.

- In the API:

  - New endpoint to
    [Get Users in a Room](https://liveblocks.io/docs/api-reference/rest-api-endpoints#GetRoomUsers)
  - New endpoint to
    [Get a list of all Rooms](https://liveblocks.io/docs/api-reference/rest-api-endpoints#GetRooms)

### Bug fixes 🐛

- Improved conflict resolution on LiveList
- Various minor internal bug fixes

### Breaking changes

- In **@liveblocks/client**:

  - Removed old `Room.unsubscribe()` API

### New deprecations

- In **@liveblocks/client**:

  - The `defaultPresence` option to `client.enter()` will get renamed to
    `initialPresence`
  - The `defaultStorageRoot` option to `client.enter()` will get renamed to
    `initialStorage`
  - Calling `new LiveMap(null)` will stop working. Please use `new LiveMap()`,
    or `new LiveMap([])`

- In **@liveblocks/react**:

  - Importing the React hooks directly is deprecated, instead use the new
    `createRoomContext()` helper. For help, read the
    [Recommended Upgrade Steps section](https://liveblocks.io/docs/guides/upgrading/0.17#recommended-upgrade-steps)
    within our [Upgrade Guide](https://liveblocks.io/docs/guides/upgrading/0.17)
  - The second argument to `useList()`, `useObject()`, and `useMap()` is
    deprecated
  - The RoomProvider's `defaultPresence` is renamed to `initialPresence`
  - The RoomProvider's `defaultStorageRoot` is renamed to `initialStorage`

# v0.16.17

Fix bug in internal code where some legal authentication tokens would be
considered invalid.

# v0.16.16

Internals only.

# v0.16.15

Internals only.

# v0.16.14

Fix an issue where the current user's info would not properly display accented
characters.

# v0.16.13

(Unpublished.)

# v0.16.12

Internals only.

# v0.16.11

Expose helper type to help users adopt to using Live structures with interfaces
they don't own.

# v0.16.10

Restructures a few more internals.

# v0.16.9

Restructures a few internals.

# v0.16.8

Fix bug in private/internal code.

# v0.16.7

Fix bug in private/internal code.

# v0.16.6

Fix bug in example code suggested in deprecation warning.

# v0.16.5

### All packages

- Various internal refactorings

### Bug fixes

- In **@liveblocks/client**:

  - If you're using `@liveblocks/client` in a ES2015 context, you no longer have
    to polyfill `Object.fromEntries()`.

# v0.16.4

### All packages

- Improve our generated bundles. They are now even more tree-shakable, and
  smaller!
- Some APIs are being deprecation and will show warnings in the dev console when
  used

# v0.16.3

### Bug fixes

- In **@liveblocks/client**:

  - Fix bug where internal presence state could not get restored correctly after
    undo/redo in certain circumstances.

- In **@liveblocks/zustand** and **@liveblocks/redux**:

  - Fixes an issue when initializing an array with items would result in having
    duplicated items in other clients. Example:

    - Client A updates state : `{ list: [0] }`
    - Client B states is updated to : `{ list: [0, 0] }`

# v0.16.2

### Bug fixes

- In **@liveblocks/client**:

  - Fix small bug related to new `JsonObject` type, which would reject some
    values that were legal JSON objects.

# v0.16.1

### Bug fixes

- In **@liveblocks/react**:

  - Fix issue with React 18 and StrictMode.

# v0.16.0

### New APIs

#### `LiveList.set`

Set one element at a specified index.

```typescript
const list = new LiveList(["🦁", "🦊", "🐵"]);
list.set(0, "🐺");
list.toArray(); // equals ["🐺", "🦊", "🐵"]
```

https://github.com/liveblocks/liveblocks/pull/147 for more information

⚠️ **_Before using `LiveList.set`, you need to make sure that all connected
clients are using `0.16.0`. If a client is connected to a room with version
`< 0.16`, `LiveList.set` might lead to slightly unexpected behavior._**

### TypeScript improvements

@nvie improved our typescript definitions! They are more precise and restrictive
(for your own good :)). If typescript errors appears after upgrading to `0.16.0`
and they are not clear, please create a Github issue and we'll help you.

More information here: https://github.com/liveblocks/liveblocks/pull/150<|MERGE_RESOLUTION|>--- conflicted
+++ resolved
@@ -2,10 +2,11 @@
 
 This release adds all the REST APIs as fully typed methods, and utilities to
 transform comments, to `@liveblocks/node`.
-<<<<<<< HEAD
 
 ### `@liveblocks/node`
 
+- Add all the REST APIs as fully typed methods to `Liveblocks` client. See
+  [docs](https://liveblocks.io/docs/api-reference/liveblocks-node#Liveblocks-client).
 - Add utilities to work with the `CommentBody` format from Comments:
   - `getMentionedIdsFromCommentBody(body)` - Get a list of all mentioned IDs
     from a `CommentBody`. See
@@ -15,13 +16,6 @@
     similarly to `@liveblocks/react` and overriding each element to control the
     formatting. See
     [docs](https://liveblocks.io/docs/api-reference/liveblocks-node#stringify-comment-body).
-=======
->>>>>>> cd36e3b7
-
-### `@liveblocks/node`
-
-- Add all the REST APIs as fully typed methods to `Liveblocks` client. See
-  [docs](https://liveblocks.io/docs/api-reference/liveblocks-node#Liveblocks-client).
 
 # 1.7.1
 
