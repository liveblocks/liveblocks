--- conflicted
+++ resolved
@@ -1,17 +1,15 @@
 ## vNEXT (Not yet published)
 
-<<<<<<< HEAD
-### `@liveblocks/react`
-
-- Fix memory leak in some hooks
-=======
 ## 2.15.2
 
 ### All packages
 
 - Fix `useLayoutEffect` warnings when using React versions lower than 18.3.0 and
   SSR.
->>>>>>> 57a21999
+
+### `@liveblocks/react`
+
+- Fix memory leak in some hooks.
 
 ## 2.15.1
 
