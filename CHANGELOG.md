--- conflicted
+++ resolved
@@ -1,14 +1,12 @@
-<<<<<<< HEAD
-# v1.7.2
+# v1.8.2
 
 ### `@liveblocks/react-comments`
 
-- Improve network loss and document visibility handling inside CommentsRoom.
+- Improve network loss and document visibility handling during comment
+  revalidation.
 - Better error handling on mutations (e.g. thread creation, comment creation,
   etc.)
 
-# v1.7.1
-=======
 # v1.8.1
 
 - Fix a bug in `toPlainLson` helper
@@ -34,7 +32,6 @@
     [docs](https://liveblocks.io/docs/api-reference/liveblocks-node#stringify-comment-body).
 
 # 1.7.1
->>>>>>> 6a94c767
 
 ### `@liveblocks/react-comments`
 
