--- conflicted
+++ resolved
@@ -1,14 +1,6 @@
 # v0.17.0 (not yet released)
-<<<<<<< HEAD
-=======
 
-## Breaking changes
-
-- Removed deprecated APIs:
-
-  - `Room.unsubscribe()`
-
-## TypeScript improvements
+### TypeScript improvements
 
 Various Live structures now take mandatory type params:
 
@@ -16,42 +8,30 @@
 - `LiveObject<{ a: number, b: string }>` (just like, for example, `{ a: number, b: string }`)
 - `LiveList<T>` (just like `Array<T>`)
 
+### Breaking changes
+
+- In **@liveblocks/client**:
+  - Removed old `Room.unsubscribe()` API
+
+### New deprecations
+
+- In **@liveblocks/client**:
+
+  - The `defaultPresence` option to `client.enter()` will get renamed to `initialPresence`
+  - The `defaultStorageRoot` option to `client.enter()` will get renamed to `initialStorage`
+
+- In **@liveblocks/react**:
+  - The RoomProvider's `defaultPresence` will get renamed to `initialPresence`
+  - The RoomProvider's `defaultStorageRoot` will get renamed to `initialStorage`
+  - The second argument to `useList()`, `useObject()`, and `useMap()` is deprecated
+
+For information, please see https://bit.ly/3Niy5aP.
+
 # v0.16.6
 
 Fix bug in example code suggested in deprecation warning.
 
 # v0.16.5
-
-- Various internal refactorings
-
-- Fix: if you're using `@liveblocks/client` in a ES2015 context, you no longer
-  have to polyfill `Object.fromEntries()`.
-
-# v0.16.4
-
-## All packages
-
-- Improve our generated bundles. They are now even more tree-shakable, and smaller!
->>>>>>> 4d312d68
-
-## `@liveblocks/client`
-
-Some APIs are being **deprecated**:
-
-- The `defaultPresence` option to `client.enter()` will get renamed to `initialPresence`
-- The `defaultStorageRoot` option to `client.enter()` will get renamed to `initialStorage`
-
-## `@liveblocks/react`
-
-Some APIs are being **deprecated**:
-
-- The RoomProvider's `defaultPresence` will get renamed to `initialPresence`
-- The RoomProvider's `defaultStorageRoot` will get renamed to `initialStorage`
-- The second argument to `useList()`, `useObject()`, and `useMap()` is deprecated
-
-For information, please see https://bit.ly/3Niy5aP.
-
-# v0.16.5 (not yet released)
 
 - Various internal refactorings
 
