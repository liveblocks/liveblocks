## vNEXT (not yet published)

## v3.1.0

### `@liveblocks/client`

- `defineAiTool()()` now takes an optional `enabled` property. When set to
  `false`, the tool will not be made available to the AI copilot for new/future
  chat messages, but still allow existing tool invocations to be rendered that
  are part of the historic chat record.

### `@liveblocks/react`

- `RegisterAiTool` now also takes an optional `enabled` prop. This is a
  convenience prop that can be used to override the tool’s `enabled` status
  directly in React.

### `@liveblocks/react-ui`

- Reasoning parts in `AiChat` are now automatically collapsed when the reasoning
  is done.
- Add `collapsible` prop to `AiTool` to control whether its content can be
  collapsed/expanded.
<<<<<<< HEAD
- Add `InboxNotification.Inspector` component to help debugging custom inbox
  notifications.
=======
  
### `@liveblocks/redux`

- Add support for Redux v5

### `@liveblocks/react-lexical`

- Fix default `z-index` of collaboration cursors, and make them inherit their
  font family instead of always using Arial.
- Add `lb-lexical-cursors` class to the collaboration cursors’ container.
- Improve mentions’ serialization.

### `@liveblocks/node-lexical`

- Improve mentions’ serialization.
>>>>>>> c0976051

## v3.0.0

Liveblocks 3.0 is our third major release, focusing on our newest product,
[AI Copilots](https://liveblocks.io/blog/meet-liveblocks-3-0-the-fastest-way-to-let-your-users-collaborate-with-ai-in-your-product).
We’ve used this as an opportunity to tidy up some of our existing APIs, ensuring
consistency throughout our offering.

For full upgrade instructions and codemods, see the
[3.0 upgrade guide](https://liveblocks.io/docs/platform/upgrading/3.0).

### All packages

- TypeScript 5.0 is now the minimum supported version.
- Remove deprecated APIs, see
  [the deprecated section](https://liveblocks.io/docs/platform/upgrading/3.0#deprecated)
  in the upgrade guide to learn more.

### `@liveblocks/react`

- Introduce hooks and APIs for AI Copilots: `useAiChats`, `useAiChat`,
  `useDeleteAiChat`,`useSendAiMessage`, `RegisterAiTool`, `RegisterAiKnowledge`,
  etc.
- Rename `UPDATE_USER_NOTIFICATION_SETTINGS_ERROR` to
  `UPDATE_NOTIFICATION_SETTINGS_ERROR` when using `useNotificationSettings` or
  `useUpdateNotificationSettings`.

### `@liveblocks/react-ui`

- Introduce pre-built components for AI Copilots: `AiChat`, `AiTool`, etc.
- The `onMentionClick` prop on `Thread` and `Comment` now receives a
  `MentionData` object instead of a `userId` string.
- The `Mention` component on the `Comment.Body` and `Composer.Editor` primitives
  now receives a `mention` prop instead of a `userId` one.
- The `MentionSuggestions` component on the `Composer.Editor` primitive now
  receives a `mentions` prop instead of a `userIds` one, and the
  `selectedUserId` prop has been renamed to `selectedMentionId`.
- Rename `LiveblocksUIConfig` to `LiveblocksUiConfig` for consistency with other
  Liveblocks APIs.

### `@liveblocks/emails`

- Remove deprecated `htmlBody`/`reactBody` properties from
  `prepareThreadNotificationEmailAsHtml`/`prepareThreadNotificationEmailAsReact`,
  use `body` instead.
- Remove `htmlContent`/`reactContent` properties from
  `prepareTextMentionNotificationEmailAsHtml`/`prepareTextMentionNotificationEmailAsReact`,
  use `content` instead.
- The `prepareTextMentionNotificationEmailAsReact` and
  `prepareTextMentionNotificationEmailAsHtml` functions’ returned data changed
  slightly:
  - The `id` property is now named `textMentionId`, it refers to the mention’s
    Text Mention ID, not the user ID used for the mention
  - The `id` property now refers to the mention’s ID, as in the user ID used for
    the mention
- The `element` prop received by the `Mention` component in
  `prepareTextMentionNotificationEmailAsReact` now contains an `id` property
  instead of `userId`, and a new `kind` property to indicate the mention’s kind.

### `@liveblocks/client` and `@liveblocks/node`

- The `getMentionedIdsFromCommentBody` utility has been replaced by
  `getMentionsFromCommentBody`.

## v2.24.3

### `@liveblocks/react` and `@liveblocks/react-ui`

- Fix an issue with subpath imports (e.g. `@liveblocks/react/suspense`) and
  CommonJS which could happen with certain bundlers.

## v2.24.2

### `@liveblocks/react-ui`

- Disable or hide actions in `Thread` and `Comment` components for users without
  permission to perform them, such as adding reactions or (un)resolving threads.

## v2.24.1

### `@liveblocks/yjs`

- Fix for occasional desync issue

## v2.24.0

We are introducing thread subscriptions to add more granularity to thread
notifications, allowing users to subscribe to threads without participating or
unsubscribing from specific ones.

We are also using this opportunity to rename some of the concepts around
notifications and notification settings to improve clarity. None of these
changes are breaking but you can learn more about them, their rationale, and how
to automatically apply them with a codemod in our
[Upgrade Guide for 2.24](https://liveblocks.io/docs/platform/upgrading/2.24).

### `@liveblocks/react-ui`

- Add "Subscribe to thread" and "Unsubscribe from thread" actions to `Thread`
  and thread `InboxNotification` out of the box.

### `@liveblocks/react`

- Add `useSubscribeToThread` and `useUnsubscribeFromThread` hooks.
- Add `subscribe` and `unsubscribe` methods to the existing
  `useThreadSubscription` hook.
- Add support for `textMentions` in room subscription settings.
- Rename `useRoomNotificationSettings` and `useUpdateRoomNotificationSettings`
  to `useRoomSubscriptionSettings` and `useUpdateRoomSubscriptionSettings`.

### `@liveblocks/node`

- Add `subscribeToThread`, `unsubscribeFromThread`, `getThreadSubscriptions` and
  `getUserRoomSubscriptionSettings` methods.
- Add support for `textMentions` in room subscription settings.
- Rename `getRoomNotificationSettings`, `updateRoomNotificationSettings`, and
  `deleteRoomNotificationSettings` to `getRoomSubscriptionSettings`,
  `updateRoomSubscriptionSettings`, and `deleteRoomSubscriptionSettings`.

### `@liveblocks/client`

- Add `Room.subscribeToThread` and `Room.unsubscribeFromThread` methods.
- Methods which return threads and their associated inbox notifications now also
  return the thread’s associated subscriptions.
- Add support for `textMentions` in room subscription settings.
- Rename `Room.getNotificationSettings` and `Room.updateNotificationSettings` to
  `Room.getSubscriptionSettings` and `Room.updateSubscriptionSettings`.

## v2.23.2

### `@liveblocks/tiptap`

- Add `closeAi` Tiptap command to manually close the AI toolbar.
- Fix `AiToolbar` focus behavior in Safari.
- Fix `FloatingToolbar` focus behavior in Safari.

### `@liveblocks/lexical`

- Fix `FloatingToolbar` focus behavior in Safari.

## v2.23.1

### `@liveblocks/client`

- Fix potential runtime error in browsers that do not support `Symbol.dispose`
  yet.

### `@liveblocks/node`

- Fix a bug in `.mutateStorage()` and `.massMutateStorage()` where mutating
  storage could potentially corrupt the storage tree.

## v2.23.0

### `@liveblocks/node`

- Expose new property `triggeredAt` for notification webhook events.

### `@liveblocks/emails`

- The `prepareThreadNotificationEmailAsHtml` and
  `prepareThreadNotificationEmailAsReact` functions are now avoiding duplicated
  comments between two emails data.

### `@liveblocks/react-ui`

- Improve event propagation from `Composer` and the emoji pickers in
  `Comment`/`Thread`.

### `@liveblocks/react-blocknote`

- Fix crash when unmounting. (Thanks @nperez0111 for the contribution!)
- Fix `withLiveblocksEditorOptions` not passing all options to BlockNote.
  (Thanks @chadnorvell for the contribution!)

## v2.22.3

### `@liveblocks/react-ui`

- The `InboxNotification` component now uses `resolveRoomsInfo` for
  `textMention` notifications to make them link to the mentions’ room
  automatically if `href` isn’t set.
- Fix names capitalization in lists. (e.g. the list of who reacted in reactions’
  tooltips)
- Add `emojibaseUrl` **advanced** option on `LiveblocksUIConfig` to allow
  choosing where Emojibase’s data used by the Liveblocks emoji picker is fetched
  from: another CDN, self-hosted files, etc.

### `@liveblocks/react-blocknote`

- Fix: Update dependencies resolution.
- Fix: Avoid `<AnchoredThreads />` threads rendering if the editor's view is
  `null`.

## v2.22.2

### `@liveblocks/node`

- Optimize `.getOrCreateRoom()` to only make a single round-trip to the server.
- Optimize `.upsertRoom()` to only make a single round-trip to the server.
- Also expose `LiveObject`, `LiveMap`, and `LiveList` in `@liveblocks/node`.

## v2.22.1

### `@liveblocks/react-blocknote`

- Fix report text editor function's call. Now we report correctly `blocknote` as
  text editor type.

### `@liveblocks/react-tiptap`

- Internal refactoring.

### `@liveblocks/node`

- Fix: improve stack traces of REST API errors to include the original error
  location.

## v2.22.0

### `@liveblocks/node`

- Added pagination support to `.getInboxNotifications()`. See
  [docs](https://liveblocks.io/docs/api-reference/liveblocks-node#get-users-userId-inboxNotifications).
- New method `.getOrCreate()` which combines `.getRoom()` and `.createRoom()`.
  See
  [docs](https://liveblocks.io/docs/api-reference/liveblocks-node#get-or-create-rooms-roomId).
- New method `.upsertRoom()` which combines `.updateRoom()` and `.createRoom()`.
  See
  [docs](https://liveblocks.io/docs/api-reference/liveblocks-node#upsert-rooms-roomId).
- New method `.iterRooms()` which is like `.getRooms()` except pagination
  happens automatically. See [docs](https://liveblocks.io).
- New method `.iterInboxNotifications()` which is like
  `.getInboxNotifications()` except pagination happens automatically. See
  [docs](https://liveblocks.io/docs/api-reference/liveblocks-node#iter-users-userId-inboxNotifications).
- New method `.mutateStorage()` which can be used to make changes to Storage
  from your backend. See
  [docs](https://liveblocks.io/docs/api-reference/liveblocks-node#mutate-storage).
- New method `.massMutateStorage()` which can be used to make changes to Storage
  for multiple rooms simultaneously. See
  [docs](https://liveblocks.io/docs/api-reference/liveblocks-node#mass-mutate-storage).
- Updated method `.deleteRoom()` to no longer throw when the room already does
  not exist. See
  [docs](https://liveblocks.io/docs/api-reference/liveblocks-node#delete-rooms-roomId).

### `@liveblocks/react-ui`

- Add new icons to `<Icon.* />`.

### `@liveblocks/emails`

- Implement a new core logic for thread notification event.
- Mark `htmlBody` from `prepareThreadNotificationEmailAsHtml` and `reactBody`
  from `prepareThreadNotificationEmailAsReact` as deprecated. Use `body`
  property instead.

## v2.21.0

### `@liveblocks/react-blocknote`

- New package to support using BlockNote with Liveblock’s comments, mentions,
  and realtime collaboration out of the box.

### `@liveblocks/node`

- Fix `markThreadAsResolved` and `markThreadAsUnresolved` methods not passing
  user ID correctly to the corresponding backend endpoints.

### `@liveblocks/react-ui`

- Improve emoji picker’s performance, bundle size, and add a preview of the
  currently selected emoji.
  - This is the result of us moving the emoji picker to
    [its own package](https://frimousse.liveblocks.io) and improving it in the
    process. You can also combine this package with the primitives to build your
    own reaction picker for example.
- Improve and fix pasting HTML into the composer.

## v2.20.0

### `@liveblocks/client`

- Implement a proxy factory for `UserNotificationSettings` object to return
  `null` to prevent any errors when accessing a disabled notification channel.

### `@liveblocks/node`

- Implement a proxy factory for `UserNotificationSettings` object to return
  `null` to prevent any errors when accessing a disabled notification channel.

### `@liveblocks/react`

- Add optional `useRoom({ allowOutsideRoom: true })` option. When this option is
  set, the hook will return `null` when used outside of a room, whereas the
  default behavior of the hook is be to throw.
- Implement a proxy factory for `UserNotificationSettings` object to return
  `null` to prevent any errors when accessing a disabled notification channel.

### `@liveblocks/react-ui`

- Improve mentions behavior around whitespace, fixing a regression introduced in
  `v2.18.3` when we added support for whitespace _within_ mentions.
- Prevent mention suggestions from scrolling instead of flipping when there’s
  enough space on the other side (e.g. moving from top to bottom).
- Improve event propagation in the formatting toolbar of `Composer`.

## v2.19.0

### `@liveblocks/*`

- Output ES modules by default (but CJS builds are still included)
- Modernize internal build tool settings

### `@liveblocks/node`

- Allow passing optional AbortSignal to all client methods
- Fix bug in encoding of error information in the LiveblocksError when an API
  call fails (thanks for reporting, @robcresswell!)
- Fix `getStorageDocument("my-room", "json")` typing in its output `LiveMap`
  instances as `ReadonlyMap` instead of serialized plain objects.

## v2.18.3

### `@liveblocks/node`

- Fix html escaping in `stringifyCommentBody` utility.

### `@liveblocks/client`

- Log more details in specific error cases to help debugging
- Fix html escaping in `stringifyCommentBody` utility.

### `@liveblocks/react`

- Increases the allowed stale time for polled user threads data. Only affects
  the `useUserThreads_experimental` hook.

### `@liveblocks/react-ui`

- Allow spaces and more non-alphanumeric characters when creating mentions in
  Comments composers.

### `@liveblocks/emails`

- Fix html escaping in prepare as html functions (thanks to @huy-cove for
  reporting the issue and helping us improving our product 🙏🏻).
- Revert deduplication logic introduced in `v2.18.0` as it provided no
  measurable benefits while increasing complexity.

## v2.18.2

### `@liveblocks/client`

- Improve performance of undo/redo operations on large documents (thanks for the
  contribution @rudi-c!)

### `@liveblocks/react-tiptap`

- Fix a performance regression introduced in 2.18.1

## v2.18.1

### `@liveblocks/react-ui`

- Fix `<Composer />` and `<Comment />` overrides not working when set on
  `<Thread />`.

### `@liveblocks/yjs`

- Added a factory function `getYjsProviderForRoom` to grab an instance of yjs
  provider that will be automatically cleaned up when the room is
  disconnected/changed
- Simplified types for `LiveblocksYjsProvider`

### `@liveblocks/react-tiptap`

- Fixed a bug where documents would no longer sync after room the ID changed

## v2.18.0

Introducing user notification settings. You can now create beautiful user
notification settings pages into your app.

### User notification settings (public beta)

Our packages `@liveblocks/client`, `@liveblocks/react` and `@liveblocks/node`
are now exposing functions to manage user notification settings on different
notification channels and kinds.

You can support `thread`, `textMention` and custom notification kinds (starting
by a `$`) on `email`, `Slack`, `Microsoft Teams` and `Web Push` channels.

#### Notification settings in the dashboard

You can choose from our new notifications dashboard page to enable or disable
notification kinds on every channels you want to use in your app. It means our
internal notification system on our infrastructure will decide to send or not an
event on your webhook.

### `@liveblocks/client`

We're adding two new methods in our client to get and update user notification
settings:

```tsx
import { createClient } from '@liveblocks/client'
const client = createClient({ ... })

const settings = await client.getNotificationSettings();
// { email: { thread: true, ... }, slack: { thread: false, ... }, ... }
console.log(settings);

const updatedSettings = await client.updateNotificationSettings({
  email: {
    thread: false,
  }
});
```

### `@liveblocks/react`

We're adding a new set of hooks to manage user notification settings.

You can either choose `useNotificationSettings` is your need to get the current
user notification settings and update them at the same time:

```tsx
// A suspense version of this hook is available
import { useNotificationSettings } from "@liveblocks/react";

const [{ isLoading, error, settings }, updateSettings] =
  useNotificationSettings();
// { email: { thread: true, ... }, slack: { thread: false, ... }, ... }
console.log(settings);

const onSave = () => {
  updateSettings({
    slack: {
      textMention: true,
    },
  });
};
```

Or you can choose `useUpdateNotificationSettings` if you just need to update the
current user notification settings (e.g an unsubscribe button):

```tsx
// A suspense version of this hook is available
import { useUpdateNotificationSettings } from "@liveblocks/react";

const updateSettings = useUpdateNotificationSettings();

const onUnsubscribe = () => {
  updateSettings({
    slack: {
      thread: false,
    },
  });
};
```

### `@liveblocks/node`

Our Node.js client are now exposing three new methods to manage user
notification settings:

```tsx
import { Liveblocks } from "@liveblocks/node";
const liveblocks = new Liveblocks({ secret: "sk_xxx" });

const settings = await liveblocks.getNotificationSettings({ userId });
// { email: { thread: true, ... }, slack: { thread: false, ... }, ... }
console.log(settings);

const updatedSettings = await liveblocks.updateNotificationSettings({
  userId,
  data: {
    teams: {
      $fileUploaded: true,
    },
  },
});
await liveblocks.deleteNotificationSettings({ userId });
```

### `@liveblocks/emails`

- Update the behavior of `prepareThreadNotificationEmailAsHtml` and
  `prepareThreadNotificationEmailAsReact`: the contents of previous emails data
  are now taken into account to avoid repeating mentions and replies that are
  still unread but have already been extracted in another email data.

## v2.17.0

### `@liveblocks/client`

- Report a console error when a client attempts to send a WebSocket message that
  is >1 MB (which is not supported). Previously the client would silently fail
  in this scenario.
- Added a new client config option `largeMessageStrategy` to allow specifying
  the preferred strategy for dealing with messages that are too large to send
  over WebSockets. There now is a choice between:
  - `default` Don’t send anything, but log the error to the console.
  - `split` Split the large message up into smaller chunks (at the cost of
    sacrificing atomicity). Thanks @adam-subframe for the contribution!
  - `experimental-fallback-to-http` Send the message over HTTP instead of
    WebSocket.
- Deprecated the `unstable_fallbackToHTTP` experimental flag (please set
  `largeMessageStrategy="experimental-fallback-to-http"` instead).

### `@liveblocks/react`

- Added `<LiveblocksProvider largeMessageStrategy="..." />` prop to
  LiveblocksProvider. See above for possible options.

### `@liveblocks/react-ui`

- Fix crash when a `Composer` is unmounted during its `onComposerSubmit`
  callback.
- Add new icons to `<Icon.* />`.

### `@liveblocks/react-tiptap`

### AI Toolbar (private beta)

This release adds components and utilities to add an AI toolbar to your text
editor, available in private beta.

- Add `ai` option to `useLiveblocksExtension` to enable (and configure) it.
- Add `<AiToolbar />` component. (with `<AiToolbar.Suggestion />`,
  `<AiToolbar.SuggestionsSeparator />`, etc)
- Add default AI buttons in `Toolbar` and `FloatingToolbar` when the `ai` option
  is enabled.
- Add `askAi` Tiptap command to manually open the toolbar, it can also be
  invoked with a prompt to directly start the request when opening the toolbar.
  (e.g. `editor.commands.askAi("Explain this text")`)

## v2.16.2

### `@liveblocks/react`

- Improve error message if hooks are accidentally called server side

### `@liveblocks/zustand`

- Fix bug in Zustand typing in case the multi-argument form of `set()` is used
  (thanks [@hans-lizihan](https://github.com/hans-lizihan))

## v2.16.1

### `@liveblocks/react-lexical` and `@liveblocks/react-tiptap`

- `<Toolbar.Button />` and `<Toolbar.Toggle />` now display their `name`
  visually if `children` and `icon` aren’t set.

## v2.16.0

Our error listener APIs will now receive more errors in general, including
errors from using Comments & Notifications. Previously, these would only receive
room connection errors from Presence, Storage, or Yjs.

For example, now when creation of a thread fails, deletion of a comment fails,
marking a notification as read fails, etc.

### `@liveblocks/react`

#### **Breaking**: More errors can appear in `useErrorListener()`

```ts
// ❌ Before: required a RoomProvider and would only notify about errors for that room
// ✅ Now: requires a LiveblocksProvider and will notify about errors for any room
useErrorListener((err: LiveblocksError) => {
  /* show toast, or notify Sentry, Datadog, etc */
});
```

See the
[Upgrade Guide for 2.16](https://liveblocks.io/docs/platform/upgrading/2.16) to
learn how to adapt your code.

#### Filtering by absence of metadata

We now support filtering threads by _absence_ of metadata as well in
`useThreads({ query })` (or `useUserThreads_experimental({ query })`).

For example, you can now filter threads that do not have a `color` attribute set
in their metadata:

```ts
useThreads({
  query: {
    // Filter any "pinned" threads that don't have a color set
    metadata: {
      pinned: true,
      color: null, // ✨
    },
  },
});
```

See the
[Upgrade Guide for 2.16](https://liveblocks.io/docs/platform/upgrading/2.16) to
learn how to adapt your code.

#### Bug fixes

- Automatically refresh Comments and Notifications when the browser window
  regains focus.

### `@liveblocks/client`

The error listener APIs will now receive more errors in general, including
errors from using Comments & Notifications. Previously, these would only receive
room connection errors from Presence, Storage, or Yjs.

```ts
// 👌 Same as before, but might now also receive errors related to Comments & Notifications
room.subscribe("error", (err) => { ... });
```

### `@liveblocks/react-ui`

- Most of the icons used in the default components are now usable as
  `<Icon.* />` via `import { Icon } from "@liveblocks/react-ui"`.

### `@liveblocks/react-lexical` and `@liveblocks/react-tiptap`

- Add `<Toolbar />` and `<FloatingToolbar />` components to simplify building
  editor toolbars. They come with default controls out-of-the-box based on what
  the editor they’re attached to supports, but they’re also heavily extendable
  and customizable. Use inner components like `<Toolbar.Toggle />` and
  `<Toolbar.Separator />` to extend the defaults with your own actions, or start
  from scratch while customizing some of the defaults via
  `<Toolbar.SectionInline />` or `<Toolbar.BlockSelector />` for example.

### `@liveblocks/react-lexical`

- Add `isTextFormatActive` and `isBlockNodeActive` utilities.

### `@liveblocks/yjs`

- Add new option `useV2Encoding_experimental` to `LiveblocksYjsProvider` to
  enable experimental V2 encoding for Yjs.

## 2.15.2

### All packages

- Fix `useLayoutEffect` warnings when using React versions lower than 18.3.0 and
  SSR.

### `@liveblocks/react`

- Fix memory leak in some hooks.
- Fix bug where querying metadata with `useThreads()` would not always reuse the
  cache correctly.

## 2.15.1

### All packages

- Fix rollup config to always ensure `"use client"` directives are on top of
  files after build.

## 2.15.0

### `@liveblocks/react`

- **Breaking**: Drop support for React 17 (and 16). If you’re unable to upgrade
  React to 18 or higher, you can still continue to use Liveblocks 2.14.0, which
  is the last version to support React <18.

### All packages

- The published target for all Liveblocks packages is now ES2022 (up from
  ES2020). This should have a positive impact on your bundle size[\*].

- Various internal refactorings and code cleanup.

[\*] If you bundle for the browser, this should not be a problem, as all major
browsers support ES2022. If however you're specifically targeting very old
browsers (mostly IE), then you may need to configure your bundler (Webpack,
rollup, esbuild, etc) to also down-compile code from dependencies inside
`node_modules` for you, if you aren't already.

## 2.14.0

### `@liveblocks/emails`

- Add new functions `prepareTextMentionNotificationEmailAsHtml` and
  `prepareTextMentionNotificationEmailAsReact` to support text mention
  notification event for Lexical and Tiptap text editors and prepare data into
  email-ready formats.

## 2.13.2

### `@liveblocks/react-lexical`

- Fix report text editor function's call. Now we wait for the room's status to
  be `connected` to report the text editor instead of reporting directly after
  room creation / loading.

### `@liveblocks/react-tiptap`

- Fix report text editor function's call. Now we wait for the room's status to
  be `connected` to report the text editor instead of reporting directly after
  room creation / loading.

## 2.13.1

### `@liveblocks/react-ui`

- Improve the spacing consequences of `--lb-line-height` (introduced in 2.13.0)
  in some contexts.

## 2.13.0

### `@liveblocks/react-ui`

- Add a formatting toolbar to `Composer` which appears when selecting text. It’s
  enabled by default in the default components and can also be custom built with
  new primitives (`Composer.FloatingToolbar` and `Composer.MarkToggle`) and new
  APIs (`const { marks, toggleMark } = useComposer()`).
- Add new `--lb-line-height` token to control the line height of main elements
  (e.g. comment bodies in comments and composers).
- Remove `Timestamp` export mistakenly added to `@liveblocks/react-ui`, it
  should be imported from `@liveblocks/react-ui/primitives` instead.

## 2.12.2

### `@liveblocks/react-tiptap`

- Add new options for `useLiveblocksExtension()` to allow setting
  initialContent, experimental offline support, and the field name
- Update floating composer to support onComposerSubmit handler and closing the
  composer with the escape key

### `@liveblocks/zustand`

- Add support for Zustand v5

## 2.12.1

### `@liveblocks/react-ui`

- Prevent unsupported attachment previews from loading infinitely.
- Refactored `Thread` and `Comment` component to be used outside of the
  `RoomProvider` component.

## 2.12.0

This release adds support for tracking synchronization status of pending local
changes for any part of Liveblocks. Whether you use Storage, Text Editors,
Threads, or Notifications.

If the client’s sync status is `synchronized`, it means all local pending
changes have been persisted by our servers. If there are pending local changes
in any part of Liveblocks you’re using, then the client’s sync status will be
`synchronizing`.

Also, we’re introducing a way to prevent browser tabs from being closed while
local changes are not yet synchronized. To opt-in to this protection, enable
`preventUnsavedChanges` option on the client:

- In React: `<LiveblocksProvider preventUnsavedChanges />`
- Otherwise: `createClient({ preventUnsavedChanges: true })`

### `@liveblocks/client`

- Add new API
  [`client.getSyncStatus()`](https://liveblocks.io/docs/api-reference/liveblocks-client#Client.getSyncStatus)
  method.
- Add new
  [client config option](https://liveblocks.io/docs/api-reference/liveblocks-client#createClient):
  `preventUnsavedChanges`.
- Expose `ToImmutable<T>` helper type.

### `@liveblocks/react`

- Add new hook
  [`useSyncStatus`](https://liveblocks.io/docs/api-reference/liveblocks-react#useSyncStatus)
  that can be used to tell whether Liveblocks is synchronizing local changes to
  the server. Useful to display a "Saving..." spinner in your application, when
  used with `useSyncStatus({ smooth: true })`.
- Deprecated APIs:
  - `useStorageStatus` is now deprecated in favor of `useSyncStatus`.

### `@liveblocks/react-ui`

- Take composers into account when the new `preventUnsavedChanges` option is
  set.

### `@liveblocks/react-lexical`

- Add new hook `useIsEditorReady` which can be used to show a skeleton UI before
  the editor has received the initial text from the server.
- Deprecated APIs:
  - `useEditorStatus` is now deprecated in favor of `useIsEditorReady` (or
    `useSyncStatus`).

## 2.11.1

### `@liveblocks/react-lexical`

- Fix an issue with `AnchoredThreads` component not working correctly on certain
  React versions.

### `@liveblocks/react-tiptap`

- Fix an issue with `AnchoredThreads` component not working correctly on certain
  React versions.
- Fix an issue where React components don’t update when
  `shouldRerenderOnTransaction: false` is set.

### `@liveblocks/yjs`

- Adds experimental offline support for `LiveblocksYjsProvider`.

## 2.11.0

### `@liveblocks/react-ui`

- Upgrade dependencies.
- Fix minor appearance issues related to attachments.
- Fix pasting issues introduced in 2.10.0.

### `@liveblocks/react`

- Fix regression with `useThreads` that caused the hook to return an error if
  its associated room did not exist.

### `@liveblocks/react-tiptap`

- Initial release.

### `@liveblocks/emails`

- Initial release.

## 2.10.2

### `@liveblocks/client`

- Internal refactorings and code cleanup across various parts of the client's
  inner workings.

### `@liveblocks/react`

- Implement automatic retry for initial load of inbox notifications, user
  threads, room threads, room versions, or room notification settings—except
  when encountering a 4xx error.
- Background tabs will no longer poll threads, notification, room versions or
  room notification settings.
- Fix incorrect suspense export for `useRoomNotificationSettings` hook.
- Support for React 19 and Next.js 15.

### `@liveblocks/react-ui`

- Support for React 19 and Next.js 15.

### `@liveblocks/react-lexical`

- Support for React 19 and Next.js 15.

## 2.10.0

### `@liveblocks/client`

- Add new methods under `client.resolvers.*` to invalidate the cache of
  `resolveUsers`, `resolveRoomsInfo`, and `resolveMentionSuggestions`.
- In storage update notifications (using
  `room.subscribe(root, ..., { isDeep: true })`), all LiveList deletion updates
  will now also include the item that was deleted (#2008)

### `@liveblocks/react-ui`

- Improve and fix pasting rich text into the composer.
- Improve mention suggestions click behavior.

## 2.9.2

### `@liveblocks/node`

- Detect invalid chars in secret keys and throw a more helpful error message

## 2.9.1

### `@liveblocks/client`

- Fix type definition of `ThreadData`: `updatedAt` is always set
- Fix bug where client wasn't always using the newest delta update backend
  endpoint yet
- Fix regression with metadata filtering on explicitly-`undefined` values

### `@liveblocks/react-ui`

- When `Composer` is disabled, its actions are now also disabled as expected.
- Various event propagation improvements in `Composer`.

## 2.9.0

We are introducing pagination support to allow apps using threads and inbox
notifications to be built in a more user-friendly way, where the initial load is
faster and more data can be fetched incrementally as users interact with the
app.

### `@liveblocks/react`

- Add pagination support to `useInboxNotifications()`

  ```tsx
  const {
    inboxNotifications,
    isLoading,
    error,

    // ✨ New in Liveblocks 2.9
    fetchMore,
    isFetchingMore,
    hasFetchedAll,
    fetchMoreError,
  } = useInboxNotifications();
  ```

- Add pagination support to `useThreads()` and `useUserThreads_experimental()`

  ```tsx
  const {
    threads,
    isLoading,
    error,

    // ✨ New in Liveblocks 2.9
    fetchMore,
    isFetchingMore,
    hasFetchedAll,
    fetchMoreError,
  } = useThreads({ query });
  ```

## 2.8.2

### `@liveblocks/client`

- Send client version in HTTP request headers from the client, to ensure
  backward compatible responses from the server

## 2.8.1

### `@liveblocks/react-ui`

- Expose `onComposerSubmit` on `Thread` to react to the inner composer of a
  thread.

## 2.8.0

We are introducing attachments to allow users to add files to their comments,
for more information about this change please read our
[Upgrade Guide for 2.8](https://liveblocks.io/docs/platform/upgrading/2.8).

### `@liveblocks/react-ui`

- Add out-of-the-box support for attachments in the default components.
- Add new primitives to support attachments in custom components:
  - `Composer.AttachmentsDropArea`: Receives files via drag-and-drop
  - `Composer.AttachFiles`: Opens a file picker
  - `FileSize`: Displays a formatted file size
- Add values and methods to `useComposer` to support attachments in custom
  components.

### `@liveblocks/react`

- Add `useAttachmentUrl` hook to get presigned URLs for attachments.

### `@liveblocks/client`

- Add `prepareAttachment` and `uploadAttachment` methods to `Room` to create
  attachments.
- Add `getAttachmentUrl` method to `Room` to get presigned URLs for attachments.

## 2.7.2

### `@liveblocks/react`

- Fix a bug where under some conditions threads could end up without comments.
- Fix a bug where notifications associated to deleted threads would not be
  deleted.
- Fix a bug where subsequent optimistic updates to the same inbox notification
  could sometimes not get applied correctly.

## 2.7.1

### `@liveblocks/react-lexical`

- Fixed a bug where resolved threads remained visible in the editor and the
  `AnchoredThreads` and `FloatingThreads` components.

## 2.7.0

### `@liveblocks/client`

- Refactor caching internals to prepare for upcoming features

### `@liveblocks/react`

- Add support for `query` argument to `useUserThreads_experimental`
- Fix bug where some combinations of `query` criteria could over-select threads
  in `useThreads`

### Version History (private beta)

This release adds some new hooks for Version History in text documents, which is
now available in private beta. If you’re interested in joining the private beta,
please [contact us](https://liveblocks.io/contact/sales).

- Add `useHistoryVersion` hook to retrieve version history (in
  `@liveblocks/react`)
- Add `HistoryVersionSummaryList` and `HistoryVersionSummary` components to help
  display version history (in `@liveblocks/react-ui`)
- Add `HistoryVersionPreview` component to display and restore a version (in
  `@liveblocks/react-lexical`)

## 2.6.1

### `@liveblocks/react-ui`

- Fix mention suggestions dropdown not following scroll in some scenarios.

## 2.6.0

### `@liveblocks/node`

- Add `getInboxNotifications` method which supports an `unread` query parameter.

## 2.5.1

### `@liveblocks/yjs`

- Fix `LiveblocksProvider` `update`/`change` event not returning `removed`
  users.

## 2.5.0

### `@liveblocks/react`

- Add
  [`useIsInsideRoom`](https://liveblocks.io/docs/api-reference/liveblocks-react#useIsInsideRoom)
  hook, useful for rendering different components inside and outside of
  [`RoomProvider`](https://liveblocks.io/docs/api-reference/liveblocks-react#RoomProvider).

### `@liveblocks/react-lexical`

- Fix a bug in `useEditorStatus` which prevented it from returning a correct
  status when `LexicalPlugin` was rendered conditionally.
- Fix remote cursors not displaying user names.

### `@liveblocks/react-ui`

- Improve event propagation in `Composer`.

## v2.4.0

### `@liveblocks/client`

- Add vanilla Comments and Notifications APIs to `Client` and `Room`.

## v2.3.0

### `@liveblocks/react-lexical`

- New default components: `AnchoredThreads` and `FloatingThreads` to display
  threads that are tied to a specific part of the document, similar to Notion,
  Linear, etc:
  - [`FloatingThreads`](https://liveblocks.io/docs/api-reference/liveblocks-react-lexical#FloatingThreads)
    displays floating `Thread` components below text highlights in the editor.
  - [`AnchoredThreads`](https://liveblocks.io/docs/api-reference/liveblocks-react-lexical#AnchoredThreads)
    displays a list of `Thread` components vertically alongside the editor.
  - These components can be used in the same application to create a UI that
    works on both mobile and desktop.

### `@liveblocks/react`

- Add `useDeleteInboxNotification` and `useDeleteAllInboxNotifications` hooks.
- Fix `resolved` query not being applied when filtering threads with
  `useThreads`.
- Various refactorings to Suspense internals.

### `@liveblocks/react-ui`

- Add "Delete notification" action to `InboxNotification`.
- Hide "Mark as read" action in `InboxNotification` when already read.
- Improve keyboard navigation within emoji pickers.

### `@liveblocks/node`

- Add `deleteInboxNotification` and `deleteAllInboxNotifications` methods.

## v2.2.2

### `@liveblocks/react-ui`

- Fix missing avatar in `textMention` inbox notifications.
- Fix `textMention` usage (and its props type) when customizing rendering via
  `kinds` on `InboxNotification`.
- Fix broken CSS selector in default styles.

## v2.2.1

### `@liveblocks/yjs`

- Don’t attempt to write Yjs changes if the current user has no write access.

## v2.2.0

We are making `resolved` a first-class citizen property on
[threads](https://liveblocks.io/docs/ready-made-features/comments/concepts#Threads),
for more information about this change please read our
[Upgrade Guide for 2.2](https://liveblocks.io/docs/platform/upgrading/2.2).

### `@liveblocks/react`

- Add `useMarkThreadAsResolved` and `useMarkThreadAsUnresolved` hooks.
- Support `query.resolved` when filtering threads.
- The
  [`useStorageStatus`](https://liveblocks.io/docs/api-reference/liveblocks-react#useStorageStatus)
  hook now also has a `{ smooth: true }` setting to make building calm UIs with
  it a bit easier.
- The `useClient()` hook is now also available for users of
  `createRoomContext()` and/or `createLiveblocksContext()`
- Fix: avoid unnecessary re-renders if inbox notifications haven't changed

### `@liveblocks/react-ui`

- Use first-class citizen `resolved` property in `Thread` component.
- Preserve rich text when pasting into the composer.
- Add support for custom links to the composer. (either by pasting URLs with
  plain text selected or by pasting existing links)
- Preserve whitespace and empty lines in comments.
- Mark threads as read when visible (like before), but only if the window is
  focused.
- Fix improper `useTransition` fallback which would break on React versions
  lower than 18.

### `@liveblocks/node`

- Add `markThreadAsResolved` and `markThreadAsUnresolved` methods.
- Add `ThreadMarkedAsResolvedEvent` and `ThreadMarkedAsUnresolvedEvent` webhook
  events.
- Support `query.resolved` when querying threads.

### `@liveblocks/react-lexical`

- Upgrade `lexical` peer dependency to version `^0.16.1` that fixes
  compatibility issues with Next.js versions 14.2.0 and above.

### `@liveblocks/node-lexical`

- Upgrade `lexical` peer dependency to version `0.16.1`.

## v2.1.0

### `@liveblocks/client`

- Various internal refactorings

### `@liveblocks/react`

- Add new hook
  [`useStorageStatus`](https://liveblocks.io/docs/api-reference/liveblocks-react#useStorageStatus),
  which returns the current storage status of the room, and will re-render your
  component whenever it changes. This can used to build "Saving..." UIs.
- Add
  [`useDeleteThread`](https://liveblocks.io/docs/api-reference/liveblocks-react#useDeleteThread)
  hook to delete a thread and its associated comments.
- Fix: add missing JSDoc comments
- Fix: improve some error messages and stack traces to contain more info
- Refactorings to Suspense internals

### `@liveblocks/react-ui`

- Fix improper `useSyncExternalStore` import which would break on React versions
  lower than 18.

## v2.0.5

### `@liveblocks/react`

- Improved DX: `useDeleteThread` will now throw a client-side error if someone
  else than the thread owner tries to delete the thread. This will help you
  catch and handle this case more easily.

## v2.0.4

### All packages

- Improve TS error messages and error locations if custom `UserMeta` or
  `ActivitiesData` types do not match their requirements

### `@liveblocks/client`

- Add missing type export for `CommentReaction`
- Don’t attempt to write missing `initialStorage` keys if the current user has
  no write access to storage. This will no longer throw, but issue a warning
  message in the console.

### `@liveblocks/react`

- Add
  [`useDeleteThread`](https://liveblocks.io/docs/api-reference/liveblocks-react#useDeleteThread)
  hook to delete a thread and its associated comments.

## v2.0.3

### `@liveblocks/client`

- In `client.enterRoom()`, the options `initialPresence` and `initialStorage`
  are now only mandatory if your custom type requires them to be.

### `@liveblocks/react`

- In `<RoomProvider>`, the props `initialPresence` and `initialStorage` are now
  only mandatory if your custom type requires them to be.
- Nesting `<LiveblocksProvider>`s will now throw to prevent incorrect usage.

### `@liveblocks/react-ui`

- Prevent the composer from splitting text being composed.
- Handle parentheses around and within auto links.
- Count whitespace as empty to prevent posting empty comments.
- Prevent clearing the composer if it's not handled. (via `onComposerSubmit`)

### `@liveblocks/yjs`

- Add missing type exports

## v2.0.2

### `@liveblocks/node`

- Add `deleteThread` method to the client to delete a room's thread.
- Add the `threadDeleted` webhook event to notify when a thread is deleted.
- Fix type signatures of `client.identifyUser()` and `client.prepareSession()`
  to require `userInfo` if it's mandatory according to your global `UserMeta`
  type definition.

## v2.0.0

This major release marks the maturity of Liveblocks. It contains new products
(`@liveblocks/react-lexical`) and clarifications (e.g.
`@liveblocks/react-comments` is now called `@liveblocks/react-ui`).

Also, we bring major DX improvements by allowing you to specify your types
globally now. These types will be typed once and shared across all Liveblocks
APIs, which includes your Node backend.

```ts file="liveblocks.config.ts"
// ❌ Before
export const {
  suspense: {
    RoomProvider,
    useRoom,
    // etc
  },
} = createRoomContext<Presence, Storage>(client);

// ✅ After
declare global {
  interface Liveblocks {
    Presence: Presence;
    Storage: Storage;
  }
}
```

In `@liveblocks/react`, you can now import hooks directly:

```ts file="MyComponent.tsx"
// ❌ Before: get hooks exported from your Liveblocks config
import { RoomProvider, useRoom, ... } from "./liveblocks.config";

// ✅ After: import hooks directly
import { RoomProvider, useRoom, ... } from "@liveblocks/react";
import { RoomProvider, useRoom, ... } from "@liveblocks/react/suspense";
```

```ts
// ❌ Before
const client = createClient(/* options */);

// ✅ After
<LiveblocksProvider /* options */>
  <App />
</LiveblocksProvider>
```

For full upgrade instructions and codemods, see the
[2.0 upgrade guide](https://liveblocks.io/docs/platform/upgrading/2.0).

### `create-liveblocks-app`

- Update config generation for Liveblocks 2.0.
- Add `--upgrade` flag to automatically update all Liveblocks package to their
  latest version.

### `@liveblocks/client`

- DX improvements: type once, globally, benefit everywhere

### `@liveblocks/react`

- DX improvement: import hooks directly
- DX improvement: `<ClientSideSuspense>` no longer needs a function as its
  `children`
- New provider: `LiveblocksProvider` (replaces the need for `createClient`)
- New hook: `useClient`
- Tweak `useMutation` error message to be less confusing.
- Allow thread and activity metadata types to contain `undefined` values.

### `@liveblocks/react-ui`

- Rename from `@liveblocks/react-comments`.
- Rename `<CommentsConfig />` to `<LiveblocksUIConfig />`.
- Improve `InboxNotification` props types.

### `@liveblocks/react-lexical`

- Initial release.

### `@liveblocks/node-lexical`

- Initial release.

### `@liveblocks/yjs`

- `LiveblocksProvider` is no longer a default export, it’s now
  `import { LiveblocksYjsProvider } from "@liveblocks/yjs"`.

### `@liveblocks/node`

- DX improvements: all Node client methods will pick up the same global types
  you’re using in your frontend
- Rename `RoomInfo` to `RoomData`.
- The webhook event `NotificationEvent`’s type can represent multiple kinds of
  notifications. (`"thread"`, `"textMention"`, and custom ones (e.g.
  `"$myNotification"`))

### `@liveblocks/codemod`

- Initial release.

## v1.12.0

### `@liveblocks/react`

- Add support for custom notification kinds.
- Add new `useInboxNotificationThread` hook to `createLiveblocksContext`, which
  can be used to retrieve threads within thread notifications for more
  flexibility.
- Add support for `startsWith` operator to `useThreads` when filtering based on
  metadata.

### `@liveblocks/react-comments`

- Add support for custom notification kinds to the `InboxNotification` component
  via the `kinds` prop and the `InboxNotification.Custom` component.
- Add destructive color tokens. (`--lb-destructive`,
  `--lb-destructive-foreground`, and `--lb-destructive-contrast`)

### `@liveblocks/node`

- Add `triggerInboxNotification` method that lets you trigger custom
  notification kinds.
- Enable filtering rooms by room ID in the `getRooms` method. This works via
  `query.roomId`, `metadata` is deprecated and is now `query.metadata`.
- Add support for our query language when filtering with the `getRooms` and
  `getThreads` methods.
- Add support for an alternative object-based query notation to the `getRooms`
  and `getThreads` methods, which supports exact matches and the `startsWith`
  operator.

## v1.11.3

### `@liveblocks/client`

- Fixes a potential `RangeError: Maximum call stack size exceeded` in
  applications that produce many operations

### `@liveblocks/node`

- Add missing `updatedAt` property to `YDocUpdatedEvent` type.
  ([@alexlande](https://github.com/alexlande))

## v1.11.2

### `create-liveblocks-app`

- Add support for the updated Starter Kit.

## v1.11.1

### `@liveblocks/react-comments`

- Fix the composer’s placeholder to appear instantly instead of being initially
  invisible.
- Fix the default composer’s actions not being disabled when the composer is.

### `@liveblocks/node`

- Fix "`process` is undefined" issue in Vite builds. This issue was already
  fixed for `@liveblocks/client`, but not for `@liveblocks/node` yet.

### DevTools

- Improve tree view to visualize Y.js documents and inspect Y.js awareness.

## v1.11.0

### `@liveblocks/node`

- Add `updateRoomId` method that lets you update the room ID of the specified
  room.
- Add an optional `guid` parameter to `sendYjsBinaryUpdate` and
  `getYjsDocumentAsBinaryUpdate` to point to a Yjs subdocument with the
  specified guid.

### `@liveblocks/react`

- Add `scrollOnLoad` option to `useThreads`: enabled by default, this option
  controls whether to scroll to a comment on load based on the URL hash.
- `useUser` and `useRoomInfo` no longer support returning nothing. Returning
  `undefined` will now be treated as an error.
- Fix bug where `useUser` and `useRoomInfo` returned an extra `data` superfluous
  property.
- Fix bug where customizing types on `createLiveblocksContext` would conflict
  with the provided `Client`.

### `@liveblocks/react-comments`

- Add actions to `InboxNotification` with a single action for now: marking as
  read.
- Improve actions hover behavior in `Comment`/`Thread`.
- Change `Comment` background color when it’s linked to or being edited.

## v1.10.4

- Fix bundling issue in Vite projects, where `process is not defined` could
  happen

## v1.10.3

### `@liveblocks/react-comments`

- Add support for Emoji v15.1 in emoji picker, along two additional locales:
  Bengali (`bn`) and Hindi (`hi`).
- Fix bug where the `showRoomName` prop on `InboxNotification.Thread` wasn’t
  applied to notifications about mentions.

### `@liveblocks/react`

- Fix bug where removing metadata via `useEditThreadMetadata` would result in a
  brief flash of the old metadata after the metadata was removed optimistically.

## v1.10.2

### `@liveblocks/client`

- Fix bug where calling `.clone()` immediately after creating a new `LiveObject`
  could throw an error

## v1.10.1

### `@liveblocks/client`

- Fix bug where the client’s backoff delay would not be respected correctly in a
  small edge case.

### `@liveblocks/react-comments`

- Fix date localization in `InboxNotification`.
- Add vendor prefixes to more CSS properties within the default styles.

### `@liveblocks/react`

- Added error retrying to `useThreads`, `useRoomNotificationSettings`, and
  `useInboxNotifications` during initial fetching.

## v1.10.0

This release introduces Notifications (and unread indicators) for Comments.

### `create-liveblocks-app`

- Add `createLiveblocksContext` and Notifications to `--init`.
- Move resolver options from `createRoomContext` to `createClient` and add
  `resolveRoomsInfo` to the list of resolvers.

### `@liveblocks/client`

- Add options to `createClient`: `resolveUsers`, `resolveMentionSuggestions`
  (both were previously defined on `createRoomContext` from
  `@liveblocks/react`), and the new `resolveRoomsInfo`.

### `@liveblocks/react`

- Add new `LiveblocksContext` accessible with `createLiveblocksContext`,
  similarly to `createRoomContext`. This context is meant to live at the root
  since it handles things outside of rooms, like notifications. It contains
  `LiveblocksProvider`, `useUser`, `useRoomInfo`, `useInboxNotifications`,
  `useUnreadInboxNotificationsCount`, `useMarkInboxNotificationAsRead`, and
  `useMarkAllInboxNotificationsAsRead`.
- Add new hooks to `createRoomContext`: `useMarkThreadAsRead`,
  `useThreadSubscription`, `useRoomInfo`, `useRoomNotificationSettings`, and
  `useUpdateRoomNotificationSettings`.
- Make some hooks usable interchangeably between `createLiveblocksContext` and
  `createRoomContext`: `useUser`, and `useRoomInfo`.

### `@liveblocks/react-comments`

- Add new default components: `InboxNotification` and `InboxNotificationList`.
- Add unread indicators to the default `Thread` component.
- Support "@" in mentions. (e.g. `@user@email.com` is now a valid mention and
  will trigger `resolveMentionSuggestions` with `"user@email.com"`)

### `@liveblocks/node`

- Add the Notifications REST APIs as fully typed methods. (includes
  `getInboxNotification`, `getRoomNotificationSettings`,
  `updateRoomNotificationSettings`, and `deleteRoomNotificationSettings`
  methods)
- Add notification webhook event: `NotificationEvent`.

## v1.9.8

### `@liveblocks/client`

- Fix race condition in client that could leave zombie WebSocket connections
  open indefinitely in a small edge case. (thanks for reporting,
  [@dev-badace](https://github.com/dev-badace))

### `@liveblocks/react`

- Fix type definitions of `useOthersListener` hook.
- Fix type definitions of `useErrorListener` hook.

### `@liveblocks/yjs`

- Emit update events from awareness.
- Fix several awareness bugs.

## v1.9.7

### `@liveblocks/node`

- Expose new `nextCursor` field in
  [Get Rooms](https://liveblocks.io/docs/api-reference/liveblocks-node#get-rooms)
  API responses, to make pagination easier to work with
- Update TypeScript types for some responses

### `create-liveblocks-app`

- Adds a fallback for passing data from Safari to the console.

## v1.9.6

### `@liveblocks/react`

- Fix certain Next.js sites not building correctly due to improper
  `useSyncExternalStore` import

## v1.9.5

### `@liveblocks/react-comments`

- Fix mention suggestions not appearing.

## v1.9.4

### `@liveblocks/react`

- Fix polling on `useThreads` hook.

## v1.9.3

### `@liveblocks/react`

- Fix a bug that prevented comments from being used across multiple rooms.

### `@liveblocks/node`

- Fix `getRooms()` not throwing `LiveblocksError` when invalid response was
  received.

## v1.9.2

### `@liveblocks/react-comments`

- Add `portalContainer` prop to `CommentsConfig` to customize where floating
  elements (e.g. tooltips, dropdowns, etc) are portaled into.

## v1.9.1

### `@liveblocks/node`

- Fixes the signature and behavior of the `Liveblocks.sendYjsBinaryUpdate()`
  API. It now takes a Yjs encoded update (`Uint8Array`) directly.

## v1.9.0

### `@liveblocks/node`

- Add the Comments write REST APIs as fully typed methods. (includes
  `createThread`, `editThreadMetadata`, `createComment`, `editComment`,
  `deleteComment`, `addCommentReaction`, and `removeCommentReaction` methods)
- Fix the return type of `getActiveUsers` to match the data returned from the
  endpoint.

### `@liveblocks/react`

- Add `query` option to `useThreads` to filter threads based on their metadata.

### `@liveblocks/react-comments`

- Add support for exit animations to `ComposerSuggestions`.

## v1.8.2

### `@liveblocks/react`

- Improve Comments revalidation when losing network or staying in the
  background.
- Improve error handling of Comments mutations. (e.g. thread creation, comment
  creation, etc.)

### `@liveblocks/client`

- Export the `CommentBody` utilities added to `@liveblocks/node` in v1.8.0.
- Harmonize exports with `@liveblocks/node`. (added `IUserInfo` and
  `PlainLsonObject`)

### `@liveblocks/node`

- Harmonize exports with `@liveblocks/client`. (added `CommentBody`,
  `CommentBodyBlockElement`, `CommentBodyElement`, `CommentBodyInlineElement`,
  `CommentBodyLink`, `CommentBodyMention`, `CommentBodyParagraph`,
  `CommentBodyText`, `JsonArray`, `JsonScalar`, `Lson`, `LsonObject`, and
  `User`)

## v1.8.1

- Fix a bug in `toPlainLson` helper
- Fix a bug where pausing history more than once could lead to history loss

## v1.8.0

This release adds all the REST APIs as fully typed methods, and utilities to
transform comments, to `@liveblocks/node`.

### `@liveblocks/node`

- Add all the REST APIs as fully typed methods to `Liveblocks` client. See
  [docs](https://liveblocks.io/docs/api-reference/liveblocks-node#Liveblocks-client).
- Add utilities to work with the `CommentBody` format from Comments:
  - `getMentionedIdsFromCommentBody(body)` - Get a list of all mentioned IDs
    from a `CommentBody`. See
    [docs](https://liveblocks.io/docs/api-reference/liveblocks-node#get-mentioned-ids-from-comment-body).
  - `stringifyCommentBody(body, options)` - Convert a `CommentBody` to a string,
    either as plain text, HTML, or Markdown. It supports resolving mention IDs
    similarly to `@liveblocks/react` and overriding each element to control the
    formatting. See
    [docs](https://liveblocks.io/docs/api-reference/liveblocks-node#stringify-comment-body).

## 1.7.1

### `@liveblocks/react-comments`

- Fix `Composer` focus issues.
- Improve relative date formatting for some locales. (e.g. the `"fr"`` locale
  formatted “1h ago” as “-1 h” instead of “il y a 1 h”)
- Improve default monospace font for inline code blocks.

## v1.7.0

[Liveblocks Comments](https://liveblocks.io/comments) is now available for
everyone as a public beta, learn more about this
[in the announcement](https://liveblocks.io/blog/liveblocks-comments-is-available-for-everyone).

### `@liveblocks/client`

- Improve some internal logging.

### `@liveblocks/react`

- Improve Comments-specific error logging.

### `@liveblocks/react-comments`

- Improve default relative date formatting. (e.g. “2 hours ago” → “2h ago”)

### `create-liveblocks-app`

- Add `ThreadMetadata` type to `--init` command.

## v1.6.0

### `@liveblocks/yjs`

- Add support for subdocs.

## v1.5.2

### `@liveblocks/react`

- Fix return type of `resolveUsers`.

## v1.5.1

- Fixes a bug in the bounds check of the `backgroundKeepAliveTimeout` option.

## v1.5.0

Support multiple RoomProviders, or mixing and matching our React package in the
same app with a Redux and/or Zustand instance.

At the client level, there is a new API for entering/leaving rooms, which we’re
now recommending over the old APIs. (The old APIs remain working exactly how
they are today, however.)

```ts
// Old APIs we'll no longer be recommending (but that will remain working)
const room = client.enter("my-room", options);
client.getRoom("my-room");
client.leave("my-room");
```

```ts
// New API we'll be recommending instead
const { room, leave } = client.enterRoom("my-room", options);
leave();
```

### `@liveblocks/client`

- New client config option: `backgroundKeepAliveTimeout` (a numeric value in
  milliseconds). See
  [docs](https://liveblocks.io/docs/api-reference/liveblocks-client#createClientBackgroundKeepAliveTimeout).
- New APIs:
  - `Client.enterRoom(roomId, options)` – enters the room and return both the
    room and an "unsubscribe function" to leave that room again. This newer API
    supports entering/leaving the same room multiple times, making it possible
    to connect to the same room from different parts of your application. See
    [docs](https://liveblocks.io/docs/api-reference/liveblocks-client#Client.enterRoom).
  - `Client.logout()` – Call this on the Liveblocks client when you log out a
    user in your application. It will purge all auth tokens and force-leave any
    rooms, if any are still connected. See
    [docs](https://liveblocks.io/docs/api-reference/liveblocks-client#Client.logout).
  - `LiveList.clone()` – see
    [docs](https://liveblocks.io/docs/api-reference/liveblocks-client#LiveList.clone).
  - `LiveMap.clone()` – see
    [docs](https://liveblocks.io/docs/api-reference/liveblocks-client#LiveMap.clone).
  - `LiveObject.clone()` – see
    [docs](https://liveblocks.io/docs/api-reference/liveblocks-client#LiveObject.clone).
- Deprecated APIs:
  - `client.enter(roomId, options)`
  - `client.leave(roomId)`
- Renamed enter option: `shouldInitiallyConnect` → `autoConnect`. Its meaning or
  working did not change.
- Fixes a potential `Cannot set parent: node already has a parent` error when
  initializing storage with Live datastructures that are already tied to a
  Storage tree.

### `@liveblocks/react`

- Support using multiple `RoomProvider` components in your component tree for
  the same room ID.
- Renamed `RoomProvider` prop: `shouldInitiallyConnect` → `autoConnect`. Its
  meaning or working did not change.
- New hook:
  - `useOthersListener({ type, user, others })`, see
    [docs](https://liveblocks.io/docs/api-reference/liveblocks-react#useOthersListener)

### `@liveblocks/redux`

- **Breaking:** The `leaveRoom()` function no longer accepts a `roomId`. It will
  always leave the currently joined room.

### `@liveblocks/zustand`

- The `enterRoom()` function will now return a leave callback function.
- **Breaking:** The `leaveRoom()` function no longer accepts a `roomId`. It will
  always leave the currently joined room.

## v1.4.8

### `create-liveblocks-app`

- Add Comments hooks and options to `--init` command.

### `@liveblocks/client`

- Export all `CommentBody`-related types.

### `@liveblocks/react-comments`

- Improve default styles:
  - Cap CSS selector specificity to improve overridability.
  - Set tokens on `.lb-root` instead of `:root` to improve cascading tokens
    (overriding `--lb-accent` on `body` for example, didn't create the expected
    results), and to work within shadow DOMs.
- Fix reactions and links styles on Safari.

## v1.4.7

### `@liveblocks/react`

- Fix `userIds` type in `ResolveUsersArgs`.

## v1.4.6

### `@liveblocks/react`

- Fix a race condition that could cause a Liveblocks client to hang during
  loading when using Suspense.
- Fix `useStatus` return value on SSR responses.
- **Breaking (beta):** The `resolveUser` option in `createRoomContext` is now
  called `resolveUsers` and it receives a list of user IDs (via the `userIds`
  property, replacing `userId`) instead of a single one. Instead of returning
  user info of a single user ID, this function will now expect a list of users'
  info matching the provided list of user IDs.
- **Breaking (beta):** The `ResolveUserOptions` and
  `ResolveMentionSuggestionsOptions` types were renamed to `ResolveUsersArgs`
  and `ResolveMentionSuggestionsArgs` respectively.
- `resolveUsers` and `resolveMentionSuggestions` now accept synchronous
  functions.
- `resolveUsers` now also provides the current room ID.
- `editThreadMetadata` now correctly allows `null` to be set on a property.
  Doing so deletes existing metadata properties.

### `@liveblocks/react-comments`

- Export `ComposerSubmitComment` type from root too, in addition to
  `/primitives`.
- Add `onThreadDelete` to `Thread`.
- Add `metadata` to `Composer` to attach custom metadata to new threads.
- Add support for specifying a custom `ThreadMetadata` type on `Thread` and
  `Composer`.
- **Breaking (beta):** `Comment`’s `onEdit` and `onDelete` were renamed to
  `onEditComment` and `onDeleteComment` respectively.

## v1.4.5

### `@liveblocks/react`

- Fix `createThread` not creating valid comment.

### `@liveblocks/node`

- Fix URL encoding bug

## v1.4.4

### `@liveblocks/react`

- Fix `removeReaction` not removing reactions which led to reactions displaying
  a count of 0.

### `@liveblocks/react-comments`

- Fix reactions list (and its add button) showing on all comments.
- Improve emoji rendering on Windows.
- Hide country flag emojis when unsupported. (e.g. on Windows)

## v1.4.3

### `@liveblocks/react`

- Add new Comments hooks to add/remove reactions.
- Fix a bug in `useOthers()` that could lead to the warning "The result of
  getServerSnapshot should be cached to avoid an infinite loop"

### `@liveblocks/react-comments`

- Add support for reactions. (👍)
- Add keyboard navigation to emoji picker.

## v1.4.2

### `@liveblocks/client`

- Fix a bug where calculating the insertion position between two existing
  elements could happen incorrectly in a small edge case

## v1.4.1

### `@liveblocks/*`

- [#1177](https://github.com/liveblocks/liveblocks/pull/1177) Fix an issue with
  internal LiveList serialization that could lead to a "ghosting" bug with
  `@liveblocks/zustand` / `@liveblocks/redux` when using tuples.

### `@liveblocks/node`

- Add comment reaction webhook events `CommentReactionAdded` and
  `CommentReactionRemoved`

## v1.4.0

### DevTools

- New Yjs tab: visualize Yjs documents as a diagram, a tree, or as a list of
  operations, and inspect Awareness at the same time as Presence.
- New Events tab: inspect all custom Events a client receives in an event
  timeline, for easy testing/debugging.

### `@liveblocks/yjs`

- Add support for the Liveblocks [DevTools](https://liveblocks.io/devtools).

### `@liveblocks/client`

- Broadcast event messages now include a `user` property to indicate the user
  that sent the event:
  ```tsx
  room.subscribe("event", ({ event, user }) => {
    //                              ^^^^ New!
  });
  ```

### `@liveblocks/react`

- Broadcast event messages now include a `user` property to indicate the user
  that sent the event:
  ```tsx
  useEventListener(({ event, user }) => {
    //                       ^^^^ New!
  });
  ```
- **Breaking (beta):** Comments' hook `useThreads` now returns an object in its
  Suspense version. (`const threads = useThreads()` becomes
  `const { threads } = useThreads()`)

### `@liveblocks/react-comments`

- **Breaking (beta):** `Comment`’s `indentBody` and `Thread`’s
  `indentCommentBody` were renamed to `indentContent` and `indentCommentContent`
  respectively. `Thread`’s `onResolveChange` was renamed to `onResolvedChange`.
- Add emoji button in `Composer`.

### `@liveblocks/node`

- Support using `@liveblocks/node` in
  [Edge runtimes](https://vercel.com/docs/functions/edge-functions/edge-runtime).

## v1.3.6

### `@liveblocks/client`

- Support `unstable_fallbackToHTTP` client option when using any auth token type
  (previously it only worked when using single-room tokens, which we no longer
  recommend since 1.2)

## v1.3.5

### `@liveblocks/react`

- Officially mark `useList()`, `useMap()`, and `useObject()` as deprecated in
  JSDoc comments (we stopped recommending them since the release of 0.18)
- Deduplicate Comments requests and improve how race conditions are handled
  during mutations.
- Fix non-Suspense Comments hooks not working properly in some situations.

### `@liveblocks/react-comments`

- **Breaking (beta):** Replace the render prop API (e.g. `renderMention`,
  `renderLink`, etc) by a single `components` prop. (e.g.
  `components={{ Mention, Link }}`)
- Fix overflowing `Composer.Suggestions`.
- Reduce the impact of icons on bundle size.

## v1.3.4

### `@liveblocks/react`

- Fix confusing `Error: "undefined" is not a valid event name` error when using
  the (deprecated) `useMap()`, `useObject()`, or `useList()` hooks on
  uninitialized storage values.

## v1.3.3

### `@liveblocks/*`

- Fix unescaped room IDs when using Comments.

### `@liveblocks/react-comments`

- Add support for auto links. (e.g. `"www.liveblocks.io"`)

## v1.3.2

### `@liveblocks/client`

- The client will disconnect with an error if your `/api/liveblocks-auth`
  backend returns reused/cached tokens. It’s important that auth tokens are
  always freshly generated, and never get cached or reused. (The client itself
  will cache and reuse tokens already, so implementing additional caching in
  your backend isn’t needed, and could even cause reconnection issues.)

## v1.3.1

### `@liveblocks/client`

- Actually include the new Clear History API.

### `@liveblocks/react`

- Fix missing dependency declaration.

## v1.3.0

This release marks the initial release of
[Liveblocks Comments](https://liveblocks.io/comments) (private beta).

### `@liveblocks/client`

- New history API: `room.history.clear()` allows you to explicitly clear the
  history, which resets the ability to undo beyond the current state.
- Removed long deprecated methods:
  - `others.count` → Use `others.length` instead
  - `others.toArray()` → Use `others` instead (it’s already an array)
- Deprecated the `Others<P, U>` type → Use `readonly User<P, U>[]` instead.

### `@liveblocks/react`

- Add support for Comments.
- `UserMeta["info"]` can no longer be a scalar value.

### `@liveblocks/react-comments`

- Initial release.

### `@liveblocks/node`

- Add Comments helpers to Client.
- Add Comments webhook events.

## v1.2.4

### `@liveblocks/node`

- Fixes a bug where sending an empty (or non-string) user ID with
  `.identifyUser` would confusingly get reported as an HTTP 503.

## v1.2.3

### `@liveblocks/client`

- Improve configuration error messages to be more user friendly.
- Fix bug where entering a new room could potentially initialize the undo stack
  incorrectly.

### `create-liveblocks-app`

- Fix Suspense option when specifying a framework.
- Add helpful comments by default.

## v1.2.2

### `@liveblocks/node`

- Add Yjs document change event (`YDocUpdatedEvent`) to `WebhookHandler`.
- Allow `Header` object to be passed to `headers` in
  `WebhookHandler.verifyRequest()`

## v1.2.1

### `@liveblocks/node`

- Fix session.allow to support path up to 128 characters to meet room id length
  requirement.

## v1.2.0

### `@liveblocks/*`

- Support the new and improved Liveblocks authorization.
- Change client logic to stop retrying if room is full. Instead, the client will
  now disconnect. To retry, call `room.reconnect()` explicitly.

### `@liveblocks/node`

- Add new APIs for authorization. See our migration guide for tips on how to
  adopt the new style of authorizing your Liveblocks clients.

## v1.1.8

- Fix a small TypeScript issue introduced in 1.1.7.

## v1.1.7

### `@liveblocks/client`

- When initializing the client with a
  [custom auth callback](https://liveblocks.io/docs/api-reference/liveblocks-client#createClientCallback),
  you can now return `{ error: "forbidden", reason: ... }` as the response,
  which the client will treat as a sign to stop retrying. The client will then
  disconnect from the room, instead of remaining in `"connecting"` status
  indefinitely.

### `@liveblocks/react`

- Fix a bug with `useSelf()` where it would not correctly re-render after
  entering an empty room. It’s now consistent again with `useMyPresence()`.

### DevTools

- Fix a bug in the Liveblocks [DevTools](https://liveblocks.io/devtools) panel
  where the "me" view would incorrectly stay empty after entering an empty room.

## v1.1.6

### `@liveblocks/*`

- Loosen duplicate import detection so it won't throw when used in test runners
  that deliberately run multiple instances of a module (like Jest or Playwright
  can do).

## v1.1.5

### `@liveblocks/*`

- Ship all of our packages as both ESM and CJS modules again (restore the
  changes that 1.1.3 originally introduced).
- Auto-detect if multiple copies of Liveblocks are included in your production
  bundle. If so, a help page is presented that will help you resolve this issue.
- Fix a bug where the room internals could become non-functional when used in
  combination with Immer due to Immer’s excessive auto-freezing, which would
  break the room’s internals. (This became an issue since Liveblocks 1.1 was
  released.)

## v1.1.4

- Undo the changes made in 1.1.3. We’ve got some bug reports where Liveblocks
  could still be doubly-included in production bundles (in some bundler setups
  only), with storage data corruptions as a possible result. We’re
  investigating.

## v1.1.3

Ship all of our packages as both ESM and CJS modules. By upgrading, your
project’s bundler can now perform (better) tree-shaking on the Liveblocks code.

You can expect (at least) the following bundle size reductions:

- `@liveblocks/client` from 80kB → 70kB
- `@liveblocks/react` from 129kB → 80kB
- `@liveblocks/redux` from 84kB → 38kB
- `@liveblocks/zustand` from 83kB → 37kB
- `@liveblocks/yjs` from 129kB → 74kB

## v1.1.2

### `@liveblocks/yjs`

Added Yjs support to **open beta** through the new `@liveblocks/yjs` package
(not stable yet).

### Fixes

- Fixes a missing internal export.

## v1.1.1

- Fixes a bug where under certain circumstances the Liveblocks client could
  incorrectly throw a `Not started yet` error message.

## v1.1.0

This release improves the client’s internals to ensure a more reliable
connection with Liveblocks servers.

### `@liveblocks/client`

- New APIs:
  - `room.getStatus()`: returns the current status of the WebSocket connection:
    `"initial"`, `"connecting"`, `"connected"`, `"reconnecting"`, or
    `"disconnected"`
  - `room.subscribe("status")`: subscribe to changes of the connection status.
  - `room.subscribe("lost-connection")`: high-level API to get informed when
    Liveblocks’ automatic reconnection process is taking longer than usual, so
    you can show a toast message on screen. (See this
    [example](https://liveblocks.io/examples/connection-status) for an
    illustration.)
- New behavior:
  - The client will stop retrying to establish a connection in cases where
    retrying would not help. For example an explicit 403 forbidden response from
    your backend, or a configuration error.
  - The client will more quickly reconnect even after long periods of sleep.

### `@liveblocks/react`

- New APIs:
  - `useStatus()` - React hook version of `room.getStatus()`
  - `useLostConnectionListener()` - React hook version of
    `room.subscribe("lost-connection")` (See this
    [example](https://liveblocks.io/examples/connection-status) for an
    illustration.)

### Bugs fixed

- Reconnection would sometimes not work after long periods of sleep. Waking up
  is now instant.
- React clients using Suspense could sometimes incorrectly bounce back to the
  Suspense boundary after a successful load. No longer!
- Client could sometimes not load storage after reconnecting. Not anymore!
- Others array will no longer flash during an internal reconnect.
- DevTools now keeps working even when the client goes offline.

### Deprecated APIs

These APIs still work, but are replaced by newer APIs. The old APIs will be
removed in a future release of Liveblocks.

Old connection status codes are replaced by the new ones:

| ❌ Old statuses | ✅ New statuses |
| --------------- | --------------- |
| closed          | initial         |
| authenticating  | connecting      |
| connecting      | connecting      |
| open            | connected       |
| unavailable     | reconnecting    |
| failed          | disconnected    |

Recommended steps to upgrade:

- ❌ `room.getConnectionState()` → ✅ `room.getStatus()`
- ❌ `room.subscribe('connection')` → ✅ `room.subscribe('status')`
- Old client options:
  - ❌ `clientOptions.fetchPolyfill`
  - ❌ `clientOptions.WebSocketPolyfill` → ✅
    `clientOptions.polyfills: { fetch, WebSocket }`

## v1.0.12

### `create-liveblocks-app`

- Added `export type TypedRoom = Room<...>` to init command for non-React apps.

## v1.0.11

### `@liveblocks/client`

- Fix a bug where undo/redo on `LiveObject` creates exponentially larger deltas.

## v1.0.10

### `@liveblocks/client`

- Fix a bug related to proactive token expiration detection.
- Internal refactorings.
- Add unstable_fallbackToHTTP option to the core client to support messages over
  1MB.

### `@liveblocks/node`

- Fix incorrect status code when Liveblocks server cannot be reached
  temporarily.

## v1.0.9

### `@liveblocks/client`

- Export `LiveListUpdate`, `LiveMapUpdate`, and `LiveObjectUpdate` types used by
  the storage update callback.
- Export new utility, `toPlainLson`, to assist in calling the initialize storage
  API.
- Internal refactorings.

## v1.0.8

### `@liveblocks/client`

- Internal refactorings.

### `create-liveblocks-app`

- Added
  [flags](https://github.com/liveblocks/liveblocks/tree/main/tools/create-liveblocks-app#flags-optional)
  for creating config files with `--init`. (e.g. `--framework react`)
- Added an error if an incorrect flag is used.
- Slightly changed the format of the default config file.

### `@liveblocks/client`

- Internal refactorings.

## v1.0.7

- Private API changes only.

## v1.0.6

## Internal changes

- Release `create-liveblocks-app` along with other Liveblocks packages, using
  the same versioning scheme.
- Internal refactorings.

## v1.0.5

Non-existent.

## v1.0.4

Non-existent.

## v1.0.3

Non-existent.

## v1.0.2

- Fix bug where passing down `shouldInitiallyConnect` connection option would
  not always work.

## v1.0.1

- Log stack traces of function calls that resulted in rejected storage mutations
  to the console in non-production builds to ease debugging.

### `@liveblocks/client`

- Fixes bug where the state of `others` in a room was wrong when:
  - Client A disconnects improperly (ex: computer goes to sleep)
  - Then Client B disconnects (ex: computer goes to sleep)
  - Then Client A reconnects: client B still shows in the `others` state

## v1.0.0

This major release marks the maturity of Liveblocks. For upgrade instructions,
see the [1.0 upgrade guide](https://liveblocks.io/docs/platform/upgrading/1.0).

## `@liveblocks/node`

`authorize` option `userId` is now mandatory.

Our new [pricing](https://liveblocks.io/pricing) is based on Monthly Active
Users instead of connections. We're using `userId` to track MAU associated to a
Liveblocks account.

## v0.19.11

## `@liveblocks/node`

- `WebhookHandler` now handles `RoomCreatedEvent` and `RoomDeletedEvent`

## v0.19.10

## `@liveblocks/client`

- Allow
  [`createClient`](https://liveblocks.io/docs/api-reference/liveblocks-client#createClientThrottle)
  `throttle` option to go as low as 16ms.

## v0.19.9

## `@liveblocks/client`

- Adds a `WebhookHandler` class
  - `new WebhookHandler(secret).verifyRequest({ rawBody, headers })` can be used
    to verify event requests from Liveblock's webhook functionality. It also
    provides fully typed `WebhookEvents`.
  - Check out our [Webhooks guide](https://liveblocks.io/docs/guides/webhooks)
    for more details

## v0.19.8

- Fixes a bug where history didn't reliably undo `LiveObject` key set changes if
  any pending local changes existed on that key.
- Fixes a bug where changes performed inside `room.batch` were incorrectly
  ordered inside the history resulting in unexpected undo behavior in some
  cases.
- Fixes a bug where under some circumstances the Liveblocks client could get
  stuck in a "synchronizing" state indefinitely
- Expose `JsonArray` and `JsonScalar` types publicly

## v0.19.7

Fix nested storage event handling issue.

## v0.19.6

Support authentication with cookies.

## v0.19.5

Export the `StorageStatus` type (introduced with 0.19.3).

## v0.19.4

Fix CORS issue.

## v0.19.3

In **@liveblocks/client**:

## Room.getStorageStatus

Get the storage status.

- `not-loaded`: Initial state when entering the room.
- `loading`: Once the storage has been requested via room.getStorage().
- `synchronizing`: When some local updates have not been acknowledged by
  Liveblocks servers.
- `synchronized`: Storage is in sync with Liveblocks servers.

## Room.subscribe("storage-status", status => { })

Subscribe to storage status changes.

Returns an unsubscribe function.

```typescript
room.subscribe("storage-status", (status) => {
  switch (status) {
    case "not-loaded":
      break;
    case "loading":
      break;
    case "synchronizing":
      break;
    case "synchronized":
      break;
    default:
      break;
  }
});
```

## Room.reconnect

Close the room connection and try to reconnect.

## Internal changes

- Add support for the upcoming Liveblocks browser extension

## v0.19.2

Fixes some internal type definitions.

## v0.19.1

Fixes an issue where `import`s from Liveblocks packages could not be resolved
correctly in certain build environments.

## v0.19.0

This release brings Zustand v4 support. This is a breaking change **only if
you’re using @liveblocks/zustand**.

In **@liveblocks/zustand**:

- Support Zustand v4 (actually v4.1.3 or higher)
- Drop support for Zustand v3 (also v4.1.2 or lower are not supported)
- Fix bug where some usage pattern could cause the Zustand store to stop
  synching (#491)

To migrate, make the following code changes:

- `npm install zustand@latest`
- `npm install @liveblocks/zustand@latest`
- Change these imports, if applicable:
  ```diff
  -import { middleware } from "@liveblocks/zustand";
  +import { liveblocks } from "@liveblocks/zustand";
  ```
  and
  ```diff
  -import type { LiveblocksState } from "@liveblocks/zustand";
  +import type { WithLiveblocks } from "@liveblocks/zustand";
  ```
  and rename accordingly.
- Change the pattern:
  ```ts
  create(liveblocks<MyState, ...>(...))
  ```
  to the Zustand v4 recommended pattern:
  ```ts
  create<WithLiveblocks<MyState, ...>>()(liveblocks(...))
  ```
  To be clear:
  1.  First, move the type annotation away from the `liveblocks` middleware
      call, and onto the `create` call.
  2.  Next, wrap your `MyState` type in a `WithLiveblocks<...>` wrapper. This
      will make sure the injected `liveblocks` property on your Zustand state
      will be correctly typed.
  3.  Finally, make sure to add the extra call `()` wrapper, needed by Zustand
      v4 now:
      ```ts
      create<WithLiveblocks<MyState, ...>>()(liveblocks(...))
      //                                  ^^ Not a typo
      ```
- Remove the second argument to `state.liveblocks.enterRoom()`: it no longer
  takes an explicit initial state. Instead, it's automatically be populated from
  your Zustand state.

In **@liveblocks/redux**:

- The main export has been renamed:
  ```diff
  -import { enhancer } from "@liveblocks/redux";
  +import { liveblocksEnhancer } from "@liveblocks/redux";
  ```
- The second argument to `state.liveblocks.enterRoom()` to send in an explicit
  initial state is no longer supported. It will use the state in your Redux
  store, for consistency and ease of use.

## v0.18.5

Bug fix:

- Fixes a small bug in a type definition, `scopes` was removed from
  `BaseUserMeta`.

Internal updates:

- Switch the monorepo over to Turborepo.

## v0.18.4

All packages now provide an `isReadOnly` flag on user instances. It is available
when getting self or others. `isReadOnly` is true when storage is read-only, see
the
[room management guide](https://liveblocks.io/docs/guides/managing-rooms-users-permissions#permissions)
for more information.

```ts
const me = room.getSelf();

me.isReadOnly; // boolean

const others = room.getOthers();
for (const other of others) {
  other.isReadOnly; // boolean
}
```

In **@liveblocks/client**:

- Add a new option `shouldInitiallyConnect` to `client.enter` that let you
  control whether or not the room connects to Liveblocks servers. Default is
  `true`.

  Usually set to false when the client is used from the server to not call the
  authentication endpoint or connect via WebSocket.

In **@liveblocks/react**:

- Add a new property `shouldInitiallyConnect` to `RoomProvider` that let you
  control whether or not the room connects to Liveblocks servers. Default is
  `true`.

  By default equals to `typeof window !== "undefined"`, meaning the RoomProvider
  tries to connect to Liveblocks servers only on the client side.

- Internal package restructurings to increase code sharing. You may notice a new
  dependency show up in your dependency tree: `@liveblocks/core`. It contains
  private APIs that aren't intended for direct consumption.

## v0.18.3

- In **@liveblocks/react**:

  Fixes the "zombie-child" problem that can occur with React 17 or lower. **If
  you’re on React 18: great, you can ignore this!** If you’re using React 17 or
  lower with Liveblocks, we’ll now start to enforce that you pass the
  `unstable_batchedUpdates` prop to RoomProvider, so this problem can be
  circumvented. This small addition may save you hours of debugging time!

  ```tsx
  // ⚠️  Only if you’re using React 17 or lower
  import { unstable_batchedUpdates } from "react-dom";  // 👈

  <RoomProvider
    id="my-room"
    initialPresence={...}
    initialStorage={...}
    unstable_batchedUpdates={unstable_batchedUpdates}  // 👈
  >
    <App />
  </RoomProvider>
  ```

  To read more, see
  https://liveblocks.io/docs/guides/troubleshooting#stale-props-zombie-child

- In **@liveblocks/zustand**:

  - Fix a confusing error message

## v0.18.2

- In **@liveblocks/react**:

  - Make sure that `useOther` will not rerender if tracked users already left
    the room, so that child components won't get rerendered before the parent
    got the chance to unmount them.
  - Disallow `useOther` without selector

## v0.18.1

- In **@liveblocks/react**:

  - Fix a bug that could cause an error when patching presence during local
    development. Not an issue in production builds. (#505)

## v0.18.0

For information, please read our
[Upgrade Guide for 0.18](https://liveblocks.io/docs/platform/upgrading/0.18).

### New React hooks ✨

- In **@liveblocks/react**:

  - [`useStorage`](https://liveblocks.io/docs/api-reference/liveblocks-react#useStorage)
  - [`useMutation`](https://liveblocks.io/docs/api-reference/liveblocks-react#useMutation)
  - [`useSelf`](https://liveblocks.io/docs/api-reference/liveblocks-react#useSelf)
  - [`useOthers`](https://liveblocks.io/docs/api-reference/liveblocks-react#useOthers)
  - [`useOthersMapped`](https://liveblocks.io/docs/api-reference/liveblocks-react#useOthersMapped)
  - [`useOthersConnectionIds`](https://liveblocks.io/docs/api-reference/liveblocks-react#useOthersConnectionIds)
  - [`useOther`](https://liveblocks.io/docs/api-reference/liveblocks-react#useOther)
    (singular)

- In **@liveblocks/client**:

  - New
    [`.toImmutable()`](https://liveblocks.io/docs/api-reference/liveblocks-client#LiveObject.toImmutable)
    method on `LiveObject`, `LiveList`, and `LiveMap` lets you work with an
    immutable representation of the storage objects
  - Improved core performance
  - Reduced bundle size
  - Others only become visible in the `others` array if their presence is known

### Breaking changes

- Remove support for directly importing hooks from **@liveblocks/client** (e.g.
  `import { useMyPresence } from '@liveblocks/react'`). If you’re still using
  these imports, see the
  [Upgrade Guide for 0.17](https://liveblocks.io/docs/platform/upgrading/0.17)
  for instructions.
- Remove `ClientProvider` and `useClient` hook
- Remove `defaultPresence` and `defaultStorageRoot` arguments. (Just use
  `initialPresence` and `initialStorage` arguments now.)
- Remove second argument to `useMap()`, `useList()`, and `useObject()`.
- Remove `new LiveMap(null)` support. (Just use `new LiveMap()` or
  `new LiveMap([])`.)

## v0.17.11

General:

- Fix a packaging bug

In **@liveblocks/react**:

- Deprecate an undocumented API

## v0.17.9

- Fix bug that could cause duplicate copies of @liveblocks/client to end up in
  final bundle, for certain bundler configurations.
- Fix bug where in some conditions the initial presence for a new connection
  would not come through to all existing clients in the room
- Various internal changes

## v0.17.8

### New history APIs ↩️ ↪️

- In **@liveblocks/client**:

  - Add `canUndo()` and `canRedo()` utilities to `room.history`
  - Add `"history"` event type to `room.subscribe()` to subscribe to the current
    user's history changes

- In **@liveblocks/react**:

  - Add `useCanUndo()` and `useCanRedo()` hooks

## v0.17.7

- In **@liveblocks/zustand**:

  - Simplify zustand middleware integration with Typescript. `TPresence`,
    `TStorage`, `TUserMeta`, and `TRoomEvent` are now optional.

Note that `@liveblocks/zustand` does not work with zustand > v4 because v3 and
v4 have completely different type definitions. As soon as zustand v4 is out of
the RC phase, we will consider updating our middleware to work with the latest
version.

### Example

Let's take a look at our
[To-do list](https://github.com/liveblocks/liveblocks/tree/main/examples/zustand-todo-list)
example. Without our middleware, the store would look like this:

```ts
import create from "zustand";

type State = {
  draft: string;
  isTyping: boolean;
  todos: Todo[];
  setDraft: (draft: string) => void;
  addTodo: () => void;
  deleteTodo: (index: number) => void;
};

create<State>(/* ... */);
```

With our middleware, you simply need to move the `State` param at the middleware
level:

```ts
import create from "zustand";
import { createClient } from "@liveblocks/client";
import { middleware } from "@liveblocks/zustand";

const client = createClient({ /*...*/ });

type State = {
  draft: string;
  isTyping: boolean;
  todos: Todo[];
  setDraft: (draft: string) => void;
  addTodo: () => void;
  deleteTodo: (index: number) => void;
};

create(
  middleware<State>(/* ... */, {
    client,
    presenceMapping: { isTyping: true },
    storageMapping: { todos: true }
  })
);
```

If you want to type `others` presence, you can use the `TPresence` generic
argument on the middleware.

```ts

type Presence = {
  isTyping: true;
}

const useStore = create(
  middleware<State, Presence>(/* ... */, {
    client,
    presenceMapping: { isTyping: true },
    storageMapping: { todos: true }
  })
);

// In your component
useStore(state => state.liveblocks.others[0].presence?.isTyping)
```

## v0.17.6

- In **@liveblocks/react**:

  - Expose `RoomContext` in the return value of `createRoomContext()`

## v0.17.5

- In **@liveblocks/react**:

  - Fix bug where changing the `key` argument of `useMap()`, `useList()`,
    `useObject()` did not resubscribe to updates correctly
  - Ignore changes to the `RoomProvider`'s initial presence/storage props on
    subsequent renders. This makes it behave closer to `useState(initialState)`

## v0.17.4

Fix missing documentation for hooks created via `createRoomContext()`.

## v0.17.1

Fix `@liveblocks/nodes` packaging.

## v0.17.0

For information, please read our
[Upgrade Guide](https://liveblocks.io/docs/platform/upgrading/0.17).

### TypeScript improvements ✨

This release contains major TypeScript improvements. The recommended setup now
is that you define your own Presence and Storage types at the highest level
(i.e. where you set up the room). After that initial one-time setup, you will no
longer need to provide any extra type annotations anywhere for your Liveblocks
code! 🙌

To learn how to set that up, follow the instructions in our
[Upgrade Guide](https://liveblocks.io/docs/platform/upgrading/0.17).

- No more `any` types used (in `@liveblocks/client` and `@liveblocks/react`)
- All APIs that work with Presence data will now require it to be
  JSON-serializable
- All APIs that work with Storage data will now require it to be LSON (= JSON +
  Live structures)
- All Live structures now take mandatory type params for their payloads, just
  like the built-in array, object, and map types do:
  - `LiveMap<K, V>` (like `Map<K, V>`)
  - `LiveObject<{ a: number, b: string }>` (like, for example,
    `{ a: number, b: string }`)
  - `LiveList<T>` (like `Array<T>`)

### React Native support ✨

We now support React Native! To learn how to use Liveblocks in your React Native
projects, see our
[API reference](https://liveblocks.io/docs/api-reference/liveblocks-client#createClientReactNative).
It's surprisingly simple!

### New APIs ✨

- In **@liveblocks/react**:

  - [`createRoomContext()`](https://liveblocks.io/docs/api-reference/liveblocks-react#createRoomContext)
    is now the preferred way to initialize hooks.

- In the API:

  - New endpoint to
    [Get Users in a Room](https://liveblocks.io/docs/api-reference/rest-api-endpoints#GetRoomUsers)
  - New endpoint to
    [Get a list of all Rooms](https://liveblocks.io/docs/api-reference/rest-api-endpoints#GetRooms)

### Bug fixes 🐛

- Improved conflict resolution on LiveList
- Various minor internal bug fixes

### Breaking changes

- In **@liveblocks/client**:

  - Removed old `Room.unsubscribe()` API

### New deprecations

- In **@liveblocks/client**:

  - The `defaultPresence` option to `client.enter()` will get renamed to
    `initialPresence`
  - The `defaultStorageRoot` option to `client.enter()` will get renamed to
    `initialStorage`
  - Calling `new LiveMap(null)` will stop working. Please use `new LiveMap()`,
    or `new LiveMap([])`

- In **@liveblocks/react**:

  - Importing the React hooks directly is deprecated, instead use the new
    `createRoomContext()` helper. For help, read the
    [Recommended Upgrade Steps section](https://liveblocks.io/docs/platform/upgrading/0.17#recommended-upgrade-steps)
    within our
    [Upgrade Guide](https://liveblocks.io/docs/platform/upgrading/0.17)
  - The second argument to `useList()`, `useObject()`, and `useMap()` is
    deprecated
  - The RoomProvider's `defaultPresence` is renamed to `initialPresence`
  - The RoomProvider's `defaultStorageRoot` is renamed to `initialStorage`

## v0.16.17

Fix bug in internal code where some legal authentication tokens would be
considered invalid.

## v0.16.16

Internals only.

## v0.16.15

Internals only.

## v0.16.14

Fix an issue where the current user's info would not properly display accented
characters.

## v0.16.13

(Unpublished.)

## v0.16.12

Internals only.

## v0.16.11

Expose helper type to help users adopt to using Live structures with interfaces
they don't own.

## v0.16.10

Restructures a few more internals.

## v0.16.9

Restructures a few internals.

## v0.16.8

Fix bug in private/internal code.

## v0.16.7

Fix bug in private/internal code.

## v0.16.6

Fix bug in example code suggested in deprecation warning.

## v0.16.5

### All packages

- Various internal refactorings

### Bug fixes

- In **@liveblocks/client**:

  - If you're using `@liveblocks/client` in a ES2015 context, you no longer have
    to polyfill `Object.fromEntries()`.

## v0.16.4

### All packages

- Improve our generated bundles. They are now even more tree-shakable, and
  smaller!
- Some APIs are being deprecation and will show warnings in the dev console when
  used

## v0.16.3

### Bug fixes

- In **@liveblocks/client**:

  - Fix bug where internal presence state could not get restored correctly after
    undo/redo in certain circumstances.

- In **@liveblocks/zustand** and **@liveblocks/redux**:

  - Fixes an issue when initializing an array with items would result in having
    duplicated items in other clients. Example:

    - Client A updates state : `{ list: [0] }`
    - Client B states is updated to : `{ list: [0, 0] }`

## v0.16.2

### Bug fixes

- In **@liveblocks/client**:

  - Fix small bug related to new `JsonObject` type, which would reject some
    values that were legal JSON objects.

## v0.16.1

### Bug fixes

- In **@liveblocks/react**:

  - Fix issue with React 18 and StrictMode.

## v0.16.0

### New APIs

#### `LiveList.set`

Set one element at a specified index.

```typescript
const list = new LiveList(["🦁", "🦊", "🐵"]);
list.set(0, "🐺");
list.toArray(); // equals ["🐺", "🦊", "🐵"]
```

https://github.com/liveblocks/liveblocks/pull/147 for more information

⚠️ **_Before using `LiveList.set`, you need to make sure that all connected
clients are using `0.16.0`. If a client is connected to a room with version
`< 0.16`, `LiveList.set` might lead to slightly unexpected behavior._**

### TypeScript improvements

@nvie improved our typescript definitions! They are more precise and restrictive
(for your own good :)). If typescript errors appears after upgrading to `0.16.0`
and they are not clear, please create a Github issue and we'll help you.

More information here: https://github.com/liveblocks/liveblocks/pull/150<|MERGE_RESOLUTION|>--- conflicted
+++ resolved
@@ -21,14 +21,12 @@
   is done.
 - Add `collapsible` prop to `AiTool` to control whether its content can be
   collapsed/expanded.
-<<<<<<< HEAD
 - Add `InboxNotification.Inspector` component to help debugging custom inbox
   notifications.
-=======
-  
+
 ### `@liveblocks/redux`
 
-- Add support for Redux v5
+- Add support for Redux v5.
 
 ### `@liveblocks/react-lexical`
 
@@ -40,7 +38,6 @@
 ### `@liveblocks/node-lexical`
 
 - Improve mentions’ serialization.
->>>>>>> c0976051
 
 ## v3.0.0
 
