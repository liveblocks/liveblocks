<<<<<<< HEAD
## v2.1.0

### `@liveblocks/react`

- Add new `isStorageReady` property to `useMutation`'s first callback argument.
  You can use this new property if you’re running into the
  `Error: This mutation cannot be used until Storage has loaded` error. (For
  example, to decide to make your mutation a no-op.)
=======
## v2.1.0 (not published yet)

### `@liveblocks/core`

- Various internal refactorings
>>>>>>> ba8c4b09

## v2.0.5

### `@liveblocks/react`

- Improved DX: `useDeleteThread` will now throw a client-side error if someone
  else than the thread owner tries to delete the thread. This will help you
  catch and handle this case more easily.

## v2.0.4

### All packages

- Improve TS error messages and error locations if custom `UserMeta` or
  `ActivitiesData` types do not match their requirements

### `@liveblocks/client`

- Add missing type export for `CommentReaction`
- Don’t attempt to write missing initialStorage keys if the current user has no
  write access to storage. This will no longer throw, but issue a warning
  message in the console.

### `@liveblocks/react`

- Add
  [`useDeleteThread`](https://liveblocks.io/docs/api-reference/liveblocks-react#useDeleteThread)
  hook to delete a thread and its associated comments.

## v2.0.3

### `@liveblocks/client`

- In `client.enterRoom()`, the options `initialPresence` and `initialStorage`
  are now only mandatory if your custom type requires them to be.

### `@liveblocks/react`

- In `<RoomProvider>`, the props `initialPresence` and `initialStorage` are now
  only mandatory if your custom type requires them to be.
- Nesting `<LiveblocksProvider>`s will now throw to prevent incorrect usage.

### `@liveblocks/react-ui`

- Prevent the composer from splitting text being composed.
- Handle parentheses around and within auto-links.
- Count whitespace as empty to prevent posting empty comments.
- Prevent clearing the composer if it's not handled. (via `onComposerSubmit`)

### `@liveblocks/yjs`

- Add missing type exports

## v2.0.2

### `@liveblocks/node`

- Add `deleteThread` method to the client to delete a room's thread.
- Add the `threadDeleted` webhook event to notify when a thread is deleted.
- Fix type signatures of `client.identifyUser()` and `client.prepareSession()`
  to require `userInfo` if it's mandatory according to your global `UserMeta`
  type definition.

## v2.0.0

This major release marks the maturity of Liveblocks. It contains new products
(`@liveblocks/react-lexical`) and clarifications (e.g.
`@liveblocks/react-comments` is now called `@liveblocks/react-ui`).

Also, we bring major DX improvements by allowing you to specify your types
globally now. These types will be typed once and shared across all Liveblocks
APIs, which includes your Node backend.

```ts file="liveblocks.config.ts"
// ❌ Before
export const {
  suspense: {
    RoomProvider,
    useRoom,
    // etc
  },
} = createRoomContext<Presence, Storage>(client);

// ✅ After
declare global {
  interface Liveblocks {
    Presence: Presence;
    Storage: Storage;
  }
}
```

In `@liveblocks/react`, you can now import hooks directly:

```ts file="MyComponent.tsx"
// ❌ Before: get hooks exported from your Liveblocks config
import { RoomProvider, useRoom, ... } from "./liveblocks.config";

// ✅ After: import hooks directly
import { RoomProvider, useRoom, ... } from "@liveblocks/react";
import { RoomProvider, useRoom, ... } from "@liveblocks/react/suspense";
```

```ts
// ❌ Before
const client = createClient(/* options */);

// ✅ After
<LiveblocksProvider /* options */>
  <App />
</LiveblocksProvider>
```

For full upgrade instructions and codemods, see the
[2.0 upgrade guide](https://liveblocks.io/docs/guides/upgrading/2.0).

### `create-liveblocks-app`

- Update config generation for Liveblocks 2.0.
- Add `--upgrade` flag to automatically update all Liveblocks package to their
  latest version.

### `@liveblocks/client`

- DX improvements: type once, globally, benefit everywhere

### `@liveblocks/react`

- DX improvement: import hooks directly
- DX improvement: `<ClientSideSuspense>` no longer needs a function as its
  `children`
- New provider: `LiveblocksProvider` (replaces the need for `createClient`)
- New hook: `useClient`
- Tweak `useMutation` error message to be less confusing.
- Allow thread and activity metadata types to contain `undefined` values.

### `@liveblocks/react-ui`

- Rename from `@liveblocks/react-comments`.
- Rename `<CommentsConfig />` to `<LiveblocksUIConfig />`.
- Improve `InboxNotification` props types.

### `@liveblocks/react-lexical`

- Initial release.

### `@liveblocks/node-lexical`

- Initial release.

### `@liveblocks/yjs`

- `LiveblocksProvider` is no longer a default export, it’s now
  `import { LiveblocksYjsProvider } from "@liveblocks/yjs"`.

### `@liveblocks/node`

- DX improvements: all Node client methods will pick up the same global types
  you’re using in your frontend
- Rename `RoomInfo` to `RoomData`.
- The webhook event `NotificationEvent`’s type can represent multiple kinds of
  notifications. (`"thread"`, `"textMention"`, and custom ones (e.g.
  `"$myNotification"`))

### `@liveblocks/codemod`

- Initial release.

## v1.12.0

### `@liveblocks/react`

- Add support for custom notification kinds.
- Add new `useInboxNotificationThread` hook to `createLiveblocksContext`, which
  can be used to retrieve threads within thread notifications for more
  flexibility.
- Add support for `startsWith` operator to `useThreads` when filtering based on
  metadata.

### `@liveblocks/react-comments`

- Add support for custom notification kinds to the `InboxNotification` component
  via the `kinds` prop and the `InboxNotification.Custom` component.
- Add destructive color tokens. (`--lb-destructive`,
  `--lb-destructive-foreground`, and `--lb-destructive-contrast`)

### `@liveblocks/node`

- Add `triggerInboxNotification` method that lets you trigger custom
  notification kinds.
- Enable filtering rooms by room ID in the `getRooms` method. This works via
  `query.roomId`, `metadata` is deprecated and is now `query.metadata`.
- Add support for our query language when filtering with the `getRooms` and
  `getThreads` methods.
- Add support for an alternative object-based query notation to the `getRooms`
  and `getThreads` methods, which supports exact matches and the `startsWith`
  operator.

## v1.11.3

### `@liveblocks/client`

- Fixes a potential `RangeError: Maximum call stack size exceeded` in
  applications that produce many operations

### `@liveblocks/node`

- Add missing `updatedAt` property to `YDocUpdatedEvent` type.
  ([@alexlande](https://github.com/alexlande))

## v1.11.2

### `create-liveblocks-app`

- Add support for the updated Starter Kit.

## v1.11.1

### `@liveblocks/react-comments`

- Fix the composer’s placeholder to appear instantly instead of being initially
  invisible.
- Fix the default composer’s actions not being disabled when the composer is.

### `@liveblocks/node`

- Fix "`process` is undefined" issue in Vite builds. This issue was already
  fixed for `@liveblocks/core`, but not for `@liveblocks/node` yet.

### DevTools

- Improve tree view to visualize Y.js documents and inspect Y.js awareness.

## v1.11.0

### `@liveblocks/node`

- Add `updateRoomId` method that lets you update the room ID of the specified
  room.
- Add an optional `guid` parameter to `sendYjsBinaryUpdate` and
  `getYjsDocumentAsBinaryUpdate` to point to a Yjs subdocument with the
  specified guid.

### `@liveblocks/react`

- Add `scrollOnLoad` option to `useThreads`: enabled by default, this option
  controls whether to scroll to a comment on load based on the URL hash.
- `useUser` and `useRoomInfo` no longer support returning nothing. Returning
  `undefined` will now be treated as an error.
- Fix bug where `useUser` and `useRoomInfo` returned an extra `data` superfluous
  property.
- Fix bug where customizing types on `createLiveblocksContext` would conflict
  with the provided `Client`.

### `@liveblocks/react-comments`

- Add actions to `InboxNotification` with a single action for now: marking as
  read.
- Improve actions hover behavior in `Comment`/`Thread`.
- Change `Comment` background color when it’s linked to or being edited.

## v1.10.4

- Fix bundling issue in Vite projects, where `process is not defined` could
  happen

## v1.10.3

### `@liveblocks/react-comments`

- Add support for Emoji v15.1 in emoji picker, along two additional locales:
  Bengali (`bn`) and Hindi (`hi`).
- Fix bug where the `showRoomName` prop on `InboxNotification.Thread` wasn’t
  applied to notifications about mentions.

### `@liveblocks/react`

- Fix bug where removing metadata via `useEditThreadMetadata` would result in a
  brief flash of the old metadata after the metadata was removed optimistically.

## v1.10.2

### `@liveblocks/client`

- Fix bug where calling `.clone()` immediately after creating a new `LiveObject`
  could throw an error

## v1.10.1

### `@liveblocks/client`

- Fix bug where the client’s backoff delay would not be respected correctly in a
  small edge case.

### `@liveblocks/react-comments`

- Fix date localization in `InboxNotification`.
- Add vendor prefixes to more CSS properties within the default styles.

### `@liveblocks/react`

- Added error retrying to `useThreads`, `useRoomNotificationSettings`, and
  `useInboxNotifications` during initial fetching.

## v1.10.0

This release introduces Notifications (and unread indicators) for Comments.

### `create-liveblocks-app`

- Add `createLiveblocksContext` and Notifications to `--init`.
- Move resolver options from `createRoomContext` to `createClient` and add
  `resolveRoomsInfo` to the list of resolvers.

### `@liveblocks/client`

- Add options to `createClient`: `resolveUsers`, `resolveMentionSuggestions`
  (both were previously defined on `createRoomContext` from
  `@liveblocks/react`), and the new `resolveRoomsInfo`.

### `@liveblocks/react`

- Add new `LiveblocksContext` accessible with `createLiveblocksContext`,
  similarly to `createRoomContext`. This context is meant to live at the root
  since it handles things outside of rooms, like notifications. It contains
  `LiveblocksProvider`, `useUser`, `useRoomInfo`, `useInboxNotifications`,
  `useUnreadInboxNotificationsCount`, `useMarkInboxNotificationAsRead`, and
  `useMarkAllInboxNotificationsAsRead`.
- Add new hooks to `createRoomContext`: `useMarkThreadAsRead`,
  `useThreadSubscription`, `useRoomInfo`, `useRoomNotificationSettings`, and
  `useUpdateRoomNotificationSettings`.
- Make some hooks usable interchangeably between `createLiveblocksContext` and
  `createRoomContext`: `useUser`, and `useRoomInfo`.

### `@liveblocks/react-comments`

- Add new default components: `InboxNotification` and `InboxNotificationList`.
- Add unread indicators to the default `Thread` component.
- Support "@" in mentions. (e.g. `@user@email.com` is now a valid mention and
  will trigger `resolveMentionSuggestions` with `"user@email.com"`)

### `@liveblocks/node`

- Add the Notifications REST APIs as fully typed methods. (includes
  `getInboxNotification`, `getRoomNotificationSettings`,
  `updateRoomNotificationSettings`, and `deleteRoomNotificationSettings`
  methods)
- Add notification webhook event: `NotificationEvent`.

## v1.9.8

### `@liveblocks/client`

- Fix race condition in client that could leave zombie WebSocket connections
  open indefinitely in a small edge case. (thanks for reporting,
  [@dev-badace](https://github.com/dev-badace))

### `@liveblocks/react`

- Fix type definitions of `useOthersListener` hook.
- Fix type definitions of `useErrorListener` hook.

### `@liveblocks/yjs`

- Emit update events from awareness.
- Fix several awareness bugs.

## v1.9.7

### `@liveblocks/node`

- Expose new `nextCursor` field in
  [Get Rooms](https://liveblocks.io/docs/api-reference/liveblocks-node#get-rooms)
  API responses, to make pagination easier to work with
- Update TypeScript types for some responses

### `create-liveblocks-app`

- Adds a fallback for passing data from Safari to the console.

## v1.9.6

### `@liveblocks/react`

- Fix certain Next.js sites not building correctly due to improper
  `useSyncExternalStore` import

## v1.9.5

### `@liveblocks/react-comments`

- Fix mention suggestions not appearing.

## v1.9.4

### `@liveblocks/react`

- Fix polling on `useThreads` hook.

## v1.9.3

### `@liveblocks/react`

- Fix a bug that prevented comments from being used across multiple rooms.

### `@liveblocks/node`

- Fix `getRooms()` not throwing `LiveblocksError` when invalid response was
  received.

## v1.9.2

### `@liveblocks/react-comments`

- Add `portalContainer` prop to `CommentsConfig` to customize where floating
  elements (e.g. tooltips, dropdowns, etc) are portaled into.

## v1.9.1

### `@liveblocks/node`

- Fixes the signature and behavior of the `Liveblocks.sendYjsBinaryUpdate()`
  API. It now takes a Yjs encoded update (`Uint8Array`) directly.

## v1.9.0

### `@liveblocks/node`

- Add the Comments write REST APIs as fully typed methods. (includes
  `createThread`, `editThreadMetadata`, `createComment`, `editComment`,
  `deleteComment`, `addCommentReaction`, and `removeCommentReaction` methods)
- Fix the return type of `getActiveUsers` to match the data returned from the
  endpoint.

### `@liveblocks/react`

- Add `query` option to `useThreads` to filter threads based on their metadata.

### `@liveblocks/react-comments`

- Add support for exit animations to `ComposerSuggestions`.

## v1.8.2

### `@liveblocks/react`

- Improve Comments revalidation when losing network or staying in the
  background.
- Improve error handling of Comments mutations. (e.g. thread creation, comment
  creation, etc.)

### `@liveblocks/client`

- Export the `CommentBody` utilities added to `@liveblocks/node` in v1.8.0.
- Harmonize exports with `@liveblocks/node`. (added `IUserInfo` and
  `PlainLsonObject`)

### `@liveblocks/node`

- Harmonize exports with `@liveblocks/client`. (added `CommentBody`,
  `CommentBodyBlockElement`, `CommentBodyElement`, `CommentBodyInlineElement`,
  `CommentBodyLink`, `CommentBodyMention`, `CommentBodyParagraph`,
  `CommentBodyText`, `JsonArray`, `JsonScalar`, `Lson`, `LsonObject`, and
  `User`)

## v1.8.1

- Fix a bug in `toPlainLson` helper
- Fix a bug where pausing history more than once could lead to history loss

## v1.8.0

This release adds all the REST APIs as fully typed methods, and utilities to
transform comments, to `@liveblocks/node`.

### `@liveblocks/node`

- Add all the REST APIs as fully typed methods to `Liveblocks` client. See
  [docs](https://liveblocks.io/docs/api-reference/liveblocks-node#Liveblocks-client).
- Add utilities to work with the `CommentBody` format from Comments:
  - `getMentionedIdsFromCommentBody(body)` - Get a list of all mentioned IDs
    from a `CommentBody`. See
    [docs](https://liveblocks.io/docs/api-reference/liveblocks-node#get-mentioned-ids-from-comment-body).
  - `stringifyCommentBody(body, options)` - Convert a `CommentBody` to a string,
    either as plain text, HTML, or Markdown. It supports resolving mention IDs
    similarly to `@liveblocks/react` and overriding each element to control the
    formatting. See
    [docs](https://liveblocks.io/docs/api-reference/liveblocks-node#stringify-comment-body).

## 1.7.1

### `@liveblocks/react-comments`

- Fix `Composer` focus issues.
- Improve relative date formatting for some locales. (e.g. the `"fr"`` locale
  formatted “1h ago” as “-1 h” instead of “il y a 1 h”)
- Improve default monospace font for inline code blocks.

## v1.7.0

[Liveblocks Comments](https://liveblocks.io/comments) is now available for
everyone as a public beta, learn more about this
[in the announcement](https://liveblocks.io/blog/liveblocks-comments-is-available-for-everyone).

### `@liveblocks/client`

- Improve some internal logging.

### `@liveblocks/react`

- Improve Comments-specific error logging.

### `@liveblocks/react-comments`

- Improve default relative date formatting. (e.g. “2 hours ago” → “2h ago”)

### `create-liveblocks-app`

- Add `ThreadMetadata` type to `--init` command.

## v1.6.0

### `@liveblocks/yjs`

- Add support for subdocs.

## v1.5.2

### `@liveblocks/react`

- Fix return type of `resolveUsers`.

## v1.5.1

- Fixes a bug in the bounds check of the `backgroundKeepAliveTimeout` option.

## v1.5.0

Support multiple RoomProviders, or mixing and matching our React package in the
same app with a Redux and/or Zustand instance.

At the client level, there is a new API for entering/leaving rooms, which we’re
now recommending over the old APIs. (The old APIs remain working exactly how
they are today, however.)

```ts
// Old APIs we'll no longer be recommending (but that will remain working)
const room = client.enter("my-room", options);
client.getRoom("my-room");
client.leave("my-room");
```

```ts
// New API we'll be recommending instead
const { room, leave } = client.enterRoom("my-room", options);
leave();
```

### `@liveblocks/client`

- New client config option: `backgroundKeepAliveTimeout` (a numeric value in
  milliseconds). See
  [docs](https://liveblocks.io/docs/api-reference/liveblocks-client#createClientBackgroundKeepAliveTimeout).
- New APIs:
  - `Client.enterRoom(roomId, options)` – enters the room and return both the
    room and an "unsubscribe function" to leave that room again. This newer API
    supports entering/leaving the same room multiple times, making it possible
    to connect to the same room from different parts of your application. See
    [docs](https://liveblocks.io/docs/api-reference/liveblocks-client#Client.enterRoom).
  - `Client.logout()` – Call this on the Liveblocks client when you log out a
    user in your application. It will purge all auth tokens and force-leave any
    rooms, if any are still connected. See
    [docs](https://liveblocks.io/docs/api-reference/liveblocks-client#Client.logout).
  - `LiveList.clone()` – see
    [docs](https://liveblocks.io/docs/api-reference/liveblocks-client#LiveList.clone).
  - `LiveMap.clone()` – see
    [docs](https://liveblocks.io/docs/api-reference/liveblocks-client#LiveMap.clone).
  - `LiveObject.clone()` – see
    [docs](https://liveblocks.io/docs/api-reference/liveblocks-client#LiveObject.clone).
- Deprecated APIs:
  - `client.enter(roomId, options)`
  - `client.leave(roomId)`
- Renamed enter option: `shouldInitiallyConnect` → `autoConnect`. Its meaning or
  working did not change.
- Fixes a potential `Cannot set parent: node already has a parent` error when
  initializing storage with Live datastructures that are already tied to a
  Storage tree.

### `@liveblocks/react`

- Support using multiple `RoomProvider` components in your component tree for
  the same room ID.
- Renamed `RoomProvider` prop: `shouldInitiallyConnect` → `autoConnect`. Its
  meaning or working did not change.
- New hook:
  - `useOthersListener({ type, user, others })`, see
    [docs](https://liveblocks.io/docs/api-reference/liveblocks-react#useOthersListener)

### `@liveblocks/redux`

- **Breaking:** The `leaveRoom()` function no longer accepts a `roomId`. It will
  always leave the currently joined room.

### `@liveblocks/zustand`

- The `enterRoom()` function will now return a leave callback function.
- **Breaking:** The `leaveRoom()` function no longer accepts a `roomId`. It will
  always leave the currently joined room.

## v1.4.8

### `create-liveblocks-app`

- Add Comments hooks and options to `--init` command.

### `@liveblocks/client`

- Export all `CommentBody`-related types.

### `@liveblocks/react-comments`

- Improve default styles:
  - Cap CSS selector specificity to improve overridability.
  - Set tokens on `.lb-root` instead of `:root` to improve cascading tokens
    (overriding `--lb-accent` on `body` for example, didn't create the expected
    results), and to work within shadow DOMs.
- Fix reactions and links styles on Safari.

## v1.4.7

### `@liveblocks/react`

- Fix `userIds` type in `ResolveUsersArgs`.

## v1.4.6

### `@liveblocks/react`

- Fix a race condition that could cause a Liveblocks client to hang during
  loading when using Suspense.
- Fix `useStatus` return value on SSR responses.
- **Breaking (beta):** The `resolveUser` option in `createRoomContext` is now
  called `resolveUsers` and it receives a list of user IDs (via the `userIds`
  property, replacing `userId`) instead of a single one. Instead of returning
  user info of a single user ID, this function will now expect a list of users'
  info matching the provided list of user IDs.
- **Breaking (beta):** The `ResolveUserOptions` and
  `ResolveMentionSuggestionsOptions` types were renamed to `ResolveUsersArgs`
  and `ResolveMentionSuggestionsArgs` respectively.
- `resolveUsers` and `resolveMentionSuggestions` now accept synchronous
  functions.
- `resolveUsers` now also provides the current room ID.
- `editThreadMetadata` now correctly allows `null` to be set on a property.
  Doing so deletes existing metadata properties.

### `@liveblocks/react-comments`

- Export `ComposerSubmitComment` type from root too, in addition to
  `/primitives`.
- Add `onThreadDelete` to `Thread`.
- Add `metadata` to `Composer` to attach custom metadata to new threads.
- Add support for specifying a custom `ThreadMetadata` type on `Thread` and
  `Composer`.
- **Breaking (beta):** `Comment`’s `onEdit` and `onDelete` were renamed to
  `onEditComment` and `onDeleteComment` respectively.

## v1.4.5

### `@liveblocks/react`

- Fix `createThread` not creating valid comment.

### `@liveblocks/node`

- Fix URL encoding bug

## v1.4.4

### `@liveblocks/react`

- Fix `removeReaction` not removing reactions which led to reactions displaying
  a count of 0.

### `@liveblocks/react-comments`

- Fix reactions list (and its add button) showing on all comments.
- Improve emoji rendering on Windows.
- Hide country flag emojis when unsupported. (e.g. on Windows)

## v1.4.3

### `@liveblocks/react`

- Add new Comments hooks to add/remove reactions.
- Fix a bug in `useOthers()` that could lead to the warning "The result of
  getServerSnapshot should be cached to avoid an infinite loop"

### `@liveblocks/react-comments`

- Add support for reactions. (👍)
- Add keyboard navigation to emoji picker.

## v1.4.2

### `@liveblocks/client`

- Fix a bug where calculating the insertion position between two existing
  elements could happen incorrectly in a small edge case

## v1.4.1

### `@liveblocks/*`

- [#1177](https://github.com/liveblocks/liveblocks/pull/1177) Fix an issue with
  internal LiveList serialization that could lead to a "ghosting" bug with
  `@liveblocks/zustand` / `@liveblocks/redux` when using tuples.

### `@liveblocks/node`

- Add comment reaction webhook events `CommentReactionAdded` and
  `CommentReactionRemoved`

## v1.4.0

### DevTools

- New Yjs tab: visualize Yjs documents as a diagram, a tree, or as a list of
  operations, and inspect Awareness at the same time as Presence.
- New Events tab: inspect all custom Events a client receives in an event
  timeline, for easy testing/debugging.

### `@liveblocks/yjs`

- Add support for the Liveblocks [DevTools](https://liveblocks.io/devtools).

### `@liveblocks/client`

- Broadcast event messages now include a `user` property to indicate the user
  that sent the event:
  ```tsx
  room.subscribe("event", ({ event, user }) => {
    //                              ^^^^ New!
  });
  ```

### `@liveblocks/react`

- Broadcast event messages now include a `user` property to indicate the user
  that sent the event:
  ```tsx
  useEventListener(({ event, user }) => {
    //                       ^^^^ New!
  });
  ```
- **Breaking (beta):** Comments' hook `useThreads` now returns an object in its
  Suspense version. (`const threads = useThreads()` becomes
  `const { threads } = useThreads()`)

### `@liveblocks/react-comments`

- **Breaking (beta):** `Comment`’s `indentBody` and `Thread`’s
  `indentCommentBody` were renamed to `indentContent` and `indentCommentContent`
  respectively. `Thread`’s `onResolveChange` was renamed to `onResolvedChange`.
- Add emoji button in `Composer`.

### `@liveblocks/node`

- Support using `@liveblocks/node` in
  [Edge runtimes](https://vercel.com/docs/functions/edge-functions/edge-runtime).

## v1.3.6

### `@liveblocks/client`

- Support `unstable_fallbackToHTTP` client option when using any auth token type
  (previously it only worked when using single-room tokens, which we no longer
  recommend since 1.2)

## v1.3.5

### `@liveblocks/react`

- Officially mark `useList()`, `useMap()`, and `useObject()` as deprecated in
  JSDoc comments (we stopped recommending them since the release of 0.18)
- Deduplicate Comments requests and improve how race conditions are handled
  during mutations.
- Fix non-Suspense Comments hooks not working properly in some situations.

### `@liveblocks/react-comments`

- **Breaking (beta):** Replace the render prop API (e.g. `renderMention`,
  `renderLink`, etc) by a single `components` prop. (e.g.
  `components={{ Mention, Link }}`)
- Fix overflowing `Composer.Suggestions`.
- Reduce the impact of icons on bundle size.

## v1.3.4

### `@liveblocks/react`

- Fix confusing `Error: "undefined" is not a valid event name` error when using
  the (deprecated) `useMap()`, `useObject()`, or `useList()` hooks on
  uninitialized storage values.

## v1.3.3

### `@liveblocks/*`

- Fix unescaped room IDs when using Comments.

### `@liveblocks/react-comments`

- Add support for auto-links. (e.g. `"www.liveblocks.io"`)

## v1.3.2

### `@liveblocks/client`

- The client will disconnect with an error if your `/api/liveblocks-auth`
  backend returns reused/cached tokens. It’s important that auth tokens are
  always freshly generated, and never get cached or reused. (The client itself
  will cache and reuse tokens already, so implementing additional caching in
  your backend isn’t needed, and could even cause reconnection issues.)

## v1.3.1

### `@liveblocks/client`

- Actually include the new Clear History API.

### `@liveblocks/react`

- Fix missing dependency declaration.

## v1.3.0

This release marks the initial release of
[Liveblocks Comments](https://liveblocks.io/comments) (private beta).

### `@liveblocks/client`

- New history API: `room.history.clear()` allows you to explicitly clear the
  history, which resets the ability to undo beyond the current state.
- Removed long deprecated methods:
  - `others.count` → Use `others.length` instead
  - `others.toArray()` → Use `others` instead (it’s already an array)
- Deprecated the `Others<P, U>` type → Use `readonly User<P, U>[]` instead.

### `@liveblocks/react`

- Add support for Comments.
- `UserMeta["info"]` can no longer be a scalar value.

### `@liveblocks/react-comments`

- Initial release.

### `@liveblocks/node`

- Add Comments helpers to Client.
- Add Comments webhook events.

## v1.2.4

### `@liveblocks/node`

- Fixes a bug where sending an empty (or non-string) user ID with
  `.identifyUser` would confusingly get reported as an HTTP 503.

## v1.2.3

### `@liveblocks/client`

- Improve configuration error messages to be more user friendly.
- Fix bug where entering a new room could potentially initialize the undo stack
  incorrectly.

### `create-liveblocks-app`

- Fix Suspense option when specifying a framework.
- Add helpful comments by default.

## v1.2.2

### `@liveblocks/node`

- Add Yjs document change event (`YDocUpdatedEvent`) to `WebhookHandler`.
- Allow `Header` object to be passed to `headers` in
  `WebhookHandler.verifyRequest()`

## v1.2.1

### `@liveblocks/node`

- Fix session.allow to support path up to 128 characters to meet room id length
  requirement.

## v1.2.0

### `@liveblocks/*`

- Support the new and improved Liveblocks authorization.
- Change client logic to stop retrying if room is full. Instead, the client will
  now disconnect. To retry, call `room.reconnect()` explicitly.

### `@liveblocks/node`

- Add new APIs for authorization. See our migration guide for tips on how to
  adopt the new style of authorizing your Liveblocks clients.

## v1.1.8

- Fix a small TypeScript issue introduced in 1.1.7.

## v1.1.7

### `@liveblocks/client`

- When initializing the client with a
  [custom auth callback](https://liveblocks.io/docs/api-reference/liveblocks-client#createClientCallback),
  you can now return `{ error: "forbidden", reason: ... }` as the response,
  which the client will treat as a sign to stop retrying. The client will then
  disconnect from the room, instead of remaining in `"connecting"` status
  indefinitely.

### `@liveblocks/react`

- Fix a bug with `useSelf()` where it would not correctly re-render after
  entering an empty room. It’s now consistent again with `useMyPresence()`.

### DevTools

- Fix a bug in the Liveblocks [DevTools](https://liveblocks.io/devtools) panel
  where the "me" view would incorrectly stay empty after entering an empty room.

## v1.1.6

### `@liveblocks/*`

- Loosen duplicate import detection so it won't throw when used in test runners
  that deliberately run multiple instances of a module (like Jest or Playwright
  can do).

## v1.1.5

### `@liveblocks/*`

- Ship all of our packages as both ESM and CJS modules again (restore the
  changes that 1.1.3 originally introduced).
- Auto-detect if multiple copies of Liveblocks are included in your production
  bundle. If so, a help page is presented that will help you resolve this issue.
- Fix a bug where the room internals could become non-functional when used in
  combination with Immer due to Immer’s excessive auto-freezing, which would
  break the room’s internals. (This became an issue since Liveblocks 1.1 was
  released.)

## v1.1.4

- Undo the changes made in 1.1.3. We’ve got some bug reports where Liveblocks
  could still be doubly-included in production bundles (in some bundler setups
  only), with storage data corruptions as a possible result. We’re
  investigating.

## v1.1.3

Ship all of our packages as both ESM and CJS modules. By upgrading, your
project’s bundler can now perform (better) tree-shaking on the Liveblocks code.

You can expect (at least) the following bundle size reductions:

- `@liveblocks/client` from 80kB → 70kB
- `@liveblocks/react` from 129kB → 80kB
- `@liveblocks/redux` from 84kB → 38kB
- `@liveblocks/zustand` from 83kB → 37kB
- `@liveblocks/yjs` from 129kB → 74kB

## v1.1.2

### `@liveblocks/yjs`

Added Yjs support to **open beta** through the new `@liveblocks/yjs` package
(not stable yet).

### Fixes

- Fixes a missing internal export.

## v1.1.1

- Fixes a bug where under certain circumstances the Liveblocks client could
  incorrectly throw a `Not started yet` error message.

## v1.1.0

This release improves the client’s internals to ensure a more reliable
connection with Liveblocks servers.

### `@liveblocks/client`

- New APIs:
  - `room.getStatus()`: returns the current status of the WebSocket connection:
    `"initial"`, `"connecting"`, `"connected"`, `"reconnecting"`, or
    `"disconnected"`
  - `room.subscribe("status")`: subscribe to changes of the connection status.
  - `room.subscribe("lost-connection")`: high-level API to get informed when
    Liveblocks’ automatic reconnection process is taking longer than usual, so
    you can show a toast message on screen. (See this
    [example](https://liveblocks.io/examples/connection-status) for an
    illustration.)
- New behavior:
  - The client will stop retrying to establish a connection in cases where
    retrying would not help. For example an explicit 403 forbidden response from
    your backend, or a configuration error.
  - The client will more quickly reconnect even after long periods of sleep.

### `@liveblocks/react`

- New APIs:
  - `useStatus()` - React hook version of `room.getStatus()`
  - `useLostConnectionListener()` - React hook version of
    `room.subscribe("lost-connection")` (See this
    [example](https://liveblocks.io/examples/connection-status) for an
    illustration.)

### Bugs fixed

- Reconnection would sometimes not work after long periods of sleep. Waking up
  is now instant.
- React clients using Suspense could sometimes incorrectly bounce back to the
  Suspense boundary after a successful load. No longer!
- Client could sometimes not load storage after reconnecting. Not anymore!
- Others array will no longer flash during an internal reconnect.
- DevTools now keeps working even when the client goes offline.

### Deprecated APIs

These APIs still work, but are replaced by newer APIs. The old APIs will be
removed in a future release of Liveblocks.

Old connection status codes are replaced by the new ones:

| ❌ Old statuses | ✅ New statuses |
| --------------- | --------------- |
| closed          | initial         |
| authenticating  | connecting      |
| connecting      | connecting      |
| open            | connected       |
| unavailable     | reconnecting    |
| failed          | disconnected    |

Recommended steps to upgrade:

- ❌ `room.getConnectionState()` → ✅ `room.getStatus()`
- ❌ `room.subscribe('connection')` → ✅ `room.subscribe('status')`
- Old client options:
  - ❌ `clientOptions.fetchPolyfill`
  - ❌ `clientOptions.WebSocketPolyfill` → ✅
    `clientOptions.polyfills: { fetch, WebSocket }`

## v1.0.12

### `create-liveblocks-app`

- Added `export type TypedRoom = Room<...>` to init command for non-React apps.

## v1.0.11

### `@liveblocks/client`

- Fix a bug where undo/redo on `LiveObject` creates exponentially larger deltas.

## v1.0.10

### `@liveblocks/client`

- Fix a bug related to proactive token expiration detection.
- Internal refactorings.
- Add unstable_fallbackToHTTP option to the core client to support messages over
  1MB.

### `@liveblocks/node`

- Fix incorrect status code when Liveblocks server cannot be reached
  temporarily.

## v1.0.9

### `@liveblocks/client`

- Export `LiveListUpdate`, `LiveMapUpdate`, and `LiveObjectUpdate` types used by
  the storage update callback.
- Export new utility, `toPlainLson`, to assist in calling the initialize storage
  API.
- Internal refactorings.

## v1.0.8

### `@liveblocks/client`

- Internal refactorings.

### `create-liveblocks-app`

- Added
  [flags](https://github.com/liveblocks/liveblocks/tree/main/packages/create-liveblocks-app#flags-optional)
  for creating config files with `--init`. (e.g. `--framework react`)
- Added an error if an incorrect flag is used.
- Slightly changed the format of the default config file.

### `@liveblocks/client`

- Internal refactorings.

## v1.0.7

- Private API changes only.

## v1.0.6

## Internal changes

- Release `create-liveblocks-app` along with other Liveblocks packages, using
  the same versioning scheme.
- Internal refactorings.

## v1.0.5

Non-existent.

## v1.0.4

Non-existent.

## v1.0.3

Non-existent.

## v1.0.2

- Fix bug where passing down `shouldInitiallyConnect` connection option would
  not always work.

## v1.0.1

- Log stack traces of function calls that resulted in rejected storage mutations
  to the console in non-production builds to ease debugging.

### `@liveblocks/client`

- Fixes bug where the state of `others` in a room was wrong when:
  - Client A disconnects improperly (ex: computer goes to sleep)
  - Then Client B disconnects (ex: computer goes to sleep)
  - Then Client A reconnects: client B still shows in the `others` state

## v1.0.0

This major release marks the maturity of Liveblocks. For upgrade instructions,
see the [1.0 upgrade guide](https://liveblocks.io/docs/guides/upgrading/1.0).

## `@liveblocks/node`

`authorize` option `userId` is now mandatory.

Our new [pricing](https://liveblocks.io/pricing) is based on Monthly Active
Users instead of connections. We're using `userId` to track MAU associated to a
Liveblocks account.

## v0.19.11

## `@liveblocks/node`

- `WebhookHandler` now handles `RoomCreatedEvent` and `RoomDeletedEvent`

## v0.19.10

## `@liveblocks/client`

- Allow
  [`createClient`](https://liveblocks.io/docs/api-reference/liveblocks-client#createClientThrottle)
  `throttle` option to go as low as 16ms.

## v0.19.9

## `@liveblocks/client`

- Adds a `WebhookHandler` class
  - `new WebhookHandler(secret).verifyRequest({ rawBody, headers })` can be used
    to verify event requests from Liveblock's webhook functionality. It also
    provides fully typed `WebhookEvents`.
  - Check out our [Webhooks guide](https://liveblocks.io/docs/guides/webhooks)
    for more details

## v0.19.8

- Fixes a bug where history didn't reliably undo `LiveObject` key set changes if
  any pending local changes existed on that key.
- Fixes a bug where changes performed inside `room.batch` were incorrectly
  ordered inside the history resulting in unexpected undo behavior in some
  cases.
- Fixes a bug where under some circumstances the Liveblocks client could get
  stuck in a "synchronizing" state indefinitely
- Expose `JsonArray` and `JsonScalar` types publicly

## v0.19.7

Fix nested storage event handling issue.

## v0.19.6

Support authentication with cookies.

## v0.19.5

Export the `StorageStatus` type (introduced with 0.19.3).

## v0.19.4

Fix CORS issue.

## v0.19.3

In **@liveblocks/client**:

## Room.getStorageStatus

Get the storage status.

- `not-loaded`: Initial state when entering the room.
- `loading`: Once the storage has been requested via room.getStorage().
- `synchronizing`: When some local updates have not been acknowledged by
  Liveblocks servers.
- `synchronized`: Storage is in sync with Liveblocks servers.

## Room.subscribe("storage-status", status => { })

Subscribe to storage status changes.

Returns an unsubscribe function.

```typescript
room.subscribe("storage-status", (status) => {
  switch (status) {
    case "not-loaded":
      break;
    case "loading":
      break;
    case "synchronizing":
      break;
    case "synchronized":
      break;
    default:
      break;
  }
});
```

## Room.reconnect

Close the room connection and try to reconnect.

## Internal changes

- Add support for the upcoming Liveblocks browser extension

## v0.19.2

Fixes some internal type definitions.

## v0.19.1

Fixes an issue where `import`s from Liveblocks packages could not be resolved
correctly in certain build environments.

## v0.19.0

This release brings Zustand v4 support. This is a breaking change **only if
you’re using @liveblocks/zustand**.

In **@liveblocks/zustand**:

- Support Zustand v4 (actually v4.1.3 or higher)
- Drop support for Zustand v3 (also v4.1.2 or lower are not supported)
- Fix bug where some usage pattern could cause the Zustand store to stop
  synching (#491)

To migrate, make the following code changes:

- `npm install zustand@latest`
- `npm install @liveblocks/zustand@latest`
- Change these imports, if applicable:
  ```diff
  -import { middleware } from "@liveblocks/zustand";
  +import { liveblocks } from "@liveblocks/zustand";
  ```
  and
  ```diff
  -import type { LiveblocksState } from "@liveblocks/zustand";
  +import type { WithLiveblocks } from "@liveblocks/zustand";
  ```
  and rename accordingly.
- Change the pattern:
  ```ts
  create(liveblocks<MyState, ...>(...))
  ```
  to the Zustand v4 recommended pattern:
  ```ts
  create<WithLiveblocks<MyState, ...>>()(liveblocks(...))
  ```
  To be clear:
  1.  First, move the type annotation away from the `liveblocks` middleware
      call, and onto the `create` call.
  2.  Next, wrap your `MyState` type in a `WithLiveblocks<...>` wrapper. This
      will make sure the injected `liveblocks` property on your Zustand state
      will be correctly typed.
  3.  Finally, make sure to add the extra call `()` wrapper, needed by Zustand
      v4 now:
      ```ts
      create<WithLiveblocks<MyState, ...>>()(liveblocks(...))
      //                                  ^^ Not a typo
      ```
- Remove the second argument to `state.liveblocks.enterRoom()`: it no longer
  takes an explicit initial state. Instead, it's automatically be populated from
  your Zustand state.

In **@liveblocks/redux**:

- The main export has been renamed:
  ```diff
  -import { enhancer } from "@liveblocks/redux";
  +import { liveblocksEnhancer } from "@liveblocks/redux";
  ```
- The second argument to `state.liveblocks.enterRoom()` to send in an explicit
  initial state is no longer supported. It will use the state in your Redux
  store, for consistency and ease of use.

## v0.18.5

Bug fix:

- Fixes a small bug in a type definition, `scopes` was removed from
  `BaseUserMeta`.

Internal updates:

- Switch the monorepo over to Turborepo.

## v0.18.4

All packages now provide an `isReadOnly` flag on user instances. It is available
when getting self or others. `isReadOnly` is true when storage is read-only, see
the
[room management guide](https://liveblocks.io/docs/guides/managing-rooms-users-permissions#permissions)
for more information.

```ts
const me = room.getSelf();

me.isReadOnly; // boolean

const others = room.getOthers();
for (const other of others) {
  other.isReadOnly; // boolean
}
```

In **@liveblocks/client**:

- Add a new option `shouldInitiallyConnect` to `client.enter` that let you
  control whether or not the room connects to Liveblocks servers. Default is
  `true`.

  Usually set to false when the client is used from the server to not call the
  authentication endpoint or connect via WebSocket.

In **@liveblocks/react**:

- Add a new property `shouldInitiallyConnect` to `RoomProvider` that let you
  control whether or not the room connects to Liveblocks servers. Default is
  `true`.

  By default equals to `typeof window !== "undefined"`, meaning the RoomProvider
  tries to connect to Liveblocks servers only on the client side.

- Internal package restructurings to increase code sharing. You may notice a new
  dependency show up in your dependency tree: `@liveblocks/core`. It contains
  private APIs that aren't intended for direct consumption.

## v0.18.3

- In **@liveblocks/react**:

  Fixes the "zombie-child" problem that can occur with React 17 or lower. **If
  you’re on React 18: great, you can ignore this!** If you’re using React 17 or
  lower with Liveblocks, we’ll now start to enforce that you pass the
  `unstable_batchedUpdates` prop to RoomProvider, so this problem can be
  circumvented. This small addition may save you hours of debugging time!

  ```tsx
  // ⚠️  Only if you’re using React 17 or lower
  import { unstable_batchedUpdates } from "react-dom";  // 👈

  <RoomProvider
    id="my-room"
    initialPresence={...}
    initialStorage={...}
    unstable_batchedUpdates={unstable_batchedUpdates}  // 👈
  >
    <App />
  </RoomProvider>
  ```

  To read more, see
  https://liveblocks.io/docs/guides/troubleshooting#stale-props-zombie-child

- In **@liveblocks/zustand**:

  - Fix a confusing error message

## v0.18.2

- In **@liveblocks/react**:

  - Make sure that `useOther` will not rerender if tracked users already left
    the room, so that child components won't get rerendered before the parent
    got the chance to unmount them.
  - Disallow `useOther` without selector

## v0.18.1

- In **@liveblocks/react**:

  - Fix a bug that could cause an error when patching presence during local
    development. Not an issue in production builds. (#505)

## v0.18.0

For information, please read our
[Upgrade Guide for 0.18](https://liveblocks.io/docs/guides/upgrading/0.18).

### New React hooks ✨

- In **@liveblocks/react**:

  - [`useStorage`](https://liveblocks.io/docs/api-reference/liveblocks-react#useStorage)
  - [`useMutation`](https://liveblocks.io/docs/api-reference/liveblocks-react#useMutation)
  - [`useSelf`](https://liveblocks.io/docs/api-reference/liveblocks-react#useSelf)
  - [`useOthers`](https://liveblocks.io/docs/api-reference/liveblocks-react#useOthers)
  - [`useOthersMapped`](https://liveblocks.io/docs/api-reference/liveblocks-react#useOthersMapped)
  - [`useOthersConnectionIds`](https://liveblocks.io/docs/api-reference/liveblocks-react#useOthersConnectionIds)
  - [`useOther`](https://liveblocks.io/docs/api-reference/liveblocks-react#useOther)
    (singular)

- In **@liveblocks/client**:

  - New
    [`.toImmutable()`](https://liveblocks.io/docs/api-reference/liveblocks-client#LiveObject.toImmutable)
    method on `LiveObject`, `LiveList`, and `LiveMap` lets you work with an
    immutable representation of the storage objects
  - Improved core performance
  - Reduced bundle size
  - Others only become visible in the `others` array if their presence is known

### Breaking changes

- Remove support for directly importing hooks from **@liveblocks/client** (e.g.
  `import { useMyPresence } from '@liveblocks/react'`). If you’re still using
  these imports, see the
  [Upgrade Guide for 0.17](https://liveblocks.io/docs/guides/upgrading/0.17) for
  instructions.
- Remove `ClientProvider` and `useClient` hook
- Remove `defaultPresence` and `defaultStorageRoot` arguments. (Just use
  `initialPresence` and `initialStorage` arguments now.)
- Remove second argument to `useMap()`, `useList()`, and `useObject()`.
- Remove `new LiveMap(null)` support. (Just use `new LiveMap()` or
  `new LiveMap([])`.)

## v0.17.11

General:

- Fix a packaging bug

In **@liveblocks/react**:

- Deprecate an undocumented API

## v0.17.9

- Fix bug that could cause duplicate copies of @liveblocks/client to end up in
  final bundle, for certain bundler configurations.
- Fix bug where in some conditions the initial presence for a new connection
  would not come through to all existing clients in the room
- Various internal changes

## v0.17.8

### New history APIs ↩️ ↪️

- In **@liveblocks/client**:

  - Add `canUndo()` and `canRedo()` utilities to `room.history`
  - Add `"history"` event type to `room.subscribe()` to subscribe to the current
    user's history changes

- In **@liveblocks/react**:

  - Add `useCanUndo()` and `useCanRedo()` hooks

## v0.17.7

- In **@liveblocks/zustand**:

  - Simplify zustand middleware integration with Typescript. `TPresence`,
    `TStorage`, `TUserMeta`, and `TRoomEvent` are now optional.

Note that `@liveblocks/zustand` does not work with zustand > v4 because v3 and
v4 have completely different type definitions. As soon as zustand v4 is out of
the RC phase, we will consider updating our middleware to work with the latest
version.

### Example

Let's take a look at our
[To-do list](https://github.com/liveblocks/liveblocks/tree/main/examples/zustand-todo-list)
example. Without our middleware, the store would look like this:

```ts
import create from "zustand";

type State = {
  draft: string;
  isTyping: boolean;
  todos: Todo[];
  setDraft: (draft: string) => void;
  addTodo: () => void;
  deleteTodo: (index: number) => void;
};

create<State>(/* ... */);
```

With our middleware, you simply need to move the `State` param at the middleware
level:

```ts
import create from "zustand";
import { createClient } from "@liveblocks/client";
import { middleware } from "@liveblocks/zustand";

const client = createClient({ /*...*/ });

type State = {
  draft: string;
  isTyping: boolean;
  todos: Todo[];
  setDraft: (draft: string) => void;
  addTodo: () => void;
  deleteTodo: (index: number) => void;
};

create(
  middleware<State>(/* ... */, {
    client,
    presenceMapping: { isTyping: true },
    storageMapping: { todos: true }
  })
);
```

If you want to type `others` presence, you can use the `TPresence` generic
argument on the middleware.

```ts

type Presence = {
  isTyping: true;
}

const useStore = create(
  middleware<State, Presence>(/* ... */, {
    client,
    presenceMapping: { isTyping: true },
    storageMapping: { todos: true }
  })
);

// In your component
useStore(state => state.liveblocks.others[0].presence?.isTyping)
```

## v0.17.6

- In **@liveblocks/react**:

  - Expose `RoomContext` in the return value of `createRoomContext()`

## v0.17.5

- In **@liveblocks/react**:

  - Fix bug where changing the `key` argument of `useMap()`, `useList()`,
    `useObject()` did not resubscribe to updates correctly
  - Ignore changes to the `RoomProvider`'s initial presence/storage props on
    subsequent renders. This makes it behave closer to `useState(initialState)`

## v0.17.4

Fix missing documentation for hooks created via `createRoomContext()`.

## v0.17.1

Fix `@liveblocks/nodes` packaging.

## v0.17.0

For information, please read our
[Upgrade Guide](https://liveblocks.io/docs/guides/upgrading/0.17).

### TypeScript improvements ✨

This release contains major TypeScript improvements. The recommended setup now
is that you define your own Presence and Storage types at the highest level
(i.e. where you set up the room). After that initial one-time setup, you will no
longer need to provide any extra type annotations anywhere for your Liveblocks
code! 🙌

To learn how to set that up, follow the instructions in our
[Upgrade Guide](https://liveblocks.io/docs/guides/upgrading/0.17).

- No more `any` types used (in `@liveblocks/client` and `@liveblocks/react`)
- All APIs that work with Presence data will now require it to be
  JSON-serializable
- All APIs that work with Storage data will now require it to be LSON (= JSON +
  Live structures)
- All Live structures now take mandatory type params for their payloads, just
  like the built-in array, object, and map types do:
  - `LiveMap<K, V>` (like `Map<K, V>`)
  - `LiveObject<{ a: number, b: string }>` (like, for example,
    `{ a: number, b: string }`)
  - `LiveList<T>` (like `Array<T>`)

### React Native support ✨

We now support React Native! To learn how to use Liveblocks in your React Native
projects, see our
[API reference](https://liveblocks.io/docs/api-reference/liveblocks-client#createClientReactNative).
It's surprisingly simple!

### New APIs ✨

- In **@liveblocks/react**:

  - [`createRoomContext()`](https://liveblocks.io/docs/api-reference/liveblocks-react#createRoomContext)
    is now the preferred way to initialize hooks.

- In the API:

  - New endpoint to
    [Get Users in a Room](https://liveblocks.io/docs/api-reference/rest-api-endpoints#GetRoomUsers)
  - New endpoint to
    [Get a list of all Rooms](https://liveblocks.io/docs/api-reference/rest-api-endpoints#GetRooms)

### Bug fixes 🐛

- Improved conflict resolution on LiveList
- Various minor internal bug fixes

### Breaking changes

- In **@liveblocks/client**:

  - Removed old `Room.unsubscribe()` API

### New deprecations

- In **@liveblocks/client**:

  - The `defaultPresence` option to `client.enter()` will get renamed to
    `initialPresence`
  - The `defaultStorageRoot` option to `client.enter()` will get renamed to
    `initialStorage`
  - Calling `new LiveMap(null)` will stop working. Please use `new LiveMap()`,
    or `new LiveMap([])`

- In **@liveblocks/react**:

  - Importing the React hooks directly is deprecated, instead use the new
    `createRoomContext()` helper. For help, read the
    [Recommended Upgrade Steps section](https://liveblocks.io/docs/guides/upgrading/0.17#recommended-upgrade-steps)
    within our [Upgrade Guide](https://liveblocks.io/docs/guides/upgrading/0.17)
  - The second argument to `useList()`, `useObject()`, and `useMap()` is
    deprecated
  - The RoomProvider's `defaultPresence` is renamed to `initialPresence`
  - The RoomProvider's `defaultStorageRoot` is renamed to `initialStorage`

## v0.16.17

Fix bug in internal code where some legal authentication tokens would be
considered invalid.

## v0.16.16

Internals only.

## v0.16.15

Internals only.

## v0.16.14

Fix an issue where the current user's info would not properly display accented
characters.

## v0.16.13

(Unpublished.)

## v0.16.12

Internals only.

## v0.16.11

Expose helper type to help users adopt to using Live structures with interfaces
they don't own.

## v0.16.10

Restructures a few more internals.

## v0.16.9

Restructures a few internals.

## v0.16.8

Fix bug in private/internal code.

## v0.16.7

Fix bug in private/internal code.

## v0.16.6

Fix bug in example code suggested in deprecation warning.

## v0.16.5

### All packages

- Various internal refactorings

### Bug fixes

- In **@liveblocks/client**:

  - If you're using `@liveblocks/client` in a ES2015 context, you no longer have
    to polyfill `Object.fromEntries()`.

## v0.16.4

### All packages

- Improve our generated bundles. They are now even more tree-shakable, and
  smaller!
- Some APIs are being deprecation and will show warnings in the dev console when
  used

## v0.16.3

### Bug fixes

- In **@liveblocks/client**:

  - Fix bug where internal presence state could not get restored correctly after
    undo/redo in certain circumstances.

- In **@liveblocks/zustand** and **@liveblocks/redux**:

  - Fixes an issue when initializing an array with items would result in having
    duplicated items in other clients. Example:

    - Client A updates state : `{ list: [0] }`
    - Client B states is updated to : `{ list: [0, 0] }`

## v0.16.2

### Bug fixes

- In **@liveblocks/client**:

  - Fix small bug related to new `JsonObject` type, which would reject some
    values that were legal JSON objects.

## v0.16.1

### Bug fixes

- In **@liveblocks/react**:

  - Fix issue with React 18 and StrictMode.

## v0.16.0

### New APIs

#### `LiveList.set`

Set one element at a specified index.

```typescript
const list = new LiveList(["🦁", "🦊", "🐵"]);
list.set(0, "🐺");
list.toArray(); // equals ["🐺", "🦊", "🐵"]
```

https://github.com/liveblocks/liveblocks/pull/147 for more information

⚠️ **_Before using `LiveList.set`, you need to make sure that all connected
clients are using `0.16.0`. If a client is connected to a room with version
`< 0.16`, `LiveList.set` might lead to slightly unexpected behavior._**

### TypeScript improvements

@nvie improved our typescript definitions! They are more precise and restrictive
(for your own good :)). If typescript errors appears after upgrading to `0.16.0`
and they are not clear, please create a Github issue and we'll help you.

More information here: https://github.com/liveblocks/liveblocks/pull/150<|MERGE_RESOLUTION|>--- conflicted
+++ resolved
@@ -1,5 +1,8 @@
-<<<<<<< HEAD
-## v2.1.0
+## v2.1.0 (not published yet)
+
+### `@liveblocks/client`
+
+- Various internal refactorings
 
 ### `@liveblocks/react`
 
@@ -7,13 +10,6 @@
   You can use this new property if you’re running into the
   `Error: This mutation cannot be used until Storage has loaded` error. (For
   example, to decide to make your mutation a no-op.)
-=======
-## v2.1.0 (not published yet)
-
-### `@liveblocks/core`
-
-- Various internal refactorings
->>>>>>> ba8c4b09
 
 ## v2.0.5
 
