--- conflicted
+++ resolved
@@ -1,6 +1,12 @@
 ## vNEXT (not yet published)
 
-<<<<<<< HEAD
+## v2.18.1
+
+### `@liveblocks/react-ui`
+
+- Fix `<Composer />` and `<Comment />` overrides not working when set on
+  `<Thread />`.
+
 ### `@liveblocks/yjs`
 
 - Added a factory function `getYjsProviderForRoom` to grab an instance of yjs
@@ -11,14 +17,6 @@
 ### `@liveblocks/react-tiptap`
 
 - Fixed a bug where documents would no longer sync after room the ID changed
-=======
-## v2.18.1
->>>>>>> e3328d78
-
-### `@liveblocks/react-ui`
-
-- Fix `<Composer />` and `<Comment />` overrides not working when set on
-  `<Thread />`.
 
 ## v2.18.0
 
