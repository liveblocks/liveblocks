--- conflicted
+++ resolved
@@ -1,5 +1,7 @@
-<<<<<<< HEAD
-## unreleased
+
+## vNEXT (not released yet)
+
+## v3.10.0
 
 ### `@liveblocks/client`
 
@@ -8,10 +10,6 @@
 ### `@liveblocks/node`
 
 - Prevents certain 400 level errors from being reported as a 403
-=======
-## vNEXT (not released yet)
-
-## v3.10.0
 
 ### `@liveblocks/react-ui`
 
@@ -24,7 +22,6 @@
 
 - Update type definitions for provider models to support newer Claude variants:
   Opus 4.1, Sonnet 4.5, and Haiku 4.5.
->>>>>>> cb1de302
 
 ## v3.9.1
 
