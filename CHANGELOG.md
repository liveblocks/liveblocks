--- conflicted
+++ resolved
@@ -1,13 +1,11 @@
 ## vNEXT (not yet published)
 
-<<<<<<< HEAD
 ### `@liveblocks/client`
 
 - Improve performance of undo/redo operations on large documents (thanks for the
   contribution @rudi-c!)
-=======
+
 ## v2.18.1
->>>>>>> 09563488
 
 ### `@liveblocks/react-ui`
 
