## vNEXT (not yet published)

## v3.7.0

<<<<<<< HEAD
This release introduces group mentions (e.g. `@engineering`) across all packages
and first-class support for tenants. Learn more about [group mentions](#) and
[tenants](#) in the docs.

### `@liveblocks/client`

- Add new `resolveGroupsInfo` resolver to provide information about groups (e.g.
  `name`, `avatar`, etc) similar to `resolveUsers`.
- Support returning group mention suggestions in `resolveMentionSuggestions`.
- Support group mentions in `stringifyCommentBody`, it now accepts a
  `resolveGroupsInfo` option that passes the results to mentions as `group`.

### `@liveblocks/react`

- Add `useGroupInfo` hook to use `resolveGroupsInfo` in React, same as `useUser`
  for `resolveUsers`.

### `@liveblocks/react-ui`

- Support group mentions in default components (mentions suggestions dropdowns,
  `Thread`, `Composer`, `InboxNotification`, etc).

### `@liveblocks/react-lexical`, `@liveblocks/react-tiptap`, and `@liveblocks/node-lexical`

- Support group mentions in text editors and comments-related components.

### `@liveblocks/node-lexical` and `@liveblocks/node-prosemirror`

- Support group mentions in text editors.

### `@liveblocks/node`

- Add methods to manage groups on Liveblocks (e.g. `createGroup`,
  `getUserGroups`).
- Add `tenantId` parameters to methods that need it when using tenants.
- Mark `getThreadParticipants` as deprecated, use thread subscriptions or
  `getMentionsFromCommentBody` instead.
- Support group mentions in `stringifyCommentBody`, it now accepts a
  `resolveGroupsInfo` option that passes the results to mentions as `group`.

### `@liveblocks/emails`

- Support group mentions in email notifications helpers. These functions now
  accept a `resolveGroupsInfo` option that passes the results to mentions as
  `group`.
=======
## v3.6.1

### `@liveblocks/client`

- Fixes a bug where a specific combination of concurrent LiveList mutations
  could break eventual consistency (two clients disagreeing on the final
  document state).

### `@liveblocks/react-ui`

- Only show retrieval and reasoning durations in `AiChat` when they are 3
  seconds or longer.
- Make `AiTool` titles selectable.
>>>>>>> 0923c897

## v3.6.0

### `@liveblocks/client`

- Auto-abort this client's tool calls on page unload to prevent hanging chats.

### `@liveblocks/react-ui`

- Reasoning in `AiChat` now displays how long it took.
- `AiChat` nows shows when a copilot is searching its knowledge defined on the
  dashboard, as a "Searching 'What is RAG?'…" indicator. It also displays how
  long it took.
- Add `Duration` primitive to display formatted durations, similar to the
  existing `Timestamp` primitive.

### `@liveblocks/node`

- Better type safety for copilot creation and update options.
- Add missing type export for AI Copilot and knowledge sources.

## v3.5.4

- Identical to v3.5.2, corrects a bad release.

## v3.5.3

- Bad release, please use v3.5.4 instead.

## v3.5.2

### `@liveblocks/client`

- Throttle incoming AI delta updates to prevent excessive re-renders during fast
  streaming.
- Optimized partial JSON parser for improved tool invocation streaming
  performance.

### `@liveblocks/react-tiptap`

- Fixes a bug where the a comment could not be selected if it was within a
  previously deleted comment.

## v3.5.1

### `@liveblocks/react-tiptap`

- Fixes a bug where deleting a thread/comment from Tiptap would also remove any
  comments contained within it.

## v3.5.0

### `@liveblocks/node`

- Add the following methods for managing AI copilots and knowledge sources:
  - `getAiCopilots`
  - `createAiCopilot`
  - `getAiCopilot`
  - `updateAiCopilot`
  - `deleteAiCopilot`
  - `createWebKnowledgeSource`
  - `createFileKnowledgeSource`
  - `deleteFileKnowledgeSource`
  - `deleteWebKnowledgeSource`
  - `getKnowledgeSources`
  - `getKnowledgeSource`
  - `getFileKnowledgeSourceMarkdown`
  - `getWebKnowledgeSourceLinks`

## v3.4.2

### `@liveblocks/react-ui`

- Fix improved Markdown streaming in `AiChat` only being enabled in reasoning
  blocks, it’s now enabled for all Markdown.

## v3.4.1

### `@liveblocks/client`

- Fix a bug where copilot id wasn't passed when setting tool call result if a
  tool call was defined with `execute` callback.

### `@liveblocks/react`

- Update `useSendAiMessage` to use the the last used copilot id in a chat when
  no copilot id is passed to the hook or the method returned by the hook.

## v3.4.0

### `@liveblocks/react`

Tool calls will now stream in while under construction. This means that tools
will render sooner and more often re-render, while `partialArgs` are streaming
in.

> New behavior (>=3.4):
>
> - 1st render: `{ stage: "receiving", partialArgs: {} }`
> - 2nd render: `{ stage: "receiving", partialArgs: { cities: [] } }`
> - 3rd render: `{ stage: "receiving", partialArgs: { cities: [""] } }`
> - 4th render: `{ stage: "receiving", partialArgs: { cities: ["Pa"] } }`
> - 5th render: `{ stage: "receiving", partialArgs: { cities: ["Paris"] } }`
> - etc.
> - Then `{ stage: "executing", args: { cities: "Paris" } }` (same as before)
> - And `{ stage: "executed", args, result }` (same as before)
>
> Before (<3.4):
>
> - Stage "receiving" would never happen
> - 1st render would be with
>   `{ stage: "executing", args: { cities: ["Paris"] } }`
> - 2nd render would be with `{ stage: "executed", args, result }`

#### Other changes

- In `RoomProvider`, `initialPresence` and `initialStorage` now get re-evaluated
  whenever the room ID (the `id` prop) changes.

### `@liveblocks/react-ui`

- Add a minimal appearance to `AiTool` via a new `variant` prop.
- Improve Markdown rendering during streaming in `AiChat`: incomplete content is
  now handled gracefully so things like bold, links, or tables all render
  instantly without seeing partial Markdown syntax first.
- Render all messages in `AiChat` as Markdown, including ones from the user.
- Fix Markdown rendering of HTML tags in `AiChat`. (e.g. "Use the `<AiChat />`
  component" would render as "Use the `` component")
- Improve shimmer animation visible on elements like the
  "Thinking…"/"Reasoning…" placeholders in `AiChat`.

## v3.3.4

### `@liveblocks/client`

- Fix race condition where AI tools were not always executing. This could happen
  when using `useSendAiMessage` first and then immediately opening the
  `<AiChat />` afterwards.

### `@liveblocks/react-tiptap`

- Scroll thread annotations into view when a thread in `AnchoredThreads` is
  selected, similarly to `@liveblocks/react-lexical`.

## v3.3.1

### `@liveblocks/react-ui`

- Fix `Composer` uploading attachments on drop when `showAttachments` is set to
  `false`.

## v3.3.0

### `@liveblocks/react-ui`

- Add `maxVisibleComments` prop to `Thread` to control the maximum number of
  comments to show. When comments are hidden, a "Show more replies" button is
  shown to allow users to expand the thread.
- Add `onComposerSubmit` callback to `AiChat` triggered when a new message is
  sent. It can also be used to customize message submission by calling
  `useSendAiMessage` yourself.
- Overrides and CSS classes for `AiChat`'s composer have been renamed:
  - Overrides: `AI_CHAT_COMPOSER_SEND` → `AI_COMPOSER_PLACEHOLDER`
  - CSS classes: `.lb-ai-chat-composer-form` → `.lb-ai-composer-form`
- Fix: knowledge passed as a prop to `AiChat` no longer leaks that knowledge to
  other instances of `AiChat` that are currently mounted on screen.

### `@liveblocks/react`

- Add `query` option to `useAiChats` to filter the current user’s AI chats by
  metadata. Supports exact matches for string values, "contains all" for string
  arrays, and filtering by absence using `null` (e.g.
  `{ metadata: { archived: null } }`).
- `useSendAiMessage` now accepts passing the chat ID and/or options to the
  function rather than the hook. This can be useful in dynamic scenarios where
  the chat ID might not be known when calling the hook for example.
- `useCreateAiChat` now accepts a chat ID as a string instead of
  `{ id: "chat-id" }`.

### `@liveblocks/react-tiptap` and `@liveblocks/react-lexical`

- Allow using custom composers in `FloatingComposer` via the
  `components={{ Composer }}` prop.

### `@liveblocks/react-lexical`

- Add `ATTACH_THREAD_COMMAND` command to manually create a thread attached to
  the current selection.

## v3.2.1

### `@liveblocks/react-ui`

- Improve Markdown lists in `AiChat`: better spacing and support for arbitrary
  starting numbers in ordered lists. (e.g. `3.` instead of `1.`)

### `@liveblocks/react`

- Fix `useSyncStatus` returning incorrect synchronization status for Y.js
  provider. We now compare the hash of local and remote snapshot to check for
  synchronization differences between local and remote Y.js document.

### `@liveblocks/yjs`

- Fix `LiveblocksYjsProvider.getStatus()` returning incorrect synchronization
  status for Y.js provider.

## v3.2.0

### `@liveblocks/react-ui`

- Improve `AiChat`'s scroll behavior when sending new messages: the chat will
  now scroll new messages to the top and leave enough space for responses.
- Expose Markdown components in `AiChat`’s `components` prop to customize the
  rendering of Markdown content.
- Add `blurOnSubmit` prop to `Composer` (also available on the `Composer.Form`
  primitive and as `blurComposerOnSubmit` on `Thread`) to control whether a
  composer should lose focus after being submitted.

### `@liveblocks/react`

- `useErrorListener` now receives `"LARGE_MESSAGE_ERROR"` errors when the
  `largeMessageStrategy` option isn’t configured and a message couldn’t be sent
  because it was too large for WebSocket.

### `@liveblocks/node`

- Add `tenantId` to `identifyUser` method as an optional parameter.

## v3.1.4

### `@liveblocks/react-ui`

- Fix copilot id not being passed to 'set-tool-call-result' command that is
  dispatched when a tool call is responded to. Previously, we were using the
  default copilot to generate messages from the tool call result.

## v3.1.3

### `@liveblocks/react-ui`

- Fix `AiChat` component not scrolling instantly to the bottom on render when
  messages are already loaded.

## v3.1.2

### `@liveblocks/react-ui` and `@liveblocks/emails`

- Improve URL sanitization in comments.

## v3.1.1

### `@liveblocks/client`

- Adds experimental setting `LiveObject.detectLargeObjects`, which can be
  enabled globally using `LiveObject.detectLargeObjects = true` (default is
  false). With this setting enabled, calls to `LiveObject.set()` or
  `LiveObject.update()` will throw as soon as you add a value that would make
  the total size of the LiveObject exceed the platform limit of 128 kB. The
  benefit is that you get an early error instead of a silent failure, but the
  downside is that this adds significant runtime overhead if your application
  makes many LiveObject mutations.
- Fix: also display errors in production builds when they happen in `render`
  methods defined with `defineAiTool()`. Previously, these errors would only be
  shown during development.
- Fix an issue with the render component of tool calls not being displayed
  correctly when the tool call signal was read before it was registered.

## v3.1.0

### `@liveblocks/client`

- `defineAiTool()()` now takes an optional `enabled` property. When set to
  `false`, the tool will not be made available to the AI copilot for new/future
  chat messages, but still allow existing tool invocations to be rendered that
  are part of the historic chat record.

### `@liveblocks/react`

- `RegisterAiTool` now also takes an optional `enabled` prop. This is a
  convenience prop that can be used to override the tool’s `enabled` status
  directly in React.

### `@liveblocks/react-ui`

- Reasoning parts in `AiChat` are now automatically collapsed when the reasoning
  is done.
- Add `collapsible` prop to `AiTool` to control whether its content can be
  collapsed/expanded.
- Add `InboxNotification.Inspector` component to help debugging custom inbox
  notifications.

### `@liveblocks/redux`

- Add support for Redux v5.

### `@liveblocks/react-lexical`

- Fix default `z-index` of collaboration cursors, and make them inherit their
  font family instead of always using Arial.
- Add `lb-lexical-cursors` class to the collaboration cursors’ container.
- Improve mentions’ serialization.

### `@liveblocks/node-lexical`

- Improve mentions’ serialization.

## v3.0.0

Liveblocks 3.0 is our third major release, focusing on our newest product,
[AI Copilots](https://liveblocks.io/blog/meet-liveblocks-3-0-the-fastest-way-to-let-your-users-collaborate-with-ai-in-your-product).
We’ve used this as an opportunity to tidy up some of our existing APIs, ensuring
consistency throughout our offering.

For full upgrade instructions and codemods, see the
[3.0 upgrade guide](https://liveblocks.io/docs/platform/upgrading/3.0).

### All packages

- TypeScript 5.0 is now the minimum supported version.
- Remove deprecated APIs, see
  [the deprecated section](https://liveblocks.io/docs/platform/upgrading/3.0#deprecated)
  in the upgrade guide to learn more.

### `@liveblocks/react`

- Introduce hooks and APIs for AI Copilots: `useAiChats`, `useAiChat`,
  `useDeleteAiChat`,`useSendAiMessage`, `RegisterAiTool`, `RegisterAiKnowledge`,
  etc.
- Rename `UPDATE_USER_NOTIFICATION_SETTINGS_ERROR` to
  `UPDATE_NOTIFICATION_SETTINGS_ERROR` when using `useNotificationSettings` or
  `useUpdateNotificationSettings`.

### `@liveblocks/react-ui`

- Introduce pre-built components for AI Copilots: `AiChat`, `AiTool`, etc.
- The `onMentionClick` prop on `Thread` and `Comment` now receives a
  `MentionData` object instead of a `userId` string.
- The `Mention` component on the `Comment.Body` and `Composer.Editor` primitives
  now receives a `mention` prop instead of a `userId` one.
- The `MentionSuggestions` component on the `Composer.Editor` primitive now
  receives a `mentions` prop instead of a `userIds` one, and the
  `selectedUserId` prop has been renamed to `selectedMentionId`.
- Rename `LiveblocksUIConfig` to `LiveblocksUiConfig` for consistency with other
  Liveblocks APIs.

### `@liveblocks/emails`

- Remove deprecated `htmlBody`/`reactBody` properties from
  `prepareThreadNotificationEmailAsHtml`/`prepareThreadNotificationEmailAsReact`,
  use `body` instead.
- Remove `htmlContent`/`reactContent` properties from
  `prepareTextMentionNotificationEmailAsHtml`/`prepareTextMentionNotificationEmailAsReact`,
  use `content` instead.
- The `prepareTextMentionNotificationEmailAsReact` and
  `prepareTextMentionNotificationEmailAsHtml` functions’ returned data changed
  slightly:
  - The `id` property is now named `textMentionId`, it refers to the mention’s
    Text Mention ID, not the user ID used for the mention
  - The `id` property now refers to the mention’s ID, as in the user ID used for
    the mention
- The `element` prop received by the `Mention` component in
  `prepareTextMentionNotificationEmailAsReact` now contains an `id` property
  instead of `userId`, and a new `kind` property to indicate the mention’s kind.

### `@liveblocks/client` and `@liveblocks/node`

- The `getMentionedIdsFromCommentBody` utility has been replaced by
  `getMentionsFromCommentBody`.

## v2.24.3

### `@liveblocks/react` and `@liveblocks/react-ui`

- Fix an issue with subpath imports (e.g. `@liveblocks/react/suspense`) and
  CommonJS which could happen with certain bundlers.

## v2.24.2

### `@liveblocks/react-ui`

- Disable or hide actions in `Thread` and `Comment` components for users without
  permission to perform them, such as adding reactions or (un)resolving threads.

## v2.24.1

### `@liveblocks/yjs`

- Fix for occasional desync issue

## v2.24.0

We are introducing thread subscriptions to add more granularity to thread
notifications, allowing users to subscribe to threads without participating or
unsubscribing from specific ones.

We are also using this opportunity to rename some of the concepts around
notifications and notification settings to improve clarity. None of these
changes are breaking but you can learn more about them, their rationale, and how
to automatically apply them with a codemod in our
[Upgrade Guide for 2.24](https://liveblocks.io/docs/platform/upgrading/2.24).

### `@liveblocks/react-ui`

- Add "Subscribe to thread" and "Unsubscribe from thread" actions to `Thread`
  and thread `InboxNotification` out of the box.

### `@liveblocks/react`

- Add `useSubscribeToThread` and `useUnsubscribeFromThread` hooks.
- Add `subscribe` and `unsubscribe` methods to the existing
  `useThreadSubscription` hook.
- Add support for `textMentions` in room subscription settings.
- Rename `useRoomNotificationSettings` and `useUpdateRoomNotificationSettings`
  to `useRoomSubscriptionSettings` and `useUpdateRoomSubscriptionSettings`.

### `@liveblocks/node`

- Add `subscribeToThread`, `unsubscribeFromThread`, `getThreadSubscriptions` and
  `getUserRoomSubscriptionSettings` methods.
- Add support for `textMentions` in room subscription settings.
- Rename `getRoomNotificationSettings`, `updateRoomNotificationSettings`, and
  `deleteRoomNotificationSettings` to `getRoomSubscriptionSettings`,
  `updateRoomSubscriptionSettings`, and `deleteRoomSubscriptionSettings`.

### `@liveblocks/client`

- Add `Room.subscribeToThread` and `Room.unsubscribeFromThread` methods.
- Methods which return threads and their associated inbox notifications now also
  return the thread’s associated subscriptions.
- Add support for `textMentions` in room subscription settings.
- Rename `Room.getNotificationSettings` and `Room.updateNotificationSettings` to
  `Room.getSubscriptionSettings` and `Room.updateSubscriptionSettings`.

## v2.23.2

### `@liveblocks/tiptap`

- Add `closeAi` Tiptap command to manually close the AI toolbar.
- Fix `AiToolbar` focus behavior in Safari.
- Fix `FloatingToolbar` focus behavior in Safari.

### `@liveblocks/lexical`

- Fix `FloatingToolbar` focus behavior in Safari.

## v2.23.1

### `@liveblocks/client`

- Fix potential runtime error in browsers that do not support `Symbol.dispose`
  yet.

### `@liveblocks/node`

- Fix a bug in `.mutateStorage()` and `.massMutateStorage()` where mutating
  storage could potentially corrupt the storage tree.

## v2.23.0

### `@liveblocks/node`

- Expose new property `triggeredAt` for notification webhook events.

### `@liveblocks/emails`

- The `prepareThreadNotificationEmailAsHtml` and
  `prepareThreadNotificationEmailAsReact` functions are now avoiding duplicated
  comments between two emails data.

### `@liveblocks/react-ui`

- Improve event propagation from `Composer` and the emoji pickers in
  `Comment`/`Thread`.

### `@liveblocks/react-blocknote`

- Fix crash when unmounting. (Thanks @nperez0111 for the contribution!)
- Fix `withLiveblocksEditorOptions` not passing all options to BlockNote.
  (Thanks @chadnorvell for the contribution!)

## v2.22.3

### `@liveblocks/react-ui`

- The `InboxNotification` component now uses `resolveRoomsInfo` for
  `textMention` notifications to make them link to the mentions’ room
  automatically if `href` isn’t set.
- Fix names capitalization in lists. (e.g. the list of who reacted in reactions’
  tooltips)
- Add `emojibaseUrl` **advanced** option on `LiveblocksUIConfig` to allow
  choosing where Emojibase’s data used by the Liveblocks emoji picker is fetched
  from: another CDN, self-hosted files, etc.

### `@liveblocks/react-blocknote`

- Fix: Update dependencies resolution.
- Fix: Avoid `<AnchoredThreads />` threads rendering if the editor's view is
  `null`.

## v2.22.2

### `@liveblocks/node`

- Optimize `.getOrCreateRoom()` to only make a single round-trip to the server.
- Optimize `.upsertRoom()` to only make a single round-trip to the server.
- Also expose `LiveObject`, `LiveMap`, and `LiveList` in `@liveblocks/node`.

## v2.22.1

### `@liveblocks/react-blocknote`

- Fix report text editor function's call. Now we report correctly `blocknote` as
  text editor type.

### `@liveblocks/react-tiptap`

- Internal refactoring.

### `@liveblocks/node`

- Fix: improve stack traces of REST API errors to include the original error
  location.

## v2.22.0

### `@liveblocks/node`

- Added pagination support to `.getInboxNotifications()`. See
  [docs](https://liveblocks.io/docs/api-reference/liveblocks-node#get-users-userId-inboxNotifications).
- New method `.getOrCreate()` which combines `.getRoom()` and `.createRoom()`.
  See
  [docs](https://liveblocks.io/docs/api-reference/liveblocks-node#get-or-create-rooms-roomId).
- New method `.upsertRoom()` which combines `.updateRoom()` and `.createRoom()`.
  See
  [docs](https://liveblocks.io/docs/api-reference/liveblocks-node#upsert-rooms-roomId).
- New method `.iterRooms()` which is like `.getRooms()` except pagination
  happens automatically. See [docs](https://liveblocks.io).
- New method `.iterInboxNotifications()` which is like
  `.getInboxNotifications()` except pagination happens automatically. See
  [docs](https://liveblocks.io/docs/api-reference/liveblocks-node#iter-users-userId-inboxNotifications).
- New method `.mutateStorage()` which can be used to make changes to Storage
  from your backend. See
  [docs](https://liveblocks.io/docs/api-reference/liveblocks-node#mutate-storage).
- New method `.massMutateStorage()` which can be used to make changes to Storage
  for multiple rooms simultaneously. See
  [docs](https://liveblocks.io/docs/api-reference/liveblocks-node#mass-mutate-storage).
- Updated method `.deleteRoom()` to no longer throw when the room already does
  not exist. See
  [docs](https://liveblocks.io/docs/api-reference/liveblocks-node#delete-rooms-roomId).

### `@liveblocks/react-ui`

- Add new icons to `<Icon.* />`.

### `@liveblocks/emails`

- Implement a new core logic for thread notification event.
- Mark `htmlBody` from `prepareThreadNotificationEmailAsHtml` and `reactBody`
  from `prepareThreadNotificationEmailAsReact` as deprecated. Use `body`
  property instead.

## v2.21.0

### `@liveblocks/react-blocknote`

- New package to support using BlockNote with Liveblock’s comments, mentions,
  and realtime collaboration out of the box.

### `@liveblocks/node`

- Fix `markThreadAsResolved` and `markThreadAsUnresolved` methods not passing
  user ID correctly to the corresponding backend endpoints.

### `@liveblocks/react-ui`

- Improve emoji picker’s performance, bundle size, and add a preview of the
  currently selected emoji.
  - This is the result of us moving the emoji picker to
    [its own package](https://frimousse.liveblocks.io) and improving it in the
    process. You can also combine this package with the primitives to build your
    own reaction picker for example.
- Improve and fix pasting HTML into the composer.

## v2.20.0

### `@liveblocks/client`

- Implement a proxy factory for `UserNotificationSettings` object to return
  `null` to prevent any errors when accessing a disabled notification channel.

### `@liveblocks/node`

- Implement a proxy factory for `UserNotificationSettings` object to return
  `null` to prevent any errors when accessing a disabled notification channel.

### `@liveblocks/react`

- Add optional `useRoom({ allowOutsideRoom: true })` option. When this option is
  set, the hook will return `null` when used outside of a room, whereas the
  default behavior of the hook is be to throw.
- Implement a proxy factory for `UserNotificationSettings` object to return
  `null` to prevent any errors when accessing a disabled notification channel.

### `@liveblocks/react-ui`

- Improve mentions behavior around whitespace, fixing a regression introduced in
  `v2.18.3` when we added support for whitespace _within_ mentions.
- Prevent mention suggestions from scrolling instead of flipping when there’s
  enough space on the other side (e.g. moving from top to bottom).
- Improve event propagation in the formatting toolbar of `Composer`.

## v2.19.0

### `@liveblocks/*`

- Output ES modules by default (but CJS builds are still included)
- Modernize internal build tool settings

### `@liveblocks/node`

- Allow passing optional AbortSignal to all client methods
- Fix bug in encoding of error information in the LiveblocksError when an API
  call fails (thanks for reporting, @robcresswell!)
- Fix `getStorageDocument("my-room", "json")` typing in its output `LiveMap`
  instances as `ReadonlyMap` instead of serialized plain objects.

## v2.18.3

### `@liveblocks/node`

- Fix html escaping in `stringifyCommentBody` utility.

### `@liveblocks/client`

- Log more details in specific error cases to help debugging
- Fix html escaping in `stringifyCommentBody` utility.

### `@liveblocks/react`

- Increases the allowed stale time for polled user threads data. Only affects
  the `useUserThreads_experimental` hook.

### `@liveblocks/react-ui`

- Allow spaces and more non-alphanumeric characters when creating mentions in
  Comments composers.

### `@liveblocks/emails`

- Fix html escaping in prepare as html functions (thanks to @huy-cove for
  reporting the issue and helping us improving our product 🙏🏻).
- Revert deduplication logic introduced in `v2.18.0` as it provided no
  measurable benefits while increasing complexity.

## v2.18.2

### `@liveblocks/client`

- Improve performance of undo/redo operations on large documents (thanks for the
  contribution @rudi-c!)

### `@liveblocks/react-tiptap`

- Fix a performance regression introduced in 2.18.1

## v2.18.1

### `@liveblocks/react-ui`

- Fix `<Composer />` and `<Comment />` overrides not working when set on
  `<Thread />`.

### `@liveblocks/yjs`

- Added a factory function `getYjsProviderForRoom` to grab an instance of yjs
  provider that will be automatically cleaned up when the room is
  disconnected/changed
- Simplified types for `LiveblocksYjsProvider`

### `@liveblocks/react-tiptap`

- Fixed a bug where documents would no longer sync after room the ID changed

## v2.18.0

Introducing user notification settings. You can now create beautiful user
notification settings pages into your app.

### User notification settings (public beta)

Our packages `@liveblocks/client`, `@liveblocks/react` and `@liveblocks/node`
are now exposing functions to manage user notification settings on different
notification channels and kinds.

You can support `thread`, `textMention` and custom notification kinds (starting
by a `$`) on `email`, `Slack`, `Microsoft Teams` and `Web Push` channels.

#### Notification settings in the dashboard

You can choose from our new notifications dashboard page to enable or disable
notification kinds on every channels you want to use in your app. It means our
internal notification system on our infrastructure will decide to send or not an
event on your webhook.

### `@liveblocks/client`

We're adding two new methods in our client to get and update user notification
settings:

```tsx
import { createClient } from '@liveblocks/client'
const client = createClient({ ... })

const settings = await client.getNotificationSettings();
// { email: { thread: true, ... }, slack: { thread: false, ... }, ... }
console.log(settings);

const updatedSettings = await client.updateNotificationSettings({
  email: {
    thread: false,
  }
});
```

### `@liveblocks/react`

We're adding a new set of hooks to manage user notification settings.

You can either choose `useNotificationSettings` is your need to get the current
user notification settings and update them at the same time:

```tsx
// A suspense version of this hook is available
import { useNotificationSettings } from "@liveblocks/react";

const [{ isLoading, error, settings }, updateSettings] =
  useNotificationSettings();
// { email: { thread: true, ... }, slack: { thread: false, ... }, ... }
console.log(settings);

const onSave = () => {
  updateSettings({
    slack: {
      textMention: true,
    },
  });
};
```

Or you can choose `useUpdateNotificationSettings` if you just need to update the
current user notification settings (e.g an unsubscribe button):

```tsx
// A suspense version of this hook is available
import { useUpdateNotificationSettings } from "@liveblocks/react";

const updateSettings = useUpdateNotificationSettings();

const onUnsubscribe = () => {
  updateSettings({
    slack: {
      thread: false,
    },
  });
};
```

### `@liveblocks/node`

Our Node.js client are now exposing three new methods to manage user
notification settings:

```tsx
import { Liveblocks } from "@liveblocks/node";
const liveblocks = new Liveblocks({ secret: "sk_xxx" });

const settings = await liveblocks.getNotificationSettings({ userId });
// { email: { thread: true, ... }, slack: { thread: false, ... }, ... }
console.log(settings);

const updatedSettings = await liveblocks.updateNotificationSettings({
  userId,
  data: {
    teams: {
      $fileUploaded: true,
    },
  },
});
await liveblocks.deleteNotificationSettings({ userId });
```

### `@liveblocks/emails`

- Update the behavior of `prepareThreadNotificationEmailAsHtml` and
  `prepareThreadNotificationEmailAsReact`: the contents of previous emails data
  are now taken into account to avoid repeating mentions and replies that are
  still unread but have already been extracted in another email data.

## v2.17.0

### `@liveblocks/client`

- Report a console error when a client attempts to send a WebSocket message that
  is >1 MB (which is not supported). Previously the client would silently fail
  in this scenario.
- Added a new client config option `largeMessageStrategy` to allow specifying
  the preferred strategy for dealing with messages that are too large to send
  over WebSockets. There now is a choice between:
  - `default` Don’t send anything, but log the error to the console.
  - `split` Split the large message up into smaller chunks (at the cost of
    sacrificing atomicity). Thanks @adam-subframe for the contribution!
  - `experimental-fallback-to-http` Send the message over HTTP instead of
    WebSocket.
- Deprecated the `unstable_fallbackToHTTP` experimental flag (please set
  `largeMessageStrategy="experimental-fallback-to-http"` instead).

### `@liveblocks/react`

- Added `<LiveblocksProvider largeMessageStrategy="..." />` prop to
  LiveblocksProvider. See above for possible options.

### `@liveblocks/react-ui`

- Fix crash when a `Composer` is unmounted during its `onComposerSubmit`
  callback.
- Add new icons to `<Icon.* />`.

### `@liveblocks/react-tiptap`

### AI Toolbar (private beta)

This release adds components and utilities to add an AI toolbar to your text
editor, available in private beta.

- Add `ai` option to `useLiveblocksExtension` to enable (and configure) it.
- Add `<AiToolbar />` component. (with `<AiToolbar.Suggestion />`,
  `<AiToolbar.SuggestionsSeparator />`, etc)
- Add default AI buttons in `Toolbar` and `FloatingToolbar` when the `ai` option
  is enabled.
- Add `askAi` Tiptap command to manually open the toolbar, it can also be
  invoked with a prompt to directly start the request when opening the toolbar.
  (e.g. `editor.commands.askAi("Explain this text")`)

## v2.16.2

### `@liveblocks/react`

- Improve error message if hooks are accidentally called server side

### `@liveblocks/zustand`

- Fix bug in Zustand typing in case the multi-argument form of `set()` is used
  (thanks [@hans-lizihan](https://github.com/hans-lizihan))

## v2.16.1

### `@liveblocks/react-lexical` and `@liveblocks/react-tiptap`

- `<Toolbar.Button />` and `<Toolbar.Toggle />` now display their `name`
  visually if `children` and `icon` aren’t set.

## v2.16.0

Our error listener APIs will now receive more errors in general, including
errors from using Comments & Notifications. Previously, these would only receive
room connection errors from Presence, Storage, or Yjs.

For example, now when creation of a thread fails, deletion of a comment fails,
marking a notification as read fails, etc.

### `@liveblocks/react`

#### **Breaking**: More errors can appear in `useErrorListener()`

```ts
// ❌ Before: required a RoomProvider and would only notify about errors for that room
// ✅ Now: requires a LiveblocksProvider and will notify about errors for any room
useErrorListener((err: LiveblocksError) => {
  /* show toast, or notify Sentry, Datadog, etc */
});
```

See the
[Upgrade Guide for 2.16](https://liveblocks.io/docs/platform/upgrading/2.16) to
learn how to adapt your code.

#### Filtering by absence of metadata

We now support filtering threads by _absence_ of metadata as well in
`useThreads({ query })` (or `useUserThreads_experimental({ query })`).

For example, you can now filter threads that do not have a `color` attribute set
in their metadata:

```ts
useThreads({
  query: {
    // Filter any "pinned" threads that don't have a color set
    metadata: {
      pinned: true,
      color: null, // ✨
    },
  },
});
```

See the
[Upgrade Guide for 2.16](https://liveblocks.io/docs/platform/upgrading/2.16) to
learn how to adapt your code.

#### Bug fixes

- Automatically refresh Comments and Notifications when the browser window
  regains focus.

### `@liveblocks/client`

The error listener APIs will now receive more errors in general, including
errors from using Comments & Notifications. Previously, these would only receive
room connection errors from Presence, Storage, or Yjs.

```ts
// 👌 Same as before, but might now also receive errors related to Comments & Notifications
room.subscribe("error", (err) => { ... });
```

### `@liveblocks/react-ui`

- Most of the icons used in the default components are now usable as
  `<Icon.* />` via `import { Icon } from "@liveblocks/react-ui"`.

### `@liveblocks/react-lexical` and `@liveblocks/react-tiptap`

- Add `<Toolbar />` and `<FloatingToolbar />` components to simplify building
  editor toolbars. They come with default controls out-of-the-box based on what
  the editor they’re attached to supports, but they’re also heavily extendable
  and customizable. Use inner components like `<Toolbar.Toggle />` and
  `<Toolbar.Separator />` to extend the defaults with your own actions, or start
  from scratch while customizing some of the defaults via
  `<Toolbar.SectionInline />` or `<Toolbar.BlockSelector />` for example.

### `@liveblocks/react-lexical`

- Add `isTextFormatActive` and `isBlockNodeActive` utilities.

### `@liveblocks/yjs`

- Add new option `useV2Encoding_experimental` to `LiveblocksYjsProvider` to
  enable experimental V2 encoding for Yjs.

## 2.15.2

### All packages

- Fix `useLayoutEffect` warnings when using React versions lower than 18.3.0 and
  SSR.

### `@liveblocks/react`

- Fix memory leak in some hooks.
- Fix bug where querying metadata with `useThreads()` would not always reuse the
  cache correctly.

## 2.15.1

### All packages

- Fix rollup config to always ensure `"use client"` directives are on top of
  files after build.

## 2.15.0

### `@liveblocks/react`

- **Breaking**: Drop support for React 17 (and 16). If you’re unable to upgrade
  React to 18 or higher, you can still continue to use Liveblocks 2.14.0, which
  is the last version to support React <18.

### All packages

- The published target for all Liveblocks packages is now ES2022 (up from
  ES2020). This should have a positive impact on your bundle size[\*].

- Various internal refactorings and code cleanup.

[\*] If you bundle for the browser, this should not be a problem, as all major
browsers support ES2022. If however you're specifically targeting very old
browsers (mostly IE), then you may need to configure your bundler (Webpack,
rollup, esbuild, etc) to also down-compile code from dependencies inside
`node_modules` for you, if you aren't already.

## 2.14.0

### `@liveblocks/emails`

- Add new functions `prepareTextMentionNotificationEmailAsHtml` and
  `prepareTextMentionNotificationEmailAsReact` to support text mention
  notification event for Lexical and Tiptap text editors and prepare data into
  email-ready formats.

## 2.13.2

### `@liveblocks/react-lexical`

- Fix report text editor function's call. Now we wait for the room's status to
  be `connected` to report the text editor instead of reporting directly after
  room creation / loading.

### `@liveblocks/react-tiptap`

- Fix report text editor function's call. Now we wait for the room's status to
  be `connected` to report the text editor instead of reporting directly after
  room creation / loading.

## 2.13.1

### `@liveblocks/react-ui`

- Improve the spacing consequences of `--lb-line-height` (introduced in 2.13.0)
  in some contexts.

## 2.13.0

### `@liveblocks/react-ui`

- Add a formatting toolbar to `Composer` which appears when selecting text. It’s
  enabled by default in the default components and can also be custom built with
  new primitives (`Composer.FloatingToolbar` and `Composer.MarkToggle`) and new
  APIs (`const { marks, toggleMark } = useComposer()`).
- Add new `--lb-line-height` token to control the line height of main elements
  (e.g. comment bodies in comments and composers).
- Remove `Timestamp` export mistakenly added to `@liveblocks/react-ui`, it
  should be imported from `@liveblocks/react-ui/primitives` instead.

## 2.12.2

### `@liveblocks/react-tiptap`

- Add new options for `useLiveblocksExtension()` to allow setting
  initialContent, experimental offline support, and the field name
- Update floating composer to support onComposerSubmit handler and closing the
  composer with the escape key

### `@liveblocks/zustand`

- Add support for Zustand v5

## 2.12.1

### `@liveblocks/react-ui`

- Prevent unsupported attachment previews from loading infinitely.
- Refactored `Thread` and `Comment` component to be used outside of the
  `RoomProvider` component.

## 2.12.0

This release adds support for tracking synchronization status of pending local
changes for any part of Liveblocks. Whether you use Storage, Text Editors,
Threads, or Notifications.

If the client’s sync status is `synchronized`, it means all local pending
changes have been persisted by our servers. If there are pending local changes
in any part of Liveblocks you’re using, then the client’s sync status will be
`synchronizing`.

Also, we’re introducing a way to prevent browser tabs from being closed while
local changes are not yet synchronized. To opt-in to this protection, enable
`preventUnsavedChanges` option on the client:

- In React: `<LiveblocksProvider preventUnsavedChanges />`
- Otherwise: `createClient({ preventUnsavedChanges: true })`

### `@liveblocks/client`

- Add new API
  [`client.getSyncStatus()`](https://liveblocks.io/docs/api-reference/liveblocks-client#Client.getSyncStatus)
  method.
- Add new
  [client config option](https://liveblocks.io/docs/api-reference/liveblocks-client#createClient):
  `preventUnsavedChanges`.
- Expose `ToImmutable<T>` helper type.

### `@liveblocks/react`

- Add new hook
  [`useSyncStatus`](https://liveblocks.io/docs/api-reference/liveblocks-react#useSyncStatus)
  that can be used to tell whether Liveblocks is synchronizing local changes to
  the server. Useful to display a "Saving..." spinner in your application, when
  used with `useSyncStatus({ smooth: true })`.
- Deprecated APIs:
  - `useStorageStatus` is now deprecated in favor of `useSyncStatus`.

### `@liveblocks/react-ui`

- Take composers into account when the new `preventUnsavedChanges` option is
  set.

### `@liveblocks/react-lexical`

- Add new hook `useIsEditorReady` which can be used to show a skeleton UI before
  the editor has received the initial text from the server.
- Deprecated APIs:
  - `useEditorStatus` is now deprecated in favor of `useIsEditorReady` (or
    `useSyncStatus`).

## 2.11.1

### `@liveblocks/react-lexical`

- Fix an issue with `AnchoredThreads` component not working correctly on certain
  React versions.

### `@liveblocks/react-tiptap`

- Fix an issue with `AnchoredThreads` component not working correctly on certain
  React versions.
- Fix an issue where React components don’t update when
  `shouldRerenderOnTransaction: false` is set.

### `@liveblocks/yjs`

- Adds experimental offline support for `LiveblocksYjsProvider`.

## 2.11.0

### `@liveblocks/react-ui`

- Upgrade dependencies.
- Fix minor appearance issues related to attachments.
- Fix pasting issues introduced in 2.10.0.

### `@liveblocks/react`

- Fix regression with `useThreads` that caused the hook to return an error if
  its associated room did not exist.

### `@liveblocks/react-tiptap`

- Initial release.

### `@liveblocks/emails`

- Initial release.

## 2.10.2

### `@liveblocks/client`

- Internal refactorings and code cleanup across various parts of the client's
  inner workings.

### `@liveblocks/react`

- Implement automatic retry for initial load of inbox notifications, user
  threads, room threads, room versions, or room notification settings—except
  when encountering a 4xx error.
- Background tabs will no longer poll threads, notification, room versions or
  room notification settings.
- Fix incorrect suspense export for `useRoomNotificationSettings` hook.
- Support for React 19 and Next.js 15.

### `@liveblocks/react-ui`

- Support for React 19 and Next.js 15.

### `@liveblocks/react-lexical`

- Support for React 19 and Next.js 15.

## 2.10.0

### `@liveblocks/client`

- Add new methods under `client.resolvers.*` to invalidate the cache of
  `resolveUsers`, `resolveRoomsInfo`, and `resolveMentionSuggestions`.
- In storage update notifications (using
  `room.subscribe(root, ..., { isDeep: true })`), all LiveList deletion updates
  will now also include the item that was deleted (#2008)

### `@liveblocks/react-ui`

- Improve and fix pasting rich text into the composer.
- Improve mention suggestions click behavior.

## 2.9.2

### `@liveblocks/node`

- Detect invalid chars in secret keys and throw a more helpful error message

## 2.9.1

### `@liveblocks/client`

- Fix type definition of `ThreadData`: `updatedAt` is always set
- Fix bug where client wasn't always using the newest delta update backend
  endpoint yet
- Fix regression with metadata filtering on explicitly-`undefined` values

### `@liveblocks/react-ui`

- When `Composer` is disabled, its actions are now also disabled as expected.
- Various event propagation improvements in `Composer`.

## 2.9.0

We are introducing pagination support to allow apps using threads and inbox
notifications to be built in a more user-friendly way, where the initial load is
faster and more data can be fetched incrementally as users interact with the
app.

### `@liveblocks/react`

- Add pagination support to `useInboxNotifications()`

  ```tsx
  const {
    inboxNotifications,
    isLoading,
    error,

    // ✨ New in Liveblocks 2.9
    fetchMore,
    isFetchingMore,
    hasFetchedAll,
    fetchMoreError,
  } = useInboxNotifications();
  ```

- Add pagination support to `useThreads()` and `useUserThreads_experimental()`

  ```tsx
  const {
    threads,
    isLoading,
    error,

    // ✨ New in Liveblocks 2.9
    fetchMore,
    isFetchingMore,
    hasFetchedAll,
    fetchMoreError,
  } = useThreads({ query });
  ```

## 2.8.2

### `@liveblocks/client`

- Send client version in HTTP request headers from the client, to ensure
  backward compatible responses from the server

## 2.8.1

### `@liveblocks/react-ui`

- Expose `onComposerSubmit` on `Thread` to react to the inner composer of a
  thread.

## 2.8.0

We are introducing attachments to allow users to add files to their comments,
for more information about this change please read our
[Upgrade Guide for 2.8](https://liveblocks.io/docs/platform/upgrading/2.8).

### `@liveblocks/react-ui`

- Add out-of-the-box support for attachments in the default components.
- Add new primitives to support attachments in custom components:
  - `Composer.AttachmentsDropArea`: Receives files via drag-and-drop
  - `Composer.AttachFiles`: Opens a file picker
  - `FileSize`: Displays a formatted file size
- Add values and methods to `useComposer` to support attachments in custom
  components.

### `@liveblocks/react`

- Add `useAttachmentUrl` hook to get presigned URLs for attachments.

### `@liveblocks/client`

- Add `prepareAttachment` and `uploadAttachment` methods to `Room` to create
  attachments.
- Add `getAttachmentUrl` method to `Room` to get presigned URLs for attachments.

## 2.7.2

### `@liveblocks/react`

- Fix a bug where under some conditions threads could end up without comments.
- Fix a bug where notifications associated to deleted threads would not be
  deleted.
- Fix a bug where subsequent optimistic updates to the same inbox notification
  could sometimes not get applied correctly.

## 2.7.1

### `@liveblocks/react-lexical`

- Fixed a bug where resolved threads remained visible in the editor and the
  `AnchoredThreads` and `FloatingThreads` components.

## 2.7.0

### `@liveblocks/client`

- Refactor caching internals to prepare for upcoming features

### `@liveblocks/react`

- Add support for `query` argument to `useUserThreads_experimental`
- Fix bug where some combinations of `query` criteria could over-select threads
  in `useThreads`

### Version History (private beta)

This release adds some new hooks for Version History in text documents, which is
now available in private beta. If you’re interested in joining the private beta,
please [contact us](https://liveblocks.io/contact/sales).

- Add `useHistoryVersion` hook to retrieve version history (in
  `@liveblocks/react`)
- Add `HistoryVersionSummaryList` and `HistoryVersionSummary` components to help
  display version history (in `@liveblocks/react-ui`)
- Add `HistoryVersionPreview` component to display and restore a version (in
  `@liveblocks/react-lexical`)

## 2.6.1

### `@liveblocks/react-ui`

- Fix mention suggestions dropdown not following scroll in some scenarios.

## 2.6.0

### `@liveblocks/node`

- Add `getInboxNotifications` method which supports an `unread` query parameter.

## 2.5.1

### `@liveblocks/yjs`

- Fix `LiveblocksProvider` `update`/`change` event not returning `removed`
  users.

## 2.5.0

### `@liveblocks/react`

- Add
  [`useIsInsideRoom`](https://liveblocks.io/docs/api-reference/liveblocks-react#useIsInsideRoom)
  hook, useful for rendering different components inside and outside of
  [`RoomProvider`](https://liveblocks.io/docs/api-reference/liveblocks-react#RoomProvider).

### `@liveblocks/react-lexical`

- Fix a bug in `useEditorStatus` which prevented it from returning a correct
  status when `LexicalPlugin` was rendered conditionally.
- Fix remote cursors not displaying user names.

### `@liveblocks/react-ui`

- Improve event propagation in `Composer`.

## v2.4.0

### `@liveblocks/client`

- Add vanilla Comments and Notifications APIs to `Client` and `Room`.

## v2.3.0

### `@liveblocks/react-lexical`

- New default components: `AnchoredThreads` and `FloatingThreads` to display
  threads that are tied to a specific part of the document, similar to Notion,
  Linear, etc:
  - [`FloatingThreads`](https://liveblocks.io/docs/api-reference/liveblocks-react-lexical#FloatingThreads)
    displays floating `Thread` components below text highlights in the editor.
  - [`AnchoredThreads`](https://liveblocks.io/docs/api-reference/liveblocks-react-lexical#AnchoredThreads)
    displays a list of `Thread` components vertically alongside the editor.
  - These components can be used in the same application to create a UI that
    works on both mobile and desktop.

### `@liveblocks/react`

- Add `useDeleteInboxNotification` and `useDeleteAllInboxNotifications` hooks.
- Fix `resolved` query not being applied when filtering threads with
  `useThreads`.
- Various refactorings to Suspense internals.

### `@liveblocks/react-ui`

- Add "Delete notification" action to `InboxNotification`.
- Hide "Mark as read" action in `InboxNotification` when already read.
- Improve keyboard navigation within emoji pickers.

### `@liveblocks/node`

- Add `deleteInboxNotification` and `deleteAllInboxNotifications` methods.

## v2.2.2

### `@liveblocks/react-ui`

- Fix missing avatar in `textMention` inbox notifications.
- Fix `textMention` usage (and its props type) when customizing rendering via
  `kinds` on `InboxNotification`.
- Fix broken CSS selector in default styles.

## v2.2.1

### `@liveblocks/yjs`

- Don’t attempt to write Yjs changes if the current user has no write access.

## v2.2.0

We are making `resolved` a first-class citizen property on
[threads](https://liveblocks.io/docs/ready-made-features/comments/concepts#Threads),
for more information about this change please read our
[Upgrade Guide for 2.2](https://liveblocks.io/docs/platform/upgrading/2.2).

### `@liveblocks/react`

- Add `useMarkThreadAsResolved` and `useMarkThreadAsUnresolved` hooks.
- Support `query.resolved` when filtering threads.
- The
  [`useStorageStatus`](https://liveblocks.io/docs/api-reference/liveblocks-react#useStorageStatus)
  hook now also has a `{ smooth: true }` setting to make building calm UIs with
  it a bit easier.
- The `useClient()` hook is now also available for users of
  `createRoomContext()` and/or `createLiveblocksContext()`
- Fix: avoid unnecessary re-renders if inbox notifications haven't changed

### `@liveblocks/react-ui`

- Use first-class citizen `resolved` property in `Thread` component.
- Preserve rich text when pasting into the composer.
- Add support for custom links to the composer. (either by pasting URLs with
  plain text selected or by pasting existing links)
- Preserve whitespace and empty lines in comments.
- Mark threads as read when visible (like before), but only if the window is
  focused.
- Fix improper `useTransition` fallback which would break on React versions
  lower than 18.

### `@liveblocks/node`

- Add `markThreadAsResolved` and `markThreadAsUnresolved` methods.
- Add `ThreadMarkedAsResolvedEvent` and `ThreadMarkedAsUnresolvedEvent` webhook
  events.
- Support `query.resolved` when querying threads.

### `@liveblocks/react-lexical`

- Upgrade `lexical` peer dependency to version `^0.16.1` that fixes
  compatibility issues with Next.js versions 14.2.0 and above.

### `@liveblocks/node-lexical`

- Upgrade `lexical` peer dependency to version `0.16.1`.

## v2.1.0

### `@liveblocks/client`

- Various internal refactorings

### `@liveblocks/react`

- Add new hook
  [`useStorageStatus`](https://liveblocks.io/docs/api-reference/liveblocks-react#useStorageStatus),
  which returns the current storage status of the room, and will re-render your
  component whenever it changes. This can used to build "Saving..." UIs.
- Add
  [`useDeleteThread`](https://liveblocks.io/docs/api-reference/liveblocks-react#useDeleteThread)
  hook to delete a thread and its associated comments.
- Fix: add missing JSDoc comments
- Fix: improve some error messages and stack traces to contain more info
- Refactorings to Suspense internals

### `@liveblocks/react-ui`

- Fix improper `useSyncExternalStore` import which would break on React versions
  lower than 18.

## v2.0.5

### `@liveblocks/react`

- Improved DX: `useDeleteThread` will now throw a client-side error if someone
  else than the thread owner tries to delete the thread. This will help you
  catch and handle this case more easily.

## v2.0.4

### All packages

- Improve TS error messages and error locations if custom `UserMeta` or
  `ActivitiesData` types do not match their requirements

### `@liveblocks/client`

- Add missing type export for `CommentReaction`
- Don’t attempt to write missing `initialStorage` keys if the current user has
  no write access to storage. This will no longer throw, but issue a warning
  message in the console.

### `@liveblocks/react`

- Add
  [`useDeleteThread`](https://liveblocks.io/docs/api-reference/liveblocks-react#useDeleteThread)
  hook to delete a thread and its associated comments.

## v2.0.3

### `@liveblocks/client`

- In `client.enterRoom()`, the options `initialPresence` and `initialStorage`
  are now only mandatory if your custom type requires them to be.

### `@liveblocks/react`

- In `<RoomProvider>`, the props `initialPresence` and `initialStorage` are now
  only mandatory if your custom type requires them to be.
- Nesting `<LiveblocksProvider>`s will now throw to prevent incorrect usage.

### `@liveblocks/react-ui`

- Prevent the composer from splitting text being composed.
- Handle parentheses around and within auto links.
- Count whitespace as empty to prevent posting empty comments.
- Prevent clearing the composer if it's not handled. (via `onComposerSubmit`)

### `@liveblocks/yjs`

- Add missing type exports

## v2.0.2

### `@liveblocks/node`

- Add `deleteThread` method to the client to delete a room's thread.
- Add the `threadDeleted` webhook event to notify when a thread is deleted.
- Fix type signatures of `client.identifyUser()` and `client.prepareSession()`
  to require `userInfo` if it's mandatory according to your global `UserMeta`
  type definition.

## v2.0.0

This major release marks the maturity of Liveblocks. It contains new products
(`@liveblocks/react-lexical`) and clarifications (e.g.
`@liveblocks/react-comments` is now called `@liveblocks/react-ui`).

Also, we bring major DX improvements by allowing you to specify your types
globally now. These types will be typed once and shared across all Liveblocks
APIs, which includes your Node backend.

```ts file="liveblocks.config.ts"
// ❌ Before
export const {
  suspense: {
    RoomProvider,
    useRoom,
    // etc
  },
} = createRoomContext<Presence, Storage>(client);

// ✅ After
declare global {
  interface Liveblocks {
    Presence: Presence;
    Storage: Storage;
  }
}
```

In `@liveblocks/react`, you can now import hooks directly:

```ts file="MyComponent.tsx"
// ❌ Before: get hooks exported from your Liveblocks config
import { RoomProvider, useRoom, ... } from "./liveblocks.config";

// ✅ After: import hooks directly
import { RoomProvider, useRoom, ... } from "@liveblocks/react";
import { RoomProvider, useRoom, ... } from "@liveblocks/react/suspense";
```

```ts
// ❌ Before
const client = createClient(/* options */);

// ✅ After
<LiveblocksProvider /* options */>
  <App />
</LiveblocksProvider>
```

For full upgrade instructions and codemods, see the
[2.0 upgrade guide](https://liveblocks.io/docs/platform/upgrading/2.0).

### `create-liveblocks-app`

- Update config generation for Liveblocks 2.0.
- Add `--upgrade` flag to automatically update all Liveblocks package to their
  latest version.

### `@liveblocks/client`

- DX improvements: type once, globally, benefit everywhere

### `@liveblocks/react`

- DX improvement: import hooks directly
- DX improvement: `<ClientSideSuspense>` no longer needs a function as its
  `children`
- New provider: `LiveblocksProvider` (replaces the need for `createClient`)
- New hook: `useClient`
- Tweak `useMutation` error message to be less confusing.
- Allow thread and activity metadata types to contain `undefined` values.

### `@liveblocks/react-ui`

- Rename from `@liveblocks/react-comments`.
- Rename `<CommentsConfig />` to `<LiveblocksUIConfig />`.
- Improve `InboxNotification` props types.

### `@liveblocks/react-lexical`

- Initial release.

### `@liveblocks/node-lexical`

- Initial release.

### `@liveblocks/yjs`

- `LiveblocksProvider` is no longer a default export, it’s now
  `import { LiveblocksYjsProvider } from "@liveblocks/yjs"`.

### `@liveblocks/node`

- DX improvements: all Node client methods will pick up the same global types
  you’re using in your frontend
- Rename `RoomInfo` to `RoomData`.
- The webhook event `NotificationEvent`’s type can represent multiple kinds of
  notifications. (`"thread"`, `"textMention"`, and custom ones (e.g.
  `"$myNotification"`))

### `@liveblocks/codemod`

- Initial release.

## v1.12.0

### `@liveblocks/react`

- Add support for custom notification kinds.
- Add new `useInboxNotificationThread` hook to `createLiveblocksContext`, which
  can be used to retrieve threads within thread notifications for more
  flexibility.
- Add support for `startsWith` operator to `useThreads` when filtering based on
  metadata.

### `@liveblocks/react-comments`

- Add support for custom notification kinds to the `InboxNotification` component
  via the `kinds` prop and the `InboxNotification.Custom` component.
- Add destructive color tokens. (`--lb-destructive`,
  `--lb-destructive-foreground`, and `--lb-destructive-contrast`)

### `@liveblocks/node`

- Add `triggerInboxNotification` method that lets you trigger custom
  notification kinds.
- Enable filtering rooms by room ID in the `getRooms` method. This works via
  `query.roomId`, `metadata` is deprecated and is now `query.metadata`.
- Add support for our query language when filtering with the `getRooms` and
  `getThreads` methods.
- Add support for an alternative object-based query notation to the `getRooms`
  and `getThreads` methods, which supports exact matches and the `startsWith`
  operator.

## v1.11.3

### `@liveblocks/client`

- Fixes a potential `RangeError: Maximum call stack size exceeded` in
  applications that produce many operations

### `@liveblocks/node`

- Add missing `updatedAt` property to `YDocUpdatedEvent` type.
  ([@alexlande](https://github.com/alexlande))

## v1.11.2

### `create-liveblocks-app`

- Add support for the updated Starter Kit.

## v1.11.1

### `@liveblocks/react-comments`

- Fix the composer’s placeholder to appear instantly instead of being initially
  invisible.
- Fix the default composer’s actions not being disabled when the composer is.

### `@liveblocks/node`

- Fix "`process` is undefined" issue in Vite builds. This issue was already
  fixed for `@liveblocks/client`, but not for `@liveblocks/node` yet.

### DevTools

- Improve tree view to visualize Y.js documents and inspect Y.js awareness.

## v1.11.0

### `@liveblocks/node`

- Add `updateRoomId` method that lets you update the room ID of the specified
  room.
- Add an optional `guid` parameter to `sendYjsBinaryUpdate` and
  `getYjsDocumentAsBinaryUpdate` to point to a Yjs subdocument with the
  specified guid.

### `@liveblocks/react`

- Add `scrollOnLoad` option to `useThreads`: enabled by default, this option
  controls whether to scroll to a comment on load based on the URL hash.
- `useUser` and `useRoomInfo` no longer support returning nothing. Returning
  `undefined` will now be treated as an error.
- Fix bug where `useUser` and `useRoomInfo` returned an extra `data` superfluous
  property.
- Fix bug where customizing types on `createLiveblocksContext` would conflict
  with the provided `Client`.

### `@liveblocks/react-comments`

- Add actions to `InboxNotification` with a single action for now: marking as
  read.
- Improve actions hover behavior in `Comment`/`Thread`.
- Change `Comment` background color when it’s linked to or being edited.

## v1.10.4

- Fix bundling issue in Vite projects, where `process is not defined` could
  happen

## v1.10.3

### `@liveblocks/react-comments`

- Add support for Emoji v15.1 in emoji picker, along two additional locales:
  Bengali (`bn`) and Hindi (`hi`).
- Fix bug where the `showRoomName` prop on `InboxNotification.Thread` wasn’t
  applied to notifications about mentions.

### `@liveblocks/react`

- Fix bug where removing metadata via `useEditThreadMetadata` would result in a
  brief flash of the old metadata after the metadata was removed optimistically.

## v1.10.2

### `@liveblocks/client`

- Fix bug where calling `.clone()` immediately after creating a new `LiveObject`
  could throw an error

## v1.10.1

### `@liveblocks/client`

- Fix bug where the client’s backoff delay would not be respected correctly in a
  small edge case.

### `@liveblocks/react-comments`

- Fix date localization in `InboxNotification`.
- Add vendor prefixes to more CSS properties within the default styles.

### `@liveblocks/react`

- Added error retrying to `useThreads`, `useRoomNotificationSettings`, and
  `useInboxNotifications` during initial fetching.

## v1.10.0

This release introduces Notifications (and unread indicators) for Comments.

### `create-liveblocks-app`

- Add `createLiveblocksContext` and Notifications to `--init`.
- Move resolver options from `createRoomContext` to `createClient` and add
  `resolveRoomsInfo` to the list of resolvers.

### `@liveblocks/client`

- Add options to `createClient`: `resolveUsers`, `resolveMentionSuggestions`
  (both were previously defined on `createRoomContext` from
  `@liveblocks/react`), and the new `resolveRoomsInfo`.

### `@liveblocks/react`

- Add new `LiveblocksContext` accessible with `createLiveblocksContext`,
  similarly to `createRoomContext`. This context is meant to live at the root
  since it handles things outside of rooms, like notifications. It contains
  `LiveblocksProvider`, `useUser`, `useRoomInfo`, `useInboxNotifications`,
  `useUnreadInboxNotificationsCount`, `useMarkInboxNotificationAsRead`, and
  `useMarkAllInboxNotificationsAsRead`.
- Add new hooks to `createRoomContext`: `useMarkThreadAsRead`,
  `useThreadSubscription`, `useRoomInfo`, `useRoomNotificationSettings`, and
  `useUpdateRoomNotificationSettings`.
- Make some hooks usable interchangeably between `createLiveblocksContext` and
  `createRoomContext`: `useUser`, and `useRoomInfo`.

### `@liveblocks/react-comments`

- Add new default components: `InboxNotification` and `InboxNotificationList`.
- Add unread indicators to the default `Thread` component.
- Support "@" in mentions. (e.g. `@user@email.com` is now a valid mention and
  will trigger `resolveMentionSuggestions` with `"user@email.com"`)

### `@liveblocks/node`

- Add the Notifications REST APIs as fully typed methods. (includes
  `getInboxNotification`, `getRoomNotificationSettings`,
  `updateRoomNotificationSettings`, and `deleteRoomNotificationSettings`
  methods)
- Add notification webhook event: `NotificationEvent`.

## v1.9.8

### `@liveblocks/client`

- Fix race condition in client that could leave zombie WebSocket connections
  open indefinitely in a small edge case. (thanks for reporting,
  [@dev-badace](https://github.com/dev-badace))

### `@liveblocks/react`

- Fix type definitions of `useOthersListener` hook.
- Fix type definitions of `useErrorListener` hook.

### `@liveblocks/yjs`

- Emit update events from awareness.
- Fix several awareness bugs.

## v1.9.7

### `@liveblocks/node`

- Expose new `nextCursor` field in
  [Get Rooms](https://liveblocks.io/docs/api-reference/liveblocks-node#get-rooms)
  API responses, to make pagination easier to work with
- Update TypeScript types for some responses

### `create-liveblocks-app`

- Adds a fallback for passing data from Safari to the console.

## v1.9.6

### `@liveblocks/react`

- Fix certain Next.js sites not building correctly due to improper
  `useSyncExternalStore` import

## v1.9.5

### `@liveblocks/react-comments`

- Fix mention suggestions not appearing.

## v1.9.4

### `@liveblocks/react`

- Fix polling on `useThreads` hook.

## v1.9.3

### `@liveblocks/react`

- Fix a bug that prevented comments from being used across multiple rooms.

### `@liveblocks/node`

- Fix `getRooms()` not throwing `LiveblocksError` when invalid response was
  received.

## v1.9.2

### `@liveblocks/react-comments`

- Add `portalContainer` prop to `CommentsConfig` to customize where floating
  elements (e.g. tooltips, dropdowns, etc) are portaled into.

## v1.9.1

### `@liveblocks/node`

- Fixes the signature and behavior of the `Liveblocks.sendYjsBinaryUpdate()`
  API. It now takes a Yjs encoded update (`Uint8Array`) directly.

## v1.9.0

### `@liveblocks/node`

- Add the Comments write REST APIs as fully typed methods. (includes
  `createThread`, `editThreadMetadata`, `createComment`, `editComment`,
  `deleteComment`, `addCommentReaction`, and `removeCommentReaction` methods)
- Fix the return type of `getActiveUsers` to match the data returned from the
  endpoint.

### `@liveblocks/react`

- Add `query` option to `useThreads` to filter threads based on their metadata.

### `@liveblocks/react-comments`

- Add support for exit animations to `ComposerSuggestions`.

## v1.8.2

### `@liveblocks/react`

- Improve Comments revalidation when losing network or staying in the
  background.
- Improve error handling of Comments mutations. (e.g. thread creation, comment
  creation, etc.)

### `@liveblocks/client`

- Export the `CommentBody` utilities added to `@liveblocks/node` in v1.8.0.
- Harmonize exports with `@liveblocks/node`. (added `IUserInfo` and
  `PlainLsonObject`)

### `@liveblocks/node`

- Harmonize exports with `@liveblocks/client`. (added `CommentBody`,
  `CommentBodyBlockElement`, `CommentBodyElement`, `CommentBodyInlineElement`,
  `CommentBodyLink`, `CommentBodyMention`, `CommentBodyParagraph`,
  `CommentBodyText`, `JsonArray`, `JsonScalar`, `Lson`, `LsonObject`, and
  `User`)

## v1.8.1

- Fix a bug in `toPlainLson` helper
- Fix a bug where pausing history more than once could lead to history loss

## v1.8.0

This release adds all the REST APIs as fully typed methods, and utilities to
transform comments, to `@liveblocks/node`.

### `@liveblocks/node`

- Add all the REST APIs as fully typed methods to `Liveblocks` client. See
  [docs](https://liveblocks.io/docs/api-reference/liveblocks-node#Liveblocks-client).
- Add utilities to work with the `CommentBody` format from Comments:
  - `getMentionedIdsFromCommentBody(body)` - Get a list of all mentioned IDs
    from a `CommentBody`. See
    [docs](https://liveblocks.io/docs/api-reference/liveblocks-node#get-mentioned-ids-from-comment-body).
  - `stringifyCommentBody(body, options)` - Convert a `CommentBody` to a string,
    either as plain text, HTML, or Markdown. It supports resolving mention IDs
    similarly to `@liveblocks/react` and overriding each element to control the
    formatting. See
    [docs](https://liveblocks.io/docs/api-reference/liveblocks-node#stringify-comment-body).

## 1.7.1

### `@liveblocks/react-comments`

- Fix `Composer` focus issues.
- Improve relative date formatting for some locales. (e.g. the `"fr"`` locale
  formatted “1h ago” as “-1 h” instead of “il y a 1 h”)
- Improve default monospace font for inline code blocks.

## v1.7.0

[Liveblocks Comments](https://liveblocks.io/comments) is now available for
everyone as a public beta, learn more about this
[in the announcement](https://liveblocks.io/blog/liveblocks-comments-is-available-for-everyone).

### `@liveblocks/client`

- Improve some internal logging.

### `@liveblocks/react`

- Improve Comments-specific error logging.

### `@liveblocks/react-comments`

- Improve default relative date formatting. (e.g. “2 hours ago” → “2h ago”)

### `create-liveblocks-app`

- Add `ThreadMetadata` type to `--init` command.

## v1.6.0

### `@liveblocks/yjs`

- Add support for subdocs.

## v1.5.2

### `@liveblocks/react`

- Fix return type of `resolveUsers`.

## v1.5.1

- Fixes a bug in the bounds check of the `backgroundKeepAliveTimeout` option.

## v1.5.0

Support multiple RoomProviders, or mixing and matching our React package in the
same app with a Redux and/or Zustand instance.

At the client level, there is a new API for entering/leaving rooms, which we’re
now recommending over the old APIs. (The old APIs remain working exactly how
they are today, however.)

```ts
// Old APIs we'll no longer be recommending (but that will remain working)
const room = client.enter("my-room", options);
client.getRoom("my-room");
client.leave("my-room");
```

```ts
// New API we'll be recommending instead
const { room, leave } = client.enterRoom("my-room", options);
leave();
```

### `@liveblocks/client`

- New client config option: `backgroundKeepAliveTimeout` (a numeric value in
  milliseconds). See
  [docs](https://liveblocks.io/docs/api-reference/liveblocks-client#createClientBackgroundKeepAliveTimeout).
- New APIs:
  - `Client.enterRoom(roomId, options)` – enters the room and return both the
    room and an "unsubscribe function" to leave that room again. This newer API
    supports entering/leaving the same room multiple times, making it possible
    to connect to the same room from different parts of your application. See
    [docs](https://liveblocks.io/docs/api-reference/liveblocks-client#Client.enterRoom).
  - `Client.logout()` – Call this on the Liveblocks client when you log out a
    user in your application. It will purge all auth tokens and force-leave any
    rooms, if any are still connected. See
    [docs](https://liveblocks.io/docs/api-reference/liveblocks-client#Client.logout).
  - `LiveList.clone()` – see
    [docs](https://liveblocks.io/docs/api-reference/liveblocks-client#LiveList.clone).
  - `LiveMap.clone()` – see
    [docs](https://liveblocks.io/docs/api-reference/liveblocks-client#LiveMap.clone).
  - `LiveObject.clone()` – see
    [docs](https://liveblocks.io/docs/api-reference/liveblocks-client#LiveObject.clone).
- Deprecated APIs:
  - `client.enter(roomId, options)`
  - `client.leave(roomId)`
- Renamed enter option: `shouldInitiallyConnect` → `autoConnect`. Its meaning or
  working did not change.
- Fixes a potential `Cannot set parent: node already has a parent` error when
  initializing storage with Live datastructures that are already tied to a
  Storage tree.

### `@liveblocks/react`

- Support using multiple `RoomProvider` components in your component tree for
  the same room ID.
- Renamed `RoomProvider` prop: `shouldInitiallyConnect` → `autoConnect`. Its
  meaning or working did not change.
- New hook:
  - `useOthersListener({ type, user, others })`, see
    [docs](https://liveblocks.io/docs/api-reference/liveblocks-react#useOthersListener)

### `@liveblocks/redux`

- **Breaking:** The `leaveRoom()` function no longer accepts a `roomId`. It will
  always leave the currently joined room.

### `@liveblocks/zustand`

- The `enterRoom()` function will now return a leave callback function.
- **Breaking:** The `leaveRoom()` function no longer accepts a `roomId`. It will
  always leave the currently joined room.

## v1.4.8

### `create-liveblocks-app`

- Add Comments hooks and options to `--init` command.

### `@liveblocks/client`

- Export all `CommentBody`-related types.

### `@liveblocks/react-comments`

- Improve default styles:
  - Cap CSS selector specificity to improve overridability.
  - Set tokens on `.lb-root` instead of `:root` to improve cascading tokens
    (overriding `--lb-accent` on `body` for example, didn't create the expected
    results), and to work within shadow DOMs.
- Fix reactions and links styles on Safari.

## v1.4.7

### `@liveblocks/react`

- Fix `userIds` type in `ResolveUsersArgs`.

## v1.4.6

### `@liveblocks/react`

- Fix a race condition that could cause a Liveblocks client to hang during
  loading when using Suspense.
- Fix `useStatus` return value on SSR responses.
- **Breaking (beta):** The `resolveUser` option in `createRoomContext` is now
  called `resolveUsers` and it receives a list of user IDs (via the `userIds`
  property, replacing `userId`) instead of a single one. Instead of returning
  user info of a single user ID, this function will now expect a list of users'
  info matching the provided list of user IDs.
- **Breaking (beta):** The `ResolveUserOptions` and
  `ResolveMentionSuggestionsOptions` types were renamed to `ResolveUsersArgs`
  and `ResolveMentionSuggestionsArgs` respectively.
- `resolveUsers` and `resolveMentionSuggestions` now accept synchronous
  functions.
- `resolveUsers` now also provides the current room ID.
- `editThreadMetadata` now correctly allows `null` to be set on a property.
  Doing so deletes existing metadata properties.

### `@liveblocks/react-comments`

- Export `ComposerSubmitComment` type from root too, in addition to
  `/primitives`.
- Add `onThreadDelete` to `Thread`.
- Add `metadata` to `Composer` to attach custom metadata to new threads.
- Add support for specifying a custom `ThreadMetadata` type on `Thread` and
  `Composer`.
- **Breaking (beta):** `Comment`’s `onEdit` and `onDelete` were renamed to
  `onEditComment` and `onDeleteComment` respectively.

## v1.4.5

### `@liveblocks/react`

- Fix `createThread` not creating valid comment.

### `@liveblocks/node`

- Fix URL encoding bug

## v1.4.4

### `@liveblocks/react`

- Fix `removeReaction` not removing reactions which led to reactions displaying
  a count of 0.

### `@liveblocks/react-comments`

- Fix reactions list (and its add button) showing on all comments.
- Improve emoji rendering on Windows.
- Hide country flag emojis when unsupported. (e.g. on Windows)

## v1.4.3

### `@liveblocks/react`

- Add new Comments hooks to add/remove reactions.
- Fix a bug in `useOthers()` that could lead to the warning "The result of
  getServerSnapshot should be cached to avoid an infinite loop"

### `@liveblocks/react-comments`

- Add support for reactions. (👍)
- Add keyboard navigation to emoji picker.

## v1.4.2

### `@liveblocks/client`

- Fix a bug where calculating the insertion position between two existing
  elements could happen incorrectly in a small edge case

## v1.4.1

### `@liveblocks/*`

- [#1177](https://github.com/liveblocks/liveblocks/pull/1177) Fix an issue with
  internal LiveList serialization that could lead to a "ghosting" bug with
  `@liveblocks/zustand` / `@liveblocks/redux` when using tuples.

### `@liveblocks/node`

- Add comment reaction webhook events `CommentReactionAdded` and
  `CommentReactionRemoved`

## v1.4.0

### DevTools

- New Yjs tab: visualize Yjs documents as a diagram, a tree, or as a list of
  operations, and inspect Awareness at the same time as Presence.
- New Events tab: inspect all custom Events a client receives in an event
  timeline, for easy testing/debugging.

### `@liveblocks/yjs`

- Add support for the Liveblocks [DevTools](https://liveblocks.io/devtools).

### `@liveblocks/client`

- Broadcast event messages now include a `user` property to indicate the user
  that sent the event:
  ```tsx
  room.subscribe("event", ({ event, user }) => {
    //                              ^^^^ New!
  });
  ```

### `@liveblocks/react`

- Broadcast event messages now include a `user` property to indicate the user
  that sent the event:
  ```tsx
  useEventListener(({ event, user }) => {
    //                       ^^^^ New!
  });
  ```
- **Breaking (beta):** Comments' hook `useThreads` now returns an object in its
  Suspense version. (`const threads = useThreads()` becomes
  `const { threads } = useThreads()`)

### `@liveblocks/react-comments`

- **Breaking (beta):** `Comment`’s `indentBody` and `Thread`’s
  `indentCommentBody` were renamed to `indentContent` and `indentCommentContent`
  respectively. `Thread`’s `onResolveChange` was renamed to `onResolvedChange`.
- Add emoji button in `Composer`.

### `@liveblocks/node`

- Support using `@liveblocks/node` in
  [Edge runtimes](https://vercel.com/docs/functions/edge-functions/edge-runtime).

## v1.3.6

### `@liveblocks/client`

- Support `unstable_fallbackToHTTP` client option when using any auth token type
  (previously it only worked when using single-room tokens, which we no longer
  recommend since 1.2)

## v1.3.5

### `@liveblocks/react`

- Officially mark `useList()`, `useMap()`, and `useObject()` as deprecated in
  JSDoc comments (we stopped recommending them since the release of 0.18)
- Deduplicate Comments requests and improve how race conditions are handled
  during mutations.
- Fix non-Suspense Comments hooks not working properly in some situations.

### `@liveblocks/react-comments`

- **Breaking (beta):** Replace the render prop API (e.g. `renderMention`,
  `renderLink`, etc) by a single `components` prop. (e.g.
  `components={{ Mention, Link }}`)
- Fix overflowing `Composer.Suggestions`.
- Reduce the impact of icons on bundle size.

## v1.3.4

### `@liveblocks/react`

- Fix confusing `Error: "undefined" is not a valid event name` error when using
  the (deprecated) `useMap()`, `useObject()`, or `useList()` hooks on
  uninitialized storage values.

## v1.3.3

### `@liveblocks/*`

- Fix unescaped room IDs when using Comments.

### `@liveblocks/react-comments`

- Add support for auto links. (e.g. `"www.liveblocks.io"`)

## v1.3.2

### `@liveblocks/client`

- The client will disconnect with an error if your `/api/liveblocks-auth`
  backend returns reused/cached tokens. It’s important that auth tokens are
  always freshly generated, and never get cached or reused. (The client itself
  will cache and reuse tokens already, so implementing additional caching in
  your backend isn’t needed, and could even cause reconnection issues.)

## v1.3.1

### `@liveblocks/client`

- Actually include the new Clear History API.

### `@liveblocks/react`

- Fix missing dependency declaration.

## v1.3.0

This release marks the initial release of
[Liveblocks Comments](https://liveblocks.io/comments) (private beta).

### `@liveblocks/client`

- New history API: `room.history.clear()` allows you to explicitly clear the
  history, which resets the ability to undo beyond the current state.
- Removed long deprecated methods:
  - `others.count` → Use `others.length` instead
  - `others.toArray()` → Use `others` instead (it’s already an array)
- Deprecated the `Others<P, U>` type → Use `readonly User<P, U>[]` instead.

### `@liveblocks/react`

- Add support for Comments.
- `UserMeta["info"]` can no longer be a scalar value.

### `@liveblocks/react-comments`

- Initial release.

### `@liveblocks/node`

- Add Comments helpers to Client.
- Add Comments webhook events.

## v1.2.4

### `@liveblocks/node`

- Fixes a bug where sending an empty (or non-string) user ID with
  `.identifyUser` would confusingly get reported as an HTTP 503.

## v1.2.3

### `@liveblocks/client`

- Improve configuration error messages to be more user friendly.
- Fix bug where entering a new room could potentially initialize the undo stack
  incorrectly.

### `create-liveblocks-app`

- Fix Suspense option when specifying a framework.
- Add helpful comments by default.

## v1.2.2

### `@liveblocks/node`

- Add Yjs document change event (`YDocUpdatedEvent`) to `WebhookHandler`.
- Allow `Header` object to be passed to `headers` in
  `WebhookHandler.verifyRequest()`

## v1.2.1

### `@liveblocks/node`

- Fix session.allow to support path up to 128 characters to meet room id length
  requirement.

## v1.2.0

### `@liveblocks/*`

- Support the new and improved Liveblocks authorization.
- Change client logic to stop retrying if room is full. Instead, the client will
  now disconnect. To retry, call `room.reconnect()` explicitly.

### `@liveblocks/node`

- Add new APIs for authorization. See our migration guide for tips on how to
  adopt the new style of authorizing your Liveblocks clients.

## v1.1.8

- Fix a small TypeScript issue introduced in 1.1.7.

## v1.1.7

### `@liveblocks/client`

- When initializing the client with a
  [custom auth callback](https://liveblocks.io/docs/api-reference/liveblocks-client#createClientCallback),
  you can now return `{ error: "forbidden", reason: ... }` as the response,
  which the client will treat as a sign to stop retrying. The client will then
  disconnect from the room, instead of remaining in `"connecting"` status
  indefinitely.

### `@liveblocks/react`

- Fix a bug with `useSelf()` where it would not correctly re-render after
  entering an empty room. It’s now consistent again with `useMyPresence()`.

### DevTools

- Fix a bug in the Liveblocks [DevTools](https://liveblocks.io/devtools) panel
  where the "me" view would incorrectly stay empty after entering an empty room.

## v1.1.6

### `@liveblocks/*`

- Loosen duplicate import detection so it won't throw when used in test runners
  that deliberately run multiple instances of a module (like Jest or Playwright
  can do).

## v1.1.5

### `@liveblocks/*`

- Ship all of our packages as both ESM and CJS modules again (restore the
  changes that 1.1.3 originally introduced).
- Auto-detect if multiple copies of Liveblocks are included in your production
  bundle. If so, a help page is presented that will help you resolve this issue.
- Fix a bug where the room internals could become non-functional when used in
  combination with Immer due to Immer’s excessive auto-freezing, which would
  break the room’s internals. (This became an issue since Liveblocks 1.1 was
  released.)

## v1.1.4

- Undo the changes made in 1.1.3. We’ve got some bug reports where Liveblocks
  could still be doubly-included in production bundles (in some bundler setups
  only), with storage data corruptions as a possible result. We’re
  investigating.

## v1.1.3

Ship all of our packages as both ESM and CJS modules. By upgrading, your
project’s bundler can now perform (better) tree-shaking on the Liveblocks code.

You can expect (at least) the following bundle size reductions:

- `@liveblocks/client` from 80kB → 70kB
- `@liveblocks/react` from 129kB → 80kB
- `@liveblocks/redux` from 84kB → 38kB
- `@liveblocks/zustand` from 83kB → 37kB
- `@liveblocks/yjs` from 129kB → 74kB

## v1.1.2

### `@liveblocks/yjs`

Added Yjs support to **open beta** through the new `@liveblocks/yjs` package
(not stable yet).

### Fixes

- Fixes a missing internal export.

## v1.1.1

- Fixes a bug where under certain circumstances the Liveblocks client could
  incorrectly throw a `Not started yet` error message.

## v1.1.0

This release improves the client’s internals to ensure a more reliable
connection with Liveblocks servers.

### `@liveblocks/client`

- New APIs:
  - `room.getStatus()`: returns the current status of the WebSocket connection:
    `"initial"`, `"connecting"`, `"connected"`, `"reconnecting"`, or
    `"disconnected"`
  - `room.subscribe("status")`: subscribe to changes of the connection status.
  - `room.subscribe("lost-connection")`: high-level API to get informed when
    Liveblocks’ automatic reconnection process is taking longer than usual, so
    you can show a toast message on screen. (See this
    [example](https://liveblocks.io/examples/connection-status) for an
    illustration.)
- New behavior:
  - The client will stop retrying to establish a connection in cases where
    retrying would not help. For example an explicit 403 forbidden response from
    your backend, or a configuration error.
  - The client will more quickly reconnect even after long periods of sleep.

### `@liveblocks/react`

- New APIs:
  - `useStatus()` - React hook version of `room.getStatus()`
  - `useLostConnectionListener()` - React hook version of
    `room.subscribe("lost-connection")` (See this
    [example](https://liveblocks.io/examples/connection-status) for an
    illustration.)

### Bugs fixed

- Reconnection would sometimes not work after long periods of sleep. Waking up
  is now instant.
- React clients using Suspense could sometimes incorrectly bounce back to the
  Suspense boundary after a successful load. No longer!
- Client could sometimes not load storage after reconnecting. Not anymore!
- Others array will no longer flash during an internal reconnect.
- DevTools now keeps working even when the client goes offline.

### Deprecated APIs

These APIs still work, but are replaced by newer APIs. The old APIs will be
removed in a future release of Liveblocks.

Old connection status codes are replaced by the new ones:

| ❌ Old statuses | ✅ New statuses |
| --------------- | --------------- |
| closed          | initial         |
| authenticating  | connecting      |
| connecting      | connecting      |
| open            | connected       |
| unavailable     | reconnecting    |
| failed          | disconnected    |

Recommended steps to upgrade:

- ❌ `room.getConnectionState()` → ✅ `room.getStatus()`
- ❌ `room.subscribe('connection')` → ✅ `room.subscribe('status')`
- Old client options:
  - ❌ `clientOptions.fetchPolyfill`
  - ❌ `clientOptions.WebSocketPolyfill` → ✅
    `clientOptions.polyfills: { fetch, WebSocket }`

## v1.0.12

### `create-liveblocks-app`

- Added `export type TypedRoom = Room<...>` to init command for non-React apps.

## v1.0.11

### `@liveblocks/client`

- Fix a bug where undo/redo on `LiveObject` creates exponentially larger deltas.

## v1.0.10

### `@liveblocks/client`

- Fix a bug related to proactive token expiration detection.
- Internal refactorings.
- Add unstable_fallbackToHTTP option to the core client to support messages over
  1MB.

### `@liveblocks/node`

- Fix incorrect status code when Liveblocks server cannot be reached
  temporarily.

## v1.0.9

### `@liveblocks/client`

- Export `LiveListUpdate`, `LiveMapUpdate`, and `LiveObjectUpdate` types used by
  the storage update callback.
- Export new utility, `toPlainLson`, to assist in calling the initialize storage
  API.
- Internal refactorings.

## v1.0.8

### `@liveblocks/client`

- Internal refactorings.

### `create-liveblocks-app`

- Added
  [flags](https://github.com/liveblocks/liveblocks/tree/main/tools/create-liveblocks-app#flags-optional)
  for creating config files with `--init`. (e.g. `--framework react`)
- Added an error if an incorrect flag is used.
- Slightly changed the format of the default config file.

### `@liveblocks/client`

- Internal refactorings.

## v1.0.7

- Private API changes only.

## v1.0.6

## Internal changes

- Release `create-liveblocks-app` along with other Liveblocks packages, using
  the same versioning scheme.
- Internal refactorings.

## v1.0.5

Non-existent.

## v1.0.4

Non-existent.

## v1.0.3

Non-existent.

## v1.0.2

- Fix bug where passing down `shouldInitiallyConnect` connection option would
  not always work.

## v1.0.1

- Log stack traces of function calls that resulted in rejected storage mutations
  to the console in non-production builds to ease debugging.

### `@liveblocks/client`

- Fixes bug where the state of `others` in a room was wrong when:
  - Client A disconnects improperly (ex: computer goes to sleep)
  - Then Client B disconnects (ex: computer goes to sleep)
  - Then Client A reconnects: client B still shows in the `others` state

## v1.0.0

This major release marks the maturity of Liveblocks. For upgrade instructions,
see the [1.0 upgrade guide](https://liveblocks.io/docs/platform/upgrading/1.0).

## `@liveblocks/node`

`authorize` option `userId` is now mandatory.

Our new [pricing](https://liveblocks.io/pricing) is based on Monthly Active
Users instead of connections. We're using `userId` to track MAU associated to a
Liveblocks account.

## v0.19.11

## `@liveblocks/node`

- `WebhookHandler` now handles `RoomCreatedEvent` and `RoomDeletedEvent`

## v0.19.10

## `@liveblocks/client`

- Allow
  [`createClient`](https://liveblocks.io/docs/api-reference/liveblocks-client#createClientThrottle)
  `throttle` option to go as low as 16ms.

## v0.19.9

## `@liveblocks/client`

- Adds a `WebhookHandler` class
  - `new WebhookHandler(secret).verifyRequest({ rawBody, headers })` can be used
    to verify event requests from Liveblock's webhook functionality. It also
    provides fully typed `WebhookEvents`.
  - Check out our [Webhooks guide](https://liveblocks.io/docs/guides/webhooks)
    for more details

## v0.19.8

- Fixes a bug where history didn't reliably undo `LiveObject` key set changes if
  any pending local changes existed on that key.
- Fixes a bug where changes performed inside `room.batch` were incorrectly
  ordered inside the history resulting in unexpected undo behavior in some
  cases.
- Fixes a bug where under some circumstances the Liveblocks client could get
  stuck in a "synchronizing" state indefinitely
- Expose `JsonArray` and `JsonScalar` types publicly

## v0.19.7

Fix nested storage event handling issue.

## v0.19.6

Support authentication with cookies.

## v0.19.5

Export the `StorageStatus` type (introduced with 0.19.3).

## v0.19.4

Fix CORS issue.

## v0.19.3

In **@liveblocks/client**:

## Room.getStorageStatus

Get the storage status.

- `not-loaded`: Initial state when entering the room.
- `loading`: Once the storage has been requested via room.getStorage().
- `synchronizing`: When some local updates have not been acknowledged by
  Liveblocks servers.
- `synchronized`: Storage is in sync with Liveblocks servers.

## Room.subscribe("storage-status", status => { })

Subscribe to storage status changes.

Returns an unsubscribe function.

```typescript
room.subscribe("storage-status", (status) => {
  switch (status) {
    case "not-loaded":
      break;
    case "loading":
      break;
    case "synchronizing":
      break;
    case "synchronized":
      break;
    default:
      break;
  }
});
```

## Room.reconnect

Close the room connection and try to reconnect.

## Internal changes

- Add support for the upcoming Liveblocks browser extension

## v0.19.2

Fixes some internal type definitions.

## v0.19.1

Fixes an issue where `import`s from Liveblocks packages could not be resolved
correctly in certain build environments.

## v0.19.0

This release brings Zustand v4 support. This is a breaking change **only if
you’re using @liveblocks/zustand**.

In **@liveblocks/zustand**:

- Support Zustand v4 (actually v4.1.3 or higher)
- Drop support for Zustand v3 (also v4.1.2 or lower are not supported)
- Fix bug where some usage pattern could cause the Zustand store to stop
  synching (#491)

To migrate, make the following code changes:

- `npm install zustand@latest`
- `npm install @liveblocks/zustand@latest`
- Change these imports, if applicable:
  ```diff
  -import { middleware } from "@liveblocks/zustand";
  +import { liveblocks } from "@liveblocks/zustand";
  ```
  and
  ```diff
  -import type { LiveblocksState } from "@liveblocks/zustand";
  +import type { WithLiveblocks } from "@liveblocks/zustand";
  ```
  and rename accordingly.
- Change the pattern:
  ```ts
  create(liveblocks<MyState, ...>(...))
  ```
  to the Zustand v4 recommended pattern:
  ```ts
  create<WithLiveblocks<MyState, ...>>()(liveblocks(...))
  ```
  To be clear:
  1.  First, move the type annotation away from the `liveblocks` middleware
      call, and onto the `create` call.
  2.  Next, wrap your `MyState` type in a `WithLiveblocks<...>` wrapper. This
      will make sure the injected `liveblocks` property on your Zustand state
      will be correctly typed.
  3.  Finally, make sure to add the extra call `()` wrapper, needed by Zustand
      v4 now:
      ```ts
      create<WithLiveblocks<MyState, ...>>()(liveblocks(...))
      //                                  ^^ Not a typo
      ```
- Remove the second argument to `state.liveblocks.enterRoom()`: it no longer
  takes an explicit initial state. Instead, it's automatically be populated from
  your Zustand state.

In **@liveblocks/redux**:

- The main export has been renamed:
  ```diff
  -import { enhancer } from "@liveblocks/redux";
  +import { liveblocksEnhancer } from "@liveblocks/redux";
  ```
- The second argument to `state.liveblocks.enterRoom()` to send in an explicit
  initial state is no longer supported. It will use the state in your Redux
  store, for consistency and ease of use.

## v0.18.5

Bug fix:

- Fixes a small bug in a type definition, `scopes` was removed from
  `BaseUserMeta`.

Internal updates:

- Switch the monorepo over to Turborepo.

## v0.18.4

All packages now provide an `isReadOnly` flag on user instances. It is available
when getting self or others. `isReadOnly` is true when storage is read-only, see
the
[room management guide](https://liveblocks.io/docs/guides/managing-rooms-users-permissions#permissions)
for more information.

```ts
const me = room.getSelf();

me.isReadOnly; // boolean

const others = room.getOthers();
for (const other of others) {
  other.isReadOnly; // boolean
}
```

In **@liveblocks/client**:

- Add a new option `shouldInitiallyConnect` to `client.enter` that let you
  control whether or not the room connects to Liveblocks servers. Default is
  `true`.

  Usually set to false when the client is used from the server to not call the
  authentication endpoint or connect via WebSocket.

In **@liveblocks/react**:

- Add a new property `shouldInitiallyConnect` to `RoomProvider` that let you
  control whether or not the room connects to Liveblocks servers. Default is
  `true`.

  By default equals to `typeof window !== "undefined"`, meaning the RoomProvider
  tries to connect to Liveblocks servers only on the client side.

- Internal package restructurings to increase code sharing. You may notice a new
  dependency show up in your dependency tree: `@liveblocks/core`. It contains
  private APIs that aren't intended for direct consumption.

## v0.18.3

- In **@liveblocks/react**:

  Fixes the "zombie-child" problem that can occur with React 17 or lower. **If
  you’re on React 18: great, you can ignore this!** If you’re using React 17 or
  lower with Liveblocks, we’ll now start to enforce that you pass the
  `unstable_batchedUpdates` prop to RoomProvider, so this problem can be
  circumvented. This small addition may save you hours of debugging time!

  ```tsx
  // ⚠️  Only if you’re using React 17 or lower
  import { unstable_batchedUpdates } from "react-dom";  // 👈

  <RoomProvider
    id="my-room"
    initialPresence={...}
    initialStorage={...}
    unstable_batchedUpdates={unstable_batchedUpdates}  // 👈
  >
    <App />
  </RoomProvider>
  ```

  To read more, see
  https://liveblocks.io/docs/guides/troubleshooting#stale-props-zombie-child

- In **@liveblocks/zustand**:

  - Fix a confusing error message

## v0.18.2

- In **@liveblocks/react**:

  - Make sure that `useOther` will not rerender if tracked users already left
    the room, so that child components won't get rerendered before the parent
    got the chance to unmount them.
  - Disallow `useOther` without selector

## v0.18.1

- In **@liveblocks/react**:

  - Fix a bug that could cause an error when patching presence during local
    development. Not an issue in production builds. (#505)

## v0.18.0

For information, please read our
[Upgrade Guide for 0.18](https://liveblocks.io/docs/platform/upgrading/0.18).

### New React hooks ✨

- In **@liveblocks/react**:

  - [`useStorage`](https://liveblocks.io/docs/api-reference/liveblocks-react#useStorage)
  - [`useMutation`](https://liveblocks.io/docs/api-reference/liveblocks-react#useMutation)
  - [`useSelf`](https://liveblocks.io/docs/api-reference/liveblocks-react#useSelf)
  - [`useOthers`](https://liveblocks.io/docs/api-reference/liveblocks-react#useOthers)
  - [`useOthersMapped`](https://liveblocks.io/docs/api-reference/liveblocks-react#useOthersMapped)
  - [`useOthersConnectionIds`](https://liveblocks.io/docs/api-reference/liveblocks-react#useOthersConnectionIds)
  - [`useOther`](https://liveblocks.io/docs/api-reference/liveblocks-react#useOther)
    (singular)

- In **@liveblocks/client**:

  - New
    [`.toImmutable()`](https://liveblocks.io/docs/api-reference/liveblocks-client#LiveObject.toImmutable)
    method on `LiveObject`, `LiveList`, and `LiveMap` lets you work with an
    immutable representation of the storage objects
  - Improved core performance
  - Reduced bundle size
  - Others only become visible in the `others` array if their presence is known

### Breaking changes

- Remove support for directly importing hooks from **@liveblocks/client** (e.g.
  `import { useMyPresence } from '@liveblocks/react'`). If you’re still using
  these imports, see the
  [Upgrade Guide for 0.17](https://liveblocks.io/docs/platform/upgrading/0.17)
  for instructions.
- Remove `ClientProvider` and `useClient` hook
- Remove `defaultPresence` and `defaultStorageRoot` arguments. (Just use
  `initialPresence` and `initialStorage` arguments now.)
- Remove second argument to `useMap()`, `useList()`, and `useObject()`.
- Remove `new LiveMap(null)` support. (Just use `new LiveMap()` or
  `new LiveMap([])`.)

## v0.17.11

General:

- Fix a packaging bug

In **@liveblocks/react**:

- Deprecate an undocumented API

## v0.17.9

- Fix bug that could cause duplicate copies of @liveblocks/client to end up in
  final bundle, for certain bundler configurations.
- Fix bug where in some conditions the initial presence for a new connection
  would not come through to all existing clients in the room
- Various internal changes

## v0.17.8

### New history APIs ↩️ ↪️

- In **@liveblocks/client**:

  - Add `canUndo()` and `canRedo()` utilities to `room.history`
  - Add `"history"` event type to `room.subscribe()` to subscribe to the current
    user's history changes

- In **@liveblocks/react**:

  - Add `useCanUndo()` and `useCanRedo()` hooks

## v0.17.7

- In **@liveblocks/zustand**:

  - Simplify zustand middleware integration with Typescript. `TPresence`,
    `TStorage`, `TUserMeta`, and `TRoomEvent` are now optional.

Note that `@liveblocks/zustand` does not work with zustand > v4 because v3 and
v4 have completely different type definitions. As soon as zustand v4 is out of
the RC phase, we will consider updating our middleware to work with the latest
version.

### Example

Let's take a look at our
[To-do list](https://github.com/liveblocks/liveblocks/tree/main/examples/zustand-todo-list)
example. Without our middleware, the store would look like this:

```ts
import create from "zustand";

type State = {
  draft: string;
  isTyping: boolean;
  todos: Todo[];
  setDraft: (draft: string) => void;
  addTodo: () => void;
  deleteTodo: (index: number) => void;
};

create<State>(/* ... */);
```

With our middleware, you simply need to move the `State` param at the middleware
level:

```ts
import create from "zustand";
import { createClient } from "@liveblocks/client";
import { middleware } from "@liveblocks/zustand";

const client = createClient({ /*...*/ });

type State = {
  draft: string;
  isTyping: boolean;
  todos: Todo[];
  setDraft: (draft: string) => void;
  addTodo: () => void;
  deleteTodo: (index: number) => void;
};

create(
  middleware<State>(/* ... */, {
    client,
    presenceMapping: { isTyping: true },
    storageMapping: { todos: true }
  })
);
```

If you want to type `others` presence, you can use the `TPresence` generic
argument on the middleware.

```ts

type Presence = {
  isTyping: true;
}

const useStore = create(
  middleware<State, Presence>(/* ... */, {
    client,
    presenceMapping: { isTyping: true },
    storageMapping: { todos: true }
  })
);

// In your component
useStore(state => state.liveblocks.others[0].presence?.isTyping)
```

## v0.17.6

- In **@liveblocks/react**:

  - Expose `RoomContext` in the return value of `createRoomContext()`

## v0.17.5

- In **@liveblocks/react**:

  - Fix bug where changing the `key` argument of `useMap()`, `useList()`,
    `useObject()` did not resubscribe to updates correctly
  - Ignore changes to the `RoomProvider`'s initial presence/storage props on
    subsequent renders. This makes it behave closer to `useState(initialState)`

## v0.17.4

Fix missing documentation for hooks created via `createRoomContext()`.

## v0.17.1

Fix `@liveblocks/nodes` packaging.

## v0.17.0

For information, please read our
[Upgrade Guide](https://liveblocks.io/docs/platform/upgrading/0.17).

### TypeScript improvements ✨

This release contains major TypeScript improvements. The recommended setup now
is that you define your own Presence and Storage types at the highest level
(i.e. where you set up the room). After that initial one-time setup, you will no
longer need to provide any extra type annotations anywhere for your Liveblocks
code! 🙌

To learn how to set that up, follow the instructions in our
[Upgrade Guide](https://liveblocks.io/docs/platform/upgrading/0.17).

- No more `any` types used (in `@liveblocks/client` and `@liveblocks/react`)
- All APIs that work with Presence data will now require it to be
  JSON-serializable
- All APIs that work with Storage data will now require it to be LSON (= JSON +
  Live structures)
- All Live structures now take mandatory type params for their payloads, just
  like the built-in array, object, and map types do:
  - `LiveMap<K, V>` (like `Map<K, V>`)
  - `LiveObject<{ a: number, b: string }>` (like, for example,
    `{ a: number, b: string }`)
  - `LiveList<T>` (like `Array<T>`)

### React Native support ✨

We now support React Native! To learn how to use Liveblocks in your React Native
projects, see our
[API reference](https://liveblocks.io/docs/api-reference/liveblocks-client#createClientReactNative).
It's surprisingly simple!

### New APIs ✨

- In **@liveblocks/react**:

  - [`createRoomContext()`](https://liveblocks.io/docs/api-reference/liveblocks-react#createRoomContext)
    is now the preferred way to initialize hooks.

- In the API:

  - New endpoint to
    [Get Users in a Room](https://liveblocks.io/docs/api-reference/rest-api-endpoints#GetRoomUsers)
  - New endpoint to
    [Get a list of all Rooms](https://liveblocks.io/docs/api-reference/rest-api-endpoints#GetRooms)

### Bug fixes 🐛

- Improved conflict resolution on LiveList
- Various minor internal bug fixes

### Breaking changes

- In **@liveblocks/client**:

  - Removed old `Room.unsubscribe()` API

### New deprecations

- In **@liveblocks/client**:

  - The `defaultPresence` option to `client.enter()` will get renamed to
    `initialPresence`
  - The `defaultStorageRoot` option to `client.enter()` will get renamed to
    `initialStorage`
  - Calling `new LiveMap(null)` will stop working. Please use `new LiveMap()`,
    or `new LiveMap([])`

- In **@liveblocks/react**:

  - Importing the React hooks directly is deprecated, instead use the new
    `createRoomContext()` helper. For help, read the
    [Recommended Upgrade Steps section](https://liveblocks.io/docs/platform/upgrading/0.17#recommended-upgrade-steps)
    within our
    [Upgrade Guide](https://liveblocks.io/docs/platform/upgrading/0.17)
  - The second argument to `useList()`, `useObject()`, and `useMap()` is
    deprecated
  - The RoomProvider's `defaultPresence` is renamed to `initialPresence`
  - The RoomProvider's `defaultStorageRoot` is renamed to `initialStorage`

## v0.16.17

Fix bug in internal code where some legal authentication tokens would be
considered invalid.

## v0.16.16

Internals only.

## v0.16.15

Internals only.

## v0.16.14

Fix an issue where the current user's info would not properly display accented
characters.

## v0.16.13

(Unpublished.)

## v0.16.12

Internals only.

## v0.16.11

Expose helper type to help users adopt to using Live structures with interfaces
they don't own.

## v0.16.10

Restructures a few more internals.

## v0.16.9

Restructures a few internals.

## v0.16.8

Fix bug in private/internal code.

## v0.16.7

Fix bug in private/internal code.

## v0.16.6

Fix bug in example code suggested in deprecation warning.

## v0.16.5

### All packages

- Various internal refactorings

### Bug fixes

- In **@liveblocks/client**:

  - If you're using `@liveblocks/client` in a ES2015 context, you no longer have
    to polyfill `Object.fromEntries()`.

## v0.16.4

### All packages

- Improve our generated bundles. They are now even more tree-shakable, and
  smaller!
- Some APIs are being deprecation and will show warnings in the dev console when
  used

## v0.16.3

### Bug fixes

- In **@liveblocks/client**:

  - Fix bug where internal presence state could not get restored correctly after
    undo/redo in certain circumstances.

- In **@liveblocks/zustand** and **@liveblocks/redux**:

  - Fixes an issue when initializing an array with items would result in having
    duplicated items in other clients. Example:

    - Client A updates state : `{ list: [0] }`
    - Client B states is updated to : `{ list: [0, 0] }`

## v0.16.2

### Bug fixes

- In **@liveblocks/client**:

  - Fix small bug related to new `JsonObject` type, which would reject some
    values that were legal JSON objects.

## v0.16.1

### Bug fixes

- In **@liveblocks/react**:

  - Fix issue with React 18 and StrictMode.

## v0.16.0

### New APIs

#### `LiveList.set`

Set one element at a specified index.

```typescript
const list = new LiveList(["🦁", "🦊", "🐵"]);
list.set(0, "🐺");
list.toArray(); // equals ["🐺", "🦊", "🐵"]
```

https://github.com/liveblocks/liveblocks/pull/147 for more information

⚠️ **_Before using `LiveList.set`, you need to make sure that all connected
clients are using `0.16.0`. If a client is connected to a room with version
`< 0.16`, `LiveList.set` might lead to slightly unexpected behavior._**

### TypeScript improvements

@nvie improved our typescript definitions! They are more precise and restrictive
(for your own good :)). If typescript errors appears after upgrading to `0.16.0`
and they are not clear, please create a Github issue and we'll help you.

More information here: https://github.com/liveblocks/liveblocks/pull/150<|MERGE_RESOLUTION|>--- conflicted
+++ resolved
@@ -2,7 +2,6 @@
 
 ## v3.7.0
 
-<<<<<<< HEAD
 This release introduces group mentions (e.g. `@engineering`) across all packages
 and first-class support for tenants. Learn more about [group mentions](#) and
 [tenants](#) in the docs.
@@ -48,7 +47,7 @@
 - Support group mentions in email notifications helpers. These functions now
   accept a `resolveGroupsInfo` option that passes the results to mentions as
   `group`.
-=======
+
 ## v3.6.1
 
 ### `@liveblocks/client`
@@ -62,7 +61,6 @@
 - Only show retrieval and reasoning durations in `AiChat` when they are 3
   seconds or longer.
 - Make `AiTool` titles selectable.
->>>>>>> 0923c897
 
 ## v3.6.0
 
