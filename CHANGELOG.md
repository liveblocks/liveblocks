--- conflicted
+++ resolved
@@ -4,13 +4,11 @@
 
 ### `@liveblocks/react-ui`
 
-<<<<<<< HEAD
+- Expose Markdown components in `AiChat`’s `components` prop to customize the
+  rendering of Markdown content.
 - Add `blurOnSubmit` prop to `Composer` (also available on the `Composer.Form`
   primitive and as `blurComposerOnSubmit` on `Thread`) to control whether a
   composer should lose focus after being submitted.
-=======
-- Expose Markdown components in `AiChat`’s `components` prop to customize the
-  rendering of Markdown content.
 
 ## v3.1.4
 
@@ -19,7 +17,6 @@
 - Fix copilot id not being passed to 'set-tool-call-result' command that is
   dispatched when a tool call is responded to. Previously, we were using the
   default copilot to generate messages from the tool call result.
->>>>>>> eafd7c4a
 
 ## v3.1.3
 
