## vNEXT (not yet published)

<<<<<<< HEAD
### `@liveblocks/yjs`

- Added a factory function `getYjsProviderForRoom` to grab an instance of yjs
  provider that will be automatically cleaned up when the room is
  disconnected/changed
- Simplified types for `LiveblocksYjsProvider`

### `@liveblocks/react-tiptap`

- Fixed a bug where documents would no longer sync after room the ID changed
=======
### `@liveblocks/react-ui`

- Fix `<Composer />` and `<Comment />` overrides not working when set on
  `<Thread />`.

## v2.18.0

Introducing user notification settings. You can now create beautiful user
notification settings pages into your app.

### User notification settings (public beta)

Our packages `@liveblocks/client`, `@liveblocks/react` and `@liveblocks/node`
are now exposing functions to manage user notification settings on different
notification channels and kinds.

You can support `thread`, `textMention` and custom notification kinds (starting
by a `$`) on `email`, `Slack`, `Microsoft Teams` and `Web Push` channels.

#### Notification settings in the dashboard

You can choose from our new notifications dashboard page to enable or disable
notification kinds on every channels you want to use in your app. It means our
internal notification system on our infrastructure will decide to send or not an
event on your webhook.

### `@liveblocks/client`

We're adding two new methods in our client to get and update user notification
settings:

```tsx
import { createClient } from '@liveblocks/client'
const client = createClient({ ... })

const settings = await client.getNotificationSettings();
// { email: { thread: true, ... }, slack: { thread: false, ... }, ... }
console.log(settings);

const updatedSettings = await client.updateNotificationSettings({
  email: {
    thread: false,
  }
});
```

### `@liveblocks/react`

We're adding a new set of hooks to manage user notification settings.

You can either choose `useNotificationSettings` is your need to get the current
user notification settings and update them at the same time:

```tsx
// A suspense version of this hook is available
import { useNotificationSettings } from "@liveblocks/react";

const [{ isLoading, error, settings }, updateSettings] =
  useNotificationSettings();
// { email: { thread: true, ... }, slack: { thread: false, ... }, ... }
console.log(settings);

const onSave = () => {
  updateSettings({
    slack: {
      textMention: true,
    },
  });
};
```

Or you can choose `useUpdateNotificationSettings` if you just need to update the
current user notification settings (e.g an unsubscribe button):

```tsx
// A suspense version of this hook is available
import { useUpdateNotificationSettings } from "@liveblocks/react";

const updateSettings = useUpdateNotificationSettings();

const onUnsubscribe = () => {
  updateSettings({
    slack: {
      thread: false,
    },
  });
};
```

### `@liveblocks/node`

Our Node.js client are now exposing three new methods to manage user
notification settings:

```tsx
import { Liveblocks } from "@liveblocks/node";
const liveblocks = new Liveblocks({ secret: "sk_xxx" });

const settings = await liveblocks.getNotificationSettings({ userId });
// { email: { thread: true, ... }, slack: { thread: false, ... }, ... }
console.log(settings);

const updatedSettings = await liveblocks.updateNotificationSettings({
  userId,
  data: {
    teams: {
      $fileUploaded: true,
    },
  },
});
await liveblocks.deleteNotificationSettings({ userId });
```

### `@liveblocks/emails`

- Update the behavior of `prepareThreadNotificationEmailAsHtml` and
  `prepareThreadNotificationEmailAsReact`: the contents of previous emails data
  are now taken into account to avoid repeating mentions and replies that are
  still unread but have already been extracted in another email data.
>>>>>>> 0fd03159

## v2.17.0

### `@liveblocks/client`

- Report a console error when a client attempts to send a WebSocket message that
  is >1 MB (which is not supported). Previously the client would silently fail
  in this scenario.
- Added a new client config option `largeMessageStrategy` to allow specifying
  the preferred strategy for dealing with messages that are too large to send
  over WebSockets. There now is a choice between:
  - `default` Don’t send anything, but log the error to the console.
  - `split` Split the large message up into smaller chunks (at the cost of
    sacrificing atomicity). Thanks @adam-subframe for the contribution!
  - `experimental-fallback-to-http` Send the message over HTTP instead of
    WebSocket.
- Deprecated the `unstable_fallbackToHTTP` experimental flag (please set
  `largeMessageStrategy="experimental-fallback-to-http"` instead).

### `@liveblocks/react`

- Added `<LiveblocksProvider largeMessageStrategy="..." />` prop to
  LiveblocksProvider. See above for possible options.

### `@liveblocks/react-ui`

- Fix crash when a `Composer` is unmounted during its `onComposerSubmit`
  callback.
- Add new icons to `<Icon.* />`.

### `@liveblocks/react-tiptap`

### AI Toolbar (private beta)

This release adds components and utilities to add an AI toolbar to your text
editor, available in private beta.

- Add `ai` option to `useLiveblocksExtension` to enable (and configure) it.
- Add `<AiToolbar />` component. (with `<AiToolbar.Suggestion />`,
  `<AiToolbar.SuggestionsSeparator />`, etc)
- Add default AI buttons in `Toolbar` and `FloatingToolbar` when the `ai` option
  is enabled.
- Add `askAi` Tiptap command to manually open the toolbar, it can also be
  invoked with a prompt to directly start the request when opening the toolbar.
  (e.g. `editor.commands.askAi("Explain this text")`)

## v2.16.2

### `@liveblocks/react`

- Improve error message if hooks are accidentally called server side

### `@liveblocks/zustand`

- Fix bug in Zustand typing in case the multi-argument form of `set()` is used
  (thanks [@hans-lizihan](https://github.com/hans-lizihan))

## v2.16.1

### `@liveblocks/react-lexical` and `@liveblocks/react-tiptap`

- `<Toolbar.Button />` and `<Toolbar.Toggle />` now display their `name`
  visually if `children` and `icon` aren’t set.

## v2.16.0

Our error listener APIs will now receive more errors in general, including
errors from using Comments & Notifications. Previously, these would only receive
room connection errors from Presence, Storage, or Yjs.

For example, now when creation of a thread fails, deletion of a comment fails,
marking a notification as read fails, etc.

### `@liveblocks/react`

#### **Breaking**: More errors can appear in `useErrorListener()`

```ts
// ❌ Before: required a RoomProvider and would only notify about errors for that room
// ✅ Now: requires a LiveblocksProvider and will notify about errors for any room
useErrorListener((err: LiveblocksError) => {
  /* show toast, or notify Sentry, Datadog, etc */
});
```

See the
[Upgrade Guide for 2.16](https://liveblocks.io/docs/platform/upgrading/2.16) to
learn how to adapt your code.

#### Filtering by absence of metadata

We now support filtering threads by _absence_ of metadata as well in
`useThreads({ query })` (or `useUserThreads_experimental({ query })`).

For example, you can now filter threads that do not have a `color` attribute set
in their metadata:

```ts
useThreads({
  query: {
    // Filter any "pinned" threads that don't have a color set
    metadata: {
      pinned: true,
      color: null, // ✨
    },
  },
});
```

See the
[Upgrade Guide for 2.16](https://liveblocks.io/docs/platform/upgrading/2.16) to
learn how to adapt your code.

#### Bug fixes

- Automatically refresh Comments and Notifications when the browser window
  regains focus.

### `@liveblocks/client`

The error listener APIs will now receive more errors in general, including
errors from using Comments & Notifications. Previously, these would only receive
room connection errors from Presence, Storage, or Yjs.

```ts
// 👌 Same as before, but might now also receive errors related to Comments & Notifications
room.subscribe("error", (err) => { ... });
```

### `@liveblocks/react-ui`

- Most of the icons used in the default components are now usable as
  `<Icon.* />` via `import { Icon } from "@liveblocks/react-ui"`.

### `@liveblocks/react-lexical` and `@liveblocks/react-tiptap`

- Add `<Toolbar />` and `<FloatingToolbar />` components to simplify building
  editor toolbars. They come with default controls out-of-the-box based on what
  the editor they’re attached to supports, but they’re also heavily extendable
  and customizable. Use inner components like `<Toolbar.Toggle />` and
  `<Toolbar.Separator />` to extend the defaults with your own actions, or start
  from scratch while customizing some of the defaults via
  `<Toolbar.SectionInline />` or `<Toolbar.BlockSelector />` for example.

### `@liveblocks/react-lexical`

- Add `isTextFormatActive` and `isBlockNodeActive` utilities.

### `@liveblocks/yjs`

- Add new option `useV2Encoding_experimental` to `LiveblocksYjsProvider` to
  enable experimental V2 encoding for Yjs.

## 2.15.2

### All packages

- Fix `useLayoutEffect` warnings when using React versions lower than 18.3.0 and
  SSR.

### `@liveblocks/react`

- Fix memory leak in some hooks.
- Fix bug where querying metadata with `useThreads()` would not always reuse the
  cache correctly.

## 2.15.1

### All packages

- Fix rollup config to always ensure `"use client"` directives are on top of
  files after build.

## 2.15.0

### `@liveblocks/react`

- **Breaking**: Drop support for React 17 (and 16). If you’re unable to upgrade
  React to 18 or higher, you can still continue to use Liveblocks 2.14.0, which
  is the last version to support React <18.

### All packages

- The published target for all Liveblocks packages is now ES2022 (up from
  ES2020). This should have a positive impact on your bundle size[\*].

- Various internal refactorings and code cleanup.

[\*] If you bundle for the browser, this should not be a problem, as all major
browsers support ES2022. If however you're specifically targeting very old
browsers (mostly IE), then you may need to configure your bundler (Webpack,
rollup, esbuild, etc) to also down-compile code from dependencies inside
`node_modules` for you, if you aren't already.

## 2.14.0

### `@liveblocks/emails`

- Add new functions `prepareTextMentionNotificationEmailAsHtml` and
  `prepareTextMentionNotificationEmailAsReact` to support text mention
  notification event for Lexical and Tiptap text editors and prepare data into
  email-ready formats.

## 2.13.2

### `@liveblocks/react-lexical`

- Fix report text editor function's call. Now we wait for the room's status to
  be `connected` to report the text editor instead of reporting directly after
  room creation / loading.

### `@liveblocks/react-tiptap`

- Fix report text editor function's call. Now we wait for the room's status to
  be `connected` to report the text editor instead of reporting directly after
  room creation / loading.

## 2.13.1

### `@liveblocks/react-ui`

- Improve the spacing consequences of `--lb-line-height` (introduced in 2.13.0)
  in some contexts.

## 2.13.0

### `@liveblocks/react-ui`

- Add a formatting toolbar to `Composer` which appears when selecting text. It’s
  enabled by default in the default components and can also be custom built with
  new primitives (`Composer.FloatingToolbar` and `Composer.MarkToggle`) and new
  APIs (`const { marks, toggleMark } = useComposer()`).
- Add new `--lb-line-height` token to control the line height of main elements
  (e.g. comment bodies in comments and composers).
- Remove `Timestamp` export mistakenly added to `@liveblocks/react-ui`, it
  should be imported from `@liveblocks/react-ui/primitives` instead.

## 2.12.2

### `@liveblocks/react-tiptap`

- Add new options for `useLiveblocksExtension()` to allow setting
  initialContent, experimental offline support, and the field name
- Update floating composer to support onComposerSubmit handler and closing the
  composer with the escape key

### `@liveblocks/zustand`

- Add support for Zustand v5

## 2.12.1

### `@liveblocks/react-ui`

- Prevent unsupported attachment previews from loading infinitely.
- Refactored `Thread` and `Comment` component to be used outside of the
  `RoomProvider` component.

## 2.12.0

This release adds support for tracking synchronization status of pending local
changes for any part of Liveblocks. Whether you use Storage, Text Editors,
Threads, or Notifications.

If the client’s sync status is `synchronized`, it means all local pending
changes have been persisted by our servers. If there are pending local changes
in any part of Liveblocks you’re using, then the client’s sync status will be
`synchronizing`.

Also, we’re introducing a way to prevent browser tabs from being closed while
local changes are not yet synchronized. To opt-in to this protection, enable
`preventUnsavedChanges` option on the client:

- In React: `<LiveblocksProvider preventUnsavedChanges />`
- Otherwise: `createClient({ preventUnsavedChanges: true })`

### `@liveblocks/client`

- Add new API
  [`client.getSyncStatus()`](https://liveblocks.io/docs/api-reference/liveblocks-client#Client.getSyncStatus)
  method.
- Add new
  [client config option](https://liveblocks.io/docs/api-reference/liveblocks-client#createClient):
  `preventUnsavedChanges`.
- Expose `ToImmutable<T>` helper type.

### `@liveblocks/react`

- Add new hook
  [`useSyncStatus`](https://liveblocks.io/docs/api-reference/liveblocks-react#useSyncStatus)
  that can be used to tell whether Liveblocks is synchronizing local changes to
  the server. Useful to display a "Saving..." spinner in your application, when
  used with `useSyncStatus({ smooth: true })`.
- Deprecated APIs:
  - `useStorageStatus` is now deprecated in favor of `useSyncStatus`.

### `@liveblocks/react-ui`

- Take composers into account when the new `preventUnsavedChanges` option is
  set.

### `@liveblocks/react-lexical`

- Add new hook `useIsEditorReady` which can be used to show a skeleton UI before
  the editor has received the initial text from the server.
- Deprecated APIs:
  - `useEditorStatus` is now deprecated in favor of `useIsEditorReady` (or
    `useSyncStatus`).

## 2.11.1

### `@liveblocks/react-lexical`

- Fix an issue with `AnchoredThreads` component not working correctly on certain
  React versions.

### `@liveblocks/react-tiptap`

- Fix an issue with `AnchoredThreads` component not working correctly on certain
  React versions.
- Fix an issue where React components don’t update when
  `shouldRerenderOnTransaction: false` is set.

### `@liveblocks/yjs`

- Adds experimental offline support for `LiveblocksYjsProvider`.

## 2.11.0

### `@liveblocks/react-ui`

- Upgrade dependencies.
- Fix minor appearance issues related to attachments.
- Fix pasting issues introduced in 2.10.0.

### `@liveblocks/react`

- Fix regression with `useThreads` that caused the hook to return an error if
  its associated room did not exist.

### `@liveblocks/react-tiptap`

- Initial release.

### `@liveblocks/emails`

- Initial release.

## 2.10.2

### `@liveblocks/client`

- Internal refactorings and code cleanup across various parts of the client's
  inner workings.

### `@liveblocks/react`

- Implement automatic retry for initial load of inbox notifications, user
  threads, room threads, room versions, or room notification settings—except
  when encountering a 4xx error.
- Background tabs will no longer poll threads, notification, room versions or
  room notification settings.
- Fix incorrect suspense export for `useRoomNotificationSettings` hook.
- Support for React 19 and Next.js 15.

### `@liveblocks/react-ui`

- Support for React 19 and Next.js 15.

### `@liveblocks/react-lexical`

- Support for React 19 and Next.js 15.

## 2.10.0

### `@liveblocks/client`

- Add new methods under `client.resolvers.*` to invalidate the cache of
  `resolveUsers`, `resolveRoomsInfo`, and `resolveMentionSuggestions`.
- In storage update notifications (using
  `room.subscribe(root, ..., { isDeep: true })`), all LiveList deletion updates
  will now also include the item that was deleted (#2008)

### `@liveblocks/react-ui`

- Improve and fix pasting rich text into the composer.
- Improve mention suggestions click behavior.

## 2.9.2

### `@liveblocks/node`

- Detect invalid chars in secret keys and throw a more helpful error message

## 2.9.1

### `@liveblocks/client`

- Fix type definition of `ThreadData`: `updatedAt` is always set
- Fix bug where client wasn't always using the newest delta update backend
  endpoint yet
- Fix regression with metadata filtering on explicitly-`undefined` values

### `@liveblocks/react-ui`

- When `Composer` is disabled, its actions are now also disabled as expected.
- Various event propagation improvements in `Composer`.

## 2.9.0

We are introducing pagination support to allow apps using threads and inbox
notifications to be built in a more user-friendly way, where the initial load is
faster and more data can be fetched incrementally as users interact with the
app.

### `@liveblocks/react`

- Add pagination support to `useInboxNotifications()`

  ```tsx
  const {
    inboxNotifications,
    isLoading,
    error,

    // ✨ New in Liveblocks 2.9
    fetchMore,
    isFetchingMore,
    hasFetchedAll,
    fetchMoreError,
  } = useInboxNotifications();
  ```

- Add pagination support to `useThreads()` and `useUserThreads_experimental()`

  ```tsx
  const {
    threads,
    isLoading,
    error,

    // ✨ New in Liveblocks 2.9
    fetchMore,
    isFetchingMore,
    hasFetchedAll,
    fetchMoreError,
  } = useThreads({ query });
  ```

## 2.8.2

### `@liveblocks/client`

- Send client version in HTTP request headers from the client, to ensure
  backward compatible responses from the server

## 2.8.1

### `@liveblocks/react-ui`

- Expose `onComposerSubmit` on `Thread` to react to the inner composer of a
  thread.

## 2.8.0

We are introducing attachments to allow users to add files to their comments,
for more information about this change please read our
[Upgrade Guide for 2.8](https://liveblocks.io/docs/platform/upgrading/2.8).

### `@liveblocks/react-ui`

- Add out-of-the-box support for attachments in the default components.
- Add new primitives to support attachments in custom components:
  - `Composer.AttachmentsDropArea`: Receives files via drag-and-drop
  - `Composer.AttachFiles`: Opens a file picker
  - `FileSize`: Displays a formatted file size
- Add values and methods to `useComposer` to support attachments in custom
  components.

### `@liveblocks/react`

- Add `useAttachmentUrl` hook to get presigned URLs for attachments.

### `@liveblocks/client`

- Add `prepareAttachment` and `uploadAttachment` methods to `Room` to create
  attachments.
- Add `getAttachmentUrl` method to `Room` to get presigned URLs for attachments.

## 2.7.2

### `@liveblocks/react`

- Fix a bug where under some conditions threads could end up without comments.
- Fix a bug where notifications associated to deleted threads would not be
  deleted.
- Fix a bug where subsequent optimistic updates to the same inbox notification
  could sometimes not get applied correctly.

## 2.7.1

### `@liveblocks/react-lexical`

- Fixed a bug where resolved threads remained visible in the editor and the
  `AnchoredThreads` and `FloatingThreads` components.

## 2.7.0

### `@liveblocks/client`

- Refactor caching internals to prepare for upcoming features

### `@liveblocks/react`

- Add support for `query` argument to `useUserThreads_experimental`
- Fix bug where some combinations of `query` criteria could over-select threads
  in `useThreads`

### Version History (private beta)

This release adds some new hooks for Version History in text documents, which is
now available in private beta. If you’re interested in joining the private beta,
please [contact us](https://liveblocks.io/contact/sales).

- Add `useHistoryVersion` hook to retrieve version history (in
  `@liveblocks/react`)
- Add `HistoryVersionSummaryList` and `HistoryVersionSummary` components to help
  display version history (in `@liveblocks/react-ui`)
- Add `HistoryVersionPreview` component to display and restore a version (in
  `@liveblocks/react-lexical`)

## 2.6.1

### `@liveblocks/react-ui`

- Fix mention suggestions dropdown not following scroll in some scenarios.

## 2.6.0

### `@liveblocks/node`

- Add `getInboxNotifications` method which supports an `unread` query parameter.

## 2.5.1

### `@liveblocks/yjs`

- Fix `LiveblocksProvider` `update`/`change` event not returning `removed`
  users.

## 2.5.0

### `@liveblocks/react`

- Add
  [`useIsInsideRoom`](https://liveblocks.io/docs/api-reference/liveblocks-react#useIsInsideRoom)
  hook, useful for rendering different components inside and outside of
  [`RoomProvider`](https://liveblocks.io/docs/api-reference/liveblocks-react#RoomProvider).

### `@liveblocks/react-lexical`

- Fix a bug in `useEditorStatus` which prevented it from returning a correct
  status when `LexicalPlugin` was rendered conditionally.
- Fix remote cursors not displaying user names.

### `@liveblocks/react-ui`

- Improve event propagation in `Composer`.

## v2.4.0

### `@liveblocks/client`

- Add vanilla Comments and Notifications APIs to `Client` and `Room`.

## v2.3.0

### `@liveblocks/react-lexical`

- New default components: `AnchoredThreads` and `FloatingThreads` to display
  threads that are tied to a specific part of the document, similar to Notion,
  Linear, etc:
  - [`FloatingThreads`](https://liveblocks.io/docs/api-reference/liveblocks-react-lexical#FloatingThreads)
    displays floating `Thread` components below text highlights in the editor.
  - [`AnchoredThreads`](https://liveblocks.io/docs/api-reference/liveblocks-react-lexical#AnchoredThreads)
    displays a list of `Thread` components vertically alongside the editor.
  - These components can be used in the same application to create a UI that
    works on both mobile and desktop.

### `@liveblocks/react`

- Add `useDeleteInboxNotification` and `useDeleteAllInboxNotifications` hooks.
- Fix `resolved` query not being applied when filtering threads with
  `useThreads`.
- Various refactorings to Suspense internals.

### `@liveblocks/react-ui`

- Add "Delete notification" action to `InboxNotification`.
- Hide "Mark as read" action in `InboxNotification` when already read.
- Improve keyboard navigation within emoji pickers.

### `@liveblocks/node`

- Add `deleteInboxNotification` and `deleteAllInboxNotifications` methods.

## v2.2.2

### `@liveblocks/react-ui`

- Fix missing avatar in `textMention` inbox notifications.
- Fix `textMention` usage (and its props type) when customizing rendering via
  `kinds` on `InboxNotification`.
- Fix broken CSS selector in default styles.

## v2.2.1

### `@liveblocks/yjs`

- Don’t attempt to write Yjs changes if the current user has no write access.

## v2.2.0

We are making `resolved` a first-class citizen property on
[threads](https://liveblocks.io/docs/ready-made-features/comments/concepts#Threads),
for more information about this change please read our
[Upgrade Guide for 2.2](https://liveblocks.io/docs/platform/upgrading/2.2).

### `@liveblocks/react`

- Add `useMarkThreadAsResolved` and `useMarkThreadAsUnresolved` hooks.
- Support `query.resolved` when filtering threads.
- The
  [`useStorageStatus`](https://liveblocks.io/docs/api-reference/liveblocks-react#useStorageStatus)
  hook now also has a `{ smooth: true }` setting to make building calm UIs with
  it a bit easier.
- The `useClient()` hook is now also available for users of
  `createRoomContext()` and/or `createLiveblocksContext()`
- Fix: avoid unnecessary re-renders if inbox notifications haven't changed

### `@liveblocks/react-ui`

- Use first-class citizen `resolved` property in `Thread` component.
- Preserve rich text when pasting into the composer.
- Add support for custom links to the composer. (either by pasting URLs with
  plain text selected or by pasting existing links)
- Preserve whitespace and empty lines in comments.
- Mark threads as read when visible (like before), but only if the window is
  focused.
- Fix improper `useTransition` fallback which would break on React versions
  lower than 18.

### `@liveblocks/node`

- Add `markThreadAsResolved` and `markThreadAsUnresolved` methods.
- Add `ThreadMarkedAsResolvedEvent` and `ThreadMarkedAsUnresolvedEvent` webhook
  events.
- Support `query.resolved` when querying threads.

### `@liveblocks/react-lexical`

- Upgrade `lexical` peer dependency to version `^0.16.1` that fixes
  compatibility issues with Next.js versions 14.2.0 and above.

### `@liveblocks/node-lexical`

- Upgrade `lexical` peer dependency to version `0.16.1`.

## v2.1.0

### `@liveblocks/client`

- Various internal refactorings

### `@liveblocks/react`

- Add new hook
  [`useStorageStatus`](https://liveblocks.io/docs/api-reference/liveblocks-react#useStorageStatus),
  which returns the current storage status of the room, and will re-render your
  component whenever it changes. This can used to build "Saving..." UIs.
- Add
  [`useDeleteThread`](https://liveblocks.io/docs/api-reference/liveblocks-react#useDeleteThread)
  hook to delete a thread and its associated comments.
- Fix: add missing JSDoc comments
- Fix: improve some error messages and stack traces to contain more info
- Refactorings to Suspense internals

### `@liveblocks/react-ui`

- Fix improper `useSyncExternalStore` import which would break on React versions
  lower than 18.

## v2.0.5

### `@liveblocks/react`

- Improved DX: `useDeleteThread` will now throw a client-side error if someone
  else than the thread owner tries to delete the thread. This will help you
  catch and handle this case more easily.

## v2.0.4

### All packages

- Improve TS error messages and error locations if custom `UserMeta` or
  `ActivitiesData` types do not match their requirements

### `@liveblocks/client`

- Add missing type export for `CommentReaction`
- Don’t attempt to write missing `initialStorage` keys if the current user has
  no write access to storage. This will no longer throw, but issue a warning
  message in the console.

### `@liveblocks/react`

- Add
  [`useDeleteThread`](https://liveblocks.io/docs/api-reference/liveblocks-react#useDeleteThread)
  hook to delete a thread and its associated comments.

## v2.0.3

### `@liveblocks/client`

- In `client.enterRoom()`, the options `initialPresence` and `initialStorage`
  are now only mandatory if your custom type requires them to be.

### `@liveblocks/react`

- In `<RoomProvider>`, the props `initialPresence` and `initialStorage` are now
  only mandatory if your custom type requires them to be.
- Nesting `<LiveblocksProvider>`s will now throw to prevent incorrect usage.

### `@liveblocks/react-ui`

- Prevent the composer from splitting text being composed.
- Handle parentheses around and within auto links.
- Count whitespace as empty to prevent posting empty comments.
- Prevent clearing the composer if it's not handled. (via `onComposerSubmit`)

### `@liveblocks/yjs`

- Add missing type exports

## v2.0.2

### `@liveblocks/node`

- Add `deleteThread` method to the client to delete a room's thread.
- Add the `threadDeleted` webhook event to notify when a thread is deleted.
- Fix type signatures of `client.identifyUser()` and `client.prepareSession()`
  to require `userInfo` if it's mandatory according to your global `UserMeta`
  type definition.

## v2.0.0

This major release marks the maturity of Liveblocks. It contains new products
(`@liveblocks/react-lexical`) and clarifications (e.g.
`@liveblocks/react-comments` is now called `@liveblocks/react-ui`).

Also, we bring major DX improvements by allowing you to specify your types
globally now. These types will be typed once and shared across all Liveblocks
APIs, which includes your Node backend.

```ts file="liveblocks.config.ts"
// ❌ Before
export const {
  suspense: {
    RoomProvider,
    useRoom,
    // etc
  },
} = createRoomContext<Presence, Storage>(client);

// ✅ After
declare global {
  interface Liveblocks {
    Presence: Presence;
    Storage: Storage;
  }
}
```

In `@liveblocks/react`, you can now import hooks directly:

```ts file="MyComponent.tsx"
// ❌ Before: get hooks exported from your Liveblocks config
import { RoomProvider, useRoom, ... } from "./liveblocks.config";

// ✅ After: import hooks directly
import { RoomProvider, useRoom, ... } from "@liveblocks/react";
import { RoomProvider, useRoom, ... } from "@liveblocks/react/suspense";
```

```ts
// ❌ Before
const client = createClient(/* options */);

// ✅ After
<LiveblocksProvider /* options */>
  <App />
</LiveblocksProvider>
```

For full upgrade instructions and codemods, see the
[2.0 upgrade guide](https://liveblocks.io/docs/platform/upgrading/2.0).

### `create-liveblocks-app`

- Update config generation for Liveblocks 2.0.
- Add `--upgrade` flag to automatically update all Liveblocks package to their
  latest version.

### `@liveblocks/client`

- DX improvements: type once, globally, benefit everywhere

### `@liveblocks/react`

- DX improvement: import hooks directly
- DX improvement: `<ClientSideSuspense>` no longer needs a function as its
  `children`
- New provider: `LiveblocksProvider` (replaces the need for `createClient`)
- New hook: `useClient`
- Tweak `useMutation` error message to be less confusing.
- Allow thread and activity metadata types to contain `undefined` values.

### `@liveblocks/react-ui`

- Rename from `@liveblocks/react-comments`.
- Rename `<CommentsConfig />` to `<LiveblocksUIConfig />`.
- Improve `InboxNotification` props types.

### `@liveblocks/react-lexical`

- Initial release.

### `@liveblocks/node-lexical`

- Initial release.

### `@liveblocks/yjs`

- `LiveblocksProvider` is no longer a default export, it’s now
  `import { LiveblocksYjsProvider } from "@liveblocks/yjs"`.

### `@liveblocks/node`

- DX improvements: all Node client methods will pick up the same global types
  you’re using in your frontend
- Rename `RoomInfo` to `RoomData`.
- The webhook event `NotificationEvent`’s type can represent multiple kinds of
  notifications. (`"thread"`, `"textMention"`, and custom ones (e.g.
  `"$myNotification"`))

### `@liveblocks/codemod`

- Initial release.

## v1.12.0

### `@liveblocks/react`

- Add support for custom notification kinds.
- Add new `useInboxNotificationThread` hook to `createLiveblocksContext`, which
  can be used to retrieve threads within thread notifications for more
  flexibility.
- Add support for `startsWith` operator to `useThreads` when filtering based on
  metadata.

### `@liveblocks/react-comments`

- Add support for custom notification kinds to the `InboxNotification` component
  via the `kinds` prop and the `InboxNotification.Custom` component.
- Add destructive color tokens. (`--lb-destructive`,
  `--lb-destructive-foreground`, and `--lb-destructive-contrast`)

### `@liveblocks/node`

- Add `triggerInboxNotification` method that lets you trigger custom
  notification kinds.
- Enable filtering rooms by room ID in the `getRooms` method. This works via
  `query.roomId`, `metadata` is deprecated and is now `query.metadata`.
- Add support for our query language when filtering with the `getRooms` and
  `getThreads` methods.
- Add support for an alternative object-based query notation to the `getRooms`
  and `getThreads` methods, which supports exact matches and the `startsWith`
  operator.

## v1.11.3

### `@liveblocks/client`

- Fixes a potential `RangeError: Maximum call stack size exceeded` in
  applications that produce many operations

### `@liveblocks/node`

- Add missing `updatedAt` property to `YDocUpdatedEvent` type.
  ([@alexlande](https://github.com/alexlande))

## v1.11.2

### `create-liveblocks-app`

- Add support for the updated Starter Kit.

## v1.11.1

### `@liveblocks/react-comments`

- Fix the composer’s placeholder to appear instantly instead of being initially
  invisible.
- Fix the default composer’s actions not being disabled when the composer is.

### `@liveblocks/node`

- Fix "`process` is undefined" issue in Vite builds. This issue was already
  fixed for `@liveblocks/client`, but not for `@liveblocks/node` yet.

### DevTools

- Improve tree view to visualize Y.js documents and inspect Y.js awareness.

## v1.11.0

### `@liveblocks/node`

- Add `updateRoomId` method that lets you update the room ID of the specified
  room.
- Add an optional `guid` parameter to `sendYjsBinaryUpdate` and
  `getYjsDocumentAsBinaryUpdate` to point to a Yjs subdocument with the
  specified guid.

### `@liveblocks/react`

- Add `scrollOnLoad` option to `useThreads`: enabled by default, this option
  controls whether to scroll to a comment on load based on the URL hash.
- `useUser` and `useRoomInfo` no longer support returning nothing. Returning
  `undefined` will now be treated as an error.
- Fix bug where `useUser` and `useRoomInfo` returned an extra `data` superfluous
  property.
- Fix bug where customizing types on `createLiveblocksContext` would conflict
  with the provided `Client`.

### `@liveblocks/react-comments`

- Add actions to `InboxNotification` with a single action for now: marking as
  read.
- Improve actions hover behavior in `Comment`/`Thread`.
- Change `Comment` background color when it’s linked to or being edited.

## v1.10.4

- Fix bundling issue in Vite projects, where `process is not defined` could
  happen

## v1.10.3

### `@liveblocks/react-comments`

- Add support for Emoji v15.1 in emoji picker, along two additional locales:
  Bengali (`bn`) and Hindi (`hi`).
- Fix bug where the `showRoomName` prop on `InboxNotification.Thread` wasn’t
  applied to notifications about mentions.

### `@liveblocks/react`

- Fix bug where removing metadata via `useEditThreadMetadata` would result in a
  brief flash of the old metadata after the metadata was removed optimistically.

## v1.10.2

### `@liveblocks/client`

- Fix bug where calling `.clone()` immediately after creating a new `LiveObject`
  could throw an error

## v1.10.1

### `@liveblocks/client`

- Fix bug where the client’s backoff delay would not be respected correctly in a
  small edge case.

### `@liveblocks/react-comments`

- Fix date localization in `InboxNotification`.
- Add vendor prefixes to more CSS properties within the default styles.

### `@liveblocks/react`

- Added error retrying to `useThreads`, `useRoomNotificationSettings`, and
  `useInboxNotifications` during initial fetching.

## v1.10.0

This release introduces Notifications (and unread indicators) for Comments.

### `create-liveblocks-app`

- Add `createLiveblocksContext` and Notifications to `--init`.
- Move resolver options from `createRoomContext` to `createClient` and add
  `resolveRoomsInfo` to the list of resolvers.

### `@liveblocks/client`

- Add options to `createClient`: `resolveUsers`, `resolveMentionSuggestions`
  (both were previously defined on `createRoomContext` from
  `@liveblocks/react`), and the new `resolveRoomsInfo`.

### `@liveblocks/react`

- Add new `LiveblocksContext` accessible with `createLiveblocksContext`,
  similarly to `createRoomContext`. This context is meant to live at the root
  since it handles things outside of rooms, like notifications. It contains
  `LiveblocksProvider`, `useUser`, `useRoomInfo`, `useInboxNotifications`,
  `useUnreadInboxNotificationsCount`, `useMarkInboxNotificationAsRead`, and
  `useMarkAllInboxNotificationsAsRead`.
- Add new hooks to `createRoomContext`: `useMarkThreadAsRead`,
  `useThreadSubscription`, `useRoomInfo`, `useRoomNotificationSettings`, and
  `useUpdateRoomNotificationSettings`.
- Make some hooks usable interchangeably between `createLiveblocksContext` and
  `createRoomContext`: `useUser`, and `useRoomInfo`.

### `@liveblocks/react-comments`

- Add new default components: `InboxNotification` and `InboxNotificationList`.
- Add unread indicators to the default `Thread` component.
- Support "@" in mentions. (e.g. `@user@email.com` is now a valid mention and
  will trigger `resolveMentionSuggestions` with `"user@email.com"`)

### `@liveblocks/node`

- Add the Notifications REST APIs as fully typed methods. (includes
  `getInboxNotification`, `getRoomNotificationSettings`,
  `updateRoomNotificationSettings`, and `deleteRoomNotificationSettings`
  methods)
- Add notification webhook event: `NotificationEvent`.

## v1.9.8

### `@liveblocks/client`

- Fix race condition in client that could leave zombie WebSocket connections
  open indefinitely in a small edge case. (thanks for reporting,
  [@dev-badace](https://github.com/dev-badace))

### `@liveblocks/react`

- Fix type definitions of `useOthersListener` hook.
- Fix type definitions of `useErrorListener` hook.

### `@liveblocks/yjs`

- Emit update events from awareness.
- Fix several awareness bugs.

## v1.9.7

### `@liveblocks/node`

- Expose new `nextCursor` field in
  [Get Rooms](https://liveblocks.io/docs/api-reference/liveblocks-node#get-rooms)
  API responses, to make pagination easier to work with
- Update TypeScript types for some responses

### `create-liveblocks-app`

- Adds a fallback for passing data from Safari to the console.

## v1.9.6

### `@liveblocks/react`

- Fix certain Next.js sites not building correctly due to improper
  `useSyncExternalStore` import

## v1.9.5

### `@liveblocks/react-comments`

- Fix mention suggestions not appearing.

## v1.9.4

### `@liveblocks/react`

- Fix polling on `useThreads` hook.

## v1.9.3

### `@liveblocks/react`

- Fix a bug that prevented comments from being used across multiple rooms.

### `@liveblocks/node`

- Fix `getRooms()` not throwing `LiveblocksError` when invalid response was
  received.

## v1.9.2

### `@liveblocks/react-comments`

- Add `portalContainer` prop to `CommentsConfig` to customize where floating
  elements (e.g. tooltips, dropdowns, etc) are portaled into.

## v1.9.1

### `@liveblocks/node`

- Fixes the signature and behavior of the `Liveblocks.sendYjsBinaryUpdate()`
  API. It now takes a Yjs encoded update (`Uint8Array`) directly.

## v1.9.0

### `@liveblocks/node`

- Add the Comments write REST APIs as fully typed methods. (includes
  `createThread`, `editThreadMetadata`, `createComment`, `editComment`,
  `deleteComment`, `addCommentReaction`, and `removeCommentReaction` methods)
- Fix the return type of `getActiveUsers` to match the data returned from the
  endpoint.

### `@liveblocks/react`

- Add `query` option to `useThreads` to filter threads based on their metadata.

### `@liveblocks/react-comments`

- Add support for exit animations to `ComposerSuggestions`.

## v1.8.2

### `@liveblocks/react`

- Improve Comments revalidation when losing network or staying in the
  background.
- Improve error handling of Comments mutations. (e.g. thread creation, comment
  creation, etc.)

### `@liveblocks/client`

- Export the `CommentBody` utilities added to `@liveblocks/node` in v1.8.0.
- Harmonize exports with `@liveblocks/node`. (added `IUserInfo` and
  `PlainLsonObject`)

### `@liveblocks/node`

- Harmonize exports with `@liveblocks/client`. (added `CommentBody`,
  `CommentBodyBlockElement`, `CommentBodyElement`, `CommentBodyInlineElement`,
  `CommentBodyLink`, `CommentBodyMention`, `CommentBodyParagraph`,
  `CommentBodyText`, `JsonArray`, `JsonScalar`, `Lson`, `LsonObject`, and
  `User`)

## v1.8.1

- Fix a bug in `toPlainLson` helper
- Fix a bug where pausing history more than once could lead to history loss

## v1.8.0

This release adds all the REST APIs as fully typed methods, and utilities to
transform comments, to `@liveblocks/node`.

### `@liveblocks/node`

- Add all the REST APIs as fully typed methods to `Liveblocks` client. See
  [docs](https://liveblocks.io/docs/api-reference/liveblocks-node#Liveblocks-client).
- Add utilities to work with the `CommentBody` format from Comments:
  - `getMentionedIdsFromCommentBody(body)` - Get a list of all mentioned IDs
    from a `CommentBody`. See
    [docs](https://liveblocks.io/docs/api-reference/liveblocks-node#get-mentioned-ids-from-comment-body).
  - `stringifyCommentBody(body, options)` - Convert a `CommentBody` to a string,
    either as plain text, HTML, or Markdown. It supports resolving mention IDs
    similarly to `@liveblocks/react` and overriding each element to control the
    formatting. See
    [docs](https://liveblocks.io/docs/api-reference/liveblocks-node#stringify-comment-body).

## 1.7.1

### `@liveblocks/react-comments`

- Fix `Composer` focus issues.
- Improve relative date formatting for some locales. (e.g. the `"fr"`` locale
  formatted “1h ago” as “-1 h” instead of “il y a 1 h”)
- Improve default monospace font for inline code blocks.

## v1.7.0

[Liveblocks Comments](https://liveblocks.io/comments) is now available for
everyone as a public beta, learn more about this
[in the announcement](https://liveblocks.io/blog/liveblocks-comments-is-available-for-everyone).

### `@liveblocks/client`

- Improve some internal logging.

### `@liveblocks/react`

- Improve Comments-specific error logging.

### `@liveblocks/react-comments`

- Improve default relative date formatting. (e.g. “2 hours ago” → “2h ago”)

### `create-liveblocks-app`

- Add `ThreadMetadata` type to `--init` command.

## v1.6.0

### `@liveblocks/yjs`

- Add support for subdocs.

## v1.5.2

### `@liveblocks/react`

- Fix return type of `resolveUsers`.

## v1.5.1

- Fixes a bug in the bounds check of the `backgroundKeepAliveTimeout` option.

## v1.5.0

Support multiple RoomProviders, or mixing and matching our React package in the
same app with a Redux and/or Zustand instance.

At the client level, there is a new API for entering/leaving rooms, which we’re
now recommending over the old APIs. (The old APIs remain working exactly how
they are today, however.)

```ts
// Old APIs we'll no longer be recommending (but that will remain working)
const room = client.enter("my-room", options);
client.getRoom("my-room");
client.leave("my-room");
```

```ts
// New API we'll be recommending instead
const { room, leave } = client.enterRoom("my-room", options);
leave();
```

### `@liveblocks/client`

- New client config option: `backgroundKeepAliveTimeout` (a numeric value in
  milliseconds). See
  [docs](https://liveblocks.io/docs/api-reference/liveblocks-client#createClientBackgroundKeepAliveTimeout).
- New APIs:
  - `Client.enterRoom(roomId, options)` – enters the room and return both the
    room and an "unsubscribe function" to leave that room again. This newer API
    supports entering/leaving the same room multiple times, making it possible
    to connect to the same room from different parts of your application. See
    [docs](https://liveblocks.io/docs/api-reference/liveblocks-client#Client.enterRoom).
  - `Client.logout()` – Call this on the Liveblocks client when you log out a
    user in your application. It will purge all auth tokens and force-leave any
    rooms, if any are still connected. See
    [docs](https://liveblocks.io/docs/api-reference/liveblocks-client#Client.logout).
  - `LiveList.clone()` – see
    [docs](https://liveblocks.io/docs/api-reference/liveblocks-client#LiveList.clone).
  - `LiveMap.clone()` – see
    [docs](https://liveblocks.io/docs/api-reference/liveblocks-client#LiveMap.clone).
  - `LiveObject.clone()` – see
    [docs](https://liveblocks.io/docs/api-reference/liveblocks-client#LiveObject.clone).
- Deprecated APIs:
  - `client.enter(roomId, options)`
  - `client.leave(roomId)`
- Renamed enter option: `shouldInitiallyConnect` → `autoConnect`. Its meaning or
  working did not change.
- Fixes a potential `Cannot set parent: node already has a parent` error when
  initializing storage with Live datastructures that are already tied to a
  Storage tree.

### `@liveblocks/react`

- Support using multiple `RoomProvider` components in your component tree for
  the same room ID.
- Renamed `RoomProvider` prop: `shouldInitiallyConnect` → `autoConnect`. Its
  meaning or working did not change.
- New hook:
  - `useOthersListener({ type, user, others })`, see
    [docs](https://liveblocks.io/docs/api-reference/liveblocks-react#useOthersListener)

### `@liveblocks/redux`

- **Breaking:** The `leaveRoom()` function no longer accepts a `roomId`. It will
  always leave the currently joined room.

### `@liveblocks/zustand`

- The `enterRoom()` function will now return a leave callback function.
- **Breaking:** The `leaveRoom()` function no longer accepts a `roomId`. It will
  always leave the currently joined room.

## v1.4.8

### `create-liveblocks-app`

- Add Comments hooks and options to `--init` command.

### `@liveblocks/client`

- Export all `CommentBody`-related types.

### `@liveblocks/react-comments`

- Improve default styles:
  - Cap CSS selector specificity to improve overridability.
  - Set tokens on `.lb-root` instead of `:root` to improve cascading tokens
    (overriding `--lb-accent` on `body` for example, didn't create the expected
    results), and to work within shadow DOMs.
- Fix reactions and links styles on Safari.

## v1.4.7

### `@liveblocks/react`

- Fix `userIds` type in `ResolveUsersArgs`.

## v1.4.6

### `@liveblocks/react`

- Fix a race condition that could cause a Liveblocks client to hang during
  loading when using Suspense.
- Fix `useStatus` return value on SSR responses.
- **Breaking (beta):** The `resolveUser` option in `createRoomContext` is now
  called `resolveUsers` and it receives a list of user IDs (via the `userIds`
  property, replacing `userId`) instead of a single one. Instead of returning
  user info of a single user ID, this function will now expect a list of users'
  info matching the provided list of user IDs.
- **Breaking (beta):** The `ResolveUserOptions` and
  `ResolveMentionSuggestionsOptions` types were renamed to `ResolveUsersArgs`
  and `ResolveMentionSuggestionsArgs` respectively.
- `resolveUsers` and `resolveMentionSuggestions` now accept synchronous
  functions.
- `resolveUsers` now also provides the current room ID.
- `editThreadMetadata` now correctly allows `null` to be set on a property.
  Doing so deletes existing metadata properties.

### `@liveblocks/react-comments`

- Export `ComposerSubmitComment` type from root too, in addition to
  `/primitives`.
- Add `onThreadDelete` to `Thread`.
- Add `metadata` to `Composer` to attach custom metadata to new threads.
- Add support for specifying a custom `ThreadMetadata` type on `Thread` and
  `Composer`.
- **Breaking (beta):** `Comment`’s `onEdit` and `onDelete` were renamed to
  `onEditComment` and `onDeleteComment` respectively.

## v1.4.5

### `@liveblocks/react`

- Fix `createThread` not creating valid comment.

### `@liveblocks/node`

- Fix URL encoding bug

## v1.4.4

### `@liveblocks/react`

- Fix `removeReaction` not removing reactions which led to reactions displaying
  a count of 0.

### `@liveblocks/react-comments`

- Fix reactions list (and its add button) showing on all comments.
- Improve emoji rendering on Windows.
- Hide country flag emojis when unsupported. (e.g. on Windows)

## v1.4.3

### `@liveblocks/react`

- Add new Comments hooks to add/remove reactions.
- Fix a bug in `useOthers()` that could lead to the warning "The result of
  getServerSnapshot should be cached to avoid an infinite loop"

### `@liveblocks/react-comments`

- Add support for reactions. (👍)
- Add keyboard navigation to emoji picker.

## v1.4.2

### `@liveblocks/client`

- Fix a bug where calculating the insertion position between two existing
  elements could happen incorrectly in a small edge case

## v1.4.1

### `@liveblocks/*`

- [#1177](https://github.com/liveblocks/liveblocks/pull/1177) Fix an issue with
  internal LiveList serialization that could lead to a "ghosting" bug with
  `@liveblocks/zustand` / `@liveblocks/redux` when using tuples.

### `@liveblocks/node`

- Add comment reaction webhook events `CommentReactionAdded` and
  `CommentReactionRemoved`

## v1.4.0

### DevTools

- New Yjs tab: visualize Yjs documents as a diagram, a tree, or as a list of
  operations, and inspect Awareness at the same time as Presence.
- New Events tab: inspect all custom Events a client receives in an event
  timeline, for easy testing/debugging.

### `@liveblocks/yjs`

- Add support for the Liveblocks [DevTools](https://liveblocks.io/devtools).

### `@liveblocks/client`

- Broadcast event messages now include a `user` property to indicate the user
  that sent the event:
  ```tsx
  room.subscribe("event", ({ event, user }) => {
    //                              ^^^^ New!
  });
  ```

### `@liveblocks/react`

- Broadcast event messages now include a `user` property to indicate the user
  that sent the event:
  ```tsx
  useEventListener(({ event, user }) => {
    //                       ^^^^ New!
  });
  ```
- **Breaking (beta):** Comments' hook `useThreads` now returns an object in its
  Suspense version. (`const threads = useThreads()` becomes
  `const { threads } = useThreads()`)

### `@liveblocks/react-comments`

- **Breaking (beta):** `Comment`’s `indentBody` and `Thread`’s
  `indentCommentBody` were renamed to `indentContent` and `indentCommentContent`
  respectively. `Thread`’s `onResolveChange` was renamed to `onResolvedChange`.
- Add emoji button in `Composer`.

### `@liveblocks/node`

- Support using `@liveblocks/node` in
  [Edge runtimes](https://vercel.com/docs/functions/edge-functions/edge-runtime).

## v1.3.6

### `@liveblocks/client`

- Support `unstable_fallbackToHTTP` client option when using any auth token type
  (previously it only worked when using single-room tokens, which we no longer
  recommend since 1.2)

## v1.3.5

### `@liveblocks/react`

- Officially mark `useList()`, `useMap()`, and `useObject()` as deprecated in
  JSDoc comments (we stopped recommending them since the release of 0.18)
- Deduplicate Comments requests and improve how race conditions are handled
  during mutations.
- Fix non-Suspense Comments hooks not working properly in some situations.

### `@liveblocks/react-comments`

- **Breaking (beta):** Replace the render prop API (e.g. `renderMention`,
  `renderLink`, etc) by a single `components` prop. (e.g.
  `components={{ Mention, Link }}`)
- Fix overflowing `Composer.Suggestions`.
- Reduce the impact of icons on bundle size.

## v1.3.4

### `@liveblocks/react`

- Fix confusing `Error: "undefined" is not a valid event name` error when using
  the (deprecated) `useMap()`, `useObject()`, or `useList()` hooks on
  uninitialized storage values.

## v1.3.3

### `@liveblocks/*`

- Fix unescaped room IDs when using Comments.

### `@liveblocks/react-comments`

- Add support for auto links. (e.g. `"www.liveblocks.io"`)

## v1.3.2

### `@liveblocks/client`

- The client will disconnect with an error if your `/api/liveblocks-auth`
  backend returns reused/cached tokens. It’s important that auth tokens are
  always freshly generated, and never get cached or reused. (The client itself
  will cache and reuse tokens already, so implementing additional caching in
  your backend isn’t needed, and could even cause reconnection issues.)

## v1.3.1

### `@liveblocks/client`

- Actually include the new Clear History API.

### `@liveblocks/react`

- Fix missing dependency declaration.

## v1.3.0

This release marks the initial release of
[Liveblocks Comments](https://liveblocks.io/comments) (private beta).

### `@liveblocks/client`

- New history API: `room.history.clear()` allows you to explicitly clear the
  history, which resets the ability to undo beyond the current state.
- Removed long deprecated methods:
  - `others.count` → Use `others.length` instead
  - `others.toArray()` → Use `others` instead (it’s already an array)
- Deprecated the `Others<P, U>` type → Use `readonly User<P, U>[]` instead.

### `@liveblocks/react`

- Add support for Comments.
- `UserMeta["info"]` can no longer be a scalar value.

### `@liveblocks/react-comments`

- Initial release.

### `@liveblocks/node`

- Add Comments helpers to Client.
- Add Comments webhook events.

## v1.2.4

### `@liveblocks/node`

- Fixes a bug where sending an empty (or non-string) user ID with
  `.identifyUser` would confusingly get reported as an HTTP 503.

## v1.2.3

### `@liveblocks/client`

- Improve configuration error messages to be more user friendly.
- Fix bug where entering a new room could potentially initialize the undo stack
  incorrectly.

### `create-liveblocks-app`

- Fix Suspense option when specifying a framework.
- Add helpful comments by default.

## v1.2.2

### `@liveblocks/node`

- Add Yjs document change event (`YDocUpdatedEvent`) to `WebhookHandler`.
- Allow `Header` object to be passed to `headers` in
  `WebhookHandler.verifyRequest()`

## v1.2.1

### `@liveblocks/node`

- Fix session.allow to support path up to 128 characters to meet room id length
  requirement.

## v1.2.0

### `@liveblocks/*`

- Support the new and improved Liveblocks authorization.
- Change client logic to stop retrying if room is full. Instead, the client will
  now disconnect. To retry, call `room.reconnect()` explicitly.

### `@liveblocks/node`

- Add new APIs for authorization. See our migration guide for tips on how to
  adopt the new style of authorizing your Liveblocks clients.

## v1.1.8

- Fix a small TypeScript issue introduced in 1.1.7.

## v1.1.7

### `@liveblocks/client`

- When initializing the client with a
  [custom auth callback](https://liveblocks.io/docs/api-reference/liveblocks-client#createClientCallback),
  you can now return `{ error: "forbidden", reason: ... }` as the response,
  which the client will treat as a sign to stop retrying. The client will then
  disconnect from the room, instead of remaining in `"connecting"` status
  indefinitely.

### `@liveblocks/react`

- Fix a bug with `useSelf()` where it would not correctly re-render after
  entering an empty room. It’s now consistent again with `useMyPresence()`.

### DevTools

- Fix a bug in the Liveblocks [DevTools](https://liveblocks.io/devtools) panel
  where the "me" view would incorrectly stay empty after entering an empty room.

## v1.1.6

### `@liveblocks/*`

- Loosen duplicate import detection so it won't throw when used in test runners
  that deliberately run multiple instances of a module (like Jest or Playwright
  can do).

## v1.1.5

### `@liveblocks/*`

- Ship all of our packages as both ESM and CJS modules again (restore the
  changes that 1.1.3 originally introduced).
- Auto-detect if multiple copies of Liveblocks are included in your production
  bundle. If so, a help page is presented that will help you resolve this issue.
- Fix a bug where the room internals could become non-functional when used in
  combination with Immer due to Immer’s excessive auto-freezing, which would
  break the room’s internals. (This became an issue since Liveblocks 1.1 was
  released.)

## v1.1.4

- Undo the changes made in 1.1.3. We’ve got some bug reports where Liveblocks
  could still be doubly-included in production bundles (in some bundler setups
  only), with storage data corruptions as a possible result. We’re
  investigating.

## v1.1.3

Ship all of our packages as both ESM and CJS modules. By upgrading, your
project’s bundler can now perform (better) tree-shaking on the Liveblocks code.

You can expect (at least) the following bundle size reductions:

- `@liveblocks/client` from 80kB → 70kB
- `@liveblocks/react` from 129kB → 80kB
- `@liveblocks/redux` from 84kB → 38kB
- `@liveblocks/zustand` from 83kB → 37kB
- `@liveblocks/yjs` from 129kB → 74kB

## v1.1.2

### `@liveblocks/yjs`

Added Yjs support to **open beta** through the new `@liveblocks/yjs` package
(not stable yet).

### Fixes

- Fixes a missing internal export.

## v1.1.1

- Fixes a bug where under certain circumstances the Liveblocks client could
  incorrectly throw a `Not started yet` error message.

## v1.1.0

This release improves the client’s internals to ensure a more reliable
connection with Liveblocks servers.

### `@liveblocks/client`

- New APIs:
  - `room.getStatus()`: returns the current status of the WebSocket connection:
    `"initial"`, `"connecting"`, `"connected"`, `"reconnecting"`, or
    `"disconnected"`
  - `room.subscribe("status")`: subscribe to changes of the connection status.
  - `room.subscribe("lost-connection")`: high-level API to get informed when
    Liveblocks’ automatic reconnection process is taking longer than usual, so
    you can show a toast message on screen. (See this
    [example](https://liveblocks.io/examples/connection-status) for an
    illustration.)
- New behavior:
  - The client will stop retrying to establish a connection in cases where
    retrying would not help. For example an explicit 403 forbidden response from
    your backend, or a configuration error.
  - The client will more quickly reconnect even after long periods of sleep.

### `@liveblocks/react`

- New APIs:
  - `useStatus()` - React hook version of `room.getStatus()`
  - `useLostConnectionListener()` - React hook version of
    `room.subscribe("lost-connection")` (See this
    [example](https://liveblocks.io/examples/connection-status) for an
    illustration.)

### Bugs fixed

- Reconnection would sometimes not work after long periods of sleep. Waking up
  is now instant.
- React clients using Suspense could sometimes incorrectly bounce back to the
  Suspense boundary after a successful load. No longer!
- Client could sometimes not load storage after reconnecting. Not anymore!
- Others array will no longer flash during an internal reconnect.
- DevTools now keeps working even when the client goes offline.

### Deprecated APIs

These APIs still work, but are replaced by newer APIs. The old APIs will be
removed in a future release of Liveblocks.

Old connection status codes are replaced by the new ones:

| ❌ Old statuses | ✅ New statuses |
| --------------- | --------------- |
| closed          | initial         |
| authenticating  | connecting      |
| connecting      | connecting      |
| open            | connected       |
| unavailable     | reconnecting    |
| failed          | disconnected    |

Recommended steps to upgrade:

- ❌ `room.getConnectionState()` → ✅ `room.getStatus()`
- ❌ `room.subscribe('connection')` → ✅ `room.subscribe('status')`
- Old client options:
  - ❌ `clientOptions.fetchPolyfill`
  - ❌ `clientOptions.WebSocketPolyfill` → ✅
    `clientOptions.polyfills: { fetch, WebSocket }`

## v1.0.12

### `create-liveblocks-app`

- Added `export type TypedRoom = Room<...>` to init command for non-React apps.

## v1.0.11

### `@liveblocks/client`

- Fix a bug where undo/redo on `LiveObject` creates exponentially larger deltas.

## v1.0.10

### `@liveblocks/client`

- Fix a bug related to proactive token expiration detection.
- Internal refactorings.
- Add unstable_fallbackToHTTP option to the core client to support messages over
  1MB.

### `@liveblocks/node`

- Fix incorrect status code when Liveblocks server cannot be reached
  temporarily.

## v1.0.9

### `@liveblocks/client`

- Export `LiveListUpdate`, `LiveMapUpdate`, and `LiveObjectUpdate` types used by
  the storage update callback.
- Export new utility, `toPlainLson`, to assist in calling the initialize storage
  API.
- Internal refactorings.

## v1.0.8

### `@liveblocks/client`

- Internal refactorings.

### `create-liveblocks-app`

- Added
  [flags](https://github.com/liveblocks/liveblocks/tree/main/tools/create-liveblocks-app#flags-optional)
  for creating config files with `--init`. (e.g. `--framework react`)
- Added an error if an incorrect flag is used.
- Slightly changed the format of the default config file.

### `@liveblocks/client`

- Internal refactorings.

## v1.0.7

- Private API changes only.

## v1.0.6

## Internal changes

- Release `create-liveblocks-app` along with other Liveblocks packages, using
  the same versioning scheme.
- Internal refactorings.

## v1.0.5

Non-existent.

## v1.0.4

Non-existent.

## v1.0.3

Non-existent.

## v1.0.2

- Fix bug where passing down `shouldInitiallyConnect` connection option would
  not always work.

## v1.0.1

- Log stack traces of function calls that resulted in rejected storage mutations
  to the console in non-production builds to ease debugging.

### `@liveblocks/client`

- Fixes bug where the state of `others` in a room was wrong when:
  - Client A disconnects improperly (ex: computer goes to sleep)
  - Then Client B disconnects (ex: computer goes to sleep)
  - Then Client A reconnects: client B still shows in the `others` state

## v1.0.0

This major release marks the maturity of Liveblocks. For upgrade instructions,
see the [1.0 upgrade guide](https://liveblocks.io/docs/platform/upgrading/1.0).

## `@liveblocks/node`

`authorize` option `userId` is now mandatory.

Our new [pricing](https://liveblocks.io/pricing) is based on Monthly Active
Users instead of connections. We're using `userId` to track MAU associated to a
Liveblocks account.

## v0.19.11

## `@liveblocks/node`

- `WebhookHandler` now handles `RoomCreatedEvent` and `RoomDeletedEvent`

## v0.19.10

## `@liveblocks/client`

- Allow
  [`createClient`](https://liveblocks.io/docs/api-reference/liveblocks-client#createClientThrottle)
  `throttle` option to go as low as 16ms.

## v0.19.9

## `@liveblocks/client`

- Adds a `WebhookHandler` class
  - `new WebhookHandler(secret).verifyRequest({ rawBody, headers })` can be used
    to verify event requests from Liveblock's webhook functionality. It also
    provides fully typed `WebhookEvents`.
  - Check out our [Webhooks guide](https://liveblocks.io/docs/guides/webhooks)
    for more details

## v0.19.8

- Fixes a bug where history didn't reliably undo `LiveObject` key set changes if
  any pending local changes existed on that key.
- Fixes a bug where changes performed inside `room.batch` were incorrectly
  ordered inside the history resulting in unexpected undo behavior in some
  cases.
- Fixes a bug where under some circumstances the Liveblocks client could get
  stuck in a "synchronizing" state indefinitely
- Expose `JsonArray` and `JsonScalar` types publicly

## v0.19.7

Fix nested storage event handling issue.

## v0.19.6

Support authentication with cookies.

## v0.19.5

Export the `StorageStatus` type (introduced with 0.19.3).

## v0.19.4

Fix CORS issue.

## v0.19.3

In **@liveblocks/client**:

## Room.getStorageStatus

Get the storage status.

- `not-loaded`: Initial state when entering the room.
- `loading`: Once the storage has been requested via room.getStorage().
- `synchronizing`: When some local updates have not been acknowledged by
  Liveblocks servers.
- `synchronized`: Storage is in sync with Liveblocks servers.

## Room.subscribe("storage-status", status => { })

Subscribe to storage status changes.

Returns an unsubscribe function.

```typescript
room.subscribe("storage-status", (status) => {
  switch (status) {
    case "not-loaded":
      break;
    case "loading":
      break;
    case "synchronizing":
      break;
    case "synchronized":
      break;
    default:
      break;
  }
});
```

## Room.reconnect

Close the room connection and try to reconnect.

## Internal changes

- Add support for the upcoming Liveblocks browser extension

## v0.19.2

Fixes some internal type definitions.

## v0.19.1

Fixes an issue where `import`s from Liveblocks packages could not be resolved
correctly in certain build environments.

## v0.19.0

This release brings Zustand v4 support. This is a breaking change **only if
you’re using @liveblocks/zustand**.

In **@liveblocks/zustand**:

- Support Zustand v4 (actually v4.1.3 or higher)
- Drop support for Zustand v3 (also v4.1.2 or lower are not supported)
- Fix bug where some usage pattern could cause the Zustand store to stop
  synching (#491)

To migrate, make the following code changes:

- `npm install zustand@latest`
- `npm install @liveblocks/zustand@latest`
- Change these imports, if applicable:
  ```diff
  -import { middleware } from "@liveblocks/zustand";
  +import { liveblocks } from "@liveblocks/zustand";
  ```
  and
  ```diff
  -import type { LiveblocksState } from "@liveblocks/zustand";
  +import type { WithLiveblocks } from "@liveblocks/zustand";
  ```
  and rename accordingly.
- Change the pattern:
  ```ts
  create(liveblocks<MyState, ...>(...))
  ```
  to the Zustand v4 recommended pattern:
  ```ts
  create<WithLiveblocks<MyState, ...>>()(liveblocks(...))
  ```
  To be clear:
  1.  First, move the type annotation away from the `liveblocks` middleware
      call, and onto the `create` call.
  2.  Next, wrap your `MyState` type in a `WithLiveblocks<...>` wrapper. This
      will make sure the injected `liveblocks` property on your Zustand state
      will be correctly typed.
  3.  Finally, make sure to add the extra call `()` wrapper, needed by Zustand
      v4 now:
      ```ts
      create<WithLiveblocks<MyState, ...>>()(liveblocks(...))
      //                                  ^^ Not a typo
      ```
- Remove the second argument to `state.liveblocks.enterRoom()`: it no longer
  takes an explicit initial state. Instead, it's automatically be populated from
  your Zustand state.

In **@liveblocks/redux**:

- The main export has been renamed:
  ```diff
  -import { enhancer } from "@liveblocks/redux";
  +import { liveblocksEnhancer } from "@liveblocks/redux";
  ```
- The second argument to `state.liveblocks.enterRoom()` to send in an explicit
  initial state is no longer supported. It will use the state in your Redux
  store, for consistency and ease of use.

## v0.18.5

Bug fix:

- Fixes a small bug in a type definition, `scopes` was removed from
  `BaseUserMeta`.

Internal updates:

- Switch the monorepo over to Turborepo.

## v0.18.4

All packages now provide an `isReadOnly` flag on user instances. It is available
when getting self or others. `isReadOnly` is true when storage is read-only, see
the
[room management guide](https://liveblocks.io/docs/guides/managing-rooms-users-permissions#permissions)
for more information.

```ts
const me = room.getSelf();

me.isReadOnly; // boolean

const others = room.getOthers();
for (const other of others) {
  other.isReadOnly; // boolean
}
```

In **@liveblocks/client**:

- Add a new option `shouldInitiallyConnect` to `client.enter` that let you
  control whether or not the room connects to Liveblocks servers. Default is
  `true`.

  Usually set to false when the client is used from the server to not call the
  authentication endpoint or connect via WebSocket.

In **@liveblocks/react**:

- Add a new property `shouldInitiallyConnect` to `RoomProvider` that let you
  control whether or not the room connects to Liveblocks servers. Default is
  `true`.

  By default equals to `typeof window !== "undefined"`, meaning the RoomProvider
  tries to connect to Liveblocks servers only on the client side.

- Internal package restructurings to increase code sharing. You may notice a new
  dependency show up in your dependency tree: `@liveblocks/core`. It contains
  private APIs that aren't intended for direct consumption.

## v0.18.3

- In **@liveblocks/react**:

  Fixes the "zombie-child" problem that can occur with React 17 or lower. **If
  you’re on React 18: great, you can ignore this!** If you’re using React 17 or
  lower with Liveblocks, we’ll now start to enforce that you pass the
  `unstable_batchedUpdates` prop to RoomProvider, so this problem can be
  circumvented. This small addition may save you hours of debugging time!

  ```tsx
  // ⚠️  Only if you’re using React 17 or lower
  import { unstable_batchedUpdates } from "react-dom";  // 👈

  <RoomProvider
    id="my-room"
    initialPresence={...}
    initialStorage={...}
    unstable_batchedUpdates={unstable_batchedUpdates}  // 👈
  >
    <App />
  </RoomProvider>
  ```

  To read more, see
  https://liveblocks.io/docs/guides/troubleshooting#stale-props-zombie-child

- In **@liveblocks/zustand**:

  - Fix a confusing error message

## v0.18.2

- In **@liveblocks/react**:

  - Make sure that `useOther` will not rerender if tracked users already left
    the room, so that child components won't get rerendered before the parent
    got the chance to unmount them.
  - Disallow `useOther` without selector

## v0.18.1

- In **@liveblocks/react**:

  - Fix a bug that could cause an error when patching presence during local
    development. Not an issue in production builds. (#505)

## v0.18.0

For information, please read our
[Upgrade Guide for 0.18](https://liveblocks.io/docs/platform/upgrading/0.18).

### New React hooks ✨

- In **@liveblocks/react**:

  - [`useStorage`](https://liveblocks.io/docs/api-reference/liveblocks-react#useStorage)
  - [`useMutation`](https://liveblocks.io/docs/api-reference/liveblocks-react#useMutation)
  - [`useSelf`](https://liveblocks.io/docs/api-reference/liveblocks-react#useSelf)
  - [`useOthers`](https://liveblocks.io/docs/api-reference/liveblocks-react#useOthers)
  - [`useOthersMapped`](https://liveblocks.io/docs/api-reference/liveblocks-react#useOthersMapped)
  - [`useOthersConnectionIds`](https://liveblocks.io/docs/api-reference/liveblocks-react#useOthersConnectionIds)
  - [`useOther`](https://liveblocks.io/docs/api-reference/liveblocks-react#useOther)
    (singular)

- In **@liveblocks/client**:

  - New
    [`.toImmutable()`](https://liveblocks.io/docs/api-reference/liveblocks-client#LiveObject.toImmutable)
    method on `LiveObject`, `LiveList`, and `LiveMap` lets you work with an
    immutable representation of the storage objects
  - Improved core performance
  - Reduced bundle size
  - Others only become visible in the `others` array if their presence is known

### Breaking changes

- Remove support for directly importing hooks from **@liveblocks/client** (e.g.
  `import { useMyPresence } from '@liveblocks/react'`). If you’re still using
  these imports, see the
  [Upgrade Guide for 0.17](https://liveblocks.io/docs/platform/upgrading/0.17)
  for instructions.
- Remove `ClientProvider` and `useClient` hook
- Remove `defaultPresence` and `defaultStorageRoot` arguments. (Just use
  `initialPresence` and `initialStorage` arguments now.)
- Remove second argument to `useMap()`, `useList()`, and `useObject()`.
- Remove `new LiveMap(null)` support. (Just use `new LiveMap()` or
  `new LiveMap([])`.)

## v0.17.11

General:

- Fix a packaging bug

In **@liveblocks/react**:

- Deprecate an undocumented API

## v0.17.9

- Fix bug that could cause duplicate copies of @liveblocks/client to end up in
  final bundle, for certain bundler configurations.
- Fix bug where in some conditions the initial presence for a new connection
  would not come through to all existing clients in the room
- Various internal changes

## v0.17.8

### New history APIs ↩️ ↪️

- In **@liveblocks/client**:

  - Add `canUndo()` and `canRedo()` utilities to `room.history`
  - Add `"history"` event type to `room.subscribe()` to subscribe to the current
    user's history changes

- In **@liveblocks/react**:

  - Add `useCanUndo()` and `useCanRedo()` hooks

## v0.17.7

- In **@liveblocks/zustand**:

  - Simplify zustand middleware integration with Typescript. `TPresence`,
    `TStorage`, `TUserMeta`, and `TRoomEvent` are now optional.

Note that `@liveblocks/zustand` does not work with zustand > v4 because v3 and
v4 have completely different type definitions. As soon as zustand v4 is out of
the RC phase, we will consider updating our middleware to work with the latest
version.

### Example

Let's take a look at our
[To-do list](https://github.com/liveblocks/liveblocks/tree/main/examples/zustand-todo-list)
example. Without our middleware, the store would look like this:

```ts
import create from "zustand";

type State = {
  draft: string;
  isTyping: boolean;
  todos: Todo[];
  setDraft: (draft: string) => void;
  addTodo: () => void;
  deleteTodo: (index: number) => void;
};

create<State>(/* ... */);
```

With our middleware, you simply need to move the `State` param at the middleware
level:

```ts
import create from "zustand";
import { createClient } from "@liveblocks/client";
import { middleware } from "@liveblocks/zustand";

const client = createClient({ /*...*/ });

type State = {
  draft: string;
  isTyping: boolean;
  todos: Todo[];
  setDraft: (draft: string) => void;
  addTodo: () => void;
  deleteTodo: (index: number) => void;
};

create(
  middleware<State>(/* ... */, {
    client,
    presenceMapping: { isTyping: true },
    storageMapping: { todos: true }
  })
);
```

If you want to type `others` presence, you can use the `TPresence` generic
argument on the middleware.

```ts

type Presence = {
  isTyping: true;
}

const useStore = create(
  middleware<State, Presence>(/* ... */, {
    client,
    presenceMapping: { isTyping: true },
    storageMapping: { todos: true }
  })
);

// In your component
useStore(state => state.liveblocks.others[0].presence?.isTyping)
```

## v0.17.6

- In **@liveblocks/react**:

  - Expose `RoomContext` in the return value of `createRoomContext()`

## v0.17.5

- In **@liveblocks/react**:

  - Fix bug where changing the `key` argument of `useMap()`, `useList()`,
    `useObject()` did not resubscribe to updates correctly
  - Ignore changes to the `RoomProvider`'s initial presence/storage props on
    subsequent renders. This makes it behave closer to `useState(initialState)`

## v0.17.4

Fix missing documentation for hooks created via `createRoomContext()`.

## v0.17.1

Fix `@liveblocks/nodes` packaging.

## v0.17.0

For information, please read our
[Upgrade Guide](https://liveblocks.io/docs/platform/upgrading/0.17).

### TypeScript improvements ✨

This release contains major TypeScript improvements. The recommended setup now
is that you define your own Presence and Storage types at the highest level
(i.e. where you set up the room). After that initial one-time setup, you will no
longer need to provide any extra type annotations anywhere for your Liveblocks
code! 🙌

To learn how to set that up, follow the instructions in our
[Upgrade Guide](https://liveblocks.io/docs/platform/upgrading/0.17).

- No more `any` types used (in `@liveblocks/client` and `@liveblocks/react`)
- All APIs that work with Presence data will now require it to be
  JSON-serializable
- All APIs that work with Storage data will now require it to be LSON (= JSON +
  Live structures)
- All Live structures now take mandatory type params for their payloads, just
  like the built-in array, object, and map types do:
  - `LiveMap<K, V>` (like `Map<K, V>`)
  - `LiveObject<{ a: number, b: string }>` (like, for example,
    `{ a: number, b: string }`)
  - `LiveList<T>` (like `Array<T>`)

### React Native support ✨

We now support React Native! To learn how to use Liveblocks in your React Native
projects, see our
[API reference](https://liveblocks.io/docs/api-reference/liveblocks-client#createClientReactNative).
It's surprisingly simple!

### New APIs ✨

- In **@liveblocks/react**:

  - [`createRoomContext()`](https://liveblocks.io/docs/api-reference/liveblocks-react#createRoomContext)
    is now the preferred way to initialize hooks.

- In the API:

  - New endpoint to
    [Get Users in a Room](https://liveblocks.io/docs/api-reference/rest-api-endpoints#GetRoomUsers)
  - New endpoint to
    [Get a list of all Rooms](https://liveblocks.io/docs/api-reference/rest-api-endpoints#GetRooms)

### Bug fixes 🐛

- Improved conflict resolution on LiveList
- Various minor internal bug fixes

### Breaking changes

- In **@liveblocks/client**:

  - Removed old `Room.unsubscribe()` API

### New deprecations

- In **@liveblocks/client**:

  - The `defaultPresence` option to `client.enter()` will get renamed to
    `initialPresence`
  - The `defaultStorageRoot` option to `client.enter()` will get renamed to
    `initialStorage`
  - Calling `new LiveMap(null)` will stop working. Please use `new LiveMap()`,
    or `new LiveMap([])`

- In **@liveblocks/react**:

  - Importing the React hooks directly is deprecated, instead use the new
    `createRoomContext()` helper. For help, read the
    [Recommended Upgrade Steps section](https://liveblocks.io/docs/platform/upgrading/0.17#recommended-upgrade-steps)
    within our
    [Upgrade Guide](https://liveblocks.io/docs/platform/upgrading/0.17)
  - The second argument to `useList()`, `useObject()`, and `useMap()` is
    deprecated
  - The RoomProvider's `defaultPresence` is renamed to `initialPresence`
  - The RoomProvider's `defaultStorageRoot` is renamed to `initialStorage`

## v0.16.17

Fix bug in internal code where some legal authentication tokens would be
considered invalid.

## v0.16.16

Internals only.

## v0.16.15

Internals only.

## v0.16.14

Fix an issue where the current user's info would not properly display accented
characters.

## v0.16.13

(Unpublished.)

## v0.16.12

Internals only.

## v0.16.11

Expose helper type to help users adopt to using Live structures with interfaces
they don't own.

## v0.16.10

Restructures a few more internals.

## v0.16.9

Restructures a few internals.

## v0.16.8

Fix bug in private/internal code.

## v0.16.7

Fix bug in private/internal code.

## v0.16.6

Fix bug in example code suggested in deprecation warning.

## v0.16.5

### All packages

- Various internal refactorings

### Bug fixes

- In **@liveblocks/client**:

  - If you're using `@liveblocks/client` in a ES2015 context, you no longer have
    to polyfill `Object.fromEntries()`.

## v0.16.4

### All packages

- Improve our generated bundles. They are now even more tree-shakable, and
  smaller!
- Some APIs are being deprecation and will show warnings in the dev console when
  used

## v0.16.3

### Bug fixes

- In **@liveblocks/client**:

  - Fix bug where internal presence state could not get restored correctly after
    undo/redo in certain circumstances.

- In **@liveblocks/zustand** and **@liveblocks/redux**:

  - Fixes an issue when initializing an array with items would result in having
    duplicated items in other clients. Example:

    - Client A updates state : `{ list: [0] }`
    - Client B states is updated to : `{ list: [0, 0] }`

## v0.16.2

### Bug fixes

- In **@liveblocks/client**:

  - Fix small bug related to new `JsonObject` type, which would reject some
    values that were legal JSON objects.

## v0.16.1

### Bug fixes

- In **@liveblocks/react**:

  - Fix issue with React 18 and StrictMode.

## v0.16.0

### New APIs

#### `LiveList.set`

Set one element at a specified index.

```typescript
const list = new LiveList(["🦁", "🦊", "🐵"]);
list.set(0, "🐺");
list.toArray(); // equals ["🐺", "🦊", "🐵"]
```

https://github.com/liveblocks/liveblocks/pull/147 for more information

⚠️ **_Before using `LiveList.set`, you need to make sure that all connected
clients are using `0.16.0`. If a client is connected to a room with version
`< 0.16`, `LiveList.set` might lead to slightly unexpected behavior._**

### TypeScript improvements

@nvie improved our typescript definitions! They are more precise and restrictive
(for your own good :)). If typescript errors appears after upgrading to `0.16.0`
and they are not clear, please create a Github issue and we'll help you.

More information here: https://github.com/liveblocks/liveblocks/pull/150<|MERGE_RESOLUTION|>--- conflicted
+++ resolved
@@ -1,6 +1,5 @@
 ## vNEXT (not yet published)
 
-<<<<<<< HEAD
 ### `@liveblocks/yjs`
 
 - Added a factory function `getYjsProviderForRoom` to grab an instance of yjs
@@ -11,7 +10,7 @@
 ### `@liveblocks/react-tiptap`
 
 - Fixed a bug where documents would no longer sync after room the ID changed
-=======
+
 ### `@liveblocks/react-ui`
 
 - Fix `<Composer />` and `<Comment />` overrides not working when set on
@@ -131,7 +130,6 @@
   `prepareThreadNotificationEmailAsReact`: the contents of previous emails data
   are now taken into account to avoid repeating mentions and replies that are
   still unread but have already been extracted in another email data.
->>>>>>> 0fd03159
 
 ## v2.17.0
 
