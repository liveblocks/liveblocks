--- conflicted
+++ resolved
@@ -1,7 +1,5 @@
 ## vNEXT (not yet published)
 
-<<<<<<< HEAD
-=======
 ## v3.2.1
 
 ### `@liveblocks/react-ui`
@@ -20,7 +18,6 @@
 - Fix `LiveblocksYjsProvider.getStatus()` returning incorrect synchronization
   status for Y.js provider.
 
->>>>>>> f7935d56
 ## v3.2.0
 
 ### `@liveblocks/react-ui`
@@ -39,13 +36,10 @@
   `largeMessageStrategy` option isn’t configured and a message couldn’t be sent
   because it was too large for WebSocket.
 
-<<<<<<< HEAD
-=======
 ### `@liveblocks/node`
 
 - Add `tenantId` to `identifyUser` method as an optional parameter.
 
->>>>>>> f7935d56
 ## v3.1.4
 
 ### `@liveblocks/react-ui`
