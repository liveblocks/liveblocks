# v0.18.0 (not released yet)

### Breaking changes

- Remove support for directly importing hooks from **@liveblocks/client** (e.g.
  `import { useMyPresence } from '@liveblocks/react'`). If you’re still using
  these imports, see the
  [Upgrade Guide for 0.17](https://liveblocks.io/docs/guides/upgrading/0.17) for
  instructions.
<<<<<<< HEAD
- Remove `defaultPresence` and `defaultStorageRoot` arguments. (Just use
  `initialPresence` and `initialStorage` arguments now.)
- Remove second argument to `useMap()`, `useList()`, and `useObject()`.
- Remove `new LiveMap(null)` support. (Just use `new LiveMap()` or
  `new LiveMap([])`.)
=======
- `useStorage()` now returns `root` directory, no longer wrapped in `[root]`
>>>>>>> be9bdac0

---

# v0.17.4

Fix missing documentation for hooks created via `createRoomContext()`.

# v0.17.3

No changes.

# v0.17.2

No changes.

# v0.17.1

Fix `@liveblocks/nodes` packaging.

# v0.17.0

For information, please read our
[Upgrade Guide](https://liveblocks.io/docs/guides/upgrading/0.17).

### TypeScript improvements ✨

This release contains major TypeScript improvements. The recommended setup now
is that you define your own Presence and Storage types at the highest level
(i.e. where you set up the room). After that initial one-time setup, you will no
longer need to provide any extra type annotations anywhere for your Liveblocks
code! 🙌

To learn how to set that up, follow the instructions in our
[Upgrade Guide](https://liveblocks.io/docs/guides/upgrading/0.17).

- No more `any` types used (in `@liveblocks/client` and `@liveblocks/react`)
- All APIs that work with Presence data will now require it to be
  JSON-serializable
- All APIs that work with Storage data will now require it to be LSON (= JSON +
  Live structures)
- All Live structures now take mandatory type params for their payloads, just
  like the built-in array, object, and map types do:
  - `LiveMap<K, V>` (like `Map<K, V>`)
  - `LiveObject<{ a: number, b: string }>` (like, for example,
    `{ a: number, b: string }`)
  - `LiveList<T>` (like `Array<T>`)

### React Native support ✨

We now support React Native! To learn how to use Liveblocks in your React Native
projects, see our
[API reference](https://liveblocks.io/docs/api-reference/liveblocks-client#createClientReactNative).
It's surprisingly simple!

### New APIs ✨

- In **@liveblocks/react**:

  - [`createRoomContext()`](https://liveblocks.io/docs/api-reference/liveblocks-react#createRoomContext)
    is now the preferred way to initialize hooks.

- In the API:

  - New endpoint to
    [Get Users in a Room](https://liveblocks.io/docs/api-reference/rest-api-endpoints#GetRoomUsers)
  - New endpoint to
    [Get a list of all Rooms](https://liveblocks.io/docs/api-reference/rest-api-endpoints#GetRooms)

### Bug fixes 🐛

- Improved conflict resolution on LiveList
- Various minor internal bug fixes

### Breaking changes

- In **@liveblocks/client**:

  - Removed old `Room.unsubscribe()` API

### New deprecations

- In **@liveblocks/client**:

  - The `defaultPresence` option to `client.enter()` will get renamed to
    `initialPresence`
  - The `defaultStorageRoot` option to `client.enter()` will get renamed to
    `initialStorage`
  - Calling `new LiveMap(null)` will stop working. Please use `new LiveMap()`,
    or `new LiveMap([])`

- In **@liveblocks/react**:

  - Importing the React hooks directly is deprecated, instead use the new
    `createRoomContext()` helper. For help, read the
    [Recommended Upgrade Steps section](https://liveblocks.io/docs/guides/upgrading/0.17#recommended-upgrade-steps)
    within our [Upgrade Guide](https://liveblocks.io/docs/guides/upgrading/0.17)
  - The second argument to `useList()`, `useObject()`, and `useMap()` is
    deprecated
  - The RoomProvider's `defaultPresence` is renamed to `initialPresence`
  - The RoomProvider's `defaultStorageRoot` is renamed to `initialStorage`

---

# v0.16.17

Fix bug in internal code where some legal authentication tokens would be
considered invalid.

---

# v0.16.16

Internals only.

---

# v0.16.15

Internals only.

---

# v0.16.14

Fix an issue where the current user's info would not properly display accented
characters.

---

# v0.16.13

(Unpublished.)

---

# v0.16.12

Internals only.

---

# v0.16.11

Expose helper type to help users adopt to using Live structures with interfaces
they don't own.

---

# v0.16.10

Restructures a few more internals.

---

# v0.16.9

Restructures a few internals.

---

# v0.16.8

Fix bug in private/internal code.

---

# v0.16.7

Fix bug in private/internal code.

---

# v0.16.6

Fix bug in example code suggested in deprecation warning.

---

# v0.16.5

### All packages

- Various internal refactorings

### Bug fixes

- In **@liveblocks/client**:

  - If you're using `@liveblocks/client` in a ES2015 context, you no longer have
    to polyfill `Object.fromEntries()`.

---

# v0.16.4

### All packages

- Improve our generated bundles. They are now even more tree-shakable, and
  smaller!
- Some APIs are being deprecation and will show warnings in the dev console when
  used

---

# v0.16.3

### Bug fixes

- In **@liveblocks/client**:

  - Fix bug where internal presence state could not get restored correctly after
    undo/redo in certain circumstances.

- In **@liveblocks/zustand** and **@liveblocks/redux**:

  - Fixes an issue when initializing an array with items would result in having
    duplicated items in other clients. Example:

    - Client A updates state : `{ list: [0] }`
    - Client B states is updated to : `{ list: [0, 0] }`

---

# v0.16.2

### Bug fixes

- In **@liveblocks/client**:

  - Fix small bug related to new `JsonObject` type, which would reject some
    values that were legal JSON objects.

---

# v0.16.1

### Bug fixes

- In **@liveblocks/react**:

  - Fix issue with React 18 and StrictMode.

---

# v0.16.0

### New APIs

#### `LiveList.set`

Set one element at a specified index.

```typescript
const list = new LiveList(["🦁", "🦊", "🐵"]);
list.set(0, "🐺");
list.toArray(); // equals ["🐺", "🦊", "🐵"]
```

https://github.com/liveblocks/liveblocks/pull/147 for more information

⚠️ **_Before using `LiveList.set`, you need to make sure that all connected
clients are using `0.16.0`. If a client is connected to a room with version
`< 0.16`, `LiveList.set` might lead to slightly unexpected behavior._**

### TypeScript improvements

@nvie improved our typescript definitions! They are more precise and restrictive
(for your own good :)). If typescript errors appears after upgrading to `0.16.0`
and they are not clear, please create a Github issue and we'll help you.

More information here: https://github.com/liveblocks/liveblocks/pull/150<|MERGE_RESOLUTION|>--- conflicted
+++ resolved
@@ -7,15 +7,12 @@
   these imports, see the
   [Upgrade Guide for 0.17](https://liveblocks.io/docs/guides/upgrading/0.17) for
   instructions.
-<<<<<<< HEAD
 - Remove `defaultPresence` and `defaultStorageRoot` arguments. (Just use
   `initialPresence` and `initialStorage` arguments now.)
 - Remove second argument to `useMap()`, `useList()`, and `useObject()`.
 - Remove `new LiveMap(null)` support. (Just use `new LiveMap()` or
   `new LiveMap([])`.)
-=======
 - `useStorage()` now returns `root` directory, no longer wrapped in `[root]`
->>>>>>> be9bdac0
 
 ---
 
