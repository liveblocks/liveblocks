--- conflicted
+++ resolved
@@ -1,5 +1,4 @@
-<<<<<<< HEAD
-## 3.9.0 (to be published)
+## v3.9.0 (not yet published)
 
 ### `@liveblocks/react-ui`
 
@@ -7,33 +6,24 @@
 - Add `showSources`, `showRetrievals` and `showReasoning` props to `<AiChat />`
   component to determine how sources, retrievals and reasoning are displayed
   respectively.
+- Disable AI chat composers when AI service is not available.
+
+### `@liveblocks/react`
+
+- Add query filter `subscribed` on the `useThreads` hook.
+- Expose `disconnected` status in `useAiChatStatus` to indicate when AI service
+  is not available.
+
+### `@liveblocks/client`
+
+- Add query filter `subscribed` on the `room.getThreads` method.
 
 ### `@liveblocks/node`
 
 - Update `createAiCopilot` and `updateAiCopilot` to include web search in
   provider options for OpenAI and Anthropic.
-=======
-## v3.9.0 (not yet published)
-
-### `@liveblocks/react-ui`
-
-- Disable AI chat composers when AI service is not available.
-
-### `@liveblocks/react`
-
-- Add query filters `subscribed` on the `useThreads` hook.
-- Expose `disconnected` status in `useAiChatStatus` to indicate when AI service
-  is not available.
-
-### `@liveblocks/client`
-
-- Add query filter `subscribed` on the `room.getThreads` method.
-
-### `@liveblocks/node`
-
 - Remove all schema validation related client methods that should no longer be
   used. Schema validation was sunsetted on May 1st, 2025.
->>>>>>> 1abf6cbb
 
 ## v3.8.1
 
@@ -49,7 +39,6 @@
 
 - Fix issue where `tenantId` was not being passed to the request when using
   `Liveblocks.createRoom()`.
-
 - Add `comments:write` to the list of possible room permissions.
 
 ## v3.8.0
