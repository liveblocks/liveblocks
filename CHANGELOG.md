--- conflicted
+++ resolved
@@ -1,19 +1,12 @@
-<<<<<<< HEAD
 ## 2.10.0 (Not published yet)
 
 ### `@liveblocks/client`
 
 - Add new methods under `client.resolvers.*` to invalidate the cache of
   `resolveUsers`, `resolveRoomsInfo`, and `resolveMentionSuggestions`.
-=======
-## 2.10.0 (not published yet)
-
-### `@liveblocks/client`
-
 - In storage update notifications (using
   `room.subscribe(root, ..., { isDeep: true })`), all LiveList deletion updates
   will now also include the item that was deleted (#2008)
->>>>>>> 81e61f27
 
 ## 2.9.2
 
