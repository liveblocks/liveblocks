# v1.4.0

<<<<<<< HEAD
### `@liveblocks/node`

- Use the platform-native `fetch` when it exists, optionally fall back to
  `node-fetch` otherwise (if it is installed).
- Support using `@liveblocks/node` in
  [Edge runtimes](https://vercel.com/docs/functions/edge-functions/edge-runtime).
=======
### DevTools

- New Yjs tab: visualize Yjs documents as a diagram, a tree, or as a list of
  operations, and inspect Awareness at the same time as Presence.

### `@liveblocks/yjs`

- Add support for the Liveblocks [DevTools](https://liveblocks.io/devtools).

### `@liveblocks/client`

- Broadcast event messages now include a `user` property to indicate the user
  that sent the event:
  ```tsx
  room.subscribe("event", ({ event, user }) => {
    //                              ^^^^ New!
  });
  ```

### `@liveblocks/react`

- **Breaking (beta):** Comments' hook `useThreads` now returns an object in its
  Suspense version. (`const threads = useThreads()` becomes
  `const { threads } = useThreads()`)
- Add new Comments hooks to add/remove reactions.

### `@liveblocks/react-comments`

- **Breaking (beta):** `Comment`’s `indentBody` and `Thread`’s
  `indentCommentBody` were renamed to `indentContent` and `indentCommentContent`
  respectively. `Thread`’s `onResolveChange` was renamed to `onResolvedChange`.
- Add support for reactions. (👍)

- Broadcast event messages now include a `user` property to indicate the user
  that sent the event:
  ```tsx
  useEventListener(({ event, user }) => {
    //                       ^^^^ New!
  });
  ```
>>>>>>> 9b297ce6

# v1.3.6

### `@liveblocks/client`

- Support `unstable_fallbackToHTTP` client option when using any auth token type
  (previously it only worked when using single-room tokens, which we no longer
  recommend since 1.2)

# v1.3.5

### `@liveblocks/react`

- Officially mark `useList()`, `useMap()`, and `useObject()` as deprecated in
  JSDoc comments (we stopped recommending them since the release of 0.18)
- Deduplicate Comments requests and improve how race conditions are handled
  during mutations.
- Fix non-Suspense Comments hooks not working properly in some situations.

### `@liveblocks/react-comments`

- **Breaking (beta):** Replace the render prop API (e.g. `renderMention`,
  `renderLink`, etc) by a single `components` prop. (e.g.
  `components={{ Mention, Link }}`)
- Fix overflowing `Composer.Suggestions`.
- Reduce the impact of icons on bundle size.

# v1.3.4

### `@liveblocks/react`

- Fix confusing `Error: "undefined" is not a valid event name` error when using
  the (deprecated) `useMap()`, `useObject()`, or `useList()` hooks on
  uninitialized storage values.

# v1.3.3

### `@liveblocks/*`

- Fix unescaped room IDs when using Comments.

### `@liveblocks/react-comments`

- Add support for auto-links. (e.g. `"www.liveblocks.io"`)

# v1.3.2

### `@liveblocks/client`

- The client will disconnect with an error if your `/api/liveblocks-auth`
  backend returns reused/cached tokens. It’s important that auth tokens are
  always freshly generated, and never get cached or reused. (The client itself
  will cache and reuse tokens already, so implementing additional caching in
  your backend isn’t needed, and could even cause reconnection issues.)

# v1.3.1

### `@liveblocks/client`

- Actually include the new Clear History API.

### `@liveblocks/react`

- Fix missing dependency declaration.

# v1.3.0

This release marks the initial release of
[Liveblocks Comments](https://liveblocks.io/comments), which is currently in
private beta.

### `@liveblocks/client`

- New history API: `room.history.clear()` allows you to explicitly clear the
  history, which resets the ability to undo beyond the current state.
- Removed long deprecated methods:
  - `others.count` → Use `others.length` instead
  - `others.toArray()` → Use `others` instead (it’s already an array)
- Deprecated the `Others<P, U>` type → Use `readonly User<P, U>[]` instead.

### `@liveblocks/react`

- Add support for Comments.
- `UserMeta["info"]` can no longer be a scalar value.

### `@liveblocks/react-comments`

- Initial release.

### `@liveblocks/node`

- Add Comments helpers to Client.
- Add Comments webhook events.

# v1.2.4

### `@liveblocks/node`

- Fixes a bug where sending an empty (or non-string) user ID with
  `.identifyUser` would confusingly get reported as an HTTP 503.

# v1.2.3

### `@liveblocks/client`

- Improve configuration error messages to be more user friendly.
- Fix bug where entering a new room could potentially initialize the undo stack
  incorrectly.

### `create-liveblocks-app`

- Fix Suspense option when specifying a framework.
- Add helpful comments by default.

# v1.2.2

### `@liveblocks/node`

- Add Yjs document change event (`YDocUpdatedEvent`) to `WebhookHandler`.
- Allow `Header` object to be passed to `headers` in
  `WebhookHandler.verifyRequest()`

# v1.2.1

### `@liveblocks/node`

- Fix session.allow to support path up to 128 characters to meet room id length
  requirement.

# v1.2.0

### `@liveblocks/*`

- Support the new and improved Liveblocks authorization.
- Change client logic to stop retrying if room is full. Instead, the client will
  now disconnect. To retry, call `room.reconnect()` explicitly.

### `@liveblocks/node`

- Add new APIs for authorization. See our migration guide for tips on how to
  adopt the new style of authorizing your Liveblocks clients.

# v1.1.8

- Fix a small TypeScript issue introduced in 1.1.7.

# v1.1.7

### `@liveblocks/client`

- When initializing the client with a
  [custom auth callback](https://liveblocks.io/docs/api-reference/liveblocks-client#createClientCallback),
  you can now return `{ error: "forbidden", reason: ... }` as the response,
  which the client will treat as a sign to stop retrying. The client will then
  disconnect from the room, instead of remaining in `"connecting"` status
  indefinitely.

### `@liveblocks/react`

- Fix a bug with `useSelf()` where it would not correctly re-render after
  entering an empty room. It’s now consistent again with `useMyPresence()`.

### DevTools

- Fix a bug in the Liveblocks [DevTools](https://liveblocks.io/devtools) panel
  where the "me" view would incorrectly stay empty after entering an empty room.

# v1.1.6

### `@liveblocks/*`

- Loosen duplicate import detection so it won't throw when used in test runners
  that deliberately run multiple instances of a module (like Jest or Playwright
  can do).

# v1.1.5

### `@liveblocks/*`

- Ship all of our packages as both ESM and CJS modules again (restore the
  changes that 1.1.3 originally introduced).
- Auto-detect if multiple copies of Liveblocks are included in your production
  bundle. If so, a help page is presented that will help you resolve this issue.
- Fix a bug where the room internals could become non-functional when used in
  combination with Immer due to Immer’s excessive auto-freezing, which would
  break the room’s internals. (This became an issue since Liveblocks 1.1 was
  released.)

# v1.1.4

- Undo the changes made in 1.1.3. We’ve got some bug reports where Liveblocks
  could still be doubly-included in production bundles (in some bundler setups
  only), with storage data corruptions as a possible result. We’re
  investigating.

# v1.1.3

Ship all of our packages as both ESM and CJS modules. By upgrading, your
project’s bundler can now perform (better) tree-shaking on the Liveblocks code.

You can expect (at least) the following bundle size reductions:

- `@liveblocks/client` from 80kB → 70kB
- `@liveblocks/react` from 129kB → 80kB
- `@liveblocks/redux` from 84kB → 38kB
- `@liveblocks/zustand` from 83kB → 37kB
- `@liveblocks/yjs` from 129kB → 74kB

# v1.1.2

### `@liveblocks/yjs`

Added Yjs support to **open beta** through the new `@liveblocks/yjs` package
(not stable yet).

### Fixes

- Fixes a missing internal export.

# v1.1.1

- Fixes a bug where under certain circumstances the Liveblocks client could
  incorrectly throw a `Not started yet` error message.

# v1.1.0

This release improves the client’s internals to ensure a more reliable
connection with Liveblocks servers.

### `@liveblocks/client`

- New APIs:
  - `room.getStatus()`: returns the current status of the WebSocket connection:
    `"initial"`, `"connecting"`, `"connected"`, `"reconnecting"`, or
    `"disconnected"`
  - `room.subscribe("status")`: subscribe to changes of the connection status.
  - `room.subscribe("lost-connection")`: high-level API to get informed when
    Liveblocks’ automatic reconnection process is taking longer than usual, so
    you can show a toast message on screen. (See this
    [example](https://liveblocks.io/examples/connection-status) for an
    illustration.)
- New behavior:
  - The client will stop retrying to establish a connection in cases where
    retrying would not help. For example an explicit 403 forbidden response from
    your backend, or a configuration error.
  - The client will more quickly reconnect even after long periods of sleep.

### `@liveblocks/react`

- New APIs:
  - `useStatus()` - React hook version of `room.getStatus()`
  - `useLostConnectionListener()` - React hook version of
    `room.subscribe("lost-connection")` (See this
    [example](https://liveblocks.io/examples/connection-status) for an
    illustration.)

### Bugs fixed

- Reconnection would sometimes not work after long periods of sleep. Waking up
  is now instant.
- React clients using Suspense could sometimes incorrectly bounce back to the
  Suspense boundary after a successful load. No longer!
- Client could sometimes not load storage after reconnecting. Not anymore!
- Others array will no longer flash during an internal reconnect.
- DevTools now keeps working even when the client goes offline.

### Deprecated APIs

These APIs still work, but are replaced by newer APIs. The old APIs will be
removed in a future release of Liveblocks.

Old connection status codes are replaced by the new ones:

| ❌ Old statuses | ✅ New statuses |
| --------------- | --------------- |
| closed          | initial         |
| authenticating  | connecting      |
| connecting      | connecting      |
| open            | connected       |
| unavailable     | reconnecting    |
| failed          | disconnected    |

Recommended steps to upgrade:

- ❌ `room.getConnectionState()` → ✅ `room.getStatus()`
- ❌ `room.subscribe('connection')` → ✅ `room.subscribe('status')`
- Old client options:
  - ❌ `clientOptions.fetchPolyfill`
  - ❌ `clientOptions.WebSocketPolyfill` → ✅
    `clientOptions.polyfills: { fetch, WebSocket }`

# v1.0.12

### `create-liveblocks-app`

- Added `export type TypedRoom = Room<...>` to init command for non-React apps.

# v1.0.11

### `@liveblocks/client`

- Fix a bug where undo/redo on `LiveObject` creates exponentially larger deltas.

# v1.0.10

### `@liveblocks/client`

- Fix a bug related to proactive token expiration detection.
- Internal refactorings.
- Add unstable_fallbackToHTTP option to the core client to support messages over
  1MB.

### `@liveblocks/node`

- Fix incorrect status code when Liveblocks server cannot be reached
  temporarily.

# v1.0.9

### `@liveblocks/client`

- Export `LiveListUpdate`, `LiveMapUpdate`, and `LiveObjectUpdate` types used by
  the storage update callback.
- Export new utility, `toPlainLson`, to assist in calling the initialize storage
  API.
- Internal refactorings.

# v1.0.8

### `@liveblocks/client`

- Internal refactorings.

### `create-liveblocks-app`

- Added
  [flags](https://github.com/liveblocks/liveblocks/tree/main/packages/create-liveblocks-app#flags-optional)
  for creating config files with `--init`. (e.g. `--framework react`)
- Added an error if an incorrect flag is used.
- Slightly changed the format of the default config file.

### `@liveblocks/client`

- Internal refactorings.

# v1.0.7

- Private API changes only.

# v1.0.6

## Internal changes

- Release `create-liveblocks-app` along with other Liveblocks packages, using
  the same versioning scheme.
- Internal refactorings.

# v1.0.5

Non-existent.

# v1.0.4

Non-existent.

# v1.0.3

Non-existent.

# v1.0.2

- Fix bug where passing down `shouldInitiallyConnect` connection option would
  not always work.

# v1.0.1

- Log stack traces of function calls that resulted in rejected storage mutations
  to the console in non-production builds to ease debugging.

### `@liveblocks/client`

- Fixes bug where the state of `others` in a room was wrong when:
  - Client A disconnects improperly (ex: computer goes to sleep)
  - Then Client B disconnects (ex: computer goes to sleep)
  - Then Client A reconnects: client B still shows in the `others` state

# v1.0.0

This major release marks the maturity of Liveblocks. For upgrade instructions,
see the [1.0 upgrade guide](https://liveblocks.io/docs/guides/upgrading/1.0).

## `@liveblocks/node`

`authorize` option `userId` is now mandatory.

Our new [pricing](https://liveblocks.io/pricing) is based on Monthly Active
Users instead of connections. We're using `userId` to track MAU associated to a
Liveblocks account.

# v0.19.11

## `@liveblocks/node`

- `WebhookHandler` now handles `RoomCreatedEvent` and `RoomDeletedEvent`

# v0.19.10

## `@liveblocks/client`

- Allow
  [`createClient`](https://liveblocks.io/docs/api-reference/liveblocks-client#createClientThrottle)
  `throttle` option to go as low as 16ms.

# v0.19.9

## `@liveblocks/client`

- Adds a `WebhookHandler` class
  - `new WebhookHandler(secret).verifyRequest({ rawBody, headers })` can be used
    to verify event requests from Liveblock's Webhook functionality. It also
    provides fully typed `WebhookEvents`.
  - Check out our [Webhooks guide](https://liveblocks.io/docs/guides/webhooks)
    for more details

# v0.19.8

- Fixes a bug where history didn't reliably undo `LiveObject` key set changes if
  any pending local changes existed on that key.
- Fixes a bug where changes performed inside `room.batch` were incorrectly
  ordered inside the history resulting in unexpected undo behavior in some
  cases.
- Fixes a bug where under some circumstances the Liveblocks client could get
  stuck in a "synchronizing" state indefinitely
- Expose `JsonArray` and `JsonScalar` types publicly

# v0.19.7

Fix nested storage event handling issue.

# v0.19.6

Support authentication with cookies.

# v0.19.5

Export the `StorageStatus` type (introduced with 0.19.3).

# v0.19.4

Fix CORS issue.

# v0.19.3

In **@liveblocks/client**:

## Room.getStorageStatus

Get the storage status.

- `not-loaded`: Initial state when entering the room.
- `loading`: Once the storage has been requested via room.getStorage().
- `synchronizing`: When some local updates have not been acknowledged by
  Liveblocks servers.
- `synchronized`: Storage is in sync with Liveblocks servers.

## Room.subscribe("storage-status", status => { })

Subscribe to storage status changes.

Returns an unsubscribe function.

```typescript
room.subscribe("storage-status", (status) => {
  switch (status) {
    case "not-loaded":
      break;
    case "loading":
      break;
    case "synchronizing":
      break;
    case "synchronized":
      break;
    default:
      break;
  }
});
```

## Room.reconnect

Close the room connection and try to reconnect.

## Internal changes

- Add support for the upcoming Liveblocks browser extension

# v0.19.2

Fixes some internal type definitions.

# v0.19.1

Fixes an issue where `import`s from Liveblocks packages could not be resolved
correctly in certain build environments.

# v0.19.0

This release brings Zustand v4 support. This is a breaking change **only if
you’re using @liveblocks/zustand**.

In **@liveblocks/zustand**:

- Support Zustand v4 (actually v4.1.3 or higher)
- Drop support for Zustand v3 (also v4.1.2 or lower are not supported)
- Fix bug where some usage pattern could cause the Zustand store to stop
  synching (#491)

To migrate, make the following code changes:

- `npm install zustand@latest`
- `npm install @liveblocks/zustand@latest`
- Change these imports, if applicable:
  ```diff
  -import { middleware } from "@liveblocks/zustand";
  +import { liveblocks } from "@liveblocks/zustand";
  ```
  and
  ```diff
  -import type { LiveblocksState } from "@liveblocks/zustand";
  +import type { WithLiveblocks } from "@liveblocks/zustand";
  ```
  and rename accordingly.
- Change the pattern:
  ```ts
  create(liveblocks<MyState, ...>(...))
  ```
  to the Zustand v4 recommended pattern:
  ```ts
  create<WithLiveblocks<MyState, ...>>()(liveblocks(...))
  ```
  To be clear:
  1.  First, move the type annotation away from the `liveblocks` middleware
      call, and onto the `create` call.
  2.  Next, wrap your `MyState` type in a `WithLiveblocks<...>` wrapper. This
      will make sure the injected `liveblocks` property on your Zustand state
      will be correctly typed.
  3.  Finally, make sure to add the extra call `()` wrapper, needed by Zustand
      v4 now:
      ```ts
      create<WithLiveblocks<MyState, ...>>()(liveblocks(...))
      //                                  ^^ Not a typo
      ```
- Remove the second argument to `state.liveblocks.enterRoom()`: it no longer
  takes an explicit initial state. Instead, it's automatically be populated from
  your Zustand state.

In **@liveblocks/redux**:

- The main export has been renamed:
  ```diff
  -import { enhancer } from "@liveblocks/redux";
  +import { liveblocksEnhancer } from "@liveblocks/redux";
  ```
- The second argument to `state.liveblocks.enterRoom()` to send in an explicit
  initial state is no longer supported. It will use the state in your Redux
  store, for consistency and ease of use.

# v0.18.5

Bug fix:

- Fixes a small bug in a type definition, `scopes` was removed from
  `BaseUserMeta`.

Internal updates:

- Switch the monorepo over to Turborepo.

# v0.18.4

All packages now provide an `isReadOnly` flag on user instances. It is available
when getting self or others. `isReadOnly` is true when storage is read-only, see
the
[room management guide](https://liveblocks.io/docs/guides/managing-rooms-users-permissions#permissions)
for more information.

```ts
const me = room.getSelf();

me.isReadOnly; // boolean

const others = room.getOthers();
for (const other of others) {
  other.isReadOnly; // boolean
}
```

In **@liveblocks/client**:

- Add a new option `shouldInitiallyConnect` to `client.enter` that let you
  control whether or not the room connects to Liveblocks servers. Default is
  `true`.

  Usually set to false when the client is used from the server to not call the
  authentication endpoint or connect via WebSocket.

In **@liveblocks/react**:

- Add a new property `shouldInitiallyConnect` to `RoomProvider` that let you
  control whether or not the room connects to Liveblocks servers. Default is
  `true`.

  By default equals to `typeof window !== "undefined"`, meaning the RoomProvider
  tries to connect to Liveblocks servers only on the client side.

- Internal package restructurings to increase code sharing. You may notice a new
  dependency show up in your dependency tree: `@liveblocks/core`. It contains
  private APIs that aren't intended for direct consumption.

# v0.18.3

- In **@liveblocks/react**:

  Fixes the "zombie-child" problem that can occur with React 17 or lower. **If
  you’re on React 18: great, you can ignore this!** If you’re using React 17 or
  lower with Liveblocks, we’ll now start to enforce that you pass the
  `unstable_batchedUpdates` prop to RoomProvider, so this problem can be
  circumvented. This small addition may save you hours of debugging time!

  ```tsx
  // ⚠️  Only if you’re using React 17 or lower
  import { unstable_batchedUpdates } from "react-dom";  // 👈

  <RoomProvider
    id="my-room"
    initialPresence={...}
    initialStorage={...}
    unstable_batchedUpdates={unstable_batchedUpdates}  // 👈
  >
    <App />
  </RoomProvider>
  ```

  To read more, see
  https://liveblocks.io/docs/guides/troubleshooting#stale-props-zombie-child

- In **@liveblocks/zustand**:

  - Fix a confusing error message

# v0.18.2

- In **@liveblocks/react**:

  - Make sure that `useOther` will not rerender if tracked users already left
    the room, so that child components won't get rerendered before the parent
    got the chance to unmount them.
  - Disallow `useOther` without selector

# v0.18.1

- In **@liveblocks/react**:

  - Fix a bug that could cause an error when patching presence during local
    development. Not an issue in production builds. (#505)

# v0.18.0

For information, please read our
[Upgrade Guide for 0.18](https://liveblocks.io/docs/guides/upgrading/0.18).

### New React hooks ✨

- In **@liveblocks/react**:

  - [`useStorage`](https://liveblocks.io/docs/api-reference/liveblocks-react#useStorage)
  - [`useMutation`](https://liveblocks.io/docs/api-reference/liveblocks-react#useMutation)
  - [`useSelf`](https://liveblocks.io/docs/api-reference/liveblocks-react#useSelf)
  - [`useOthers`](https://liveblocks.io/docs/api-reference/liveblocks-react#useOthers)
  - [`useOthersMapped`](https://liveblocks.io/docs/api-reference/liveblocks-react#useOthersMapped)
  - [`useOthersConnectionIds`](https://liveblocks.io/docs/api-reference/liveblocks-react#useOthersConnectionIds)
  - [`useOther`](https://liveblocks.io/docs/api-reference/liveblocks-react#useOther)
    (singular)

- In **@liveblocks/client**:

  - New
    [`.toImmutable()`](https://liveblocks.io/docs/api-reference/liveblocks-client#LiveObject.toImmutable)
    method on `LiveObject`, `LiveList`, and `LiveMap` lets you work with an
    immutable representation of the storage objects
  - Improved core performance
  - Reduced bundle size
  - Others only become visible in the `others` array if their presence is known

### Breaking changes

- Remove support for directly importing hooks from **@liveblocks/client** (e.g.
  `import { useMyPresence } from '@liveblocks/react'`). If you’re still using
  these imports, see the
  [Upgrade Guide for 0.17](https://liveblocks.io/docs/guides/upgrading/0.17) for
  instructions.
- Remove `ClientProvider` and `useClient` hook
- Remove `defaultPresence` and `defaultStorageRoot` arguments. (Just use
  `initialPresence` and `initialStorage` arguments now.)
- Remove second argument to `useMap()`, `useList()`, and `useObject()`.
- Remove `new LiveMap(null)` support. (Just use `new LiveMap()` or
  `new LiveMap([])`.)

# v0.17.11

General:

- Fix a packaging bug

In **@liveblocks/react**:

- Deprecate an undocumented API

# v0.17.9

- Fix bug that could cause duplicate copies of @liveblocks/client to end up in
  final bundle, for certain bundler configurations.
- Fix bug where in some conditions the initial presence for a new connection
  would not come through to all existing clients in the room
- Various internal changes

# v0.17.8

### New history APIs ↩️ ↪️

- In **@liveblocks/client**:

  - Add `canUndo()` and `canRedo()` utilities to `room.history`
  - Add `"history"` event type to `room.subscribe()` to subscribe to the current
    user's history changes

- In **@liveblocks/react**:

  - Add `useCanUndo()` and `useCanRedo()` hooks

# v0.17.7

- In **@liveblocks/zustand**:

  - Simplify zustand middleware integration with Typescript. `TPresence`,
    `TStorage`, `TUserMeta`, and `TRoomEvent` are now optional.

Note that `@liveblocks/zustand` does not work with zustand > v4 because v3 and
v4 have completely different type definitions. As soon as zustand v4 is out of
the RC phase, we will consider updating our middleware to work with the latest
version.

### Example

Let's take a look at our
[To-do list](https://github.com/liveblocks/liveblocks/tree/main/examples/zustand-todo-list)
example. Without our middleware, the store would look like this:

```ts
import create from "zustand";

type State = {
  draft: string;
  isTyping: boolean;
  todos: Todo[];
  setDraft: (draft: string) => void;
  addTodo: () => void;
  deleteTodo: (index: number) => void;
};

create<State>(/* ... */);
```

With our middleware, you simply need to move the `State` param at the middleware
level:

```ts
import create from "zustand";
import { createClient } from "@liveblocks/client";
import { middleware } from "@liveblocks/zustand";

const client = createClient({ /*...*/ });

type State = {
  draft: string;
  isTyping: boolean;
  todos: Todo[];
  setDraft: (draft: string) => void;
  addTodo: () => void;
  deleteTodo: (index: number) => void;
};

create(
  middleware<State>(/* ... */, {
    client,
    presenceMapping: { isTyping: true },
    storageMapping: { todos: true }
  })
);
```

If you want to type `others` presence, you can use the `TPresence` generic
argument on the middleware.

```ts

type Presence = {
  isTyping: true;
}

const useStore = create(
  middleware<State, Presence>(/* ... */, {
    client,
    presenceMapping: { isTyping: true },
    storageMapping: { todos: true }
  })
);

// In your component
useStore(state => state.liveblocks.others[0].presence?.isTyping)
```

# v0.17.6

- In **@liveblocks/react**:

  - Expose `RoomContext` in the return value of `createRoomContext()`

# v0.17.5

- In **@liveblocks/react**:

  - Fix bug where changing the `key` argument of `useMap()`, `useList()`,
    `useObject()` did not resubscribe to updates correctly
  - Ignore changes to the `RoomProvider`'s initial presence/storage props on
    subsequent renders. This makes it behave closer to `useState(initialState)`

# v0.17.4

Fix missing documentation for hooks created via `createRoomContext()`.

# v0.17.1

Fix `@liveblocks/nodes` packaging.

# v0.17.0

For information, please read our
[Upgrade Guide](https://liveblocks.io/docs/guides/upgrading/0.17).

### TypeScript improvements ✨

This release contains major TypeScript improvements. The recommended setup now
is that you define your own Presence and Storage types at the highest level
(i.e. where you set up the room). After that initial one-time setup, you will no
longer need to provide any extra type annotations anywhere for your Liveblocks
code! 🙌

To learn how to set that up, follow the instructions in our
[Upgrade Guide](https://liveblocks.io/docs/guides/upgrading/0.17).

- No more `any` types used (in `@liveblocks/client` and `@liveblocks/react`)
- All APIs that work with Presence data will now require it to be
  JSON-serializable
- All APIs that work with Storage data will now require it to be LSON (= JSON +
  Live structures)
- All Live structures now take mandatory type params for their payloads, just
  like the built-in array, object, and map types do:
  - `LiveMap<K, V>` (like `Map<K, V>`)
  - `LiveObject<{ a: number, b: string }>` (like, for example,
    `{ a: number, b: string }`)
  - `LiveList<T>` (like `Array<T>`)

### React Native support ✨

We now support React Native! To learn how to use Liveblocks in your React Native
projects, see our
[API reference](https://liveblocks.io/docs/api-reference/liveblocks-client#createClientReactNative).
It's surprisingly simple!

### New APIs ✨

- In **@liveblocks/react**:

  - [`createRoomContext()`](https://liveblocks.io/docs/api-reference/liveblocks-react#createRoomContext)
    is now the preferred way to initialize hooks.

- In the API:

  - New endpoint to
    [Get Users in a Room](https://liveblocks.io/docs/api-reference/rest-api-endpoints#GetRoomUsers)
  - New endpoint to
    [Get a list of all Rooms](https://liveblocks.io/docs/api-reference/rest-api-endpoints#GetRooms)

### Bug fixes 🐛

- Improved conflict resolution on LiveList
- Various minor internal bug fixes

### Breaking changes

- In **@liveblocks/client**:

  - Removed old `Room.unsubscribe()` API

### New deprecations

- In **@liveblocks/client**:

  - The `defaultPresence` option to `client.enter()` will get renamed to
    `initialPresence`
  - The `defaultStorageRoot` option to `client.enter()` will get renamed to
    `initialStorage`
  - Calling `new LiveMap(null)` will stop working. Please use `new LiveMap()`,
    or `new LiveMap([])`

- In **@liveblocks/react**:

  - Importing the React hooks directly is deprecated, instead use the new
    `createRoomContext()` helper. For help, read the
    [Recommended Upgrade Steps section](https://liveblocks.io/docs/guides/upgrading/0.17#recommended-upgrade-steps)
    within our [Upgrade Guide](https://liveblocks.io/docs/guides/upgrading/0.17)
  - The second argument to `useList()`, `useObject()`, and `useMap()` is
    deprecated
  - The RoomProvider's `defaultPresence` is renamed to `initialPresence`
  - The RoomProvider's `defaultStorageRoot` is renamed to `initialStorage`

# v0.16.17

Fix bug in internal code where some legal authentication tokens would be
considered invalid.

# v0.16.16

Internals only.

# v0.16.15

Internals only.

# v0.16.14

Fix an issue where the current user's info would not properly display accented
characters.

# v0.16.13

(Unpublished.)

# v0.16.12

Internals only.

# v0.16.11

Expose helper type to help users adopt to using Live structures with interfaces
they don't own.

# v0.16.10

Restructures a few more internals.

# v0.16.9

Restructures a few internals.

# v0.16.8

Fix bug in private/internal code.

# v0.16.7

Fix bug in private/internal code.

# v0.16.6

Fix bug in example code suggested in deprecation warning.

# v0.16.5

### All packages

- Various internal refactorings

### Bug fixes

- In **@liveblocks/client**:

  - If you're using `@liveblocks/client` in a ES2015 context, you no longer have
    to polyfill `Object.fromEntries()`.

# v0.16.4

### All packages

- Improve our generated bundles. They are now even more tree-shakable, and
  smaller!
- Some APIs are being deprecation and will show warnings in the dev console when
  used

# v0.16.3

### Bug fixes

- In **@liveblocks/client**:

  - Fix bug where internal presence state could not get restored correctly after
    undo/redo in certain circumstances.

- In **@liveblocks/zustand** and **@liveblocks/redux**:

  - Fixes an issue when initializing an array with items would result in having
    duplicated items in other clients. Example:

    - Client A updates state : `{ list: [0] }`
    - Client B states is updated to : `{ list: [0, 0] }`

# v0.16.2

### Bug fixes

- In **@liveblocks/client**:

  - Fix small bug related to new `JsonObject` type, which would reject some
    values that were legal JSON objects.

# v0.16.1

### Bug fixes

- In **@liveblocks/react**:

  - Fix issue with React 18 and StrictMode.

# v0.16.0

### New APIs

#### `LiveList.set`

Set one element at a specified index.

```typescript
const list = new LiveList(["🦁", "🦊", "🐵"]);
list.set(0, "🐺");
list.toArray(); // equals ["🐺", "🦊", "🐵"]
```

https://github.com/liveblocks/liveblocks/pull/147 for more information

⚠️ **_Before using `LiveList.set`, you need to make sure that all connected
clients are using `0.16.0`. If a client is connected to a room with version
`< 0.16`, `LiveList.set` might lead to slightly unexpected behavior._**

### TypeScript improvements

@nvie improved our typescript definitions! They are more precise and restrictive
(for your own good :)). If typescript errors appears after upgrading to `0.16.0`
and they are not clear, please create a Github issue and we'll help you.

More information here: https://github.com/liveblocks/liveblocks/pull/150<|MERGE_RESOLUTION|>--- conflicted
+++ resolved
@@ -1,13 +1,5 @@
 # v1.4.0
 
-<<<<<<< HEAD
-### `@liveblocks/node`
-
-- Use the platform-native `fetch` when it exists, optionally fall back to
-  `node-fetch` otherwise (if it is installed).
-- Support using `@liveblocks/node` in
-  [Edge runtimes](https://vercel.com/docs/functions/edge-functions/edge-runtime).
-=======
 ### DevTools
 
 - New Yjs tab: visualize Yjs documents as a diagram, a tree, or as a list of
@@ -48,7 +40,13 @@
     //                       ^^^^ New!
   });
   ```
->>>>>>> 9b297ce6
+
+### `@liveblocks/node`
+
+- Use the platform-native `fetch` when it exists, optionally fall back to
+  `node-fetch` otherwise (if it is installed).
+- Support using `@liveblocks/node` in
+  [Edge runtimes](https://vercel.com/docs/functions/edge-functions/edge-runtime).
 
 # v1.3.6
 
