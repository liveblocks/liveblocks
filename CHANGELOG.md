--- conflicted
+++ resolved
@@ -1,6 +1,3 @@
-<<<<<<< HEAD
-# v0.18.0 (not released yet)
-=======
 # v0.18.2
 
 - In **@liveblocks/react**:
@@ -41,7 +38,6 @@
   - Improved core performance
   - Reduced bundle size
   - Others only become visible in the `others` array if their presence is known
->>>>>>> e16581cd
 
 ### Breaking changes
 
@@ -56,10 +52,6 @@
 - Remove second argument to `useMap()`, `useList()`, and `useObject()`.
 - Remove `new LiveMap(null)` support. (Just use `new LiveMap()` or
   `new LiveMap([])`.)
-<<<<<<< HEAD
-- `useStorage()` now returns `root` directory, no longer wrapped in `[root]`
-=======
->>>>>>> e16581cd
 
 ---
 
