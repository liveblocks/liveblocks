--- conflicted
+++ resolved
@@ -1,4 +1,3 @@
-<<<<<<< HEAD
 # v1.10.0
 
 This release introduces Notifications (and unread indicators) for Comments.
@@ -22,6 +21,8 @@
   `useUpdateRoomNotificationSettings`.
 - Make some hooks usable interchangeably between `createLiveblocksContext` and
   `createRoomContext`: `useUser`, and `useRoomInfo`.
+- Fix type definitions of `useOthersListener` hook.
+- Fix type definitions of `useErrorListener` hook.
 
 ### `@liveblocks/react-comments`
 
@@ -36,14 +37,6 @@
   methods)
 - Add email notification webhook event for threads:
   `ThreadEmailNotificationEvent`.
-=======
-# Unreleased
-
-### `@liveblocks/react`
-
-- Fix type definitions of `useOthersListener` hook
-- Fix type definitions of `useErrorListener` hook
->>>>>>> 68bfd8a9
 
 # v1.9.7
 
