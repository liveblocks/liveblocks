## vNEXT (not yet published)

<<<<<<< HEAD
=======
## v3.1.2

### `@liveblocks/react-ui` and `@liveblocks/emails`

- Improve URL sanitization in comments.

## v3.1.1

### `@liveblocks/client`

- Adds experimental setting `LiveObject.detectLargeObjects`, which can be
  enabled globally using `LiveObject.detectLargeObjects = true` (default is
  false). With this setting enabled, calls to `LiveObject.set()` or
  `LiveObject.update()` will throw as soon as you add a value that would make
  the total size of the LiveObject exceed the platform limit of 128 kB. The
  benefit is that you get an early error instead of a silent failure, but the
  downside is that this adds significant runtime overhead if your application
  makes many LiveObject mutations.

- Fix: also display errors in production builds when they happen in `render`
  methods defined with `defineAiTool()`. Previously, these errors would only be
  shown during development.

- Fix an issue with the render component of tool calls not being displayed
  correctly when the tool call signal was read before it was registered.

>>>>>>> f30b0e40
## v3.1.0

### `@liveblocks/client`

- `defineAiTool()()` now takes an optional `enabled` property. When set to
  `false`, the tool will not be made available to the AI copilot for new/future
  chat messages, but still allow existing tool invocations to be rendered that
  are part of the historic chat record.

### `@liveblocks/react`

- `RegisterAiTool` now also takes an optional `enabled` prop. This is a
  convenience prop that can be used to override the tool’s `enabled` status
  directly in React.

### `@liveblocks/react-ui`

- Reasoning parts in `AiChat` are now automatically collapsed when the reasoning
  is done.
- Add `collapsible` prop to `AiTool` to control whether its content can be
  collapsed/expanded.
<<<<<<< HEAD
=======
- Add `InboxNotification.Inspector` component to help debugging custom inbox
  notifications.

### `@liveblocks/redux`

- Add support for Redux v5.
>>>>>>> f30b0e40

### `@liveblocks/react-lexical`

- Fix default `z-index` of collaboration cursors, and make them inherit their
  font family instead of always using Arial.
- Add `lb-lexical-cursors` class to the collaboration cursors’ container.
- Improve mentions’ serialization.

### `@liveblocks/node-lexical`

- Improve mentions’ serialization.

## v3.0.0

Liveblocks 3.0 is our third major release, focusing on our newest product,
[AI Copilots](https://liveblocks.io/blog/meet-liveblocks-3-0-the-fastest-way-to-let-your-users-collaborate-with-ai-in-your-product).
We’ve used this as an opportunity to tidy up some of our existing APIs, ensuring
consistency throughout our offering.

For full upgrade instructions and codemods, see the
[3.0 upgrade guide](https://liveblocks.io/docs/platform/upgrading/3.0).

### All packages

- TypeScript 5.0 is now the minimum supported version.
- Remove deprecated APIs, see
  [the deprecated section](https://liveblocks.io/docs/platform/upgrading/3.0#deprecated)
  in the upgrade guide to learn more.

### `@liveblocks/react`

- Introduce hooks and APIs for AI Copilots: `useAiChats`, `useAiChat`,
  `useDeleteAiChat`,`useSendAiMessage`, `RegisterAiTool`, `RegisterAiKnowledge`,
  etc.
- Rename `UPDATE_USER_NOTIFICATION_SETTINGS_ERROR` to
  `UPDATE_NOTIFICATION_SETTINGS_ERROR` when using `useNotificationSettings` or
  `useUpdateNotificationSettings`.

### `@liveblocks/react-ui`

- Introduce pre-built components for AI Copilots: `AiChat`, `AiTool`, etc.
- The `onMentionClick` prop on `Thread` and `Comment` now receives a
  `MentionData` object instead of a `userId` string.
- The `Mention` component on the `Comment.Body` and `Composer.Editor` primitives
  now receives a `mention` prop instead of a `userId` one.
- The `MentionSuggestions` component on the `Composer.Editor` primitive now
  receives a `mentions` prop instead of a `userIds` one, and the
  `selectedUserId` prop has been renamed to `selectedMentionId`.
- Rename `LiveblocksUIConfig` to `LiveblocksUiConfig` for consistency with other
  Liveblocks APIs.

### `@liveblocks/emails`

- Remove deprecated `htmlBody`/`reactBody` properties from
  `prepareThreadNotificationEmailAsHtml`/`prepareThreadNotificationEmailAsReact`,
  use `body` instead.
- Remove `htmlContent`/`reactContent` properties from
  `prepareTextMentionNotificationEmailAsHtml`/`prepareTextMentionNotificationEmailAsReact`,
  use `content` instead.
- The `prepareTextMentionNotificationEmailAsReact` and
  `prepareTextMentionNotificationEmailAsHtml` functions’ returned data changed
  slightly:
  - The `id` property is now named `textMentionId`, it refers to the mention’s
    Text Mention ID, not the user ID used for the mention
  - The `id` property now refers to the mention’s ID, as in the user ID used for
    the mention
- The `element` prop received by the `Mention` component in
  `prepareTextMentionNotificationEmailAsReact` now contains an `id` property
  instead of `userId`, and a new `kind` property to indicate the mention’s kind.

### `@liveblocks/client` and `@liveblocks/node`

- The `getMentionedIdsFromCommentBody` utility has been replaced by
  `getMentionsFromCommentBody`.

## v2.24.3

### `@liveblocks/react` and `@liveblocks/react-ui`

- Fix an issue with subpath imports (e.g. `@liveblocks/react/suspense`) and
  CommonJS which could happen with certain bundlers.

## v2.24.2

### `@liveblocks/react-ui`

- Disable or hide actions in `Thread` and `Comment` components for users without
  permission to perform them, such as adding reactions or (un)resolving threads.

## v2.24.1

### `@liveblocks/yjs`

- Fix for occasional desync issue

## v2.24.0

We are introducing thread subscriptions to add more granularity to thread
notifications, allowing users to subscribe to threads without participating or
unsubscribing from specific ones.

We are also using this opportunity to rename some of the concepts around
notifications and notification settings to improve clarity. None of these
changes are breaking but you can learn more about them, their rationale, and how
to automatically apply them with a codemod in our
[Upgrade Guide for 2.24](https://liveblocks.io/docs/platform/upgrading/2.24).

### `@liveblocks/react-ui`

- Add "Subscribe to thread" and "Unsubscribe from thread" actions to `Thread`
  and thread `InboxNotification` out of the box.

### `@liveblocks/react`

- Add `useSubscribeToThread` and `useUnsubscribeFromThread` hooks.
- Add `subscribe` and `unsubscribe` methods to the existing
  `useThreadSubscription` hook.
- Add support for `textMentions` in room subscription settings.
- Rename `useRoomNotificationSettings` and `useUpdateRoomNotificationSettings`
  to `useRoomSubscriptionSettings` and `useUpdateRoomSubscriptionSettings`.

### `@liveblocks/node`

- Add `subscribeToThread`, `unsubscribeFromThread`, `getThreadSubscriptions` and
  `getUserRoomSubscriptionSettings` methods.
- Add support for `textMentions` in room subscription settings.
- Rename `getRoomNotificationSettings`, `updateRoomNotificationSettings`, and
  `deleteRoomNotificationSettings` to `getRoomSubscriptionSettings`,
  `updateRoomSubscriptionSettings`, and `deleteRoomSubscriptionSettings`.

### `@liveblocks/client`

- Add `Room.subscribeToThread` and `Room.unsubscribeFromThread` methods.
- Methods which return threads and their associated inbox notifications now also
  return the thread’s associated subscriptions.
- Add support for `textMentions` in room subscription settings.
- Rename `Room.getNotificationSettings` and `Room.updateNotificationSettings` to
  `Room.getSubscriptionSettings` and `Room.updateSubscriptionSettings`.

## v2.23.2

### `@liveblocks/tiptap`

- Add `closeAi` Tiptap command to manually close the AI toolbar.
- Fix `AiToolbar` focus behavior in Safari.
- Fix `FloatingToolbar` focus behavior in Safari.

### `@liveblocks/lexical`

- Fix `FloatingToolbar` focus behavior in Safari.

## v2.23.1

### `@liveblocks/client`

- Fix potential runtime error in browsers that do not support `Symbol.dispose`
  yet.

### `@liveblocks/node`

- Fix a bug in `.mutateStorage()` and `.massMutateStorage()` where mutating
  storage could potentially corrupt the storage tree.

## v2.23.0

### `@liveblocks/node`

- Expose new property `triggeredAt` for notification webhook events.

### `@liveblocks/emails`

- The `prepareThreadNotificationEmailAsHtml` and
  `prepareThreadNotificationEmailAsReact` functions are now avoiding duplicated
  comments between two emails data.

### `@liveblocks/react-ui`

- Improve event propagation from `Composer` and the emoji pickers in
  `Comment`/`Thread`.

### `@liveblocks/react-blocknote`

- Fix crash when unmounting. (Thanks @nperez0111 for the contribution!)
- Fix `withLiveblocksEditorOptions` not passing all options to BlockNote.
  (Thanks @chadnorvell for the contribution!)

## v2.22.3

### `@liveblocks/react-ui`

- The `InboxNotification` component now uses `resolveRoomsInfo` for
  `textMention` notifications to make them link to the mentions’ room
  automatically if `href` isn’t set.
- Fix names capitalization in lists. (e.g. the list of who reacted in reactions’
  tooltips)
- Add `emojibaseUrl` **advanced** option on `LiveblocksUIConfig` to allow
  choosing where Emojibase’s data used by the Liveblocks emoji picker is fetched
  from: another CDN, self-hosted files, etc.

### `@liveblocks/react-blocknote`

- Fix: Update dependencies resolution.
- Fix: Avoid `<AnchoredThreads />` threads rendering if the editor's view is
  `null`.

## v2.22.2

### `@liveblocks/node`

- Optimize `.getOrCreateRoom()` to only make a single round-trip to the server.
- Optimize `.upsertRoom()` to only make a single round-trip to the server.
- Also expose `LiveObject`, `LiveMap`, and `LiveList` in `@liveblocks/node`.

## v2.22.1

### `@liveblocks/react-blocknote`

- Fix report text editor function's call. Now we report correctly `blocknote` as
  text editor type.

### `@liveblocks/react-tiptap`

- Internal refactoring.

### `@liveblocks/node`

- Fix: improve stack traces of REST API errors to include the original error
  location.

## v2.22.0

### `@liveblocks/node`

- Added pagination support to `.getInboxNotifications()`. See
  [docs](https://liveblocks.io/docs/api-reference/liveblocks-node#get-users-userId-inboxNotifications).
- New method `.getOrCreate()` which combines `.getRoom()` and `.createRoom()`.
  See
  [docs](https://liveblocks.io/docs/api-reference/liveblocks-node#get-or-create-rooms-roomId).
- New method `.upsertRoom()` which combines `.updateRoom()` and `.createRoom()`.
  See
  [docs](https://liveblocks.io/docs/api-reference/liveblocks-node#upsert-rooms-roomId).
- New method `.iterRooms()` which is like `.getRooms()` except pagination
  happens automatically. See [docs](https://liveblocks.io).
- New method `.iterInboxNotifications()` which is like
  `.getInboxNotifications()` except pagination happens automatically. See
  [docs](https://liveblocks.io/docs/api-reference/liveblocks-node#iter-users-userId-inboxNotifications).
- New method `.mutateStorage()` which can be used to make changes to Storage
  from your backend. See
  [docs](https://liveblocks.io/docs/api-reference/liveblocks-node#mutate-storage).
- New method `.massMutateStorage()` which can be used to make changes to Storage
  for multiple rooms simultaneously. See
  [docs](https://liveblocks.io/docs/api-reference/liveblocks-node#mass-mutate-storage).
- Updated method `.deleteRoom()` to no longer throw when the room already does
  not exist. See
  [docs](https://liveblocks.io/docs/api-reference/liveblocks-node#delete-rooms-roomId).

### `@liveblocks/react-ui`

- Add new icons to `<Icon.* />`.

### `@liveblocks/emails`

- Implement a new core logic for thread notification event.
- Mark `htmlBody` from `prepareThreadNotificationEmailAsHtml` and `reactBody`
  from `prepareThreadNotificationEmailAsReact` as deprecated. Use `body`
  property instead.

## v2.21.0

### `@liveblocks/react-blocknote`

- New package to support using BlockNote with Liveblock’s comments, mentions,
  and realtime collaboration out of the box.

### `@liveblocks/node`

- Fix `markThreadAsResolved` and `markThreadAsUnresolved` methods not passing
  user ID correctly to the corresponding backend endpoints.

### `@liveblocks/react-ui`

- Improve emoji picker’s performance, bundle size, and add a preview of the
  currently selected emoji.
  - This is the result of us moving the emoji picker to
    [its own package](https://frimousse.liveblocks.io) and improving it in the
    process. You can also combine this package with the primitives to build your
    own reaction picker for example.
- Improve and fix pasting HTML into the composer.

## v2.20.0

### `@liveblocks/client`

- Implement a proxy factory for `UserNotificationSettings` object to return
  `null` to prevent any errors when accessing a disabled notification channel.

### `@liveblocks/node`

- Implement a proxy factory for `UserNotificationSettings` object to return
  `null` to prevent any errors when accessing a disabled notification channel.

### `@liveblocks/react`

- Add optional `useRoom({ allowOutsideRoom: true })` option. When this option is
  set, the hook will return `null` when used outside of a room, whereas the
  default behavior of the hook is be to throw.
- Implement a proxy factory for `UserNotificationSettings` object to return
  `null` to prevent any errors when accessing a disabled notification channel.

### `@liveblocks/react-ui`

- Improve mentions behavior around whitespace, fixing a regression introduced in
  `v2.18.3` when we added support for whitespace _within_ mentions.
- Prevent mention suggestions from scrolling instead of flipping when there’s
  enough space on the other side (e.g. moving from top to bottom).
- Improve event propagation in the formatting toolbar of `Composer`.

## v2.19.0

### `@liveblocks/*`

- Output ES modules by default (but CJS builds are still included)
- Modernize internal build tool settings

### `@liveblocks/node`

- Allow passing optional AbortSignal to all client methods
- Fix bug in encoding of error information in the LiveblocksError when an API
  call fails (thanks for reporting, @robcresswell!)
- Fix `getStorageDocument("my-room", "json")` typing in its output `LiveMap`
  instances as `ReadonlyMap` instead of serialized plain objects.

## v2.18.3

### `@liveblocks/node`

- Fix html escaping in `stringifyCommentBody` utility.

### `@liveblocks/client`

- Log more details in specific error cases to help debugging
- Fix html escaping in `stringifyCommentBody` utility.

### `@liveblocks/react`

- Increases the allowed stale time for polled user threads data. Only affects
  the `useUserThreads_experimental` hook.

### `@liveblocks/react-ui`

- Allow spaces and more non-alphanumeric characters when creating mentions in
  Comments composers.

### `@liveblocks/emails`

- Fix html escaping in prepare as html functions (thanks to @huy-cove for
  reporting the issue and helping us improving our product 🙏🏻).
- Revert deduplication logic introduced in `v2.18.0` as it provided no
  measurable benefits while increasing complexity.

## v2.18.2

### `@liveblocks/client`

- Improve performance of undo/redo operations on large documents (thanks for the
  contribution @rudi-c!)

### `@liveblocks/react-tiptap`

- Fix a performance regression introduced in 2.18.1

## v2.18.1

### `@liveblocks/react-ui`

- Fix `<Composer />` and `<Comment />` overrides not working when set on
  `<Thread />`.

### `@liveblocks/yjs`

- Added a factory function `getYjsProviderForRoom` to grab an instance of yjs
  provider that will be automatically cleaned up when the room is
  disconnected/changed
- Simplified types for `LiveblocksYjsProvider`

### `@liveblocks/react-tiptap`

- Fixed a bug where documents would no longer sync after room the ID changed

## v2.18.0

Introducing user notification settings. You can now create beautiful user
notification settings pages into your app.

### User notification settings (public beta)

Our packages `@liveblocks/client`, `@liveblocks/react` and `@liveblocks/node`
are now exposing functions to manage user notification settings on different
notification channels and kinds.

You can support `thread`, `textMention` and custom notification kinds (starting
by a `$`) on `email`, `Slack`, `Microsoft Teams` and `Web Push` channels.

#### Notification settings in the dashboard

You can choose from our new notifications dashboard page to enable or disable
notification kinds on every channels you want to use in your app. It means our
internal notification system on our infrastructure will decide to send or not an
event on your webhook.

### `@liveblocks/client`

We're adding two new methods in our client to get and update user notification
settings:

```tsx
import { createClient } from '@liveblocks/client'
const client = createClient({ ... })

const settings = await client.getNotificationSettings();
// { email: { thread: true, ... }, slack: { thread: false, ... }, ... }
console.log(settings);

const updatedSettings = await client.updateNotificationSettings({
  email: {
    thread: false,
  }
});
```

### `@liveblocks/react`

We're adding a new set of hooks to manage user notification settings.

You can either choose `useNotificationSettings` is your need to get the current
user notification settings and update them at the same time:

```tsx
// A suspense version of this hook is available
import { useNotificationSettings } from "@liveblocks/react";

const [{ isLoading, error, settings }, updateSettings] =
  useNotificationSettings();
// { email: { thread: true, ... }, slack: { thread: false, ... }, ... }
console.log(settings);

const onSave = () => {
  updateSettings({
    slack: {
      textMention: true,
    },
  });
};
```

Or you can choose `useUpdateNotificationSettings` if you just need to update the
current user notification settings (e.g an unsubscribe button):

```tsx
// A suspense version of this hook is available
import { useUpdateNotificationSettings } from "@liveblocks/react";

const updateSettings = useUpdateNotificationSettings();

const onUnsubscribe = () => {
  updateSettings({
    slack: {
      thread: false,
    },
  });
};
```

### `@liveblocks/node`

Our Node.js client are now exposing three new methods to manage user
notification settings:

```tsx
import { Liveblocks } from "@liveblocks/node";
const liveblocks = new Liveblocks({ secret: "sk_xxx" });

const settings = await liveblocks.getNotificationSettings({ userId });
// { email: { thread: true, ... }, slack: { thread: false, ... }, ... }
console.log(settings);

const updatedSettings = await liveblocks.updateNotificationSettings({
  userId,
  data: {
    teams: {
      $fileUploaded: true,
    },
  },
});
await liveblocks.deleteNotificationSettings({ userId });
```

### `@liveblocks/emails`

- Update the behavior of `prepareThreadNotificationEmailAsHtml` and
  `prepareThreadNotificationEmailAsReact`: the contents of previous emails data
  are now taken into account to avoid repeating mentions and replies that are
  still unread but have already been extracted in another email data.

## v2.17.0

### `@liveblocks/client`

- Report a console error when a client attempts to send a WebSocket message that
  is >1 MB (which is not supported). Previously the client would silently fail
  in this scenario.
- Added a new client config option `largeMessageStrategy` to allow specifying
  the preferred strategy for dealing with messages that are too large to send
  over WebSockets. There now is a choice between:
  - `default` Don’t send anything, but log the error to the console.
  - `split` Split the large message up into smaller chunks (at the cost of
    sacrificing atomicity). Thanks @adam-subframe for the contribution!
  - `experimental-fallback-to-http` Send the message over HTTP instead of
    WebSocket.
- Deprecated the `unstable_fallbackToHTTP` experimental flag (please set
  `largeMessageStrategy="experimental-fallback-to-http"` instead).

### `@liveblocks/react`

- Added `<LiveblocksProvider largeMessageStrategy="..." />` prop to
  LiveblocksProvider. See above for possible options.

### `@liveblocks/react-ui`

- Fix crash when a `Composer` is unmounted during its `onComposerSubmit`
  callback.
- Add new icons to `<Icon.* />`.

### `@liveblocks/react-tiptap`

### AI Toolbar (private beta)

This release adds components and utilities to add an AI toolbar to your text
editor, available in private beta.

- Add `ai` option to `useLiveblocksExtension` to enable (and configure) it.
- Add `<AiToolbar />` component. (with `<AiToolbar.Suggestion />`,
  `<AiToolbar.SuggestionsSeparator />`, etc)
- Add default AI buttons in `Toolbar` and `FloatingToolbar` when the `ai` option
  is enabled.
- Add `askAi` Tiptap command to manually open the toolbar, it can also be
  invoked with a prompt to directly start the request when opening the toolbar.
  (e.g. `editor.commands.askAi("Explain this text")`)

## v2.16.2

### `@liveblocks/react`

- Improve error message if hooks are accidentally called server side

### `@liveblocks/zustand`

- Fix bug in Zustand typing in case the multi-argument form of `set()` is used
  (thanks [@hans-lizihan](https://github.com/hans-lizihan))

## v2.16.1

### `@liveblocks/react-lexical` and `@liveblocks/react-tiptap`

- `<Toolbar.Button />` and `<Toolbar.Toggle />` now display their `name`
  visually if `children` and `icon` aren’t set.

## v2.16.0

Our error listener APIs will now receive more errors in general, including
errors from using Comments & Notifications. Previously, these would only receive
room connection errors from Presence, Storage, or Yjs.

For example, now when creation of a thread fails, deletion of a comment fails,
marking a notification as read fails, etc.

### `@liveblocks/react`

#### **Breaking**: More errors can appear in `useErrorListener()`

```ts
// ❌ Before: required a RoomProvider and would only notify about errors for that room
// ✅ Now: requires a LiveblocksProvider and will notify about errors for any room
useErrorListener((err: LiveblocksError) => {
  /* show toast, or notify Sentry, Datadog, etc */
});
```

See the
[Upgrade Guide for 2.16](https://liveblocks.io/docs/platform/upgrading/2.16) to
learn how to adapt your code.

#### Filtering by absence of metadata

We now support filtering threads by _absence_ of metadata as well in
`useThreads({ query })` (or `useUserThreads_experimental({ query })`).

For example, you can now filter threads that do not have a `color` attribute set
in their metadata:

```ts
useThreads({
  query: {
    // Filter any "pinned" threads that don't have a color set
    metadata: {
      pinned: true,
      color: null, // ✨
    },
  },
});
```

See the
[Upgrade Guide for 2.16](https://liveblocks.io/docs/platform/upgrading/2.16) to
learn how to adapt your code.

#### Bug fixes

- Automatically refresh Comments and Notifications when the browser window
  regains focus.

### `@liveblocks/client`

The error listener APIs will now receive more errors in general, including
errors from using Comments & Notifications. Previously, these would only receive
room connection errors from Presence, Storage, or Yjs.

```ts
// 👌 Same as before, but might now also receive errors related to Comments & Notifications
room.subscribe("error", (err) => { ... });
```

### `@liveblocks/react-ui`

- Most of the icons used in the default components are now usable as
  `<Icon.* />` via `import { Icon } from "@liveblocks/react-ui"`.

### `@liveblocks/react-lexical` and `@liveblocks/react-tiptap`

- Add `<Toolbar />` and `<FloatingToolbar />` components to simplify building
  editor toolbars. They come with default controls out-of-the-box based on what
  the editor they’re attached to supports, but they’re also heavily extendable
  and customizable. Use inner components like `<Toolbar.Toggle />` and
  `<Toolbar.Separator />` to extend the defaults with your own actions, or start
  from scratch while customizing some of the defaults via
  `<Toolbar.SectionInline />` or `<Toolbar.BlockSelector />` for example.

### `@liveblocks/react-lexical`

- Add `isTextFormatActive` and `isBlockNodeActive` utilities.

### `@liveblocks/yjs`

- Add new option `useV2Encoding_experimental` to `LiveblocksYjsProvider` to
  enable experimental V2 encoding for Yjs.

## 2.15.2

### All packages

- Fix `useLayoutEffect` warnings when using React versions lower than 18.3.0 and
  SSR.

### `@liveblocks/react`

- Fix memory leak in some hooks.
- Fix bug where querying metadata with `useThreads()` would not always reuse the
  cache correctly.

## 2.15.1

### All packages

- Fix rollup config to always ensure `"use client"` directives are on top of
  files after build.

## 2.15.0

### `@liveblocks/react`

- **Breaking**: Drop support for React 17 (and 16). If you’re unable to upgrade
  React to 18 or higher, you can still continue to use Liveblocks 2.14.0, which
  is the last version to support React <18.

### All packages

- The published target for all Liveblocks packages is now ES2022 (up from
  ES2020). This should have a positive impact on your bundle size[\*].

- Various internal refactorings and code cleanup.

[\*] If you bundle for the browser, this should not be a problem, as all major
browsers support ES2022. If however you're specifically targeting very old
browsers (mostly IE), then you may need to configure your bundler (Webpack,
rollup, esbuild, etc) to also down-compile code from dependencies inside
`node_modules` for you, if you aren't already.

## 2.14.0

### `@liveblocks/emails`

- Add new functions `prepareTextMentionNotificationEmailAsHtml` and
  `prepareTextMentionNotificationEmailAsReact` to support text mention
  notification event for Lexical and Tiptap text editors and prepare data into
  email-ready formats.

## 2.13.2

### `@liveblocks/react-lexical`

- Fix report text editor function's call. Now we wait for the room's status to
  be `connected` to report the text editor instead of reporting directly after
  room creation / loading.

### `@liveblocks/react-tiptap`

- Fix report text editor function's call. Now we wait for the room's status to
  be `connected` to report the text editor instead of reporting directly after
  room creation / loading.

## 2.13.1

### `@liveblocks/react-ui`

- Improve the spacing consequences of `--lb-line-height` (introduced in 2.13.0)
  in some contexts.

## 2.13.0

### `@liveblocks/react-ui`

- Add a formatting toolbar to `Composer` which appears when selecting text. It’s
  enabled by default in the default components and can also be custom built with
  new primitives (`Composer.FloatingToolbar` and `Composer.MarkToggle`) and new
  APIs (`const { marks, toggleMark } = useComposer()`).
- Add new `--lb-line-height` token to control the line height of main elements
  (e.g. comment bodies in comments and composers).
- Remove `Timestamp` export mistakenly added to `@liveblocks/react-ui`, it
  should be imported from `@liveblocks/react-ui/primitives` instead.

## 2.12.2

### `@liveblocks/react-tiptap`

- Add new options for `useLiveblocksExtension()` to allow setting
  initialContent, experimental offline support, and the field name
- Update floating composer to support onComposerSubmit handler and closing the
  composer with the escape key

### `@liveblocks/zustand`

- Add support for Zustand v5

## 2.12.1

### `@liveblocks/react-ui`

- Prevent unsupported attachment previews from loading infinitely.
- Refactored `Thread` and `Comment` component to be used outside of the
  `RoomProvider` component.

## 2.12.0

This release adds support for tracking synchronization status of pending local
changes for any part of Liveblocks. Whether you use Storage, Text Editors,
Threads, or Notifications.

If the client’s sync status is `synchronized`, it means all local pending
changes have been persisted by our servers. If there are pending local changes
in any part of Liveblocks you’re using, then the client’s sync status will be
`synchronizing`.

Also, we’re introducing a way to prevent browser tabs from being closed while
local changes are not yet synchronized. To opt-in to this protection, enable
`preventUnsavedChanges` option on the client:

- In React: `<LiveblocksProvider preventUnsavedChanges />`
- Otherwise: `createClient({ preventUnsavedChanges: true })`

### `@liveblocks/client`

- Add new API
  [`client.getSyncStatus()`](https://liveblocks.io/docs/api-reference/liveblocks-client#Client.getSyncStatus)
  method.
- Add new
  [client config option](https://liveblocks.io/docs/api-reference/liveblocks-client#createClient):
  `preventUnsavedChanges`.
- Expose `ToImmutable<T>` helper type.

### `@liveblocks/react`

- Add new hook
  [`useSyncStatus`](https://liveblocks.io/docs/api-reference/liveblocks-react#useSyncStatus)
  that can be used to tell whether Liveblocks is synchronizing local changes to
  the server. Useful to display a "Saving..." spinner in your application, when
  used with `useSyncStatus({ smooth: true })`.
- Deprecated APIs:
  - `useStorageStatus` is now deprecated in favor of `useSyncStatus`.

### `@liveblocks/react-ui`

- Take composers into account when the new `preventUnsavedChanges` option is
  set.

### `@liveblocks/react-lexical`

- Add new hook `useIsEditorReady` which can be used to show a skeleton UI before
  the editor has received the initial text from the server.
- Deprecated APIs:
  - `useEditorStatus` is now deprecated in favor of `useIsEditorReady` (or
    `useSyncStatus`).

## 2.11.1

### `@liveblocks/react-lexical`

- Fix an issue with `AnchoredThreads` component not working correctly on certain
  React versions.

### `@liveblocks/react-tiptap`

- Fix an issue with `AnchoredThreads` component not working correctly on certain
  React versions.
- Fix an issue where React components don’t update when
  `shouldRerenderOnTransaction: false` is set.

### `@liveblocks/yjs`

- Adds experimental offline support for `LiveblocksYjsProvider`.

## 2.11.0

### `@liveblocks/react-ui`

- Upgrade dependencies.
- Fix minor appearance issues related to attachments.
- Fix pasting issues introduced in 2.10.0.

### `@liveblocks/react`

- Fix regression with `useThreads` that caused the hook to return an error if
  its associated room did not exist.

### `@liveblocks/react-tiptap`

- Initial release.

### `@liveblocks/emails`

- Initial release.

## 2.10.2

### `@liveblocks/client`

- Internal refactorings and code cleanup across various parts of the client's
  inner workings.

### `@liveblocks/react`

- Implement automatic retry for initial load of inbox notifications, user
  threads, room threads, room versions, or room notification settings—except
  when encountering a 4xx error.
- Background tabs will no longer poll threads, notification, room versions or
  room notification settings.
- Fix incorrect suspense export for `useRoomNotificationSettings` hook.
- Support for React 19 and Next.js 15.

### `@liveblocks/react-ui`

- Support for React 19 and Next.js 15.

### `@liveblocks/react-lexical`

- Support for React 19 and Next.js 15.

## 2.10.0

### `@liveblocks/client`

- Add new methods under `client.resolvers.*` to invalidate the cache of
  `resolveUsers`, `resolveRoomsInfo`, and `resolveMentionSuggestions`.
- In storage update notifications (using
  `room.subscribe(root, ..., { isDeep: true })`), all LiveList deletion updates
  will now also include the item that was deleted (#2008)

### `@liveblocks/react-ui`

- Improve and fix pasting rich text into the composer.
- Improve mention suggestions click behavior.

## 2.9.2

### `@liveblocks/node`

- Detect invalid chars in secret keys and throw a more helpful error message

## 2.9.1

### `@liveblocks/client`

- Fix type definition of `ThreadData`: `updatedAt` is always set
- Fix bug where client wasn't always using the newest delta update backend
  endpoint yet
- Fix regression with metadata filtering on explicitly-`undefined` values

### `@liveblocks/react-ui`

- When `Composer` is disabled, its actions are now also disabled as expected.
- Various event propagation improvements in `Composer`.

## 2.9.0

We are introducing pagination support to allow apps using threads and inbox
notifications to be built in a more user-friendly way, where the initial load is
faster and more data can be fetched incrementally as users interact with the
app.

### `@liveblocks/react`

- Add pagination support to `useInboxNotifications()`

  ```tsx
  const {
    inboxNotifications,
    isLoading,
    error,

    // ✨ New in Liveblocks 2.9
    fetchMore,
    isFetchingMore,
    hasFetchedAll,
    fetchMoreError,
  } = useInboxNotifications();
  ```

- Add pagination support to `useThreads()` and `useUserThreads_experimental()`

  ```tsx
  const {
    threads,
    isLoading,
    error,

    // ✨ New in Liveblocks 2.9
    fetchMore,
    isFetchingMore,
    hasFetchedAll,
    fetchMoreError,
  } = useThreads({ query });
  ```

## 2.8.2

### `@liveblocks/client`

- Send client version in HTTP request headers from the client, to ensure
  backward compatible responses from the server

## 2.8.1

### `@liveblocks/react-ui`

- Expose `onComposerSubmit` on `Thread` to react to the inner composer of a
  thread.

## 2.8.0

We are introducing attachments to allow users to add files to their comments,
for more information about this change please read our
[Upgrade Guide for 2.8](https://liveblocks.io/docs/platform/upgrading/2.8).

### `@liveblocks/react-ui`

- Add out-of-the-box support for attachments in the default components.
- Add new primitives to support attachments in custom components:
  - `Composer.AttachmentsDropArea`: Receives files via drag-and-drop
  - `Composer.AttachFiles`: Opens a file picker
  - `FileSize`: Displays a formatted file size
- Add values and methods to `useComposer` to support attachments in custom
  components.

### `@liveblocks/react`

- Add `useAttachmentUrl` hook to get presigned URLs for attachments.

### `@liveblocks/client`

- Add `prepareAttachment` and `uploadAttachment` methods to `Room` to create
  attachments.
- Add `getAttachmentUrl` method to `Room` to get presigned URLs for attachments.

## 2.7.2

### `@liveblocks/react`

- Fix a bug where under some conditions threads could end up without comments.
- Fix a bug where notifications associated to deleted threads would not be
  deleted.
- Fix a bug where subsequent optimistic updates to the same inbox notification
  could sometimes not get applied correctly.

## 2.7.1

### `@liveblocks/react-lexical`

- Fixed a bug where resolved threads remained visible in the editor and the
  `AnchoredThreads` and `FloatingThreads` components.

## 2.7.0

### `@liveblocks/client`

- Refactor caching internals to prepare for upcoming features

### `@liveblocks/react`

- Add support for `query` argument to `useUserThreads_experimental`
- Fix bug where some combinations of `query` criteria could over-select threads
  in `useThreads`

### Version History (private beta)

This release adds some new hooks for Version History in text documents, which is
now available in private beta. If you’re interested in joining the private beta,
please [contact us](https://liveblocks.io/contact/sales).

- Add `useHistoryVersion` hook to retrieve version history (in
  `@liveblocks/react`)
- Add `HistoryVersionSummaryList` and `HistoryVersionSummary` components to help
  display version history (in `@liveblocks/react-ui`)
- Add `HistoryVersionPreview` component to display and restore a version (in
  `@liveblocks/react-lexical`)

## 2.6.1

### `@liveblocks/react-ui`

- Fix mention suggestions dropdown not following scroll in some scenarios.

## 2.6.0

### `@liveblocks/node`

- Add `getInboxNotifications` method which supports an `unread` query parameter.

## 2.5.1

### `@liveblocks/yjs`

- Fix `LiveblocksProvider` `update`/`change` event not returning `removed`
  users.

## 2.5.0

### `@liveblocks/react`

- Add
  [`useIsInsideRoom`](https://liveblocks.io/docs/api-reference/liveblocks-react#useIsInsideRoom)
  hook, useful for rendering different components inside and outside of
  [`RoomProvider`](https://liveblocks.io/docs/api-reference/liveblocks-react#RoomProvider).

### `@liveblocks/react-lexical`

- Fix a bug in `useEditorStatus` which prevented it from returning a correct
  status when `LexicalPlugin` was rendered conditionally.
- Fix remote cursors not displaying user names.

### `@liveblocks/react-ui`

- Improve event propagation in `Composer`.

## v2.4.0

### `@liveblocks/client`

- Add vanilla Comments and Notifications APIs to `Client` and `Room`.

## v2.3.0

### `@liveblocks/react-lexical`

- New default components: `AnchoredThreads` and `FloatingThreads` to display
  threads that are tied to a specific part of the document, similar to Notion,
  Linear, etc:
  - [`FloatingThreads`](https://liveblocks.io/docs/api-reference/liveblocks-react-lexical#FloatingThreads)
    displays floating `Thread` components below text highlights in the editor.
  - [`AnchoredThreads`](https://liveblocks.io/docs/api-reference/liveblocks-react-lexical#AnchoredThreads)
    displays a list of `Thread` components vertically alongside the editor.
  - These components can be used in the same application to create a UI that
    works on both mobile and desktop.

### `@liveblocks/react`

- Add `useDeleteInboxNotification` and `useDeleteAllInboxNotifications` hooks.
- Fix `resolved` query not being applied when filtering threads with
  `useThreads`.
- Various refactorings to Suspense internals.

### `@liveblocks/react-ui`

- Add "Delete notification" action to `InboxNotification`.
- Hide "Mark as read" action in `InboxNotification` when already read.
- Improve keyboard navigation within emoji pickers.

### `@liveblocks/node`

- Add `deleteInboxNotification` and `deleteAllInboxNotifications` methods.

## v2.2.2

### `@liveblocks/react-ui`

- Fix missing avatar in `textMention` inbox notifications.
- Fix `textMention` usage (and its props type) when customizing rendering via
  `kinds` on `InboxNotification`.
- Fix broken CSS selector in default styles.

## v2.2.1

### `@liveblocks/yjs`

- Don’t attempt to write Yjs changes if the current user has no write access.

## v2.2.0

We are making `resolved` a first-class citizen property on
[threads](https://liveblocks.io/docs/ready-made-features/comments/concepts#Threads),
for more information about this change please read our
[Upgrade Guide for 2.2](https://liveblocks.io/docs/platform/upgrading/2.2).

### `@liveblocks/react`

- Add `useMarkThreadAsResolved` and `useMarkThreadAsUnresolved` hooks.
- Support `query.resolved` when filtering threads.
- The
  [`useStorageStatus`](https://liveblocks.io/docs/api-reference/liveblocks-react#useStorageStatus)
  hook now also has a `{ smooth: true }` setting to make building calm UIs with
  it a bit easier.
- The `useClient()` hook is now also available for users of
  `createRoomContext()` and/or `createLiveblocksContext()`
- Fix: avoid unnecessary re-renders if inbox notifications haven't changed

### `@liveblocks/react-ui`

- Use first-class citizen `resolved` property in `Thread` component.
- Preserve rich text when pasting into the composer.
- Add support for custom links to the composer. (either by pasting URLs with
  plain text selected or by pasting existing links)
- Preserve whitespace and empty lines in comments.
- Mark threads as read when visible (like before), but only if the window is
  focused.
- Fix improper `useTransition` fallback which would break on React versions
  lower than 18.

### `@liveblocks/node`

- Add `markThreadAsResolved` and `markThreadAsUnresolved` methods.
- Add `ThreadMarkedAsResolvedEvent` and `ThreadMarkedAsUnresolvedEvent` webhook
  events.
- Support `query.resolved` when querying threads.

### `@liveblocks/react-lexical`

- Upgrade `lexical` peer dependency to version `^0.16.1` that fixes
  compatibility issues with Next.js versions 14.2.0 and above.

### `@liveblocks/node-lexical`

- Upgrade `lexical` peer dependency to version `0.16.1`.

## v2.1.0

### `@liveblocks/client`

- Various internal refactorings

### `@liveblocks/react`

- Add new hook
  [`useStorageStatus`](https://liveblocks.io/docs/api-reference/liveblocks-react#useStorageStatus),
  which returns the current storage status of the room, and will re-render your
  component whenever it changes. This can used to build "Saving..." UIs.
- Add
  [`useDeleteThread`](https://liveblocks.io/docs/api-reference/liveblocks-react#useDeleteThread)
  hook to delete a thread and its associated comments.
- Fix: add missing JSDoc comments
- Fix: improve some error messages and stack traces to contain more info
- Refactorings to Suspense internals

### `@liveblocks/react-ui`

- Fix improper `useSyncExternalStore` import which would break on React versions
  lower than 18.

## v2.0.5

### `@liveblocks/react`

- Improved DX: `useDeleteThread` will now throw a client-side error if someone
  else than the thread owner tries to delete the thread. This will help you
  catch and handle this case more easily.

## v2.0.4

### All packages

- Improve TS error messages and error locations if custom `UserMeta` or
  `ActivitiesData` types do not match their requirements

### `@liveblocks/client`

- Add missing type export for `CommentReaction`
- Don’t attempt to write missing `initialStorage` keys if the current user has
  no write access to storage. This will no longer throw, but issue a warning
  message in the console.

### `@liveblocks/react`

- Add
  [`useDeleteThread`](https://liveblocks.io/docs/api-reference/liveblocks-react#useDeleteThread)
  hook to delete a thread and its associated comments.

## v2.0.3

### `@liveblocks/client`

- In `client.enterRoom()`, the options `initialPresence` and `initialStorage`
  are now only mandatory if your custom type requires them to be.

### `@liveblocks/react`

- In `<RoomProvider>`, the props `initialPresence` and `initialStorage` are now
  only mandatory if your custom type requires them to be.
- Nesting `<LiveblocksProvider>`s will now throw to prevent incorrect usage.

### `@liveblocks/react-ui`

- Prevent the composer from splitting text being composed.
- Handle parentheses around and within auto links.
- Count whitespace as empty to prevent posting empty comments.
- Prevent clearing the composer if it's not handled. (via `onComposerSubmit`)

### `@liveblocks/yjs`

- Add missing type exports

## v2.0.2

### `@liveblocks/node`

- Add `deleteThread` method to the client to delete a room's thread.
- Add the `threadDeleted` webhook event to notify when a thread is deleted.
- Fix type signatures of `client.identifyUser()` and `client.prepareSession()`
  to require `userInfo` if it's mandatory according to your global `UserMeta`
  type definition.

## v2.0.0

This major release marks the maturity of Liveblocks. It contains new products
(`@liveblocks/react-lexical`) and clarifications (e.g.
`@liveblocks/react-comments` is now called `@liveblocks/react-ui`).

Also, we bring major DX improvements by allowing you to specify your types
globally now. These types will be typed once and shared across all Liveblocks
APIs, which includes your Node backend.

```ts file="liveblocks.config.ts"
// ❌ Before
export const {
  suspense: {
    RoomProvider,
    useRoom,
    // etc
  },
} = createRoomContext<Presence, Storage>(client);

// ✅ After
declare global {
  interface Liveblocks {
    Presence: Presence;
    Storage: Storage;
  }
}
```

In `@liveblocks/react`, you can now import hooks directly:

```ts file="MyComponent.tsx"
// ❌ Before: get hooks exported from your Liveblocks config
import { RoomProvider, useRoom, ... } from "./liveblocks.config";

// ✅ After: import hooks directly
import { RoomProvider, useRoom, ... } from "@liveblocks/react";
import { RoomProvider, useRoom, ... } from "@liveblocks/react/suspense";
```

```ts
// ❌ Before
const client = createClient(/* options */);

// ✅ After
<LiveblocksProvider /* options */>
  <App />
</LiveblocksProvider>
```

For full upgrade instructions and codemods, see the
[2.0 upgrade guide](https://liveblocks.io/docs/platform/upgrading/2.0).

### `create-liveblocks-app`

- Update config generation for Liveblocks 2.0.
- Add `--upgrade` flag to automatically update all Liveblocks package to their
  latest version.

### `@liveblocks/client`

- DX improvements: type once, globally, benefit everywhere

### `@liveblocks/react`

- DX improvement: import hooks directly
- DX improvement: `<ClientSideSuspense>` no longer needs a function as its
  `children`
- New provider: `LiveblocksProvider` (replaces the need for `createClient`)
- New hook: `useClient`
- Tweak `useMutation` error message to be less confusing.
- Allow thread and activity metadata types to contain `undefined` values.

### `@liveblocks/react-ui`

- Rename from `@liveblocks/react-comments`.
- Rename `<CommentsConfig />` to `<LiveblocksUIConfig />`.
- Improve `InboxNotification` props types.

### `@liveblocks/react-lexical`

- Initial release.

### `@liveblocks/node-lexical`

- Initial release.

### `@liveblocks/yjs`

- `LiveblocksProvider` is no longer a default export, it’s now
  `import { LiveblocksYjsProvider } from "@liveblocks/yjs"`.

### `@liveblocks/node`

- DX improvements: all Node client methods will pick up the same global types
  you’re using in your frontend
- Rename `RoomInfo` to `RoomData`.
- The webhook event `NotificationEvent`’s type can represent multiple kinds of
  notifications. (`"thread"`, `"textMention"`, and custom ones (e.g.
  `"$myNotification"`))

### `@liveblocks/codemod`

- Initial release.

## v1.12.0

### `@liveblocks/react`

- Add support for custom notification kinds.
- Add new `useInboxNotificationThread` hook to `createLiveblocksContext`, which
  can be used to retrieve threads within thread notifications for more
  flexibility.
- Add support for `startsWith` operator to `useThreads` when filtering based on
  metadata.

### `@liveblocks/react-comments`

- Add support for custom notification kinds to the `InboxNotification` component
  via the `kinds` prop and the `InboxNotification.Custom` component.
- Add destructive color tokens. (`--lb-destructive`,
  `--lb-destructive-foreground`, and `--lb-destructive-contrast`)

### `@liveblocks/node`

- Add `triggerInboxNotification` method that lets you trigger custom
  notification kinds.
- Enable filtering rooms by room ID in the `getRooms` method. This works via
  `query.roomId`, `metadata` is deprecated and is now `query.metadata`.
- Add support for our query language when filtering with the `getRooms` and
  `getThreads` methods.
- Add support for an alternative object-based query notation to the `getRooms`
  and `getThreads` methods, which supports exact matches and the `startsWith`
  operator.

## v1.11.3

### `@liveblocks/client`

- Fixes a potential `RangeError: Maximum call stack size exceeded` in
  applications that produce many operations

### `@liveblocks/node`

- Add missing `updatedAt` property to `YDocUpdatedEvent` type.
  ([@alexlande](https://github.com/alexlande))

## v1.11.2

### `create-liveblocks-app`

- Add support for the updated Starter Kit.

## v1.11.1

### `@liveblocks/react-comments`

- Fix the composer’s placeholder to appear instantly instead of being initially
  invisible.
- Fix the default composer’s actions not being disabled when the composer is.

### `@liveblocks/node`

- Fix "`process` is undefined" issue in Vite builds. This issue was already
  fixed for `@liveblocks/client`, but not for `@liveblocks/node` yet.

### DevTools

- Improve tree view to visualize Y.js documents and inspect Y.js awareness.

## v1.11.0

### `@liveblocks/node`

- Add `updateRoomId` method that lets you update the room ID of the specified
  room.
- Add an optional `guid` parameter to `sendYjsBinaryUpdate` and
  `getYjsDocumentAsBinaryUpdate` to point to a Yjs subdocument with the
  specified guid.

### `@liveblocks/react`

- Add `scrollOnLoad` option to `useThreads`: enabled by default, this option
  controls whether to scroll to a comment on load based on the URL hash.
- `useUser` and `useRoomInfo` no longer support returning nothing. Returning
  `undefined` will now be treated as an error.
- Fix bug where `useUser` and `useRoomInfo` returned an extra `data` superfluous
  property.
- Fix bug where customizing types on `createLiveblocksContext` would conflict
  with the provided `Client`.

### `@liveblocks/react-comments`

- Add actions to `InboxNotification` with a single action for now: marking as
  read.
- Improve actions hover behavior in `Comment`/`Thread`.
- Change `Comment` background color when it’s linked to or being edited.

## v1.10.4

- Fix bundling issue in Vite projects, where `process is not defined` could
  happen

## v1.10.3

### `@liveblocks/react-comments`

- Add support for Emoji v15.1 in emoji picker, along two additional locales:
  Bengali (`bn`) and Hindi (`hi`).
- Fix bug where the `showRoomName` prop on `InboxNotification.Thread` wasn’t
  applied to notifications about mentions.

### `@liveblocks/react`

- Fix bug where removing metadata via `useEditThreadMetadata` would result in a
  brief flash of the old metadata after the metadata was removed optimistically.

## v1.10.2

### `@liveblocks/client`

- Fix bug where calling `.clone()` immediately after creating a new `LiveObject`
  could throw an error

## v1.10.1

### `@liveblocks/client`

- Fix bug where the client’s backoff delay would not be respected correctly in a
  small edge case.

### `@liveblocks/react-comments`

- Fix date localization in `InboxNotification`.
- Add vendor prefixes to more CSS properties within the default styles.

### `@liveblocks/react`

- Added error retrying to `useThreads`, `useRoomNotificationSettings`, and
  `useInboxNotifications` during initial fetching.

## v1.10.0

This release introduces Notifications (and unread indicators) for Comments.

### `create-liveblocks-app`

- Add `createLiveblocksContext` and Notifications to `--init`.
- Move resolver options from `createRoomContext` to `createClient` and add
  `resolveRoomsInfo` to the list of resolvers.

### `@liveblocks/client`

- Add options to `createClient`: `resolveUsers`, `resolveMentionSuggestions`
  (both were previously defined on `createRoomContext` from
  `@liveblocks/react`), and the new `resolveRoomsInfo`.

### `@liveblocks/react`

- Add new `LiveblocksContext` accessible with `createLiveblocksContext`,
  similarly to `createRoomContext`. This context is meant to live at the root
  since it handles things outside of rooms, like notifications. It contains
  `LiveblocksProvider`, `useUser`, `useRoomInfo`, `useInboxNotifications`,
  `useUnreadInboxNotificationsCount`, `useMarkInboxNotificationAsRead`, and
  `useMarkAllInboxNotificationsAsRead`.
- Add new hooks to `createRoomContext`: `useMarkThreadAsRead`,
  `useThreadSubscription`, `useRoomInfo`, `useRoomNotificationSettings`, and
  `useUpdateRoomNotificationSettings`.
- Make some hooks usable interchangeably between `createLiveblocksContext` and
  `createRoomContext`: `useUser`, and `useRoomInfo`.

### `@liveblocks/react-comments`

- Add new default components: `InboxNotification` and `InboxNotificationList`.
- Add unread indicators to the default `Thread` component.
- Support "@" in mentions. (e.g. `@user@email.com` is now a valid mention and
  will trigger `resolveMentionSuggestions` with `"user@email.com"`)

### `@liveblocks/node`

- Add the Notifications REST APIs as fully typed methods. (includes
  `getInboxNotification`, `getRoomNotificationSettings`,
  `updateRoomNotificationSettings`, and `deleteRoomNotificationSettings`
  methods)
- Add notification webhook event: `NotificationEvent`.

## v1.9.8

### `@liveblocks/client`

- Fix race condition in client that could leave zombie WebSocket connections
  open indefinitely in a small edge case. (thanks for reporting,
  [@dev-badace](https://github.com/dev-badace))

### `@liveblocks/react`

- Fix type definitions of `useOthersListener` hook.
- Fix type definitions of `useErrorListener` hook.

### `@liveblocks/yjs`

- Emit update events from awareness.
- Fix several awareness bugs.

## v1.9.7

### `@liveblocks/node`

- Expose new `nextCursor` field in
  [Get Rooms](https://liveblocks.io/docs/api-reference/liveblocks-node#get-rooms)
  API responses, to make pagination easier to work with
- Update TypeScript types for some responses

### `create-liveblocks-app`

- Adds a fallback for passing data from Safari to the console.

## v1.9.6

### `@liveblocks/react`

- Fix certain Next.js sites not building correctly due to improper
  `useSyncExternalStore` import

## v1.9.5

### `@liveblocks/react-comments`

- Fix mention suggestions not appearing.

## v1.9.4

### `@liveblocks/react`

- Fix polling on `useThreads` hook.

## v1.9.3

### `@liveblocks/react`

- Fix a bug that prevented comments from being used across multiple rooms.

### `@liveblocks/node`

- Fix `getRooms()` not throwing `LiveblocksError` when invalid response was
  received.

## v1.9.2

### `@liveblocks/react-comments`

- Add `portalContainer` prop to `CommentsConfig` to customize where floating
  elements (e.g. tooltips, dropdowns, etc) are portaled into.

## v1.9.1

### `@liveblocks/node`

- Fixes the signature and behavior of the `Liveblocks.sendYjsBinaryUpdate()`
  API. It now takes a Yjs encoded update (`Uint8Array`) directly.

## v1.9.0

### `@liveblocks/node`

- Add the Comments write REST APIs as fully typed methods. (includes
  `createThread`, `editThreadMetadata`, `createComment`, `editComment`,
  `deleteComment`, `addCommentReaction`, and `removeCommentReaction` methods)
- Fix the return type of `getActiveUsers` to match the data returned from the
  endpoint.

### `@liveblocks/react`

- Add `query` option to `useThreads` to filter threads based on their metadata.

### `@liveblocks/react-comments`

- Add support for exit animations to `ComposerSuggestions`.

## v1.8.2

### `@liveblocks/react`

- Improve Comments revalidation when losing network or staying in the
  background.
- Improve error handling of Comments mutations. (e.g. thread creation, comment
  creation, etc.)

### `@liveblocks/client`

- Export the `CommentBody` utilities added to `@liveblocks/node` in v1.8.0.
- Harmonize exports with `@liveblocks/node`. (added `IUserInfo` and
  `PlainLsonObject`)

### `@liveblocks/node`

- Harmonize exports with `@liveblocks/client`. (added `CommentBody`,
  `CommentBodyBlockElement`, `CommentBodyElement`, `CommentBodyInlineElement`,
  `CommentBodyLink`, `CommentBodyMention`, `CommentBodyParagraph`,
  `CommentBodyText`, `JsonArray`, `JsonScalar`, `Lson`, `LsonObject`, and
  `User`)

## v1.8.1

- Fix a bug in `toPlainLson` helper
- Fix a bug where pausing history more than once could lead to history loss

## v1.8.0

This release adds all the REST APIs as fully typed methods, and utilities to
transform comments, to `@liveblocks/node`.

### `@liveblocks/node`

- Add all the REST APIs as fully typed methods to `Liveblocks` client. See
  [docs](https://liveblocks.io/docs/api-reference/liveblocks-node#Liveblocks-client).
- Add utilities to work with the `CommentBody` format from Comments:
  - `getMentionedIdsFromCommentBody(body)` - Get a list of all mentioned IDs
    from a `CommentBody`. See
    [docs](https://liveblocks.io/docs/api-reference/liveblocks-node#get-mentioned-ids-from-comment-body).
  - `stringifyCommentBody(body, options)` - Convert a `CommentBody` to a string,
    either as plain text, HTML, or Markdown. It supports resolving mention IDs
    similarly to `@liveblocks/react` and overriding each element to control the
    formatting. See
    [docs](https://liveblocks.io/docs/api-reference/liveblocks-node#stringify-comment-body).

## 1.7.1

### `@liveblocks/react-comments`

- Fix `Composer` focus issues.
- Improve relative date formatting for some locales. (e.g. the `"fr"`` locale
  formatted “1h ago” as “-1 h” instead of “il y a 1 h”)
- Improve default monospace font for inline code blocks.

## v1.7.0

[Liveblocks Comments](https://liveblocks.io/comments) is now available for
everyone as a public beta, learn more about this
[in the announcement](https://liveblocks.io/blog/liveblocks-comments-is-available-for-everyone).

### `@liveblocks/client`

- Improve some internal logging.

### `@liveblocks/react`

- Improve Comments-specific error logging.

### `@liveblocks/react-comments`

- Improve default relative date formatting. (e.g. “2 hours ago” → “2h ago”)

### `create-liveblocks-app`

- Add `ThreadMetadata` type to `--init` command.

## v1.6.0

### `@liveblocks/yjs`

- Add support for subdocs.

## v1.5.2

### `@liveblocks/react`

- Fix return type of `resolveUsers`.

## v1.5.1

- Fixes a bug in the bounds check of the `backgroundKeepAliveTimeout` option.

## v1.5.0

Support multiple RoomProviders, or mixing and matching our React package in the
same app with a Redux and/or Zustand instance.

At the client level, there is a new API for entering/leaving rooms, which we’re
now recommending over the old APIs. (The old APIs remain working exactly how
they are today, however.)

```ts
// Old APIs we'll no longer be recommending (but that will remain working)
const room = client.enter("my-room", options);
client.getRoom("my-room");
client.leave("my-room");
```

```ts
// New API we'll be recommending instead
const { room, leave } = client.enterRoom("my-room", options);
leave();
```

### `@liveblocks/client`

- New client config option: `backgroundKeepAliveTimeout` (a numeric value in
  milliseconds). See
  [docs](https://liveblocks.io/docs/api-reference/liveblocks-client#createClientBackgroundKeepAliveTimeout).
- New APIs:
  - `Client.enterRoom(roomId, options)` – enters the room and return both the
    room and an "unsubscribe function" to leave that room again. This newer API
    supports entering/leaving the same room multiple times, making it possible
    to connect to the same room from different parts of your application. See
    [docs](https://liveblocks.io/docs/api-reference/liveblocks-client#Client.enterRoom).
  - `Client.logout()` – Call this on the Liveblocks client when you log out a
    user in your application. It will purge all auth tokens and force-leave any
    rooms, if any are still connected. See
    [docs](https://liveblocks.io/docs/api-reference/liveblocks-client#Client.logout).
  - `LiveList.clone()` – see
    [docs](https://liveblocks.io/docs/api-reference/liveblocks-client#LiveList.clone).
  - `LiveMap.clone()` – see
    [docs](https://liveblocks.io/docs/api-reference/liveblocks-client#LiveMap.clone).
  - `LiveObject.clone()` – see
    [docs](https://liveblocks.io/docs/api-reference/liveblocks-client#LiveObject.clone).
- Deprecated APIs:
  - `client.enter(roomId, options)`
  - `client.leave(roomId)`
- Renamed enter option: `shouldInitiallyConnect` → `autoConnect`. Its meaning or
  working did not change.
- Fixes a potential `Cannot set parent: node already has a parent` error when
  initializing storage with Live datastructures that are already tied to a
  Storage tree.

### `@liveblocks/react`

- Support using multiple `RoomProvider` components in your component tree for
  the same room ID.
- Renamed `RoomProvider` prop: `shouldInitiallyConnect` → `autoConnect`. Its
  meaning or working did not change.
- New hook:
  - `useOthersListener({ type, user, others })`, see
    [docs](https://liveblocks.io/docs/api-reference/liveblocks-react#useOthersListener)

### `@liveblocks/redux`

- **Breaking:** The `leaveRoom()` function no longer accepts a `roomId`. It will
  always leave the currently joined room.

### `@liveblocks/zustand`

- The `enterRoom()` function will now return a leave callback function.
- **Breaking:** The `leaveRoom()` function no longer accepts a `roomId`. It will
  always leave the currently joined room.

## v1.4.8

### `create-liveblocks-app`

- Add Comments hooks and options to `--init` command.

### `@liveblocks/client`

- Export all `CommentBody`-related types.

### `@liveblocks/react-comments`

- Improve default styles:
  - Cap CSS selector specificity to improve overridability.
  - Set tokens on `.lb-root` instead of `:root` to improve cascading tokens
    (overriding `--lb-accent` on `body` for example, didn't create the expected
    results), and to work within shadow DOMs.
- Fix reactions and links styles on Safari.

## v1.4.7

### `@liveblocks/react`

- Fix `userIds` type in `ResolveUsersArgs`.

## v1.4.6

### `@liveblocks/react`

- Fix a race condition that could cause a Liveblocks client to hang during
  loading when using Suspense.
- Fix `useStatus` return value on SSR responses.
- **Breaking (beta):** The `resolveUser` option in `createRoomContext` is now
  called `resolveUsers` and it receives a list of user IDs (via the `userIds`
  property, replacing `userId`) instead of a single one. Instead of returning
  user info of a single user ID, this function will now expect a list of users'
  info matching the provided list of user IDs.
- **Breaking (beta):** The `ResolveUserOptions` and
  `ResolveMentionSuggestionsOptions` types were renamed to `ResolveUsersArgs`
  and `ResolveMentionSuggestionsArgs` respectively.
- `resolveUsers` and `resolveMentionSuggestions` now accept synchronous
  functions.
- `resolveUsers` now also provides the current room ID.
- `editThreadMetadata` now correctly allows `null` to be set on a property.
  Doing so deletes existing metadata properties.

### `@liveblocks/react-comments`

- Export `ComposerSubmitComment` type from root too, in addition to
  `/primitives`.
- Add `onThreadDelete` to `Thread`.
- Add `metadata` to `Composer` to attach custom metadata to new threads.
- Add support for specifying a custom `ThreadMetadata` type on `Thread` and
  `Composer`.
- **Breaking (beta):** `Comment`’s `onEdit` and `onDelete` were renamed to
  `onEditComment` and `onDeleteComment` respectively.

## v1.4.5

### `@liveblocks/react`

- Fix `createThread` not creating valid comment.

### `@liveblocks/node`

- Fix URL encoding bug

## v1.4.4

### `@liveblocks/react`

- Fix `removeReaction` not removing reactions which led to reactions displaying
  a count of 0.

### `@liveblocks/react-comments`

- Fix reactions list (and its add button) showing on all comments.
- Improve emoji rendering on Windows.
- Hide country flag emojis when unsupported. (e.g. on Windows)

## v1.4.3

### `@liveblocks/react`

- Add new Comments hooks to add/remove reactions.
- Fix a bug in `useOthers()` that could lead to the warning "The result of
  getServerSnapshot should be cached to avoid an infinite loop"

### `@liveblocks/react-comments`

- Add support for reactions. (👍)
- Add keyboard navigation to emoji picker.

## v1.4.2

### `@liveblocks/client`

- Fix a bug where calculating the insertion position between two existing
  elements could happen incorrectly in a small edge case

## v1.4.1

### `@liveblocks/*`

- [#1177](https://github.com/liveblocks/liveblocks/pull/1177) Fix an issue with
  internal LiveList serialization that could lead to a "ghosting" bug with
  `@liveblocks/zustand` / `@liveblocks/redux` when using tuples.

### `@liveblocks/node`

- Add comment reaction webhook events `CommentReactionAdded` and
  `CommentReactionRemoved`

## v1.4.0

### DevTools

- New Yjs tab: visualize Yjs documents as a diagram, a tree, or as a list of
  operations, and inspect Awareness at the same time as Presence.
- New Events tab: inspect all custom Events a client receives in an event
  timeline, for easy testing/debugging.

### `@liveblocks/yjs`

- Add support for the Liveblocks [DevTools](https://liveblocks.io/devtools).

### `@liveblocks/client`

- Broadcast event messages now include a `user` property to indicate the user
  that sent the event:
  ```tsx
  room.subscribe("event", ({ event, user }) => {
    //                              ^^^^ New!
  });
  ```

### `@liveblocks/react`

- Broadcast event messages now include a `user` property to indicate the user
  that sent the event:
  ```tsx
  useEventListener(({ event, user }) => {
    //                       ^^^^ New!
  });
  ```
- **Breaking (beta):** Comments' hook `useThreads` now returns an object in its
  Suspense version. (`const threads = useThreads()` becomes
  `const { threads } = useThreads()`)

### `@liveblocks/react-comments`

- **Breaking (beta):** `Comment`’s `indentBody` and `Thread`’s
  `indentCommentBody` were renamed to `indentContent` and `indentCommentContent`
  respectively. `Thread`’s `onResolveChange` was renamed to `onResolvedChange`.
- Add emoji button in `Composer`.

### `@liveblocks/node`

- Support using `@liveblocks/node` in
  [Edge runtimes](https://vercel.com/docs/functions/edge-functions/edge-runtime).

## v1.3.6

### `@liveblocks/client`

- Support `unstable_fallbackToHTTP` client option when using any auth token type
  (previously it only worked when using single-room tokens, which we no longer
  recommend since 1.2)

## v1.3.5

### `@liveblocks/react`

- Officially mark `useList()`, `useMap()`, and `useObject()` as deprecated in
  JSDoc comments (we stopped recommending them since the release of 0.18)
- Deduplicate Comments requests and improve how race conditions are handled
  during mutations.
- Fix non-Suspense Comments hooks not working properly in some situations.

### `@liveblocks/react-comments`

- **Breaking (beta):** Replace the render prop API (e.g. `renderMention`,
  `renderLink`, etc) by a single `components` prop. (e.g.
  `components={{ Mention, Link }}`)
- Fix overflowing `Composer.Suggestions`.
- Reduce the impact of icons on bundle size.

## v1.3.4

### `@liveblocks/react`

- Fix confusing `Error: "undefined" is not a valid event name` error when using
  the (deprecated) `useMap()`, `useObject()`, or `useList()` hooks on
  uninitialized storage values.

## v1.3.3

### `@liveblocks/*`

- Fix unescaped room IDs when using Comments.

### `@liveblocks/react-comments`

- Add support for auto links. (e.g. `"www.liveblocks.io"`)

## v1.3.2

### `@liveblocks/client`

- The client will disconnect with an error if your `/api/liveblocks-auth`
  backend returns reused/cached tokens. It’s important that auth tokens are
  always freshly generated, and never get cached or reused. (The client itself
  will cache and reuse tokens already, so implementing additional caching in
  your backend isn’t needed, and could even cause reconnection issues.)

## v1.3.1

### `@liveblocks/client`

- Actually include the new Clear History API.

### `@liveblocks/react`

- Fix missing dependency declaration.

## v1.3.0

This release marks the initial release of
[Liveblocks Comments](https://liveblocks.io/comments) (private beta).

### `@liveblocks/client`

- New history API: `room.history.clear()` allows you to explicitly clear the
  history, which resets the ability to undo beyond the current state.
- Removed long deprecated methods:
  - `others.count` → Use `others.length` instead
  - `others.toArray()` → Use `others` instead (it’s already an array)
- Deprecated the `Others<P, U>` type → Use `readonly User<P, U>[]` instead.

### `@liveblocks/react`

- Add support for Comments.
- `UserMeta["info"]` can no longer be a scalar value.

### `@liveblocks/react-comments`

- Initial release.

### `@liveblocks/node`

- Add Comments helpers to Client.
- Add Comments webhook events.

## v1.2.4

### `@liveblocks/node`

- Fixes a bug where sending an empty (or non-string) user ID with
  `.identifyUser` would confusingly get reported as an HTTP 503.

## v1.2.3

### `@liveblocks/client`

- Improve configuration error messages to be more user friendly.
- Fix bug where entering a new room could potentially initialize the undo stack
  incorrectly.

### `create-liveblocks-app`

- Fix Suspense option when specifying a framework.
- Add helpful comments by default.

## v1.2.2

### `@liveblocks/node`

- Add Yjs document change event (`YDocUpdatedEvent`) to `WebhookHandler`.
- Allow `Header` object to be passed to `headers` in
  `WebhookHandler.verifyRequest()`

## v1.2.1

### `@liveblocks/node`

- Fix session.allow to support path up to 128 characters to meet room id length
  requirement.

## v1.2.0

### `@liveblocks/*`

- Support the new and improved Liveblocks authorization.
- Change client logic to stop retrying if room is full. Instead, the client will
  now disconnect. To retry, call `room.reconnect()` explicitly.

### `@liveblocks/node`

- Add new APIs for authorization. See our migration guide for tips on how to
  adopt the new style of authorizing your Liveblocks clients.

## v1.1.8

- Fix a small TypeScript issue introduced in 1.1.7.

## v1.1.7

### `@liveblocks/client`

- When initializing the client with a
  [custom auth callback](https://liveblocks.io/docs/api-reference/liveblocks-client#createClientCallback),
  you can now return `{ error: "forbidden", reason: ... }` as the response,
  which the client will treat as a sign to stop retrying. The client will then
  disconnect from the room, instead of remaining in `"connecting"` status
  indefinitely.

### `@liveblocks/react`

- Fix a bug with `useSelf()` where it would not correctly re-render after
  entering an empty room. It’s now consistent again with `useMyPresence()`.

### DevTools

- Fix a bug in the Liveblocks [DevTools](https://liveblocks.io/devtools) panel
  where the "me" view would incorrectly stay empty after entering an empty room.

## v1.1.6

### `@liveblocks/*`

- Loosen duplicate import detection so it won't throw when used in test runners
  that deliberately run multiple instances of a module (like Jest or Playwright
  can do).

## v1.1.5

### `@liveblocks/*`

- Ship all of our packages as both ESM and CJS modules again (restore the
  changes that 1.1.3 originally introduced).
- Auto-detect if multiple copies of Liveblocks are included in your production
  bundle. If so, a help page is presented that will help you resolve this issue.
- Fix a bug where the room internals could become non-functional when used in
  combination with Immer due to Immer’s excessive auto-freezing, which would
  break the room’s internals. (This became an issue since Liveblocks 1.1 was
  released.)

## v1.1.4

- Undo the changes made in 1.1.3. We’ve got some bug reports where Liveblocks
  could still be doubly-included in production bundles (in some bundler setups
  only), with storage data corruptions as a possible result. We’re
  investigating.

## v1.1.3

Ship all of our packages as both ESM and CJS modules. By upgrading, your
project’s bundler can now perform (better) tree-shaking on the Liveblocks code.

You can expect (at least) the following bundle size reductions:

- `@liveblocks/client` from 80kB → 70kB
- `@liveblocks/react` from 129kB → 80kB
- `@liveblocks/redux` from 84kB → 38kB
- `@liveblocks/zustand` from 83kB → 37kB
- `@liveblocks/yjs` from 129kB → 74kB

## v1.1.2

### `@liveblocks/yjs`

Added Yjs support to **open beta** through the new `@liveblocks/yjs` package
(not stable yet).

### Fixes

- Fixes a missing internal export.

## v1.1.1

- Fixes a bug where under certain circumstances the Liveblocks client could
  incorrectly throw a `Not started yet` error message.

## v1.1.0

This release improves the client’s internals to ensure a more reliable
connection with Liveblocks servers.

### `@liveblocks/client`

- New APIs:
  - `room.getStatus()`: returns the current status of the WebSocket connection:
    `"initial"`, `"connecting"`, `"connected"`, `"reconnecting"`, or
    `"disconnected"`
  - `room.subscribe("status")`: subscribe to changes of the connection status.
  - `room.subscribe("lost-connection")`: high-level API to get informed when
    Liveblocks’ automatic reconnection process is taking longer than usual, so
    you can show a toast message on screen. (See this
    [example](https://liveblocks.io/examples/connection-status) for an
    illustration.)
- New behavior:
  - The client will stop retrying to establish a connection in cases where
    retrying would not help. For example an explicit 403 forbidden response from
    your backend, or a configuration error.
  - The client will more quickly reconnect even after long periods of sleep.

### `@liveblocks/react`

- New APIs:
  - `useStatus()` - React hook version of `room.getStatus()`
  - `useLostConnectionListener()` - React hook version of
    `room.subscribe("lost-connection")` (See this
    [example](https://liveblocks.io/examples/connection-status) for an
    illustration.)

### Bugs fixed

- Reconnection would sometimes not work after long periods of sleep. Waking up
  is now instant.
- React clients using Suspense could sometimes incorrectly bounce back to the
  Suspense boundary after a successful load. No longer!
- Client could sometimes not load storage after reconnecting. Not anymore!
- Others array will no longer flash during an internal reconnect.
- DevTools now keeps working even when the client goes offline.

### Deprecated APIs

These APIs still work, but are replaced by newer APIs. The old APIs will be
removed in a future release of Liveblocks.

Old connection status codes are replaced by the new ones:

| ❌ Old statuses | ✅ New statuses |
| --------------- | --------------- |
| closed          | initial         |
| authenticating  | connecting      |
| connecting      | connecting      |
| open            | connected       |
| unavailable     | reconnecting    |
| failed          | disconnected    |

Recommended steps to upgrade:

- ❌ `room.getConnectionState()` → ✅ `room.getStatus()`
- ❌ `room.subscribe('connection')` → ✅ `room.subscribe('status')`
- Old client options:
  - ❌ `clientOptions.fetchPolyfill`
  - ❌ `clientOptions.WebSocketPolyfill` → ✅
    `clientOptions.polyfills: { fetch, WebSocket }`

## v1.0.12

### `create-liveblocks-app`

- Added `export type TypedRoom = Room<...>` to init command for non-React apps.

## v1.0.11

### `@liveblocks/client`

- Fix a bug where undo/redo on `LiveObject` creates exponentially larger deltas.

## v1.0.10

### `@liveblocks/client`

- Fix a bug related to proactive token expiration detection.
- Internal refactorings.
- Add unstable_fallbackToHTTP option to the core client to support messages over
  1MB.

### `@liveblocks/node`

- Fix incorrect status code when Liveblocks server cannot be reached
  temporarily.

## v1.0.9

### `@liveblocks/client`

- Export `LiveListUpdate`, `LiveMapUpdate`, and `LiveObjectUpdate` types used by
  the storage update callback.
- Export new utility, `toPlainLson`, to assist in calling the initialize storage
  API.
- Internal refactorings.

## v1.0.8

### `@liveblocks/client`

- Internal refactorings.

### `create-liveblocks-app`

- Added
  [flags](https://github.com/liveblocks/liveblocks/tree/main/tools/create-liveblocks-app#flags-optional)
  for creating config files with `--init`. (e.g. `--framework react`)
- Added an error if an incorrect flag is used.
- Slightly changed the format of the default config file.

### `@liveblocks/client`

- Internal refactorings.

## v1.0.7

- Private API changes only.

## v1.0.6

## Internal changes

- Release `create-liveblocks-app` along with other Liveblocks packages, using
  the same versioning scheme.
- Internal refactorings.

## v1.0.5

Non-existent.

## v1.0.4

Non-existent.

## v1.0.3

Non-existent.

## v1.0.2

- Fix bug where passing down `shouldInitiallyConnect` connection option would
  not always work.

## v1.0.1

- Log stack traces of function calls that resulted in rejected storage mutations
  to the console in non-production builds to ease debugging.

### `@liveblocks/client`

- Fixes bug where the state of `others` in a room was wrong when:
  - Client A disconnects improperly (ex: computer goes to sleep)
  - Then Client B disconnects (ex: computer goes to sleep)
  - Then Client A reconnects: client B still shows in the `others` state

## v1.0.0

This major release marks the maturity of Liveblocks. For upgrade instructions,
see the [1.0 upgrade guide](https://liveblocks.io/docs/platform/upgrading/1.0).

## `@liveblocks/node`

`authorize` option `userId` is now mandatory.

Our new [pricing](https://liveblocks.io/pricing) is based on Monthly Active
Users instead of connections. We're using `userId` to track MAU associated to a
Liveblocks account.

## v0.19.11

## `@liveblocks/node`

- `WebhookHandler` now handles `RoomCreatedEvent` and `RoomDeletedEvent`

## v0.19.10

## `@liveblocks/client`

- Allow
  [`createClient`](https://liveblocks.io/docs/api-reference/liveblocks-client#createClientThrottle)
  `throttle` option to go as low as 16ms.

## v0.19.9

## `@liveblocks/client`

- Adds a `WebhookHandler` class
  - `new WebhookHandler(secret).verifyRequest({ rawBody, headers })` can be used
    to verify event requests from Liveblock's webhook functionality. It also
    provides fully typed `WebhookEvents`.
  - Check out our [Webhooks guide](https://liveblocks.io/docs/guides/webhooks)
    for more details

## v0.19.8

- Fixes a bug where history didn't reliably undo `LiveObject` key set changes if
  any pending local changes existed on that key.
- Fixes a bug where changes performed inside `room.batch` were incorrectly
  ordered inside the history resulting in unexpected undo behavior in some
  cases.
- Fixes a bug where under some circumstances the Liveblocks client could get
  stuck in a "synchronizing" state indefinitely
- Expose `JsonArray` and `JsonScalar` types publicly

## v0.19.7

Fix nested storage event handling issue.

## v0.19.6

Support authentication with cookies.

## v0.19.5

Export the `StorageStatus` type (introduced with 0.19.3).

## v0.19.4

Fix CORS issue.

## v0.19.3

In **@liveblocks/client**:

## Room.getStorageStatus

Get the storage status.

- `not-loaded`: Initial state when entering the room.
- `loading`: Once the storage has been requested via room.getStorage().
- `synchronizing`: When some local updates have not been acknowledged by
  Liveblocks servers.
- `synchronized`: Storage is in sync with Liveblocks servers.

## Room.subscribe("storage-status", status => { })

Subscribe to storage status changes.

Returns an unsubscribe function.

```typescript
room.subscribe("storage-status", (status) => {
  switch (status) {
    case "not-loaded":
      break;
    case "loading":
      break;
    case "synchronizing":
      break;
    case "synchronized":
      break;
    default:
      break;
  }
});
```

## Room.reconnect

Close the room connection and try to reconnect.

## Internal changes

- Add support for the upcoming Liveblocks browser extension

## v0.19.2

Fixes some internal type definitions.

## v0.19.1

Fixes an issue where `import`s from Liveblocks packages could not be resolved
correctly in certain build environments.

## v0.19.0

This release brings Zustand v4 support. This is a breaking change **only if
you’re using @liveblocks/zustand**.

In **@liveblocks/zustand**:

- Support Zustand v4 (actually v4.1.3 or higher)
- Drop support for Zustand v3 (also v4.1.2 or lower are not supported)
- Fix bug where some usage pattern could cause the Zustand store to stop
  synching (#491)

To migrate, make the following code changes:

- `npm install zustand@latest`
- `npm install @liveblocks/zustand@latest`
- Change these imports, if applicable:
  ```diff
  -import { middleware } from "@liveblocks/zustand";
  +import { liveblocks } from "@liveblocks/zustand";
  ```
  and
  ```diff
  -import type { LiveblocksState } from "@liveblocks/zustand";
  +import type { WithLiveblocks } from "@liveblocks/zustand";
  ```
  and rename accordingly.
- Change the pattern:
  ```ts
  create(liveblocks<MyState, ...>(...))
  ```
  to the Zustand v4 recommended pattern:
  ```ts
  create<WithLiveblocks<MyState, ...>>()(liveblocks(...))
  ```
  To be clear:
  1.  First, move the type annotation away from the `liveblocks` middleware
      call, and onto the `create` call.
  2.  Next, wrap your `MyState` type in a `WithLiveblocks<...>` wrapper. This
      will make sure the injected `liveblocks` property on your Zustand state
      will be correctly typed.
  3.  Finally, make sure to add the extra call `()` wrapper, needed by Zustand
      v4 now:
      ```ts
      create<WithLiveblocks<MyState, ...>>()(liveblocks(...))
      //                                  ^^ Not a typo
      ```
- Remove the second argument to `state.liveblocks.enterRoom()`: it no longer
  takes an explicit initial state. Instead, it's automatically be populated from
  your Zustand state.

In **@liveblocks/redux**:

- The main export has been renamed:
  ```diff
  -import { enhancer } from "@liveblocks/redux";
  +import { liveblocksEnhancer } from "@liveblocks/redux";
  ```
- The second argument to `state.liveblocks.enterRoom()` to send in an explicit
  initial state is no longer supported. It will use the state in your Redux
  store, for consistency and ease of use.

## v0.18.5

Bug fix:

- Fixes a small bug in a type definition, `scopes` was removed from
  `BaseUserMeta`.

Internal updates:

- Switch the monorepo over to Turborepo.

## v0.18.4

All packages now provide an `isReadOnly` flag on user instances. It is available
when getting self or others. `isReadOnly` is true when storage is read-only, see
the
[room management guide](https://liveblocks.io/docs/guides/managing-rooms-users-permissions#permissions)
for more information.

```ts
const me = room.getSelf();

me.isReadOnly; // boolean

const others = room.getOthers();
for (const other of others) {
  other.isReadOnly; // boolean
}
```

In **@liveblocks/client**:

- Add a new option `shouldInitiallyConnect` to `client.enter` that let you
  control whether or not the room connects to Liveblocks servers. Default is
  `true`.

  Usually set to false when the client is used from the server to not call the
  authentication endpoint or connect via WebSocket.

In **@liveblocks/react**:

- Add a new property `shouldInitiallyConnect` to `RoomProvider` that let you
  control whether or not the room connects to Liveblocks servers. Default is
  `true`.

  By default equals to `typeof window !== "undefined"`, meaning the RoomProvider
  tries to connect to Liveblocks servers only on the client side.

- Internal package restructurings to increase code sharing. You may notice a new
  dependency show up in your dependency tree: `@liveblocks/core`. It contains
  private APIs that aren't intended for direct consumption.

## v0.18.3

- In **@liveblocks/react**:

  Fixes the "zombie-child" problem that can occur with React 17 or lower. **If
  you’re on React 18: great, you can ignore this!** If you’re using React 17 or
  lower with Liveblocks, we’ll now start to enforce that you pass the
  `unstable_batchedUpdates` prop to RoomProvider, so this problem can be
  circumvented. This small addition may save you hours of debugging time!

  ```tsx
  // ⚠️  Only if you’re using React 17 or lower
  import { unstable_batchedUpdates } from "react-dom";  // 👈

  <RoomProvider
    id="my-room"
    initialPresence={...}
    initialStorage={...}
    unstable_batchedUpdates={unstable_batchedUpdates}  // 👈
  >
    <App />
  </RoomProvider>
  ```

  To read more, see
  https://liveblocks.io/docs/guides/troubleshooting#stale-props-zombie-child

- In **@liveblocks/zustand**:

  - Fix a confusing error message

## v0.18.2

- In **@liveblocks/react**:

  - Make sure that `useOther` will not rerender if tracked users already left
    the room, so that child components won't get rerendered before the parent
    got the chance to unmount them.
  - Disallow `useOther` without selector

## v0.18.1

- In **@liveblocks/react**:

  - Fix a bug that could cause an error when patching presence during local
    development. Not an issue in production builds. (#505)

## v0.18.0

For information, please read our
[Upgrade Guide for 0.18](https://liveblocks.io/docs/platform/upgrading/0.18).

### New React hooks ✨

- In **@liveblocks/react**:

  - [`useStorage`](https://liveblocks.io/docs/api-reference/liveblocks-react#useStorage)
  - [`useMutation`](https://liveblocks.io/docs/api-reference/liveblocks-react#useMutation)
  - [`useSelf`](https://liveblocks.io/docs/api-reference/liveblocks-react#useSelf)
  - [`useOthers`](https://liveblocks.io/docs/api-reference/liveblocks-react#useOthers)
  - [`useOthersMapped`](https://liveblocks.io/docs/api-reference/liveblocks-react#useOthersMapped)
  - [`useOthersConnectionIds`](https://liveblocks.io/docs/api-reference/liveblocks-react#useOthersConnectionIds)
  - [`useOther`](https://liveblocks.io/docs/api-reference/liveblocks-react#useOther)
    (singular)

- In **@liveblocks/client**:

  - New
    [`.toImmutable()`](https://liveblocks.io/docs/api-reference/liveblocks-client#LiveObject.toImmutable)
    method on `LiveObject`, `LiveList`, and `LiveMap` lets you work with an
    immutable representation of the storage objects
  - Improved core performance
  - Reduced bundle size
  - Others only become visible in the `others` array if their presence is known

### Breaking changes

- Remove support for directly importing hooks from **@liveblocks/client** (e.g.
  `import { useMyPresence } from '@liveblocks/react'`). If you’re still using
  these imports, see the
  [Upgrade Guide for 0.17](https://liveblocks.io/docs/platform/upgrading/0.17)
  for instructions.
- Remove `ClientProvider` and `useClient` hook
- Remove `defaultPresence` and `defaultStorageRoot` arguments. (Just use
  `initialPresence` and `initialStorage` arguments now.)
- Remove second argument to `useMap()`, `useList()`, and `useObject()`.
- Remove `new LiveMap(null)` support. (Just use `new LiveMap()` or
  `new LiveMap([])`.)

## v0.17.11

General:

- Fix a packaging bug

In **@liveblocks/react**:

- Deprecate an undocumented API

## v0.17.9

- Fix bug that could cause duplicate copies of @liveblocks/client to end up in
  final bundle, for certain bundler configurations.
- Fix bug where in some conditions the initial presence for a new connection
  would not come through to all existing clients in the room
- Various internal changes

## v0.17.8

### New history APIs ↩️ ↪️

- In **@liveblocks/client**:

  - Add `canUndo()` and `canRedo()` utilities to `room.history`
  - Add `"history"` event type to `room.subscribe()` to subscribe to the current
    user's history changes

- In **@liveblocks/react**:

  - Add `useCanUndo()` and `useCanRedo()` hooks

## v0.17.7

- In **@liveblocks/zustand**:

  - Simplify zustand middleware integration with Typescript. `TPresence`,
    `TStorage`, `TUserMeta`, and `TRoomEvent` are now optional.

Note that `@liveblocks/zustand` does not work with zustand > v4 because v3 and
v4 have completely different type definitions. As soon as zustand v4 is out of
the RC phase, we will consider updating our middleware to work with the latest
version.

### Example

Let's take a look at our
[To-do list](https://github.com/liveblocks/liveblocks/tree/main/examples/zustand-todo-list)
example. Without our middleware, the store would look like this:

```ts
import create from "zustand";

type State = {
  draft: string;
  isTyping: boolean;
  todos: Todo[];
  setDraft: (draft: string) => void;
  addTodo: () => void;
  deleteTodo: (index: number) => void;
};

create<State>(/* ... */);
```

With our middleware, you simply need to move the `State` param at the middleware
level:

```ts
import create from "zustand";
import { createClient } from "@liveblocks/client";
import { middleware } from "@liveblocks/zustand";

const client = createClient({ /*...*/ });

type State = {
  draft: string;
  isTyping: boolean;
  todos: Todo[];
  setDraft: (draft: string) => void;
  addTodo: () => void;
  deleteTodo: (index: number) => void;
};

create(
  middleware<State>(/* ... */, {
    client,
    presenceMapping: { isTyping: true },
    storageMapping: { todos: true }
  })
);
```

If you want to type `others` presence, you can use the `TPresence` generic
argument on the middleware.

```ts

type Presence = {
  isTyping: true;
}

const useStore = create(
  middleware<State, Presence>(/* ... */, {
    client,
    presenceMapping: { isTyping: true },
    storageMapping: { todos: true }
  })
);

// In your component
useStore(state => state.liveblocks.others[0].presence?.isTyping)
```

## v0.17.6

- In **@liveblocks/react**:

  - Expose `RoomContext` in the return value of `createRoomContext()`

## v0.17.5

- In **@liveblocks/react**:

  - Fix bug where changing the `key` argument of `useMap()`, `useList()`,
    `useObject()` did not resubscribe to updates correctly
  - Ignore changes to the `RoomProvider`'s initial presence/storage props on
    subsequent renders. This makes it behave closer to `useState(initialState)`

## v0.17.4

Fix missing documentation for hooks created via `createRoomContext()`.

## v0.17.1

Fix `@liveblocks/nodes` packaging.

## v0.17.0

For information, please read our
[Upgrade Guide](https://liveblocks.io/docs/platform/upgrading/0.17).

### TypeScript improvements ✨

This release contains major TypeScript improvements. The recommended setup now
is that you define your own Presence and Storage types at the highest level
(i.e. where you set up the room). After that initial one-time setup, you will no
longer need to provide any extra type annotations anywhere for your Liveblocks
code! 🙌

To learn how to set that up, follow the instructions in our
[Upgrade Guide](https://liveblocks.io/docs/platform/upgrading/0.17).

- No more `any` types used (in `@liveblocks/client` and `@liveblocks/react`)
- All APIs that work with Presence data will now require it to be
  JSON-serializable
- All APIs that work with Storage data will now require it to be LSON (= JSON +
  Live structures)
- All Live structures now take mandatory type params for their payloads, just
  like the built-in array, object, and map types do:
  - `LiveMap<K, V>` (like `Map<K, V>`)
  - `LiveObject<{ a: number, b: string }>` (like, for example,
    `{ a: number, b: string }`)
  - `LiveList<T>` (like `Array<T>`)

### React Native support ✨

We now support React Native! To learn how to use Liveblocks in your React Native
projects, see our
[API reference](https://liveblocks.io/docs/api-reference/liveblocks-client#createClientReactNative).
It's surprisingly simple!

### New APIs ✨

- In **@liveblocks/react**:

  - [`createRoomContext()`](https://liveblocks.io/docs/api-reference/liveblocks-react#createRoomContext)
    is now the preferred way to initialize hooks.

- In the API:

  - New endpoint to
    [Get Users in a Room](https://liveblocks.io/docs/api-reference/rest-api-endpoints#GetRoomUsers)
  - New endpoint to
    [Get a list of all Rooms](https://liveblocks.io/docs/api-reference/rest-api-endpoints#GetRooms)

### Bug fixes 🐛

- Improved conflict resolution on LiveList
- Various minor internal bug fixes

### Breaking changes

- In **@liveblocks/client**:

  - Removed old `Room.unsubscribe()` API

### New deprecations

- In **@liveblocks/client**:

  - The `defaultPresence` option to `client.enter()` will get renamed to
    `initialPresence`
  - The `defaultStorageRoot` option to `client.enter()` will get renamed to
    `initialStorage`
  - Calling `new LiveMap(null)` will stop working. Please use `new LiveMap()`,
    or `new LiveMap([])`

- In **@liveblocks/react**:

  - Importing the React hooks directly is deprecated, instead use the new
    `createRoomContext()` helper. For help, read the
    [Recommended Upgrade Steps section](https://liveblocks.io/docs/platform/upgrading/0.17#recommended-upgrade-steps)
    within our
    [Upgrade Guide](https://liveblocks.io/docs/platform/upgrading/0.17)
  - The second argument to `useList()`, `useObject()`, and `useMap()` is
    deprecated
  - The RoomProvider's `defaultPresence` is renamed to `initialPresence`
  - The RoomProvider's `defaultStorageRoot` is renamed to `initialStorage`

## v0.16.17

Fix bug in internal code where some legal authentication tokens would be
considered invalid.

## v0.16.16

Internals only.

## v0.16.15

Internals only.

## v0.16.14

Fix an issue where the current user's info would not properly display accented
characters.

## v0.16.13

(Unpublished.)

## v0.16.12

Internals only.

## v0.16.11

Expose helper type to help users adopt to using Live structures with interfaces
they don't own.

## v0.16.10

Restructures a few more internals.

## v0.16.9

Restructures a few internals.

## v0.16.8

Fix bug in private/internal code.

## v0.16.7

Fix bug in private/internal code.

## v0.16.6

Fix bug in example code suggested in deprecation warning.

## v0.16.5

### All packages

- Various internal refactorings

### Bug fixes

- In **@liveblocks/client**:

  - If you're using `@liveblocks/client` in a ES2015 context, you no longer have
    to polyfill `Object.fromEntries()`.

## v0.16.4

### All packages

- Improve our generated bundles. They are now even more tree-shakable, and
  smaller!
- Some APIs are being deprecation and will show warnings in the dev console when
  used

## v0.16.3

### Bug fixes

- In **@liveblocks/client**:

  - Fix bug where internal presence state could not get restored correctly after
    undo/redo in certain circumstances.

- In **@liveblocks/zustand** and **@liveblocks/redux**:

  - Fixes an issue when initializing an array with items would result in having
    duplicated items in other clients. Example:

    - Client A updates state : `{ list: [0] }`
    - Client B states is updated to : `{ list: [0, 0] }`

## v0.16.2

### Bug fixes

- In **@liveblocks/client**:

  - Fix small bug related to new `JsonObject` type, which would reject some
    values that were legal JSON objects.

## v0.16.1

### Bug fixes

- In **@liveblocks/react**:

  - Fix issue with React 18 and StrictMode.

## v0.16.0

### New APIs

#### `LiveList.set`

Set one element at a specified index.

```typescript
const list = new LiveList(["🦁", "🦊", "🐵"]);
list.set(0, "🐺");
list.toArray(); // equals ["🐺", "🦊", "🐵"]
```

https://github.com/liveblocks/liveblocks/pull/147 for more information

⚠️ **_Before using `LiveList.set`, you need to make sure that all connected
clients are using `0.16.0`. If a client is connected to a room with version
`< 0.16`, `LiveList.set` might lead to slightly unexpected behavior._**

### TypeScript improvements

@nvie improved our typescript definitions! They are more precise and restrictive
(for your own good :)). If typescript errors appears after upgrading to `0.16.0`
and they are not clear, please create a Github issue and we'll help you.

More information here: https://github.com/liveblocks/liveblocks/pull/150<|MERGE_RESOLUTION|>--- conflicted
+++ resolved
@@ -1,7 +1,5 @@
 ## vNEXT (not yet published)
 
-<<<<<<< HEAD
-=======
 ## v3.1.2
 
 ### `@liveblocks/react-ui` and `@liveblocks/emails`
@@ -28,7 +26,6 @@
 - Fix an issue with the render component of tool calls not being displayed
   correctly when the tool call signal was read before it was registered.
 
->>>>>>> f30b0e40
 ## v3.1.0
 
 ### `@liveblocks/client`
@@ -50,15 +47,12 @@
   is done.
 - Add `collapsible` prop to `AiTool` to control whether its content can be
   collapsed/expanded.
-<<<<<<< HEAD
-=======
 - Add `InboxNotification.Inspector` component to help debugging custom inbox
   notifications.
 
 ### `@liveblocks/redux`
 
 - Add support for Redux v5.
->>>>>>> f30b0e40
 
 ### `@liveblocks/react-lexical`
 
