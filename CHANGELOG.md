<<<<<<< HEAD
# v1.5.0 (not yet released)

Support multiple RoomProviders, or mixing and matching our React package in the
same app with a Redux and/or Zustand instance.

At the client level, there is a new API for entering/leaving rooms, which we’re
now recommending over the old APIs. (The old APIs remain working exactly how
they are today, however.)

```ts
// Old APIs we'll no longer be recommending (but that will remain working)
const room = client.enter("my-room", options);
client.getRoom("my-room");
client.leave("my-room");
```

```ts
// New API we'll be recommending instead
const { room, leave } = client.enterRoom("my-room", options);
leave();
```

### `@liveblocks/client`

- New APIs:
  - `client.enterRoom(roomId, options)` – enters the room and return both the
    room and an "unsubscribe function" to leave that room again. This newer API
    supports entering/leaving the same room multiple times, making it possible
    to connect to the same room from different parts of your application.
- Deprecated APIs:
  - `client.enter(roomId, options)`
  - `client.leave(roomId)`
- Renamed enter option: `shouldInitiallyConnect` → `autoConnect`. Its meaning or
  working did not change.

### `@liveblocks/react`

- Support using multiple `RoomProvider` components in your component tree for
  the same room ID.
- Renamed `RoomProvider` prop: `shouldInitiallyConnect` → `autoConnect`. Its
  meaning or working did not change.

### `@liveblocks/redux`

- The `roomId` argument to the `leaveRoom()` action is no longer needed. It will
  simply leave the currently joined room.

### `@liveblocks/zustand`

- The `enterRoom()` function will now return a leave callback function.
- The `roomId` argument to the `leaveRoom()` action is no longer needed. It will
  simply leave the currently joined room.
=======
# v1.5.0 (not released yet)

# v1.4.8

### `@liveblocks/react-comments`

- Improve default styles:
  - Cap CSS selector specificity to improve overridability.
  - Set tokens on `.lb-root` instead of `:root` to improve cascading tokens
    (overriding `--lb-accent` on `body` for example, didn't create the expected
    results), and to work within shadow DOMs.
- Fix reactions and links styles on Safari.
>>>>>>> e53ef7d7

# v1.4.7

### `@liveblocks/react`

- Fix `userIds` type in `ResolveUsersArgs`.

# v1.4.6

### `@liveblocks/react`

- Fix a race condition that could cause a Liveblocks client to hang during
  loading when using Suspense.
- Fix `useStatus` return value on SSR responses.
- **Breaking (beta):** The `resolveUser` option in `createRoomContext` is now
  called `resolveUsers` and it receives a list of user IDs (via the `userIds`
  property, replacing `userId`) instead of a single one. Instead of returning
  user info of a single user ID, this function will now expect a list of users'
  info matching the provided list of user IDs.
- **Breaking (beta):** The `ResolveUserOptions` and
  `ResolveMentionSuggestionsOptions` types were renamed to `ResolveUsersArgs`
  and `ResolveMentionSuggestionsArgs` respectively.
- `resolveUsers` and `resolveMentionSuggestions` now accept synchronous
  functions.
- `resolveUsers` now also provides the current room ID.
- `editThreadMetadata` now correctly allows `null` to be set on a property.
  Doing so deletes existing metadata properties.

### `@liveblocks/react-comments`

- Export `ComposerSubmitComment` type from root too, in addition to
  `/primitives`.
- Add `onThreadDelete` to `Thread`.
- Add `metadata` to `Composer` to attach custom metadata to new threads.
- Add support for specifying a custom `ThreadMetadata` type on `Thread` and
  `Composer`.
- **Breaking (beta):** `Comment`’s `onEdit` and `onDelete` were renamed to
  `onEditComment` and `onDeleteComment` respectively.

# v1.4.5

### `@liveblocks/react`

- Fix `createThread` not creating valid comment.

### `@liveblocks/node`

- Fix URL encoding bug

# v1.4.4

### `@liveblocks/react`

- Fix `removeReaction` not removing reactions which led to reactions displaying
  a count of 0.

### `@liveblocks/react-comments`

- Fix reactions list (and its add button) showing on all comments.
- Improve emoji rendering on Windows.
- Hide country flag emojis when unsupported. (e.g. on Windows)

# v1.4.3

### `@liveblocks/react`

- Add new Comments hooks to add/remove reactions.
- Fix a bug in `useOthers()` that could lead to the warning "The result of
  getServerSnapshot should be cached to avoid an infinite loop"

### `@liveblocks/react-comments`

- Add support for reactions. (👍)
- Add keyboard navigation to emoji picker.

# v1.4.2

### `@liveblocks/client`

- Fix a bug where calculating the insertion position between two existing
  elements could happen incorrectly in a small edge case

# v1.4.1

### `@liveblocks/*`

- [#1177](https://github.com/liveblocks/liveblocks/pull/1177) Fix an issue with
  internal LiveList serialization that could lead to a "ghosting" bug with
  `@liveblocks/zustand` / `@liveblocks/redux` when using tuples.

### `@liveblocks/node`

- Add comment reaction webhook events `CommentReactionAdded` and
  `CommentReactionRemoved`

# v1.4.0

### DevTools

- New Yjs tab: visualize Yjs documents as a diagram, a tree, or as a list of
  operations, and inspect Awareness at the same time as Presence.
- New Events tab: inspect all custom Events a client receives in an event
  timeline, for easy testing/debugging.

### `@liveblocks/yjs`

- Add support for the Liveblocks [DevTools](https://liveblocks.io/devtools).

### `@liveblocks/client`

- Broadcast event messages now include a `user` property to indicate the user
  that sent the event:
  ```tsx
  room.subscribe("event", ({ event, user }) => {
    //                              ^^^^ New!
  });
  ```

### `@liveblocks/react`

- Broadcast event messages now include a `user` property to indicate the user
  that sent the event:
  ```tsx
  useEventListener(({ event, user }) => {
    //                       ^^^^ New!
  });
  ```
- **Breaking (beta):** Comments' hook `useThreads` now returns an object in its
  Suspense version. (`const threads = useThreads()` becomes
  `const { threads } = useThreads()`)

### `@liveblocks/react-comments`

- **Breaking (beta):** `Comment`’s `indentBody` and `Thread`’s
  `indentCommentBody` were renamed to `indentContent` and `indentCommentContent`
  respectively. `Thread`’s `onResolveChange` was renamed to `onResolvedChange`.
- Add emoji button in `Composer`.

### `@liveblocks/node`

- Support using `@liveblocks/node` in
  [Edge runtimes](https://vercel.com/docs/functions/edge-functions/edge-runtime).

# v1.3.6

### `@liveblocks/client`

- Support `unstable_fallbackToHTTP` client option when using any auth token type
  (previously it only worked when using single-room tokens, which we no longer
  recommend since 1.2)

# v1.3.5

### `@liveblocks/react`

- Officially mark `useList()`, `useMap()`, and `useObject()` as deprecated in
  JSDoc comments (we stopped recommending them since the release of 0.18)
- Deduplicate Comments requests and improve how race conditions are handled
  during mutations.
- Fix non-Suspense Comments hooks not working properly in some situations.

### `@liveblocks/react-comments`

- **Breaking (beta):** Replace the render prop API (e.g. `renderMention`,
  `renderLink`, etc) by a single `components` prop. (e.g.
  `components={{ Mention, Link }}`)
- Fix overflowing `Composer.Suggestions`.
- Reduce the impact of icons on bundle size.

# v1.3.4

### `@liveblocks/react`

- Fix confusing `Error: "undefined" is not a valid event name` error when using
  the (deprecated) `useMap()`, `useObject()`, or `useList()` hooks on
  uninitialized storage values.

# v1.3.3

### `@liveblocks/*`

- Fix unescaped room IDs when using Comments.

### `@liveblocks/react-comments`

- Add support for auto-links. (e.g. `"www.liveblocks.io"`)

# v1.3.2

### `@liveblocks/client`

- The client will disconnect with an error if your `/api/liveblocks-auth`
  backend returns reused/cached tokens. It’s important that auth tokens are
  always freshly generated, and never get cached or reused. (The client itself
  will cache and reuse tokens already, so implementing additional caching in
  your backend isn’t needed, and could even cause reconnection issues.)

# v1.3.1

### `@liveblocks/client`

- Actually include the new Clear History API.

### `@liveblocks/react`

- Fix missing dependency declaration.

# v1.3.0

This release marks the initial release of
[Liveblocks Comments](https://liveblocks.io/comments), which is currently in
private beta.

### `@liveblocks/client`

- New history API: `room.history.clear()` allows you to explicitly clear the
  history, which resets the ability to undo beyond the current state.
- Removed long deprecated methods:
  - `others.count` → Use `others.length` instead
  - `others.toArray()` → Use `others` instead (it’s already an array)
- Deprecated the `Others<P, U>` type → Use `readonly User<P, U>[]` instead.

### `@liveblocks/react`

- Add support for Comments.
- `UserMeta["info"]` can no longer be a scalar value.

### `@liveblocks/react-comments`

- Initial release.

### `@liveblocks/node`

- Add Comments helpers to Client.
- Add Comments webhook events.

# v1.2.4

### `@liveblocks/node`

- Fixes a bug where sending an empty (or non-string) user ID with
  `.identifyUser` would confusingly get reported as an HTTP 503.

# v1.2.3

### `@liveblocks/client`

- Improve configuration error messages to be more user friendly.
- Fix bug where entering a new room could potentially initialize the undo stack
  incorrectly.

### `create-liveblocks-app`

- Fix Suspense option when specifying a framework.
- Add helpful comments by default.

# v1.2.2

### `@liveblocks/node`

- Add Yjs document change event (`YDocUpdatedEvent`) to `WebhookHandler`.
- Allow `Header` object to be passed to `headers` in
  `WebhookHandler.verifyRequest()`

# v1.2.1

### `@liveblocks/node`

- Fix session.allow to support path up to 128 characters to meet room id length
  requirement.

# v1.2.0

### `@liveblocks/*`

- Support the new and improved Liveblocks authorization.
- Change client logic to stop retrying if room is full. Instead, the client will
  now disconnect. To retry, call `room.reconnect()` explicitly.

### `@liveblocks/node`

- Add new APIs for authorization. See our migration guide for tips on how to
  adopt the new style of authorizing your Liveblocks clients.

# v1.1.8

- Fix a small TypeScript issue introduced in 1.1.7.

# v1.1.7

### `@liveblocks/client`

- When initializing the client with a
  [custom auth callback](https://liveblocks.io/docs/api-reference/liveblocks-client#createClientCallback),
  you can now return `{ error: "forbidden", reason: ... }` as the response,
  which the client will treat as a sign to stop retrying. The client will then
  disconnect from the room, instead of remaining in `"connecting"` status
  indefinitely.

### `@liveblocks/react`

- Fix a bug with `useSelf()` where it would not correctly re-render after
  entering an empty room. It’s now consistent again with `useMyPresence()`.

### DevTools

- Fix a bug in the Liveblocks [DevTools](https://liveblocks.io/devtools) panel
  where the "me" view would incorrectly stay empty after entering an empty room.

# v1.1.6

### `@liveblocks/*`

- Loosen duplicate import detection so it won't throw when used in test runners
  that deliberately run multiple instances of a module (like Jest or Playwright
  can do).

# v1.1.5

### `@liveblocks/*`

- Ship all of our packages as both ESM and CJS modules again (restore the
  changes that 1.1.3 originally introduced).
- Auto-detect if multiple copies of Liveblocks are included in your production
  bundle. If so, a help page is presented that will help you resolve this issue.
- Fix a bug where the room internals could become non-functional when used in
  combination with Immer due to Immer’s excessive auto-freezing, which would
  break the room’s internals. (This became an issue since Liveblocks 1.1 was
  released.)

# v1.1.4

- Undo the changes made in 1.1.3. We’ve got some bug reports where Liveblocks
  could still be doubly-included in production bundles (in some bundler setups
  only), with storage data corruptions as a possible result. We’re
  investigating.

# v1.1.3

Ship all of our packages as both ESM and CJS modules. By upgrading, your
project’s bundler can now perform (better) tree-shaking on the Liveblocks code.

You can expect (at least) the following bundle size reductions:

- `@liveblocks/client` from 80kB → 70kB
- `@liveblocks/react` from 129kB → 80kB
- `@liveblocks/redux` from 84kB → 38kB
- `@liveblocks/zustand` from 83kB → 37kB
- `@liveblocks/yjs` from 129kB → 74kB

# v1.1.2

### `@liveblocks/yjs`

Added Yjs support to **open beta** through the new `@liveblocks/yjs` package
(not stable yet).

### Fixes

- Fixes a missing internal export.

# v1.1.1

- Fixes a bug where under certain circumstances the Liveblocks client could
  incorrectly throw a `Not started yet` error message.

# v1.1.0

This release improves the client’s internals to ensure a more reliable
connection with Liveblocks servers.

### `@liveblocks/client`

- New APIs:
  - `room.getStatus()`: returns the current status of the WebSocket connection:
    `"initial"`, `"connecting"`, `"connected"`, `"reconnecting"`, or
    `"disconnected"`
  - `room.subscribe("status")`: subscribe to changes of the connection status.
  - `room.subscribe("lost-connection")`: high-level API to get informed when
    Liveblocks’ automatic reconnection process is taking longer than usual, so
    you can show a toast message on screen. (See this
    [example](https://liveblocks.io/examples/connection-status) for an
    illustration.)
- New behavior:
  - The client will stop retrying to establish a connection in cases where
    retrying would not help. For example an explicit 403 forbidden response from
    your backend, or a configuration error.
  - The client will more quickly reconnect even after long periods of sleep.

### `@liveblocks/react`

- New APIs:
  - `useStatus()` - React hook version of `room.getStatus()`
  - `useLostConnectionListener()` - React hook version of
    `room.subscribe("lost-connection")` (See this
    [example](https://liveblocks.io/examples/connection-status) for an
    illustration.)

### Bugs fixed

- Reconnection would sometimes not work after long periods of sleep. Waking up
  is now instant.
- React clients using Suspense could sometimes incorrectly bounce back to the
  Suspense boundary after a successful load. No longer!
- Client could sometimes not load storage after reconnecting. Not anymore!
- Others array will no longer flash during an internal reconnect.
- DevTools now keeps working even when the client goes offline.

### Deprecated APIs

These APIs still work, but are replaced by newer APIs. The old APIs will be
removed in a future release of Liveblocks.

Old connection status codes are replaced by the new ones:

| ❌ Old statuses | ✅ New statuses |
| --------------- | --------------- |
| closed          | initial         |
| authenticating  | connecting      |
| connecting      | connecting      |
| open            | connected       |
| unavailable     | reconnecting    |
| failed          | disconnected    |

Recommended steps to upgrade:

- ❌ `room.getConnectionState()` → ✅ `room.getStatus()`
- ❌ `room.subscribe('connection')` → ✅ `room.subscribe('status')`
- Old client options:
  - ❌ `clientOptions.fetchPolyfill`
  - ❌ `clientOptions.WebSocketPolyfill` → ✅
    `clientOptions.polyfills: { fetch, WebSocket }`

# v1.0.12

### `create-liveblocks-app`

- Added `export type TypedRoom = Room<...>` to init command for non-React apps.

# v1.0.11

### `@liveblocks/client`

- Fix a bug where undo/redo on `LiveObject` creates exponentially larger deltas.

# v1.0.10

### `@liveblocks/client`

- Fix a bug related to proactive token expiration detection.
- Internal refactorings.
- Add unstable_fallbackToHTTP option to the core client to support messages over
  1MB.

### `@liveblocks/node`

- Fix incorrect status code when Liveblocks server cannot be reached
  temporarily.

# v1.0.9

### `@liveblocks/client`

- Export `LiveListUpdate`, `LiveMapUpdate`, and `LiveObjectUpdate` types used by
  the storage update callback.
- Export new utility, `toPlainLson`, to assist in calling the initialize storage
  API.
- Internal refactorings.

# v1.0.8

### `@liveblocks/client`

- Internal refactorings.

### `create-liveblocks-app`

- Added
  [flags](https://github.com/liveblocks/liveblocks/tree/main/packages/create-liveblocks-app#flags-optional)
  for creating config files with `--init`. (e.g. `--framework react`)
- Added an error if an incorrect flag is used.
- Slightly changed the format of the default config file.

### `@liveblocks/client`

- Internal refactorings.

# v1.0.7

- Private API changes only.

# v1.0.6

## Internal changes

- Release `create-liveblocks-app` along with other Liveblocks packages, using
  the same versioning scheme.
- Internal refactorings.

# v1.0.5

Non-existent.

# v1.0.4

Non-existent.

# v1.0.3

Non-existent.

# v1.0.2

- Fix bug where passing down `shouldInitiallyConnect` connection option would
  not always work.

# v1.0.1

- Log stack traces of function calls that resulted in rejected storage mutations
  to the console in non-production builds to ease debugging.

### `@liveblocks/client`

- Fixes bug where the state of `others` in a room was wrong when:
  - Client A disconnects improperly (ex: computer goes to sleep)
  - Then Client B disconnects (ex: computer goes to sleep)
  - Then Client A reconnects: client B still shows in the `others` state

# v1.0.0

This major release marks the maturity of Liveblocks. For upgrade instructions,
see the [1.0 upgrade guide](https://liveblocks.io/docs/guides/upgrading/1.0).

## `@liveblocks/node`

`authorize` option `userId` is now mandatory.

Our new [pricing](https://liveblocks.io/pricing) is based on Monthly Active
Users instead of connections. We're using `userId` to track MAU associated to a
Liveblocks account.

# v0.19.11

## `@liveblocks/node`

- `WebhookHandler` now handles `RoomCreatedEvent` and `RoomDeletedEvent`

# v0.19.10

## `@liveblocks/client`

- Allow
  [`createClient`](https://liveblocks.io/docs/api-reference/liveblocks-client#createClientThrottle)
  `throttle` option to go as low as 16ms.

# v0.19.9

## `@liveblocks/client`

- Adds a `WebhookHandler` class
  - `new WebhookHandler(secret).verifyRequest({ rawBody, headers })` can be used
    to verify event requests from Liveblock's Webhook functionality. It also
    provides fully typed `WebhookEvents`.
  - Check out our [Webhooks guide](https://liveblocks.io/docs/guides/webhooks)
    for more details

# v0.19.8

- Fixes a bug where history didn't reliably undo `LiveObject` key set changes if
  any pending local changes existed on that key.
- Fixes a bug where changes performed inside `room.batch` were incorrectly
  ordered inside the history resulting in unexpected undo behavior in some
  cases.
- Fixes a bug where under some circumstances the Liveblocks client could get
  stuck in a "synchronizing" state indefinitely
- Expose `JsonArray` and `JsonScalar` types publicly

# v0.19.7

Fix nested storage event handling issue.

# v0.19.6

Support authentication with cookies.

# v0.19.5

Export the `StorageStatus` type (introduced with 0.19.3).

# v0.19.4

Fix CORS issue.

# v0.19.3

In **@liveblocks/client**:

## Room.getStorageStatus

Get the storage status.

- `not-loaded`: Initial state when entering the room.
- `loading`: Once the storage has been requested via room.getStorage().
- `synchronizing`: When some local updates have not been acknowledged by
  Liveblocks servers.
- `synchronized`: Storage is in sync with Liveblocks servers.

## Room.subscribe("storage-status", status => { })

Subscribe to storage status changes.

Returns an unsubscribe function.

```typescript
room.subscribe("storage-status", (status) => {
  switch (status) {
    case "not-loaded":
      break;
    case "loading":
      break;
    case "synchronizing":
      break;
    case "synchronized":
      break;
    default:
      break;
  }
});
```

## Room.reconnect

Close the room connection and try to reconnect.

## Internal changes

- Add support for the upcoming Liveblocks browser extension

# v0.19.2

Fixes some internal type definitions.

# v0.19.1

Fixes an issue where `import`s from Liveblocks packages could not be resolved
correctly in certain build environments.

# v0.19.0

This release brings Zustand v4 support. This is a breaking change **only if
you’re using @liveblocks/zustand**.

In **@liveblocks/zustand**:

- Support Zustand v4 (actually v4.1.3 or higher)
- Drop support for Zustand v3 (also v4.1.2 or lower are not supported)
- Fix bug where some usage pattern could cause the Zustand store to stop
  synching (#491)

To migrate, make the following code changes:

- `npm install zustand@latest`
- `npm install @liveblocks/zustand@latest`
- Change these imports, if applicable:
  ```diff
  -import { middleware } from "@liveblocks/zustand";
  +import { liveblocks } from "@liveblocks/zustand";
  ```
  and
  ```diff
  -import type { LiveblocksState } from "@liveblocks/zustand";
  +import type { WithLiveblocks } from "@liveblocks/zustand";
  ```
  and rename accordingly.
- Change the pattern:
  ```ts
  create(liveblocks<MyState, ...>(...))
  ```
  to the Zustand v4 recommended pattern:
  ```ts
  create<WithLiveblocks<MyState, ...>>()(liveblocks(...))
  ```
  To be clear:
  1.  First, move the type annotation away from the `liveblocks` middleware
      call, and onto the `create` call.
  2.  Next, wrap your `MyState` type in a `WithLiveblocks<...>` wrapper. This
      will make sure the injected `liveblocks` property on your Zustand state
      will be correctly typed.
  3.  Finally, make sure to add the extra call `()` wrapper, needed by Zustand
      v4 now:
      ```ts
      create<WithLiveblocks<MyState, ...>>()(liveblocks(...))
      //                                  ^^ Not a typo
      ```
- Remove the second argument to `state.liveblocks.enterRoom()`: it no longer
  takes an explicit initial state. Instead, it's automatically be populated from
  your Zustand state.

In **@liveblocks/redux**:

- The main export has been renamed:
  ```diff
  -import { enhancer } from "@liveblocks/redux";
  +import { liveblocksEnhancer } from "@liveblocks/redux";
  ```
- The second argument to `state.liveblocks.enterRoom()` to send in an explicit
  initial state is no longer supported. It will use the state in your Redux
  store, for consistency and ease of use.

# v0.18.5

Bug fix:

- Fixes a small bug in a type definition, `scopes` was removed from
  `BaseUserMeta`.

Internal updates:

- Switch the monorepo over to Turborepo.

# v0.18.4

All packages now provide an `isReadOnly` flag on user instances. It is available
when getting self or others. `isReadOnly` is true when storage is read-only, see
the
[room management guide](https://liveblocks.io/docs/guides/managing-rooms-users-permissions#permissions)
for more information.

```ts
const me = room.getSelf();

me.isReadOnly; // boolean

const others = room.getOthers();
for (const other of others) {
  other.isReadOnly; // boolean
}
```

In **@liveblocks/client**:

- Add a new option `shouldInitiallyConnect` to `client.enter` that let you
  control whether or not the room connects to Liveblocks servers. Default is
  `true`.

  Usually set to false when the client is used from the server to not call the
  authentication endpoint or connect via WebSocket.

In **@liveblocks/react**:

- Add a new property `shouldInitiallyConnect` to `RoomProvider` that let you
  control whether or not the room connects to Liveblocks servers. Default is
  `true`.

  By default equals to `typeof window !== "undefined"`, meaning the RoomProvider
  tries to connect to Liveblocks servers only on the client side.

- Internal package restructurings to increase code sharing. You may notice a new
  dependency show up in your dependency tree: `@liveblocks/core`. It contains
  private APIs that aren't intended for direct consumption.

# v0.18.3

- In **@liveblocks/react**:

  Fixes the "zombie-child" problem that can occur with React 17 or lower. **If
  you’re on React 18: great, you can ignore this!** If you’re using React 17 or
  lower with Liveblocks, we’ll now start to enforce that you pass the
  `unstable_batchedUpdates` prop to RoomProvider, so this problem can be
  circumvented. This small addition may save you hours of debugging time!

  ```tsx
  // ⚠️  Only if you’re using React 17 or lower
  import { unstable_batchedUpdates } from "react-dom";  // 👈

  <RoomProvider
    id="my-room"
    initialPresence={...}
    initialStorage={...}
    unstable_batchedUpdates={unstable_batchedUpdates}  // 👈
  >
    <App />
  </RoomProvider>
  ```

  To read more, see
  https://liveblocks.io/docs/guides/troubleshooting#stale-props-zombie-child

- In **@liveblocks/zustand**:

  - Fix a confusing error message

# v0.18.2

- In **@liveblocks/react**:

  - Make sure that `useOther` will not rerender if tracked users already left
    the room, so that child components won't get rerendered before the parent
    got the chance to unmount them.
  - Disallow `useOther` without selector

# v0.18.1

- In **@liveblocks/react**:

  - Fix a bug that could cause an error when patching presence during local
    development. Not an issue in production builds. (#505)

# v0.18.0

For information, please read our
[Upgrade Guide for 0.18](https://liveblocks.io/docs/guides/upgrading/0.18).

### New React hooks ✨

- In **@liveblocks/react**:

  - [`useStorage`](https://liveblocks.io/docs/api-reference/liveblocks-react#useStorage)
  - [`useMutation`](https://liveblocks.io/docs/api-reference/liveblocks-react#useMutation)
  - [`useSelf`](https://liveblocks.io/docs/api-reference/liveblocks-react#useSelf)
  - [`useOthers`](https://liveblocks.io/docs/api-reference/liveblocks-react#useOthers)
  - [`useOthersMapped`](https://liveblocks.io/docs/api-reference/liveblocks-react#useOthersMapped)
  - [`useOthersConnectionIds`](https://liveblocks.io/docs/api-reference/liveblocks-react#useOthersConnectionIds)
  - [`useOther`](https://liveblocks.io/docs/api-reference/liveblocks-react#useOther)
    (singular)

- In **@liveblocks/client**:

  - New
    [`.toImmutable()`](https://liveblocks.io/docs/api-reference/liveblocks-client#LiveObject.toImmutable)
    method on `LiveObject`, `LiveList`, and `LiveMap` lets you work with an
    immutable representation of the storage objects
  - Improved core performance
  - Reduced bundle size
  - Others only become visible in the `others` array if their presence is known

### Breaking changes

- Remove support for directly importing hooks from **@liveblocks/client** (e.g.
  `import { useMyPresence } from '@liveblocks/react'`). If you’re still using
  these imports, see the
  [Upgrade Guide for 0.17](https://liveblocks.io/docs/guides/upgrading/0.17) for
  instructions.
- Remove `ClientProvider` and `useClient` hook
- Remove `defaultPresence` and `defaultStorageRoot` arguments. (Just use
  `initialPresence` and `initialStorage` arguments now.)
- Remove second argument to `useMap()`, `useList()`, and `useObject()`.
- Remove `new LiveMap(null)` support. (Just use `new LiveMap()` or
  `new LiveMap([])`.)

# v0.17.11

General:

- Fix a packaging bug

In **@liveblocks/react**:

- Deprecate an undocumented API

# v0.17.9

- Fix bug that could cause duplicate copies of @liveblocks/client to end up in
  final bundle, for certain bundler configurations.
- Fix bug where in some conditions the initial presence for a new connection
  would not come through to all existing clients in the room
- Various internal changes

# v0.17.8

### New history APIs ↩️ ↪️

- In **@liveblocks/client**:

  - Add `canUndo()` and `canRedo()` utilities to `room.history`
  - Add `"history"` event type to `room.subscribe()` to subscribe to the current
    user's history changes

- In **@liveblocks/react**:

  - Add `useCanUndo()` and `useCanRedo()` hooks

# v0.17.7

- In **@liveblocks/zustand**:

  - Simplify zustand middleware integration with Typescript. `TPresence`,
    `TStorage`, `TUserMeta`, and `TRoomEvent` are now optional.

Note that `@liveblocks/zustand` does not work with zustand > v4 because v3 and
v4 have completely different type definitions. As soon as zustand v4 is out of
the RC phase, we will consider updating our middleware to work with the latest
version.

### Example

Let's take a look at our
[To-do list](https://github.com/liveblocks/liveblocks/tree/main/examples/zustand-todo-list)
example. Without our middleware, the store would look like this:

```ts
import create from "zustand";

type State = {
  draft: string;
  isTyping: boolean;
  todos: Todo[];
  setDraft: (draft: string) => void;
  addTodo: () => void;
  deleteTodo: (index: number) => void;
};

create<State>(/* ... */);
```

With our middleware, you simply need to move the `State` param at the middleware
level:

```ts
import create from "zustand";
import { createClient } from "@liveblocks/client";
import { middleware } from "@liveblocks/zustand";

const client = createClient({ /*...*/ });

type State = {
  draft: string;
  isTyping: boolean;
  todos: Todo[];
  setDraft: (draft: string) => void;
  addTodo: () => void;
  deleteTodo: (index: number) => void;
};

create(
  middleware<State>(/* ... */, {
    client,
    presenceMapping: { isTyping: true },
    storageMapping: { todos: true }
  })
);
```

If you want to type `others` presence, you can use the `TPresence` generic
argument on the middleware.

```ts

type Presence = {
  isTyping: true;
}

const useStore = create(
  middleware<State, Presence>(/* ... */, {
    client,
    presenceMapping: { isTyping: true },
    storageMapping: { todos: true }
  })
);

// In your component
useStore(state => state.liveblocks.others[0].presence?.isTyping)
```

# v0.17.6

- In **@liveblocks/react**:

  - Expose `RoomContext` in the return value of `createRoomContext()`

# v0.17.5

- In **@liveblocks/react**:

  - Fix bug where changing the `key` argument of `useMap()`, `useList()`,
    `useObject()` did not resubscribe to updates correctly
  - Ignore changes to the `RoomProvider`'s initial presence/storage props on
    subsequent renders. This makes it behave closer to `useState(initialState)`

# v0.17.4

Fix missing documentation for hooks created via `createRoomContext()`.

# v0.17.1

Fix `@liveblocks/nodes` packaging.

# v0.17.0

For information, please read our
[Upgrade Guide](https://liveblocks.io/docs/guides/upgrading/0.17).

### TypeScript improvements ✨

This release contains major TypeScript improvements. The recommended setup now
is that you define your own Presence and Storage types at the highest level
(i.e. where you set up the room). After that initial one-time setup, you will no
longer need to provide any extra type annotations anywhere for your Liveblocks
code! 🙌

To learn how to set that up, follow the instructions in our
[Upgrade Guide](https://liveblocks.io/docs/guides/upgrading/0.17).

- No more `any` types used (in `@liveblocks/client` and `@liveblocks/react`)
- All APIs that work with Presence data will now require it to be
  JSON-serializable
- All APIs that work with Storage data will now require it to be LSON (= JSON +
  Live structures)
- All Live structures now take mandatory type params for their payloads, just
  like the built-in array, object, and map types do:
  - `LiveMap<K, V>` (like `Map<K, V>`)
  - `LiveObject<{ a: number, b: string }>` (like, for example,
    `{ a: number, b: string }`)
  - `LiveList<T>` (like `Array<T>`)

### React Native support ✨

We now support React Native! To learn how to use Liveblocks in your React Native
projects, see our
[API reference](https://liveblocks.io/docs/api-reference/liveblocks-client#createClientReactNative).
It's surprisingly simple!

### New APIs ✨

- In **@liveblocks/react**:

  - [`createRoomContext()`](https://liveblocks.io/docs/api-reference/liveblocks-react#createRoomContext)
    is now the preferred way to initialize hooks.

- In the API:

  - New endpoint to
    [Get Users in a Room](https://liveblocks.io/docs/api-reference/rest-api-endpoints#GetRoomUsers)
  - New endpoint to
    [Get a list of all Rooms](https://liveblocks.io/docs/api-reference/rest-api-endpoints#GetRooms)

### Bug fixes 🐛

- Improved conflict resolution on LiveList
- Various minor internal bug fixes

### Breaking changes

- In **@liveblocks/client**:

  - Removed old `Room.unsubscribe()` API

### New deprecations

- In **@liveblocks/client**:

  - The `defaultPresence` option to `client.enter()` will get renamed to
    `initialPresence`
  - The `defaultStorageRoot` option to `client.enter()` will get renamed to
    `initialStorage`
  - Calling `new LiveMap(null)` will stop working. Please use `new LiveMap()`,
    or `new LiveMap([])`

- In **@liveblocks/react**:

  - Importing the React hooks directly is deprecated, instead use the new
    `createRoomContext()` helper. For help, read the
    [Recommended Upgrade Steps section](https://liveblocks.io/docs/guides/upgrading/0.17#recommended-upgrade-steps)
    within our [Upgrade Guide](https://liveblocks.io/docs/guides/upgrading/0.17)
  - The second argument to `useList()`, `useObject()`, and `useMap()` is
    deprecated
  - The RoomProvider's `defaultPresence` is renamed to `initialPresence`
  - The RoomProvider's `defaultStorageRoot` is renamed to `initialStorage`

# v0.16.17

Fix bug in internal code where some legal authentication tokens would be
considered invalid.

# v0.16.16

Internals only.

# v0.16.15

Internals only.

# v0.16.14

Fix an issue where the current user's info would not properly display accented
characters.

# v0.16.13

(Unpublished.)

# v0.16.12

Internals only.

# v0.16.11

Expose helper type to help users adopt to using Live structures with interfaces
they don't own.

# v0.16.10

Restructures a few more internals.

# v0.16.9

Restructures a few internals.

# v0.16.8

Fix bug in private/internal code.

# v0.16.7

Fix bug in private/internal code.

# v0.16.6

Fix bug in example code suggested in deprecation warning.

# v0.16.5

### All packages

- Various internal refactorings

### Bug fixes

- In **@liveblocks/client**:

  - If you're using `@liveblocks/client` in a ES2015 context, you no longer have
    to polyfill `Object.fromEntries()`.

# v0.16.4

### All packages

- Improve our generated bundles. They are now even more tree-shakable, and
  smaller!
- Some APIs are being deprecation and will show warnings in the dev console when
  used

# v0.16.3

### Bug fixes

- In **@liveblocks/client**:

  - Fix bug where internal presence state could not get restored correctly after
    undo/redo in certain circumstances.

- In **@liveblocks/zustand** and **@liveblocks/redux**:

  - Fixes an issue when initializing an array with items would result in having
    duplicated items in other clients. Example:

    - Client A updates state : `{ list: [0] }`
    - Client B states is updated to : `{ list: [0, 0] }`

# v0.16.2

### Bug fixes

- In **@liveblocks/client**:

  - Fix small bug related to new `JsonObject` type, which would reject some
    values that were legal JSON objects.

# v0.16.1

### Bug fixes

- In **@liveblocks/react**:

  - Fix issue with React 18 and StrictMode.

# v0.16.0

### New APIs

#### `LiveList.set`

Set one element at a specified index.

```typescript
const list = new LiveList(["🦁", "🦊", "🐵"]);
list.set(0, "🐺");
list.toArray(); // equals ["🐺", "🦊", "🐵"]
```

https://github.com/liveblocks/liveblocks/pull/147 for more information

⚠️ **_Before using `LiveList.set`, you need to make sure that all connected
clients are using `0.16.0`. If a client is connected to a room with version
`< 0.16`, `LiveList.set` might lead to slightly unexpected behavior._**

### TypeScript improvements

@nvie improved our typescript definitions! They are more precise and restrictive
(for your own good :)). If typescript errors appears after upgrading to `0.16.0`
and they are not clear, please create a Github issue and we'll help you.

More information here: https://github.com/liveblocks/liveblocks/pull/150<|MERGE_RESOLUTION|>--- conflicted
+++ resolved
@@ -1,4 +1,3 @@
-<<<<<<< HEAD
 # v1.5.0 (not yet released)
 
 Support multiple RoomProviders, or mixing and matching our React package in the
@@ -51,8 +50,6 @@
 - The `enterRoom()` function will now return a leave callback function.
 - The `roomId` argument to the `leaveRoom()` action is no longer needed. It will
   simply leave the currently joined room.
-=======
-# v1.5.0 (not released yet)
 
 # v1.4.8
 
@@ -64,7 +61,6 @@
     (overriding `--lb-accent` on `body` for example, didn't create the expected
     results), and to work within shadow DOMs.
 - Fix reactions and links styles on Safari.
->>>>>>> e53ef7d7
 
 # v1.4.7
 
