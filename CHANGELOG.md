--- conflicted
+++ resolved
@@ -1,14 +1,12 @@
 # v1.3.1
 
-<<<<<<< HEAD
+### `@liveblocks/client`
+
+- Actually include the new Clear History API
+
 ### `@liveblocks/react`
 
 - Fix missing dependency declaration
-=======
-### `@liveblocks/client`
-
-- Actually include the new Clear History API
->>>>>>> e986f143
 
 # v1.3.0
 
