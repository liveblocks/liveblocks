--- conflicted
+++ resolved
@@ -50,12 +50,7 @@
   `getInboxNotification`, `getRoomNotificationSettings`,
   `updateRoomNotificationSettings`, and `deleteRoomNotificationSettings`
   methods)
-<<<<<<< HEAD
-- Add email notification webhook event for threads:
-  `ThreadEmailNotificationEvent`.
-=======
 - Add notification webhook event: `NotificationEvent`.
->>>>>>> 3affc11c
 
 ### `@liveblocks/yjs`
 
