--- conflicted
+++ resolved
@@ -1,6 +1,5 @@
 ## vNEXT (not yet published)
 
-<<<<<<< HEAD
 ## v2.18.0
 
 Introducing user notification settings. You can now create beautiful user
@@ -79,14 +78,13 @@
 });
 await liveblocks.deleteNotificationSettings({ userId });
 ```
-=======
+
 ### `@liveblocks/emails`
 
 - Update the behavior of `prepareThreadNotificationEmailAsHtml` and
   `prepareThreadNotificationEmailAsReact`: the contents of previous emails data
   are now taken into account to avoid repeating mentions and replies that are
   still unread but have already been extracted in another email data.
->>>>>>> e5779100
 
 ## v2.17.0
 
