## v3.8.0

<<<<<<< HEAD
=======
### `@liveblocks/client`

- LiveMap and LiveObject deletions now report which item got deleted in the
  update notifications. LiveLists already did this.

>>>>>>> 73c1ed69
### `@liveblocks/react`

- Add new hook
  [`useAiChatStatus`](https://liveblocks.io/docs/api-reference/liveblocks-react#useAiChatStatus)
  that offers a convenient way to get the current generation status for an AI
  chat, indicating whether the chat is idle, currently generating contents, and,
  if so, what type of content is currently generating.
<<<<<<< HEAD

- Support numerical operators `gt`, `lt`, `gte`, and `lte` in `useThreads`
  metadata query filters.

- Fixes an issue where `useUnreadInboxNotificationsCount` wasn't returning the
  proper count if there were more than a page of unread notifications.

### `@liveblocks/client`

- Support numerical operators `gt`, `lt`, `gte`, and `lte` in `room.getThreads`
  metadata query filters.

### `@liveblocks/react-ui`

- The `title` prop on `AiTool` now accepts `ReactNode`, not just strings.
=======
- Fixes an issue where `useUnreadInboxNotificationsCount` wasn't returning the
  proper count if there were more than a page of unread notifications.

### `@liveblocks/react-ui`

- Add `responseTimeout` property to `AiChat` to allow customization of the
  default 30 seconds timeout.
- The `title` prop on `AiTool` now accepts `ReactNode`, not just strings.
- Fix a bug where `AiChat` would not always scroll in the same way when sending
  new messages.

### `@liveblocks/node`

- Add new method `Liveblocks.prewarmRoom(roomId, options)`. This method can
  prewarm a room from your backend, preparing it for connectivity and making the
  eventual connection from the frontend faster.
>>>>>>> 73c1ed69

## v3.7.1

### `@liveblocks/react`

- Add query filters `roomId` and `kind` on the
  `useUnreadInboxNotificationsCount` hook.

## v3.7.0

This release introduces group mentions (e.g. `@engineering`) across all packages
and first-class support for tenants. Learn more about
[group mentions](https://liveblocks.io/docs/ready-made-features/comments/users-and-mentions)
and [tenants](http://liveblocks.io/docs/authentication/tenants) in the docs.

### `@liveblocks/client`

- Add new `resolveGroupsInfo` resolver to provide information about groups (e.g.
  `name`, `avatar`, etc) similar to `resolveUsers`.
- Support returning group mention suggestions in `resolveMentionSuggestions`.
- Support group mentions in `stringifyCommentBody`, it now accepts a
  `resolveGroupsInfo` option that passes the results to mentions as `group`.
- Add query filters `roomId` and `kind` on the `getInboxNotifications` method.

### `@liveblocks/react`

- Add `useGroupInfo` hook to use `resolveGroupsInfo` in React, same as `useUser`
  for `resolveUsers`.
- Add query filters `roomId` and `kind` on the `useInboxNotifications` hook.

### `@liveblocks/react-ui`

- Support group mentions in default components (mentions suggestions dropdowns,
  `Thread`, `Composer`, `InboxNotification`, etc).

### `@liveblocks/react-lexical`, `@liveblocks/react-tiptap`, and `@liveblocks/node-lexical`

- Support group mentions in text editors and comments-related components.

### `@liveblocks/node-lexical` and `@liveblocks/node-prosemirror`

- Support group mentions in text editors.

### `@liveblocks/node`

- Add methods to manage groups on Liveblocks (e.g. `createGroup`,
  `getUserGroups`).
- Add `tenantId` parameters to methods that need it when using tenants.
- Mark `getThreadParticipants` as deprecated, use thread subscriptions or
  `getMentionsFromCommentBody` instead.
- Support group mentions in `stringifyCommentBody`, it now accepts a
  `resolveGroupsInfo` option that passes the results to mentions as `group`.

### `@liveblocks/emails`

- Support group mentions in email notifications helpers. These functions now
  accept a `resolveGroupsInfo` option that passes the results to mentions as
  `group`.

## 3.6.2

### `@liveblocks/node`

- Rename `budgetToken` to `budgetTokens` in `AnthropicProviderOptions`.

## v3.6.1

### `@liveblocks/client`

- Fixes a bug where a specific combination of concurrent LiveList mutations
  could break eventual consistency (two clients disagreeing on the final
  document state).

### `@liveblocks/react-ui`

- Only show retrieval and reasoning durations in `AiChat` when they are 3
  seconds or longer.
- Make `AiTool` titles selectable.

## v3.6.0

### `@liveblocks/client`

- Auto-abort this client's tool calls on page unload to prevent hanging chats.

### `@liveblocks/react-ui`

- Reasoning in `AiChat` now displays how long it took.
- `AiChat` nows shows when a copilot is searching its knowledge defined on the
  dashboard, as a "Searching 'What is RAG?'…" indicator. It also displays how
  long it took.
- Add `Duration` primitive to display formatted durations, similar to the
  existing `Timestamp` primitive.

### `@liveblocks/node`

- Better type safety for copilot creation and update options.
- Add missing type export for AI Copilot and knowledge sources.

## v3.5.4

- Identical to v3.5.2, corrects a bad release.

## v3.5.3

- Bad release, please use v3.5.4 instead.

## v3.5.2

### `@liveblocks/client`

- Throttle incoming AI delta updates to prevent excessive re-renders during fast
  streaming.
- Optimized partial JSON parser for improved tool invocation streaming
  performance.

### `@liveblocks/react-tiptap`

- Fixes a bug where the a comment could not be selected if it was within a
  previously deleted comment.

## v3.5.1

### `@liveblocks/react-tiptap`

- Fixes a bug where deleting a thread/comment from Tiptap would also remove any
  comments contained within it.

## v3.5.0

### `@liveblocks/node`

- Add the following methods for managing AI copilots and knowledge sources:
  - `getAiCopilots`
  - `createAiCopilot`
  - `getAiCopilot`
  - `updateAiCopilot`
  - `deleteAiCopilot`
  - `createWebKnowledgeSource`
  - `createFileKnowledgeSource`
  - `deleteFileKnowledgeSource`
  - `deleteWebKnowledgeSource`
  - `getKnowledgeSources`
  - `getKnowledgeSource`
  - `getFileKnowledgeSourceMarkdown`
  - `getWebKnowledgeSourceLinks`

## v3.4.2

### `@liveblocks/react-ui`

- Fix improved Markdown streaming in `AiChat` only being enabled in reasoning
  blocks, it’s now enabled for all Markdown.

## v3.4.1

### `@liveblocks/client`

- Fix a bug where copilot id wasn't passed when setting tool call result if a
  tool call was defined with `execute` callback.

### `@liveblocks/react`

- Update `useSendAiMessage` to use the the last used copilot id in a chat when
  no copilot id is passed to the hook or the method returned by the hook.

## v3.4.0

### `@liveblocks/react`

Tool calls will now stream in while under construction. This means that tools
will render sooner and more often re-render, while `partialArgs` are streaming
in.

> New behavior (>=3.4):
>
> - 1st render: `{ stage: "receiving", partialArgs: {} }`
> - 2nd render: `{ stage: "receiving", partialArgs: { cities: [] } }`
> - 3rd render: `{ stage: "receiving", partialArgs: { cities: [""] } }`
> - 4th render: `{ stage: "receiving", partialArgs: { cities: ["Pa"] } }`
> - 5th render: `{ stage: "receiving", partialArgs: { cities: ["Paris"] } }`
> - etc.
> - Then `{ stage: "executing", args: { cities: "Paris" } }` (same as before)
> - And `{ stage: "executed", args, result }` (same as before)
>
> Before (<3.4):
>
> - Stage "receiving" would never happen
> - 1st render would be with
>   `{ stage: "executing", args: { cities: ["Paris"] } }`
> - 2nd render would be with `{ stage: "executed", args, result }`

#### Other changes

- In `RoomProvider`, `initialPresence` and `initialStorage` now get re-evaluated
  whenever the room ID (the `id` prop) changes.

### `@liveblocks/react-ui`

- Add a minimal appearance to `AiTool` via a new `variant` prop.
- Improve Markdown rendering during streaming in `AiChat`: incomplete content is
  now handled gracefully so things like bold, links, or tables all render
  instantly without seeing partial Markdown syntax first.
- Render all messages in `AiChat` as Markdown, including ones from the user.
- Fix Markdown rendering of HTML tags in `AiChat`. (e.g. "Use the `<AiChat />`
  component" would render as "Use the `` component")
- Improve shimmer animation visible on elements like the
  "Thinking…"/"Reasoning…" placeholders in `AiChat`.

## v3.3.4

### `@liveblocks/client`

- Fix race condition where AI tools were not always executing. This could happen
  when using `useSendAiMessage` first and then immediately opening the
  `<AiChat />` afterwards.

### `@liveblocks/react-tiptap`

- Scroll thread annotations into view when a thread in `AnchoredThreads` is
  selected, similarly to `@liveblocks/react-lexical`.

## v3.3.1

### `@liveblocks/react-ui`

- Fix `Composer` uploading attachments on drop when `showAttachments` is set to
  `false`.

## v3.3.0

### `@liveblocks/react-ui`

- Add `maxVisibleComments` prop to `Thread` to control the maximum number of
  comments to show. When comments are hidden, a "Show more replies" button is
  shown to allow users to expand the thread.
- Add `onComposerSubmit` callback to `AiChat` triggered when a new message is
  sent. It can also be used to customize message submission by calling
  `useSendAiMessage` yourself.
- Overrides and CSS classes for `AiChat`'s composer have been renamed:
  - Overrides: `AI_CHAT_COMPOSER_SEND` → `AI_COMPOSER_PLACEHOLDER`
  - CSS classes: `.lb-ai-chat-composer-form` → `.lb-ai-composer-form`
- Fix: knowledge passed as a prop to `AiChat` no longer leaks that knowledge to
  other instances of `AiChat` that are currently mounted on screen.

### `@liveblocks/react`

- Add `query` option to `useAiChats` to filter the current user’s AI chats by
  metadata. Supports exact matches for string values, "contains all" for string
  arrays, and filtering by absence using `null` (e.g.
  `{ metadata: { archived: null } }`).
- `useSendAiMessage` now accepts passing the chat ID and/or options to the
  function rather than the hook. This can be useful in dynamic scenarios where
  the chat ID might not be known when calling the hook for example.
- `useCreateAiChat` now accepts a chat ID as a string instead of
  `{ id: "chat-id" }`.

### `@liveblocks/react-tiptap` and `@liveblocks/react-lexical`

- Allow using custom composers in `FloatingComposer` via the
  `components={{ Composer }}` prop.

### `@liveblocks/react-lexical`

- Add `ATTACH_THREAD_COMMAND` command to manually create a thread attached to
  the current selection.

## v3.2.1

### `@liveblocks/react-ui`

- Improve Markdown lists in `AiChat`: better spacing and support for arbitrary
  starting numbers in ordered lists. (e.g. `3.` instead of `1.`)

### `@liveblocks/react`

- Fix `useSyncStatus` returning incorrect synchronization status for Y.js
  provider. We now compare the hash of local and remote snapshot to check for
  synchronization differences between local and remote Y.js document.

### `@liveblocks/yjs`

- Fix `LiveblocksYjsProvider.getStatus()` returning incorrect synchronization
  status for Y.js provider.

## v3.2.0

### `@liveblocks/react-ui`

- Improve `AiChat`'s scroll behavior when sending new messages: the chat will
  now scroll new messages to the top and leave enough space for responses.
- Expose Markdown components in `AiChat`’s `components` prop to customize the
  rendering of Markdown content.
- Add `blurOnSubmit` prop to `Composer` (also available on the `Composer.Form`
  primitive and as `blurComposerOnSubmit` on `Thread`) to control whether a
  composer should lose focus after being submitted.

### `@liveblocks/react`

- `useErrorListener` now receives `"LARGE_MESSAGE_ERROR"` errors when the
  `largeMessageStrategy` option isn’t configured and a message couldn’t be sent
  because it was too large for WebSocket.

### `@liveblocks/node`

- Add `tenantId` to `identifyUser` method as an optional parameter.

## v3.1.4

### `@liveblocks/react-ui`

- Fix copilot id not being passed to 'set-tool-call-result' command that is
  dispatched when a tool call is responded to. Previously, we were using the
  default copilot to generate messages from the tool call result.

## v3.1.3

### `@liveblocks/react-ui`

- Fix `AiChat` component not scrolling instantly to the bottom on render when
  messages are already loaded.

## v3.1.2

### `@liveblocks/react-ui` and `@liveblocks/emails`

- Improve URL sanitization in comments.

## v3.1.1

### `@liveblocks/client`

- Adds experimental setting `LiveObject.detectLargeObjects`, which can be
  enabled globally using `LiveObject.detectLargeObjects = true` (default is
  false). With this setting enabled, calls to `LiveObject.set()` or
  `LiveObject.update()` will throw as soon as you add a value that would make
  the total size of the LiveObject exceed the platform limit of 128 kB. The
  benefit is that you get an early error instead of a silent failure, but the
  downside is that this adds significant runtime overhead if your application
  makes many LiveObject mutations.
- Fix: also display errors in production builds when they happen in `render`
  methods defined with `defineAiTool()`. Previously, these errors would only be
  shown during development.
- Fix an issue with the render component of tool calls not being displayed
  correctly when the tool call signal was read before it was registered.

## v3.1.0

### `@liveblocks/client`

- `defineAiTool()()` now takes an optional `enabled` property. When set to
  `false`, the tool will not be made available to the AI copilot for new/future
  chat messages, but still allow existing tool invocations to be rendered that
  are part of the historic chat record.

### `@liveblocks/react`

- `RegisterAiTool` now also takes an optional `enabled` prop. This is a
  convenience prop that can be used to override the tool’s `enabled` status
  directly in React.

### `@liveblocks/react-ui`

- Reasoning parts in `AiChat` are now automatically collapsed when the reasoning
  is done.
- Add `collapsible` prop to `AiTool` to control whether its content can be
  collapsed/expanded.
- Add `InboxNotification.Inspector` component to help debugging custom inbox
  notifications.

### `@liveblocks/redux`

- Add support for Redux v5.

### `@liveblocks/react-lexical`

- Fix default `z-index` of collaboration cursors, and make them inherit their
  font family instead of always using Arial.
- Add `lb-lexical-cursors` class to the collaboration cursors’ container.
- Improve mentions’ serialization.

### `@liveblocks/node-lexical`

- Improve mentions’ serialization.

## v3.0.0

Liveblocks 3.0 is our third major release, focusing on our newest product,
[AI Copilots](https://liveblocks.io/blog/meet-liveblocks-3-0-the-fastest-way-to-let-your-users-collaborate-with-ai-in-your-product).
We’ve used this as an opportunity to tidy up some of our existing APIs, ensuring
consistency throughout our offering.

For full upgrade instructions and codemods, see the
[3.0 upgrade guide](https://liveblocks.io/docs/platform/upgrading/3.0).

### All packages

- TypeScript 5.0 is now the minimum supported version.
- Remove deprecated APIs, see
  [the deprecated section](https://liveblocks.io/docs/platform/upgrading/3.0#deprecated)
  in the upgrade guide to learn more.

### `@liveblocks/react`

- Introduce hooks and APIs for AI Copilots: `useAiChats`, `useAiChat`,
  `useDeleteAiChat`,`useSendAiMessage`, `RegisterAiTool`, `RegisterAiKnowledge`,
  etc.
- Rename `UPDATE_USER_NOTIFICATION_SETTINGS_ERROR` to
  `UPDATE_NOTIFICATION_SETTINGS_ERROR` when using `useNotificationSettings` or
  `useUpdateNotificationSettings`.

### `@liveblocks/react-ui`

- Introduce pre-built components for AI Copilots: `AiChat`, `AiTool`, etc.
- The `onMentionClick` prop on `Thread` and `Comment` now receives a
  `MentionData` object instead of a `userId` string.
- The `Mention` component on the `Comment.Body` and `Composer.Editor` primitives
  now receives a `mention` prop instead of a `userId` one.
- The `MentionSuggestions` component on the `Composer.Editor` primitive now
  receives a `mentions` prop instead of a `userIds` one, and the
  `selectedUserId` prop has been renamed to `selectedMentionId`.
- Rename `LiveblocksUIConfig` to `LiveblocksUiConfig` for consistency with other
  Liveblocks APIs.

### `@liveblocks/emails`

- Remove deprecated `htmlBody`/`reactBody` properties from
  `prepareThreadNotificationEmailAsHtml`/`prepareThreadNotificationEmailAsReact`,
  use `body` instead.
- Remove `htmlContent`/`reactContent` properties from
  `prepareTextMentionNotificationEmailAsHtml`/`prepareTextMentionNotificationEmailAsReact`,
  use `content` instead.
- The `prepareTextMentionNotificationEmailAsReact` and
  `prepareTextMentionNotificationEmailAsHtml` functions’ returned data changed
  slightly:
  - The `id` property is now named `textMentionId`, it refers to the mention’s
    Text Mention ID, not the user ID used for the mention
  - The `id` property now refers to the mention’s ID, as in the user ID used for
    the mention
- The `element` prop received by the `Mention` component in
  `prepareTextMentionNotificationEmailAsReact` now contains an `id` property
  instead of `userId`, and a new `kind` property to indicate the mention’s kind.

### `@liveblocks/client` and `@liveblocks/node`

- The `getMentionedIdsFromCommentBody` utility has been replaced by
  `getMentionsFromCommentBody`.

## v2.24.3

### `@liveblocks/react` and `@liveblocks/react-ui`

- Fix an issue with subpath imports (e.g. `@liveblocks/react/suspense`) and
  CommonJS which could happen with certain bundlers.

## v2.24.2

### `@liveblocks/react-ui`

- Disable or hide actions in `Thread` and `Comment` components for users without
  permission to perform them, such as adding reactions or (un)resolving threads.

## v2.24.1

### `@liveblocks/yjs`

- Fix for occasional desync issue

## v2.24.0

We are introducing thread subscriptions to add more granularity to thread
notifications, allowing users to subscribe to threads without participating or
unsubscribing from specific ones.

We are also using this opportunity to rename some of the concepts around
notifications and notification settings to improve clarity. None of these
changes are breaking but you can learn more about them, their rationale, and how
to automatically apply them with a codemod in our
[Upgrade Guide for 2.24](https://liveblocks.io/docs/platform/upgrading/2.24).

### `@liveblocks/react-ui`

- Add "Subscribe to thread" and "Unsubscribe from thread" actions to `Thread`
  and thread `InboxNotification` out of the box.

### `@liveblocks/react`

- Add `useSubscribeToThread` and `useUnsubscribeFromThread` hooks.
- Add `subscribe` and `unsubscribe` methods to the existing
  `useThreadSubscription` hook.
- Add support for `textMentions` in room subscription settings.
- Rename `useRoomNotificationSettings` and `useUpdateRoomNotificationSettings`
  to `useRoomSubscriptionSettings` and `useUpdateRoomSubscriptionSettings`.

### `@liveblocks/node`

- Add `subscribeToThread`, `unsubscribeFromThread`, `getThreadSubscriptions` and
  `getUserRoomSubscriptionSettings` methods.
- Add support for `textMentions` in room subscription settings.
- Rename `getRoomNotificationSettings`, `updateRoomNotificationSettings`, and
  `deleteRoomNotificationSettings` to `getRoomSubscriptionSettings`,
  `updateRoomSubscriptionSettings`, and `deleteRoomSubscriptionSettings`.

### `@liveblocks/client`

- Add `Room.subscribeToThread` and `Room.unsubscribeFromThread` methods.
- Methods which return threads and their associated inbox notifications now also
  return the thread’s associated subscriptions.
- Add support for `textMentions` in room subscription settings.
- Rename `Room.getNotificationSettings` and `Room.updateNotificationSettings` to
  `Room.getSubscriptionSettings` and `Room.updateSubscriptionSettings`.

## v2.23.2

### `@liveblocks/tiptap`

- Add `closeAi` Tiptap command to manually close the AI toolbar.
- Fix `AiToolbar` focus behavior in Safari.
- Fix `FloatingToolbar` focus behavior in Safari.

### `@liveblocks/lexical`

- Fix `FloatingToolbar` focus behavior in Safari.

## v2.23.1

### `@liveblocks/client`

- Fix potential runtime error in browsers that do not support `Symbol.dispose`
  yet.

### `@liveblocks/node`

- Fix a bug in `.mutateStorage()` and `.massMutateStorage()` where mutating
  storage could potentially corrupt the storage tree.

## v2.23.0

### `@liveblocks/node`

- Expose new property `triggeredAt` for notification webhook events.

### `@liveblocks/emails`

- The `prepareThreadNotificationEmailAsHtml` and
  `prepareThreadNotificationEmailAsReact` functions are now avoiding duplicated
  comments between two emails data.

### `@liveblocks/react-ui`

- Improve event propagation from `Composer` and the emoji pickers in
  `Comment`/`Thread`.

### `@liveblocks/react-blocknote`

- Fix crash when unmounting. (Thanks @nperez0111 for the contribution!)
- Fix `withLiveblocksEditorOptions` not passing all options to BlockNote.
  (Thanks @chadnorvell for the contribution!)

## v2.22.3

### `@liveblocks/react-ui`

- The `InboxNotification` component now uses `resolveRoomsInfo` for
  `textMention` notifications to make them link to the mentions’ room
  automatically if `href` isn’t set.
- Fix names capitalization in lists. (e.g. the list of who reacted in reactions’
  tooltips)
- Add `emojibaseUrl` **advanced** option on `LiveblocksUIConfig` to allow
  choosing where Emojibase’s data used by the Liveblocks emoji picker is fetched
  from: another CDN, self-hosted files, etc.

### `@liveblocks/react-blocknote`

- Fix: Update dependencies resolution.
- Fix: Avoid `<AnchoredThreads />` threads rendering if the editor's view is
  `null`.

## v2.22.2

### `@liveblocks/node`

- Optimize `.getOrCreateRoom()` to only make a single round-trip to the server.
- Optimize `.upsertRoom()` to only make a single round-trip to the server.
- Also expose `LiveObject`, `LiveMap`, and `LiveList` in `@liveblocks/node`.

## v2.22.1

### `@liveblocks/react-blocknote`

- Fix report text editor function's call. Now we report correctly `blocknote` as
  text editor type.

### `@liveblocks/react-tiptap`

- Internal refactoring.

### `@liveblocks/node`

- Fix: improve stack traces of REST API errors to include the original error
  location.

## v2.22.0

### `@liveblocks/node`

- Added pagination support to `.getInboxNotifications()`. See
  [docs](https://liveblocks.io/docs/api-reference/liveblocks-node#get-users-userId-inboxNotifications).
- New method `.getOrCreate()` which combines `.getRoom()` and `.createRoom()`.
  See
  [docs](https://liveblocks.io/docs/api-reference/liveblocks-node#get-or-create-rooms-roomId).
- New method `.upsertRoom()` which combines `.updateRoom()` and `.createRoom()`.
  See
  [docs](https://liveblocks.io/docs/api-reference/liveblocks-node#upsert-rooms-roomId).
- New method `.iterRooms()` which is like `.getRooms()` except pagination
  happens automatically. See [docs](https://liveblocks.io).
- New method `.iterInboxNotifications()` which is like
  `.getInboxNotifications()` except pagination happens automatically. See
  [docs](https://liveblocks.io/docs/api-reference/liveblocks-node#iter-users-userId-inboxNotifications).
- New method `.mutateStorage()` which can be used to make changes to Storage
  from your backend. See
  [docs](https://liveblocks.io/docs/api-reference/liveblocks-node#mutate-storage).
- New method `.massMutateStorage()` which can be used to make changes to Storage
  for multiple rooms simultaneously. See
  [docs](https://liveblocks.io/docs/api-reference/liveblocks-node#mass-mutate-storage).
- Updated method `.deleteRoom()` to no longer throw when the room already does
  not exist. See
  [docs](https://liveblocks.io/docs/api-reference/liveblocks-node#delete-rooms-roomId).

### `@liveblocks/react-ui`

- Add new icons to `<Icon.* />`.

### `@liveblocks/emails`

- Implement a new core logic for thread notification event.
- Mark `htmlBody` from `prepareThreadNotificationEmailAsHtml` and `reactBody`
  from `prepareThreadNotificationEmailAsReact` as deprecated. Use `body`
  property instead.

## v2.21.0

### `@liveblocks/react-blocknote`

- New package to support using BlockNote with Liveblock’s comments, mentions,
  and realtime collaboration out of the box.

### `@liveblocks/node`

- Fix `markThreadAsResolved` and `markThreadAsUnresolved` methods not passing
  user ID correctly to the corresponding backend endpoints.

### `@liveblocks/react-ui`

- Improve emoji picker’s performance, bundle size, and add a preview of the
  currently selected emoji.
  - This is the result of us moving the emoji picker to
    [its own package](https://frimousse.liveblocks.io) and improving it in the
    process. You can also combine this package with the primitives to build your
    own reaction picker for example.
- Improve and fix pasting HTML into the composer.

## v2.20.0

### `@liveblocks/client`

- Implement a proxy factory for `UserNotificationSettings` object to return
  `null` to prevent any errors when accessing a disabled notification channel.

### `@liveblocks/node`

- Implement a proxy factory for `UserNotificationSettings` object to return
  `null` to prevent any errors when accessing a disabled notification channel.

### `@liveblocks/react`

- Add optional `useRoom({ allowOutsideRoom: true })` option. When this option is
  set, the hook will return `null` when used outside of a room, whereas the
  default behavior of the hook is be to throw.
- Implement a proxy factory for `UserNotificationSettings` object to return
  `null` to prevent any errors when accessing a disabled notification channel.

### `@liveblocks/react-ui`

- Improve mentions behavior around whitespace, fixing a regression introduced in
  `v2.18.3` when we added support for whitespace _within_ mentions.
- Prevent mention suggestions from scrolling instead of flipping when there’s
  enough space on the other side (e.g. moving from top to bottom).
- Improve event propagation in the formatting toolbar of `Composer`.

## v2.19.0

### `@liveblocks/*`

- Output ES modules by default (but CJS builds are still included)
- Modernize internal build tool settings

### `@liveblocks/node`

- Allow passing optional AbortSignal to all client methods
- Fix bug in encoding of error information in the LiveblocksError when an API
  call fails (thanks for reporting, @robcresswell!)
- Fix `getStorageDocument("my-room", "json")` typing in its output `LiveMap`
  instances as `ReadonlyMap` instead of serialized plain objects.

## v2.18.3

### `@liveblocks/node`

- Fix html escaping in `stringifyCommentBody` utility.

### `@liveblocks/client`

- Log more details in specific error cases to help debugging
- Fix html escaping in `stringifyCommentBody` utility.

### `@liveblocks/react`

- Increases the allowed stale time for polled user threads data. Only affects
  the `useUserThreads_experimental` hook.

### `@liveblocks/react-ui`

- Allow spaces and more non-alphanumeric characters when creating mentions in
  Comments composers.

### `@liveblocks/emails`

- Fix html escaping in prepare as html functions (thanks to @huy-cove for
  reporting the issue and helping us improving our product 🙏🏻).
- Revert deduplication logic introduced in `v2.18.0` as it provided no
  measurable benefits while increasing complexity.

## v2.18.2

### `@liveblocks/client`

- Improve performance of undo/redo operations on large documents (thanks for the
  contribution @rudi-c!)

### `@liveblocks/react-tiptap`

- Fix a performance regression introduced in 2.18.1

## v2.18.1

### `@liveblocks/react-ui`

- Fix `<Composer />` and `<Comment />` overrides not working when set on
  `<Thread />`.

### `@liveblocks/yjs`

- Added a factory function `getYjsProviderForRoom` to grab an instance of yjs
  provider that will be automatically cleaned up when the room is
  disconnected/changed
- Simplified types for `LiveblocksYjsProvider`

### `@liveblocks/react-tiptap`

- Fixed a bug where documents would no longer sync after room the ID changed

## v2.18.0

Introducing user notification settings. You can now create beautiful user
notification settings pages into your app.

### User notification settings (public beta)

Our packages `@liveblocks/client`, `@liveblocks/react` and `@liveblocks/node`
are now exposing functions to manage user notification settings on different
notification channels and kinds.

You can support `thread`, `textMention` and custom notification kinds (starting
by a `$`) on `email`, `Slack`, `Microsoft Teams` and `Web Push` channels.

#### Notification settings in the dashboard

You can choose from our new notifications dashboard page to enable or disable
notification kinds on every channels you want to use in your app. It means our
internal notification system on our infrastructure will decide to send or not an
event on your webhook.

### `@liveblocks/client`

We're adding two new methods in our client to get and update user notification
settings:

```tsx
import { createClient } from '@liveblocks/client'
const client = createClient({ ... })

const settings = await client.getNotificationSettings();
// { email: { thread: true, ... }, slack: { thread: false, ... }, ... }
console.log(settings);

const updatedSettings = await client.updateNotificationSettings({
  email: {
    thread: false,
  }
});
```

### `@liveblocks/react`

We're adding a new set of hooks to manage user notification settings.

You can either choose `useNotificationSettings` is your need to get the current
user notification settings and update them at the same time:

```tsx
// A suspense version of this hook is available
import { useNotificationSettings } from "@liveblocks/react";

const [{ isLoading, error, settings }, updateSettings] =
  useNotificationSettings();
// { email: { thread: true, ... }, slack: { thread: false, ... }, ... }
console.log(settings);

const onSave = () => {
  updateSettings({
    slack: {
      textMention: true,
    },
  });
};
```

Or you can choose `useUpdateNotificationSettings` if you just need to update the
current user notification settings (e.g an unsubscribe button):

```tsx
// A suspense version of this hook is available
import { useUpdateNotificationSettings } from "@liveblocks/react";

const updateSettings = useUpdateNotificationSettings();

const onUnsubscribe = () => {
  updateSettings({
    slack: {
      thread: false,
    },
  });
};
```

### `@liveblocks/node`

Our Node.js client are now exposing three new methods to manage user
notification settings:

```tsx
import { Liveblocks } from "@liveblocks/node";
const liveblocks = new Liveblocks({ secret: "sk_xxx" });

const settings = await liveblocks.getNotificationSettings({ userId });
// { email: { thread: true, ... }, slack: { thread: false, ... }, ... }
console.log(settings);

const updatedSettings = await liveblocks.updateNotificationSettings({
  userId,
  data: {
    teams: {
      $fileUploaded: true,
    },
  },
});
await liveblocks.deleteNotificationSettings({ userId });
```

### `@liveblocks/emails`

- Update the behavior of `prepareThreadNotificationEmailAsHtml` and
  `prepareThreadNotificationEmailAsReact`: the contents of previous emails data
  are now taken into account to avoid repeating mentions and replies that are
  still unread but have already been extracted in another email data.

## v2.17.0

### `@liveblocks/client`

- Report a console error when a client attempts to send a WebSocket message that
  is >1 MB (which is not supported). Previously the client would silently fail
  in this scenario.
- Added a new client config option `largeMessageStrategy` to allow specifying
  the preferred strategy for dealing with messages that are too large to send
  over WebSockets. There now is a choice between:
  - `default` Don’t send anything, but log the error to the console.
  - `split` Split the large message up into smaller chunks (at the cost of
    sacrificing atomicity). Thanks @adam-subframe for the contribution!
  - `experimental-fallback-to-http` Send the message over HTTP instead of
    WebSocket.
- Deprecated the `unstable_fallbackToHTTP` experimental flag (please set
  `largeMessageStrategy="experimental-fallback-to-http"` instead).

### `@liveblocks/react`

- Added `<LiveblocksProvider largeMessageStrategy="..." />` prop to
  LiveblocksProvider. See above for possible options.

### `@liveblocks/react-ui`

- Fix crash when a `Composer` is unmounted during its `onComposerSubmit`
  callback.
- Add new icons to `<Icon.* />`.

### `@liveblocks/react-tiptap`

### AI Toolbar (private beta)

This release adds components and utilities to add an AI toolbar to your text
editor, available in private beta.

- Add `ai` option to `useLiveblocksExtension` to enable (and configure) it.
- Add `<AiToolbar />` component. (with `<AiToolbar.Suggestion />`,
  `<AiToolbar.SuggestionsSeparator />`, etc)
- Add default AI buttons in `Toolbar` and `FloatingToolbar` when the `ai` option
  is enabled.
- Add `askAi` Tiptap command to manually open the toolbar, it can also be
  invoked with a prompt to directly start the request when opening the toolbar.
  (e.g. `editor.commands.askAi("Explain this text")`)

## v2.16.2

### `@liveblocks/react`

- Improve error message if hooks are accidentally called server side

### `@liveblocks/zustand`

- Fix bug in Zustand typing in case the multi-argument form of `set()` is used
  (thanks [@hans-lizihan](https://github.com/hans-lizihan))

## v2.16.1

### `@liveblocks/react-lexical` and `@liveblocks/react-tiptap`

- `<Toolbar.Button />` and `<Toolbar.Toggle />` now display their `name`
  visually if `children` and `icon` aren’t set.

## v2.16.0

Our error listener APIs will now receive more errors in general, including
errors from using Comments & Notifications. Previously, these would only receive
room connection errors from Presence, Storage, or Yjs.

For example, now when creation of a thread fails, deletion of a comment fails,
marking a notification as read fails, etc.

### `@liveblocks/react`

#### **Breaking**: More errors can appear in `useErrorListener()`

```ts
// ❌ Before: required a RoomProvider and would only notify about errors for that room
// ✅ Now: requires a LiveblocksProvider and will notify about errors for any room
useErrorListener((err: LiveblocksError) => {
  /* show toast, or notify Sentry, Datadog, etc */
});
```

See the
[Upgrade Guide for 2.16](https://liveblocks.io/docs/platform/upgrading/2.16) to
learn how to adapt your code.

#### Filtering by absence of metadata

We now support filtering threads by _absence_ of metadata as well in
`useThreads({ query })` (or `useUserThreads_experimental({ query })`).

For example, you can now filter threads that do not have a `color` attribute set
in their metadata:

```ts
useThreads({
  query: {
    // Filter any "pinned" threads that don't have a color set
    metadata: {
      pinned: true,
      color: null, // ✨
    },
  },
});
```

See the
[Upgrade Guide for 2.16](https://liveblocks.io/docs/platform/upgrading/2.16) to
learn how to adapt your code.

#### Bug fixes

- Automatically refresh Comments and Notifications when the browser window
  regains focus.

### `@liveblocks/client`

The error listener APIs will now receive more errors in general, including
errors from using Comments & Notifications. Previously, these would only receive
room connection errors from Presence, Storage, or Yjs.

```ts
// 👌 Same as before, but might now also receive errors related to Comments & Notifications
room.subscribe("error", (err) => { ... });
```

### `@liveblocks/react-ui`

- Most of the icons used in the default components are now usable as
  `<Icon.* />` via `import { Icon } from "@liveblocks/react-ui"`.

### `@liveblocks/react-lexical` and `@liveblocks/react-tiptap`

- Add `<Toolbar />` and `<FloatingToolbar />` components to simplify building
  editor toolbars. They come with default controls out-of-the-box based on what
  the editor they’re attached to supports, but they’re also heavily extendable
  and customizable. Use inner components like `<Toolbar.Toggle />` and
  `<Toolbar.Separator />` to extend the defaults with your own actions, or start
  from scratch while customizing some of the defaults via
  `<Toolbar.SectionInline />` or `<Toolbar.BlockSelector />` for example.

### `@liveblocks/react-lexical`

- Add `isTextFormatActive` and `isBlockNodeActive` utilities.

### `@liveblocks/yjs`

- Add new option `useV2Encoding_experimental` to `LiveblocksYjsProvider` to
  enable experimental V2 encoding for Yjs.

## 2.15.2

### All packages

- Fix `useLayoutEffect` warnings when using React versions lower than 18.3.0 and
  SSR.

### `@liveblocks/react`

- Fix memory leak in some hooks.
- Fix bug where querying metadata with `useThreads()` would not always reuse the
  cache correctly.

## 2.15.1

### All packages

- Fix rollup config to always ensure `"use client"` directives are on top of
  files after build.

## 2.15.0

### `@liveblocks/react`

- **Breaking**: Drop support for React 17 (and 16). If you’re unable to upgrade
  React to 18 or higher, you can still continue to use Liveblocks 2.14.0, which
  is the last version to support React <18.

### All packages

- The published target for all Liveblocks packages is now ES2022 (up from
  ES2020). This should have a positive impact on your bundle size[\*].

- Various internal refactorings and code cleanup.

[\*] If you bundle for the browser, this should not be a problem, as all major
browsers support ES2022. If however you're specifically targeting very old
browsers (mostly IE), then you may need to configure your bundler (Webpack,
rollup, esbuild, etc) to also down-compile code from dependencies inside
`node_modules` for you, if you aren't already.

## 2.14.0

### `@liveblocks/emails`

- Add new functions `prepareTextMentionNotificationEmailAsHtml` and
  `prepareTextMentionNotificationEmailAsReact` to support text mention
  notification event for Lexical and Tiptap text editors and prepare data into
  email-ready formats.

## 2.13.2

### `@liveblocks/react-lexical`

- Fix report text editor function's call. Now we wait for the room's status to
  be `connected` to report the text editor instead of reporting directly after
  room creation / loading.

### `@liveblocks/react-tiptap`

- Fix report text editor function's call. Now we wait for the room's status to
  be `connected` to report the text editor instead of reporting directly after
  room creation / loading.

## 2.13.1

### `@liveblocks/react-ui`

- Improve the spacing consequences of `--lb-line-height` (introduced in 2.13.0)
  in some contexts.

## 2.13.0

### `@liveblocks/react-ui`

- Add a formatting toolbar to `Composer` which appears when selecting text. It’s
  enabled by default in the default components and can also be custom built with
  new primitives (`Composer.FloatingToolbar` and `Composer.MarkToggle`) and new
  APIs (`const { marks, toggleMark } = useComposer()`).
- Add new `--lb-line-height` token to control the line height of main elements
  (e.g. comment bodies in comments and composers).
- Remove `Timestamp` export mistakenly added to `@liveblocks/react-ui`, it
  should be imported from `@liveblocks/react-ui/primitives` instead.

## 2.12.2

### `@liveblocks/react-tiptap`

- Add new options for `useLiveblocksExtension()` to allow setting
  initialContent, experimental offline support, and the field name
- Update floating composer to support onComposerSubmit handler and closing the
  composer with the escape key

### `@liveblocks/zustand`

- Add support for Zustand v5

## 2.12.1

### `@liveblocks/react-ui`

- Prevent unsupported attachment previews from loading infinitely.
- Refactored `Thread` and `Comment` component to be used outside of the
  `RoomProvider` component.

## 2.12.0

This release adds support for tracking synchronization status of pending local
changes for any part of Liveblocks. Whether you use Storage, Text Editors,
Threads, or Notifications.

If the client’s sync status is `synchronized`, it means all local pending
changes have been persisted by our servers. If there are pending local changes
in any part of Liveblocks you’re using, then the client’s sync status will be
`synchronizing`.

Also, we’re introducing a way to prevent browser tabs from being closed while
local changes are not yet synchronized. To opt-in to this protection, enable
`preventUnsavedChanges` option on the client:

- In React: `<LiveblocksProvider preventUnsavedChanges />`
- Otherwise: `createClient({ preventUnsavedChanges: true })`

### `@liveblocks/client`

- Add new API
  [`client.getSyncStatus()`](https://liveblocks.io/docs/api-reference/liveblocks-client#Client.getSyncStatus)
  method.
- Add new
  [client config option](https://liveblocks.io/docs/api-reference/liveblocks-client#createClient):
  `preventUnsavedChanges`.
- Expose `ToImmutable<T>` helper type.

### `@liveblocks/react`

- Add new hook
  [`useSyncStatus`](https://liveblocks.io/docs/api-reference/liveblocks-react#useSyncStatus)
  that can be used to tell whether Liveblocks is synchronizing local changes to
  the server. Useful to display a "Saving..." spinner in your application, when
  used with `useSyncStatus({ smooth: true })`.
- Deprecated APIs:
  - `useStorageStatus` is now deprecated in favor of `useSyncStatus`.

### `@liveblocks/react-ui`

- Take composers into account when the new `preventUnsavedChanges` option is
  set.

### `@liveblocks/react-lexical`

- Add new hook `useIsEditorReady` which can be used to show a skeleton UI before
  the editor has received the initial text from the server.
- Deprecated APIs:
  - `useEditorStatus` is now deprecated in favor of `useIsEditorReady` (or
    `useSyncStatus`).

## 2.11.1

### `@liveblocks/react-lexical`

- Fix an issue with `AnchoredThreads` component not working correctly on certain
  React versions.

### `@liveblocks/react-tiptap`

- Fix an issue with `AnchoredThreads` component not working correctly on certain
  React versions.
- Fix an issue where React components don’t update when
  `shouldRerenderOnTransaction: false` is set.

### `@liveblocks/yjs`

- Adds experimental offline support for `LiveblocksYjsProvider`.

## 2.11.0

### `@liveblocks/react-ui`

- Upgrade dependencies.
- Fix minor appearance issues related to attachments.
- Fix pasting issues introduced in 2.10.0.

### `@liveblocks/react`

- Fix regression with `useThreads` that caused the hook to return an error if
  its associated room did not exist.

### `@liveblocks/react-tiptap`

- Initial release.

### `@liveblocks/emails`

- Initial release.

## 2.10.2

### `@liveblocks/client`

- Internal refactorings and code cleanup across various parts of the client's
  inner workings.

### `@liveblocks/react`

- Implement automatic retry for initial load of inbox notifications, user
  threads, room threads, room versions, or room notification settings—except
  when encountering a 4xx error.
- Background tabs will no longer poll threads, notification, room versions or
  room notification settings.
- Fix incorrect suspense export for `useRoomNotificationSettings` hook.
- Support for React 19 and Next.js 15.

### `@liveblocks/react-ui`

- Support for React 19 and Next.js 15.

### `@liveblocks/react-lexical`

- Support for React 19 and Next.js 15.

## 2.10.0

### `@liveblocks/client`

- Add new methods under `client.resolvers.*` to invalidate the cache of
  `resolveUsers`, `resolveRoomsInfo`, and `resolveMentionSuggestions`.
- In storage update notifications (using
  `room.subscribe(root, ..., { isDeep: true })`), all LiveList deletion updates
  will now also include the item that was deleted (#2008)

### `@liveblocks/react-ui`

- Improve and fix pasting rich text into the composer.
- Improve mention suggestions click behavior.

## 2.9.2

### `@liveblocks/node`

- Detect invalid chars in secret keys and throw a more helpful error message

## 2.9.1

### `@liveblocks/client`

- Fix type definition of `ThreadData`: `updatedAt` is always set
- Fix bug where client wasn't always using the newest delta update backend
  endpoint yet
- Fix regression with metadata filtering on explicitly-`undefined` values

### `@liveblocks/react-ui`

- When `Composer` is disabled, its actions are now also disabled as expected.
- Various event propagation improvements in `Composer`.

## 2.9.0

We are introducing pagination support to allow apps using threads and inbox
notifications to be built in a more user-friendly way, where the initial load is
faster and more data can be fetched incrementally as users interact with the
app.

### `@liveblocks/react`

- Add pagination support to `useInboxNotifications()`

  ```tsx
  const {
    inboxNotifications,
    isLoading,
    error,

    // ✨ New in Liveblocks 2.9
    fetchMore,
    isFetchingMore,
    hasFetchedAll,
    fetchMoreError,
  } = useInboxNotifications();
  ```

- Add pagination support to `useThreads()` and `useUserThreads_experimental()`

  ```tsx
  const {
    threads,
    isLoading,
    error,

    // ✨ New in Liveblocks 2.9
    fetchMore,
    isFetchingMore,
    hasFetchedAll,
    fetchMoreError,
  } = useThreads({ query });
  ```

## 2.8.2

### `@liveblocks/client`

- Send client version in HTTP request headers from the client, to ensure
  backward compatible responses from the server

## 2.8.1

### `@liveblocks/react-ui`

- Expose `onComposerSubmit` on `Thread` to react to the inner composer of a
  thread.

## 2.8.0

We are introducing attachments to allow users to add files to their comments,
for more information about this change please read our
[Upgrade Guide for 2.8](https://liveblocks.io/docs/platform/upgrading/2.8).

### `@liveblocks/react-ui`

- Add out-of-the-box support for attachments in the default components.
- Add new primitives to support attachments in custom components:
  - `Composer.AttachmentsDropArea`: Receives files via drag-and-drop
  - `Composer.AttachFiles`: Opens a file picker
  - `FileSize`: Displays a formatted file size
- Add values and methods to `useComposer` to support attachments in custom
  components.

### `@liveblocks/react`

- Add `useAttachmentUrl` hook to get presigned URLs for attachments.

### `@liveblocks/client`

- Add `prepareAttachment` and `uploadAttachment` methods to `Room` to create
  attachments.
- Add `getAttachmentUrl` method to `Room` to get presigned URLs for attachments.

## 2.7.2

### `@liveblocks/react`

- Fix a bug where under some conditions threads could end up without comments.
- Fix a bug where notifications associated to deleted threads would not be
  deleted.
- Fix a bug where subsequent optimistic updates to the same inbox notification
  could sometimes not get applied correctly.

## 2.7.1

### `@liveblocks/react-lexical`

- Fixed a bug where resolved threads remained visible in the editor and the
  `AnchoredThreads` and `FloatingThreads` components.

## 2.7.0

### `@liveblocks/client`

- Refactor caching internals to prepare for upcoming features

### `@liveblocks/react`

- Add support for `query` argument to `useUserThreads_experimental`
- Fix bug where some combinations of `query` criteria could over-select threads
  in `useThreads`

### Version History

This release adds some new hooks for Version History in text documents. If
you're interested in getting access, please
[contact us](https://liveblocks.io/contact/sales).

- Add `useHistoryVersion` hook to retrieve version history (in
  `@liveblocks/react`)
- Add `HistoryVersionSummaryList` and `HistoryVersionSummary` components to help
  display version history (in `@liveblocks/react-ui`)
- Add `HistoryVersionPreview` component to display and restore a version (in
  `@liveblocks/react-lexical`)

## 2.6.1

### `@liveblocks/react-ui`

- Fix mention suggestions dropdown not following scroll in some scenarios.

## 2.6.0

### `@liveblocks/node`

- Add `getInboxNotifications` method which supports an `unread` query parameter.

## 2.5.1

### `@liveblocks/yjs`

- Fix `LiveblocksProvider` `update`/`change` event not returning `removed`
  users.

## 2.5.0

### `@liveblocks/react`

- Add
  [`useIsInsideRoom`](https://liveblocks.io/docs/api-reference/liveblocks-react#useIsInsideRoom)
  hook, useful for rendering different components inside and outside of
  [`RoomProvider`](https://liveblocks.io/docs/api-reference/liveblocks-react#RoomProvider).

### `@liveblocks/react-lexical`

- Fix a bug in `useEditorStatus` which prevented it from returning a correct
  status when `LexicalPlugin` was rendered conditionally.
- Fix remote cursors not displaying user names.

### `@liveblocks/react-ui`

- Improve event propagation in `Composer`.

## v2.4.0

### `@liveblocks/client`

- Add vanilla Comments and Notifications APIs to `Client` and `Room`.

## v2.3.0

### `@liveblocks/react-lexical`

- New default components: `AnchoredThreads` and `FloatingThreads` to display
  threads that are tied to a specific part of the document, similar to Notion,
  Linear, etc:
  - [`FloatingThreads`](https://liveblocks.io/docs/api-reference/liveblocks-react-lexical#FloatingThreads)
    displays floating `Thread` components below text highlights in the editor.
  - [`AnchoredThreads`](https://liveblocks.io/docs/api-reference/liveblocks-react-lexical#AnchoredThreads)
    displays a list of `Thread` components vertically alongside the editor.
  - These components can be used in the same application to create a UI that
    works on both mobile and desktop.

### `@liveblocks/react`

- Add `useDeleteInboxNotification` and `useDeleteAllInboxNotifications` hooks.
- Fix `resolved` query not being applied when filtering threads with
  `useThreads`.
- Various refactorings to Suspense internals.

### `@liveblocks/react-ui`

- Add "Delete notification" action to `InboxNotification`.
- Hide "Mark as read" action in `InboxNotification` when already read.
- Improve keyboard navigation within emoji pickers.

### `@liveblocks/node`

- Add `deleteInboxNotification` and `deleteAllInboxNotifications` methods.

## v2.2.2

### `@liveblocks/react-ui`

- Fix missing avatar in `textMention` inbox notifications.
- Fix `textMention` usage (and its props type) when customizing rendering via
  `kinds` on `InboxNotification`.
- Fix broken CSS selector in default styles.

## v2.2.1

### `@liveblocks/yjs`

- Don’t attempt to write Yjs changes if the current user has no write access.

## v2.2.0

We are making `resolved` a first-class citizen property on
[threads](https://liveblocks.io/docs/ready-made-features/comments/concepts#Threads),
for more information about this change please read our
[Upgrade Guide for 2.2](https://liveblocks.io/docs/platform/upgrading/2.2).

### `@liveblocks/react`

- Add `useMarkThreadAsResolved` and `useMarkThreadAsUnresolved` hooks.
- Support `query.resolved` when filtering threads.
- The
  [`useStorageStatus`](https://liveblocks.io/docs/api-reference/liveblocks-react#useStorageStatus)
  hook now also has a `{ smooth: true }` setting to make building calm UIs with
  it a bit easier.
- The `useClient()` hook is now also available for users of
  `createRoomContext()` and/or `createLiveblocksContext()`
- Fix: avoid unnecessary re-renders if inbox notifications haven't changed

### `@liveblocks/react-ui`

- Use first-class citizen `resolved` property in `Thread` component.
- Preserve rich text when pasting into the composer.
- Add support for custom links to the composer. (either by pasting URLs with
  plain text selected or by pasting existing links)
- Preserve whitespace and empty lines in comments.
- Mark threads as read when visible (like before), but only if the window is
  focused.
- Fix improper `useTransition` fallback which would break on React versions
  lower than 18.

### `@liveblocks/node`

- Add `markThreadAsResolved` and `markThreadAsUnresolved` methods.
- Add `ThreadMarkedAsResolvedEvent` and `ThreadMarkedAsUnresolvedEvent` webhook
  events.
- Support `query.resolved` when querying threads.

### `@liveblocks/react-lexical`

- Upgrade `lexical` peer dependency to version `^0.16.1` that fixes
  compatibility issues with Next.js versions 14.2.0 and above.

### `@liveblocks/node-lexical`

- Upgrade `lexical` peer dependency to version `0.16.1`.

## v2.1.0

### `@liveblocks/client`

- Various internal refactorings

### `@liveblocks/react`

- Add new hook
  [`useStorageStatus`](https://liveblocks.io/docs/api-reference/liveblocks-react#useStorageStatus),
  which returns the current storage status of the room, and will re-render your
  component whenever it changes. This can used to build "Saving..." UIs.
- Add
  [`useDeleteThread`](https://liveblocks.io/docs/api-reference/liveblocks-react#useDeleteThread)
  hook to delete a thread and its associated comments.
- Fix: add missing JSDoc comments
- Fix: improve some error messages and stack traces to contain more info
- Refactorings to Suspense internals

### `@liveblocks/react-ui`

- Fix improper `useSyncExternalStore` import which would break on React versions
  lower than 18.

## v2.0.5

### `@liveblocks/react`

- Improved DX: `useDeleteThread` will now throw a client-side error if someone
  else than the thread owner tries to delete the thread. This will help you
  catch and handle this case more easily.

## v2.0.4

### All packages

- Improve TS error messages and error locations if custom `UserMeta` or
  `ActivitiesData` types do not match their requirements

### `@liveblocks/client`

- Add missing type export for `CommentReaction`
- Don’t attempt to write missing `initialStorage` keys if the current user has
  no write access to storage. This will no longer throw, but issue a warning
  message in the console.

### `@liveblocks/react`

- Add
  [`useDeleteThread`](https://liveblocks.io/docs/api-reference/liveblocks-react#useDeleteThread)
  hook to delete a thread and its associated comments.

## v2.0.3

### `@liveblocks/client`

- In `client.enterRoom()`, the options `initialPresence` and `initialStorage`
  are now only mandatory if your custom type requires them to be.

### `@liveblocks/react`

- In `<RoomProvider>`, the props `initialPresence` and `initialStorage` are now
  only mandatory if your custom type requires them to be.
- Nesting `<LiveblocksProvider>`s will now throw to prevent incorrect usage.

### `@liveblocks/react-ui`

- Prevent the composer from splitting text being composed.
- Handle parentheses around and within auto links.
- Count whitespace as empty to prevent posting empty comments.
- Prevent clearing the composer if it's not handled. (via `onComposerSubmit`)

### `@liveblocks/yjs`

- Add missing type exports

## v2.0.2

### `@liveblocks/node`

- Add `deleteThread` method to the client to delete a room's thread.
- Add the `threadDeleted` webhook event to notify when a thread is deleted.
- Fix type signatures of `client.identifyUser()` and `client.prepareSession()`
  to require `userInfo` if it's mandatory according to your global `UserMeta`
  type definition.

## v2.0.0

This major release marks the maturity of Liveblocks. It contains new products
(`@liveblocks/react-lexical`) and clarifications (e.g.
`@liveblocks/react-comments` is now called `@liveblocks/react-ui`).

Also, we bring major DX improvements by allowing you to specify your types
globally now. These types will be typed once and shared across all Liveblocks
APIs, which includes your Node backend.

```ts file="liveblocks.config.ts"
// ❌ Before
export const {
  suspense: {
    RoomProvider,
    useRoom,
    // etc
  },
} = createRoomContext<Presence, Storage>(client);

// ✅ After
declare global {
  interface Liveblocks {
    Presence: Presence;
    Storage: Storage;
  }
}
```

In `@liveblocks/react`, you can now import hooks directly:

```ts file="MyComponent.tsx"
// ❌ Before: get hooks exported from your Liveblocks config
import { RoomProvider, useRoom, ... } from "./liveblocks.config";

// ✅ After: import hooks directly
import { RoomProvider, useRoom, ... } from "@liveblocks/react";
import { RoomProvider, useRoom, ... } from "@liveblocks/react/suspense";
```

```ts
// ❌ Before
const client = createClient(/* options */);

// ✅ After
<LiveblocksProvider /* options */>
  <App />
</LiveblocksProvider>
```

For full upgrade instructions and codemods, see the
[2.0 upgrade guide](https://liveblocks.io/docs/platform/upgrading/2.0).

### `create-liveblocks-app`

- Update config generation for Liveblocks 2.0.
- Add `--upgrade` flag to automatically update all Liveblocks package to their
  latest version.

### `@liveblocks/client`

- DX improvements: type once, globally, benefit everywhere

### `@liveblocks/react`

- DX improvement: import hooks directly
- DX improvement: `<ClientSideSuspense>` no longer needs a function as its
  `children`
- New provider: `LiveblocksProvider` (replaces the need for `createClient`)
- New hook: `useClient`
- Tweak `useMutation` error message to be less confusing.
- Allow thread and activity metadata types to contain `undefined` values.

### `@liveblocks/react-ui`

- Rename from `@liveblocks/react-comments`.
- Rename `<CommentsConfig />` to `<LiveblocksUIConfig />`.
- Improve `InboxNotification` props types.

### `@liveblocks/react-lexical`

- Initial release.

### `@liveblocks/node-lexical`

- Initial release.

### `@liveblocks/yjs`

- `LiveblocksProvider` is no longer a default export, it’s now
  `import { LiveblocksYjsProvider } from "@liveblocks/yjs"`.

### `@liveblocks/node`

- DX improvements: all Node client methods will pick up the same global types
  you’re using in your frontend
- Rename `RoomInfo` to `RoomData`.
- The webhook event `NotificationEvent`’s type can represent multiple kinds of
  notifications. (`"thread"`, `"textMention"`, and custom ones (e.g.
  `"$myNotification"`))

### `@liveblocks/codemod`

- Initial release.

## v1.12.0

### `@liveblocks/react`

- Add support for custom notification kinds.
- Add new `useInboxNotificationThread` hook to `createLiveblocksContext`, which
  can be used to retrieve threads within thread notifications for more
  flexibility.
- Add support for `startsWith` operator to `useThreads` when filtering based on
  metadata.

### `@liveblocks/react-comments`

- Add support for custom notification kinds to the `InboxNotification` component
  via the `kinds` prop and the `InboxNotification.Custom` component.
- Add destructive color tokens. (`--lb-destructive`,
  `--lb-destructive-foreground`, and `--lb-destructive-contrast`)

### `@liveblocks/node`

- Add `triggerInboxNotification` method that lets you trigger custom
  notification kinds.
- Enable filtering rooms by room ID in the `getRooms` method. This works via
  `query.roomId`, `metadata` is deprecated and is now `query.metadata`.
- Add support for our query language when filtering with the `getRooms` and
  `getThreads` methods.
- Add support for an alternative object-based query notation to the `getRooms`
  and `getThreads` methods, which supports exact matches and the `startsWith`
  operator.

## v1.11.3

### `@liveblocks/client`

- Fixes a potential `RangeError: Maximum call stack size exceeded` in
  applications that produce many operations

### `@liveblocks/node`

- Add missing `updatedAt` property to `YDocUpdatedEvent` type.
  ([@alexlande](https://github.com/alexlande))

## v1.11.2

### `create-liveblocks-app`

- Add support for the updated Starter Kit.

## v1.11.1

### `@liveblocks/react-comments`

- Fix the composer’s placeholder to appear instantly instead of being initially
  invisible.
- Fix the default composer’s actions not being disabled when the composer is.

### `@liveblocks/node`

- Fix "`process` is undefined" issue in Vite builds. This issue was already
  fixed for `@liveblocks/client`, but not for `@liveblocks/node` yet.

### DevTools

- Improve tree view to visualize Y.js documents and inspect Y.js awareness.

## v1.11.0

### `@liveblocks/node`

- Add `updateRoomId` method that lets you update the room ID of the specified
  room.
- Add an optional `guid` parameter to `sendYjsBinaryUpdate` and
  `getYjsDocumentAsBinaryUpdate` to point to a Yjs subdocument with the
  specified guid.

### `@liveblocks/react`

- Add `scrollOnLoad` option to `useThreads`: enabled by default, this option
  controls whether to scroll to a comment on load based on the URL hash.
- `useUser` and `useRoomInfo` no longer support returning nothing. Returning
  `undefined` will now be treated as an error.
- Fix bug where `useUser` and `useRoomInfo` returned an extra `data` superfluous
  property.
- Fix bug where customizing types on `createLiveblocksContext` would conflict
  with the provided `Client`.

### `@liveblocks/react-comments`

- Add actions to `InboxNotification` with a single action for now: marking as
  read.
- Improve actions hover behavior in `Comment`/`Thread`.
- Change `Comment` background color when it’s linked to or being edited.

## v1.10.4

- Fix bundling issue in Vite projects, where `process is not defined` could
  happen

## v1.10.3

### `@liveblocks/react-comments`

- Add support for Emoji v15.1 in emoji picker, along two additional locales:
  Bengali (`bn`) and Hindi (`hi`).
- Fix bug where the `showRoomName` prop on `InboxNotification.Thread` wasn’t
  applied to notifications about mentions.

### `@liveblocks/react`

- Fix bug where removing metadata via `useEditThreadMetadata` would result in a
  brief flash of the old metadata after the metadata was removed optimistically.

## v1.10.2

### `@liveblocks/client`

- Fix bug where calling `.clone()` immediately after creating a new `LiveObject`
  could throw an error

## v1.10.1

### `@liveblocks/client`

- Fix bug where the client’s backoff delay would not be respected correctly in a
  small edge case.

### `@liveblocks/react-comments`

- Fix date localization in `InboxNotification`.
- Add vendor prefixes to more CSS properties within the default styles.

### `@liveblocks/react`

- Added error retrying to `useThreads`, `useRoomNotificationSettings`, and
  `useInboxNotifications` during initial fetching.

## v1.10.0

This release introduces Notifications (and unread indicators) for Comments.

### `create-liveblocks-app`

- Add `createLiveblocksContext` and Notifications to `--init`.
- Move resolver options from `createRoomContext` to `createClient` and add
  `resolveRoomsInfo` to the list of resolvers.

### `@liveblocks/client`

- Add options to `createClient`: `resolveUsers`, `resolveMentionSuggestions`
  (both were previously defined on `createRoomContext` from
  `@liveblocks/react`), and the new `resolveRoomsInfo`.

### `@liveblocks/react`

- Add new `LiveblocksContext` accessible with `createLiveblocksContext`,
  similarly to `createRoomContext`. This context is meant to live at the root
  since it handles things outside of rooms, like notifications. It contains
  `LiveblocksProvider`, `useUser`, `useRoomInfo`, `useInboxNotifications`,
  `useUnreadInboxNotificationsCount`, `useMarkInboxNotificationAsRead`, and
  `useMarkAllInboxNotificationsAsRead`.
- Add new hooks to `createRoomContext`: `useMarkThreadAsRead`,
  `useThreadSubscription`, `useRoomInfo`, `useRoomNotificationSettings`, and
  `useUpdateRoomNotificationSettings`.
- Make some hooks usable interchangeably between `createLiveblocksContext` and
  `createRoomContext`: `useUser`, and `useRoomInfo`.

### `@liveblocks/react-comments`

- Add new default components: `InboxNotification` and `InboxNotificationList`.
- Add unread indicators to the default `Thread` component.
- Support "@" in mentions. (e.g. `@user@email.com` is now a valid mention and
  will trigger `resolveMentionSuggestions` with `"user@email.com"`)

### `@liveblocks/node`

- Add the Notifications REST APIs as fully typed methods. (includes
  `getInboxNotification`, `getRoomNotificationSettings`,
  `updateRoomNotificationSettings`, and `deleteRoomNotificationSettings`
  methods)
- Add notification webhook event: `NotificationEvent`.

## v1.9.8

### `@liveblocks/client`

- Fix race condition in client that could leave zombie WebSocket connections
  open indefinitely in a small edge case. (thanks for reporting,
  [@dev-badace](https://github.com/dev-badace))

### `@liveblocks/react`

- Fix type definitions of `useOthersListener` hook.
- Fix type definitions of `useErrorListener` hook.

### `@liveblocks/yjs`

- Emit update events from awareness.
- Fix several awareness bugs.

## v1.9.7

### `@liveblocks/node`

- Expose new `nextCursor` field in
  [Get Rooms](https://liveblocks.io/docs/api-reference/liveblocks-node#get-rooms)
  API responses, to make pagination easier to work with
- Update TypeScript types for some responses

### `create-liveblocks-app`

- Adds a fallback for passing data from Safari to the console.

## v1.9.6

### `@liveblocks/react`

- Fix certain Next.js sites not building correctly due to improper
  `useSyncExternalStore` import

## v1.9.5

### `@liveblocks/react-comments`

- Fix mention suggestions not appearing.

## v1.9.4

### `@liveblocks/react`

- Fix polling on `useThreads` hook.

## v1.9.3

### `@liveblocks/react`

- Fix a bug that prevented comments from being used across multiple rooms.

### `@liveblocks/node`

- Fix `getRooms()` not throwing `LiveblocksError` when invalid response was
  received.

## v1.9.2

### `@liveblocks/react-comments`

- Add `portalContainer` prop to `CommentsConfig` to customize where floating
  elements (e.g. tooltips, dropdowns, etc) are portaled into.

## v1.9.1

### `@liveblocks/node`

- Fixes the signature and behavior of the `Liveblocks.sendYjsBinaryUpdate()`
  API. It now takes a Yjs encoded update (`Uint8Array`) directly.

## v1.9.0

### `@liveblocks/node`

- Add the Comments write REST APIs as fully typed methods. (includes
  `createThread`, `editThreadMetadata`, `createComment`, `editComment`,
  `deleteComment`, `addCommentReaction`, and `removeCommentReaction` methods)
- Fix the return type of `getActiveUsers` to match the data returned from the
  endpoint.

### `@liveblocks/react`

- Add `query` option to `useThreads` to filter threads based on their metadata.

### `@liveblocks/react-comments`

- Add support for exit animations to `ComposerSuggestions`.

## v1.8.2

### `@liveblocks/react`

- Improve Comments revalidation when losing network or staying in the
  background.
- Improve error handling of Comments mutations. (e.g. thread creation, comment
  creation, etc.)

### `@liveblocks/client`

- Export the `CommentBody` utilities added to `@liveblocks/node` in v1.8.0.
- Harmonize exports with `@liveblocks/node`. (added `IUserInfo` and
  `PlainLsonObject`)

### `@liveblocks/node`

- Harmonize exports with `@liveblocks/client`. (added `CommentBody`,
  `CommentBodyBlockElement`, `CommentBodyElement`, `CommentBodyInlineElement`,
  `CommentBodyLink`, `CommentBodyMention`, `CommentBodyParagraph`,
  `CommentBodyText`, `JsonArray`, `JsonScalar`, `Lson`, `LsonObject`, and
  `User`)

## v1.8.1

- Fix a bug in `toPlainLson` helper
- Fix a bug where pausing history more than once could lead to history loss

## v1.8.0

This release adds all the REST APIs as fully typed methods, and utilities to
transform comments, to `@liveblocks/node`.

### `@liveblocks/node`

- Add all the REST APIs as fully typed methods to `Liveblocks` client. See
  [docs](https://liveblocks.io/docs/api-reference/liveblocks-node#Liveblocks-client).
- Add utilities to work with the `CommentBody` format from Comments:
  - `getMentionedIdsFromCommentBody(body)` - Get a list of all mentioned IDs
    from a `CommentBody`. See
    [docs](https://liveblocks.io/docs/api-reference/liveblocks-node#get-mentioned-ids-from-comment-body).
  - `stringifyCommentBody(body, options)` - Convert a `CommentBody` to a string,
    either as plain text, HTML, or Markdown. It supports resolving mention IDs
    similarly to `@liveblocks/react` and overriding each element to control the
    formatting. See
    [docs](https://liveblocks.io/docs/api-reference/liveblocks-node#stringify-comment-body).

## 1.7.1

### `@liveblocks/react-comments`

- Fix `Composer` focus issues.
- Improve relative date formatting for some locales. (e.g. the `"fr"`` locale
  formatted “1h ago” as “-1 h” instead of “il y a 1 h”)
- Improve default monospace font for inline code blocks.

## v1.7.0

[Liveblocks Comments](https://liveblocks.io/comments) is now available for
everyone as a public beta, learn more about this
[in the announcement](https://liveblocks.io/blog/liveblocks-comments-is-available-for-everyone).

### `@liveblocks/client`

- Improve some internal logging.

### `@liveblocks/react`

- Improve Comments-specific error logging.

### `@liveblocks/react-comments`

- Improve default relative date formatting. (e.g. “2 hours ago” → “2h ago”)

### `create-liveblocks-app`

- Add `ThreadMetadata` type to `--init` command.

## v1.6.0

### `@liveblocks/yjs`

- Add support for subdocs.

## v1.5.2

### `@liveblocks/react`

- Fix return type of `resolveUsers`.

## v1.5.1

- Fixes a bug in the bounds check of the `backgroundKeepAliveTimeout` option.

## v1.5.0

Support multiple RoomProviders, or mixing and matching our React package in the
same app with a Redux and/or Zustand instance.

At the client level, there is a new API for entering/leaving rooms, which we’re
now recommending over the old APIs. (The old APIs remain working exactly how
they are today, however.)

```ts
// Old APIs we'll no longer be recommending (but that will remain working)
const room = client.enter("my-room", options);
client.getRoom("my-room");
client.leave("my-room");
```

```ts
// New API we'll be recommending instead
const { room, leave } = client.enterRoom("my-room", options);
leave();
```

### `@liveblocks/client`

- New client config option: `backgroundKeepAliveTimeout` (a numeric value in
  milliseconds). See
  [docs](https://liveblocks.io/docs/api-reference/liveblocks-client#createClientBackgroundKeepAliveTimeout).
- New APIs:
  - `Client.enterRoom(roomId, options)` – enters the room and return both the
    room and an "unsubscribe function" to leave that room again. This newer API
    supports entering/leaving the same room multiple times, making it possible
    to connect to the same room from different parts of your application. See
    [docs](https://liveblocks.io/docs/api-reference/liveblocks-client#Client.enterRoom).
  - `Client.logout()` – Call this on the Liveblocks client when you log out a
    user in your application. It will purge all auth tokens and force-leave any
    rooms, if any are still connected. See
    [docs](https://liveblocks.io/docs/api-reference/liveblocks-client#Client.logout).
  - `LiveList.clone()` – see
    [docs](https://liveblocks.io/docs/api-reference/liveblocks-client#LiveList.clone).
  - `LiveMap.clone()` – see
    [docs](https://liveblocks.io/docs/api-reference/liveblocks-client#LiveMap.clone).
  - `LiveObject.clone()` – see
    [docs](https://liveblocks.io/docs/api-reference/liveblocks-client#LiveObject.clone).
- Deprecated APIs:
  - `client.enter(roomId, options)`
  - `client.leave(roomId)`
- Renamed enter option: `shouldInitiallyConnect` → `autoConnect`. Its meaning or
  working did not change.
- Fixes a potential `Cannot set parent: node already has a parent` error when
  initializing storage with Live datastructures that are already tied to a
  Storage tree.

### `@liveblocks/react`

- Support using multiple `RoomProvider` components in your component tree for
  the same room ID.
- Renamed `RoomProvider` prop: `shouldInitiallyConnect` → `autoConnect`. Its
  meaning or working did not change.
- New hook:
  - `useOthersListener({ type, user, others })`, see
    [docs](https://liveblocks.io/docs/api-reference/liveblocks-react#useOthersListener)

### `@liveblocks/redux`

- **Breaking:** The `leaveRoom()` function no longer accepts a `roomId`. It will
  always leave the currently joined room.

### `@liveblocks/zustand`

- The `enterRoom()` function will now return a leave callback function.
- **Breaking:** The `leaveRoom()` function no longer accepts a `roomId`. It will
  always leave the currently joined room.

## v1.4.8

### `create-liveblocks-app`

- Add Comments hooks and options to `--init` command.

### `@liveblocks/client`

- Export all `CommentBody`-related types.

### `@liveblocks/react-comments`

- Improve default styles:
  - Cap CSS selector specificity to improve overridability.
  - Set tokens on `.lb-root` instead of `:root` to improve cascading tokens
    (overriding `--lb-accent` on `body` for example, didn't create the expected
    results), and to work within shadow DOMs.
- Fix reactions and links styles on Safari.

## v1.4.7

### `@liveblocks/react`

- Fix `userIds` type in `ResolveUsersArgs`.

## v1.4.6

### `@liveblocks/react`

- Fix a race condition that could cause a Liveblocks client to hang during
  loading when using Suspense.
- Fix `useStatus` return value on SSR responses.
- **Breaking (beta):** The `resolveUser` option in `createRoomContext` is now
  called `resolveUsers` and it receives a list of user IDs (via the `userIds`
  property, replacing `userId`) instead of a single one. Instead of returning
  user info of a single user ID, this function will now expect a list of users'
  info matching the provided list of user IDs.
- **Breaking (beta):** The `ResolveUserOptions` and
  `ResolveMentionSuggestionsOptions` types were renamed to `ResolveUsersArgs`
  and `ResolveMentionSuggestionsArgs` respectively.
- `resolveUsers` and `resolveMentionSuggestions` now accept synchronous
  functions.
- `resolveUsers` now also provides the current room ID.
- `editThreadMetadata` now correctly allows `null` to be set on a property.
  Doing so deletes existing metadata properties.

### `@liveblocks/react-comments`

- Export `ComposerSubmitComment` type from root too, in addition to
  `/primitives`.
- Add `onThreadDelete` to `Thread`.
- Add `metadata` to `Composer` to attach custom metadata to new threads.
- Add support for specifying a custom `ThreadMetadata` type on `Thread` and
  `Composer`.
- **Breaking (beta):** `Comment`’s `onEdit` and `onDelete` were renamed to
  `onEditComment` and `onDeleteComment` respectively.

## v1.4.5

### `@liveblocks/react`

- Fix `createThread` not creating valid comment.

### `@liveblocks/node`

- Fix URL encoding bug

## v1.4.4

### `@liveblocks/react`

- Fix `removeReaction` not removing reactions which led to reactions displaying
  a count of 0.

### `@liveblocks/react-comments`

- Fix reactions list (and its add button) showing on all comments.
- Improve emoji rendering on Windows.
- Hide country flag emojis when unsupported. (e.g. on Windows)

## v1.4.3

### `@liveblocks/react`

- Add new Comments hooks to add/remove reactions.
- Fix a bug in `useOthers()` that could lead to the warning "The result of
  getServerSnapshot should be cached to avoid an infinite loop"

### `@liveblocks/react-comments`

- Add support for reactions. (👍)
- Add keyboard navigation to emoji picker.

## v1.4.2

### `@liveblocks/client`

- Fix a bug where calculating the insertion position between two existing
  elements could happen incorrectly in a small edge case

## v1.4.1

### `@liveblocks/*`

- [#1177](https://github.com/liveblocks/liveblocks/pull/1177) Fix an issue with
  internal LiveList serialization that could lead to a "ghosting" bug with
  `@liveblocks/zustand` / `@liveblocks/redux` when using tuples.

### `@liveblocks/node`

- Add comment reaction webhook events `CommentReactionAdded` and
  `CommentReactionRemoved`

## v1.4.0

### DevTools

- New Yjs tab: visualize Yjs documents as a diagram, a tree, or as a list of
  operations, and inspect Awareness at the same time as Presence.
- New Events tab: inspect all custom Events a client receives in an event
  timeline, for easy testing/debugging.

### `@liveblocks/yjs`

- Add support for the Liveblocks [DevTools](https://liveblocks.io/devtools).

### `@liveblocks/client`

- Broadcast event messages now include a `user` property to indicate the user
  that sent the event:
  ```tsx
  room.subscribe("event", ({ event, user }) => {
    //                              ^^^^ New!
  });
  ```

### `@liveblocks/react`

- Broadcast event messages now include a `user` property to indicate the user
  that sent the event:
  ```tsx
  useEventListener(({ event, user }) => {
    //                       ^^^^ New!
  });
  ```
- **Breaking (beta):** Comments' hook `useThreads` now returns an object in its
  Suspense version. (`const threads = useThreads()` becomes
  `const { threads } = useThreads()`)

### `@liveblocks/react-comments`

- **Breaking (beta):** `Comment`’s `indentBody` and `Thread`’s
  `indentCommentBody` were renamed to `indentContent` and `indentCommentContent`
  respectively. `Thread`’s `onResolveChange` was renamed to `onResolvedChange`.
- Add emoji button in `Composer`.

### `@liveblocks/node`

- Support using `@liveblocks/node` in
  [Edge runtimes](https://vercel.com/docs/functions/edge-functions/edge-runtime).

## v1.3.6

### `@liveblocks/client`

- Support `unstable_fallbackToHTTP` client option when using any auth token type
  (previously it only worked when using single-room tokens, which we no longer
  recommend since 1.2)

## v1.3.5

### `@liveblocks/react`

- Officially mark `useList()`, `useMap()`, and `useObject()` as deprecated in
  JSDoc comments (we stopped recommending them since the release of 0.18)
- Deduplicate Comments requests and improve how race conditions are handled
  during mutations.
- Fix non-Suspense Comments hooks not working properly in some situations.

### `@liveblocks/react-comments`

- **Breaking (beta):** Replace the render prop API (e.g. `renderMention`,
  `renderLink`, etc) by a single `components` prop. (e.g.
  `components={{ Mention, Link }}`)
- Fix overflowing `Composer.Suggestions`.
- Reduce the impact of icons on bundle size.

## v1.3.4

### `@liveblocks/react`

- Fix confusing `Error: "undefined" is not a valid event name` error when using
  the (deprecated) `useMap()`, `useObject()`, or `useList()` hooks on
  uninitialized storage values.

## v1.3.3

### `@liveblocks/*`

- Fix unescaped room IDs when using Comments.

### `@liveblocks/react-comments`

- Add support for auto links. (e.g. `"www.liveblocks.io"`)

## v1.3.2

### `@liveblocks/client`

- The client will disconnect with an error if your `/api/liveblocks-auth`
  backend returns reused/cached tokens. It’s important that auth tokens are
  always freshly generated, and never get cached or reused. (The client itself
  will cache and reuse tokens already, so implementing additional caching in
  your backend isn’t needed, and could even cause reconnection issues.)

## v1.3.1

### `@liveblocks/client`

- Actually include the new Clear History API.

### `@liveblocks/react`

- Fix missing dependency declaration.

## v1.3.0

This release marks the initial release of
[Liveblocks Comments](https://liveblocks.io/comments) (private beta).

### `@liveblocks/client`

- New history API: `room.history.clear()` allows you to explicitly clear the
  history, which resets the ability to undo beyond the current state.
- Removed long deprecated methods:
  - `others.count` → Use `others.length` instead
  - `others.toArray()` → Use `others` instead (it’s already an array)
- Deprecated the `Others<P, U>` type → Use `readonly User<P, U>[]` instead.

### `@liveblocks/react`

- Add support for Comments.
- `UserMeta["info"]` can no longer be a scalar value.

### `@liveblocks/react-comments`

- Initial release.

### `@liveblocks/node`

- Add Comments helpers to Client.
- Add Comments webhook events.

## v1.2.4

### `@liveblocks/node`

- Fixes a bug where sending an empty (or non-string) user ID with
  `.identifyUser` would confusingly get reported as an HTTP 503.

## v1.2.3

### `@liveblocks/client`

- Improve configuration error messages to be more user friendly.
- Fix bug where entering a new room could potentially initialize the undo stack
  incorrectly.

### `create-liveblocks-app`

- Fix Suspense option when specifying a framework.
- Add helpful comments by default.

## v1.2.2

### `@liveblocks/node`

- Add Yjs document change event (`YDocUpdatedEvent`) to `WebhookHandler`.
- Allow `Header` object to be passed to `headers` in
  `WebhookHandler.verifyRequest()`

## v1.2.1

### `@liveblocks/node`

- Fix session.allow to support path up to 128 characters to meet room id length
  requirement.

## v1.2.0

### `@liveblocks/*`

- Support the new and improved Liveblocks authorization.
- Change client logic to stop retrying if room is full. Instead, the client will
  now disconnect. To retry, call `room.reconnect()` explicitly.

### `@liveblocks/node`

- Add new APIs for authorization. See our migration guide for tips on how to
  adopt the new style of authorizing your Liveblocks clients.

## v1.1.8

- Fix a small TypeScript issue introduced in 1.1.7.

## v1.1.7

### `@liveblocks/client`

- When initializing the client with a
  [custom auth callback](https://liveblocks.io/docs/api-reference/liveblocks-client#createClientCallback),
  you can now return `{ error: "forbidden", reason: ... }` as the response,
  which the client will treat as a sign to stop retrying. The client will then
  disconnect from the room, instead of remaining in `"connecting"` status
  indefinitely.

### `@liveblocks/react`

- Fix a bug with `useSelf()` where it would not correctly re-render after
  entering an empty room. It’s now consistent again with `useMyPresence()`.

### DevTools

- Fix a bug in the Liveblocks [DevTools](https://liveblocks.io/devtools) panel
  where the "me" view would incorrectly stay empty after entering an empty room.

## v1.1.6

### `@liveblocks/*`

- Loosen duplicate import detection so it won't throw when used in test runners
  that deliberately run multiple instances of a module (like Jest or Playwright
  can do).

## v1.1.5

### `@liveblocks/*`

- Ship all of our packages as both ESM and CJS modules again (restore the
  changes that 1.1.3 originally introduced).
- Auto-detect if multiple copies of Liveblocks are included in your production
  bundle. If so, a help page is presented that will help you resolve this issue.
- Fix a bug where the room internals could become non-functional when used in
  combination with Immer due to Immer’s excessive auto-freezing, which would
  break the room’s internals. (This became an issue since Liveblocks 1.1 was
  released.)

## v1.1.4

- Undo the changes made in 1.1.3. We’ve got some bug reports where Liveblocks
  could still be doubly-included in production bundles (in some bundler setups
  only), with storage data corruptions as a possible result. We’re
  investigating.

## v1.1.3

Ship all of our packages as both ESM and CJS modules. By upgrading, your
project’s bundler can now perform (better) tree-shaking on the Liveblocks code.

You can expect (at least) the following bundle size reductions:

- `@liveblocks/client` from 80kB → 70kB
- `@liveblocks/react` from 129kB → 80kB
- `@liveblocks/redux` from 84kB → 38kB
- `@liveblocks/zustand` from 83kB → 37kB
- `@liveblocks/yjs` from 129kB → 74kB

## v1.1.2

### `@liveblocks/yjs`

Added Yjs support to **open beta** through the new `@liveblocks/yjs` package
(not stable yet).

### Fixes

- Fixes a missing internal export.

## v1.1.1

- Fixes a bug where under certain circumstances the Liveblocks client could
  incorrectly throw a `Not started yet` error message.

## v1.1.0

This release improves the client’s internals to ensure a more reliable
connection with Liveblocks servers.

### `@liveblocks/client`

- New APIs:
  - `room.getStatus()`: returns the current status of the WebSocket connection:
    `"initial"`, `"connecting"`, `"connected"`, `"reconnecting"`, or
    `"disconnected"`
  - `room.subscribe("status")`: subscribe to changes of the connection status.
  - `room.subscribe("lost-connection")`: high-level API to get informed when
    Liveblocks’ automatic reconnection process is taking longer than usual, so
    you can show a toast message on screen. (See this
    [example](https://liveblocks.io/examples/connection-status) for an
    illustration.)
- New behavior:
  - The client will stop retrying to establish a connection in cases where
    retrying would not help. For example an explicit 403 forbidden response from
    your backend, or a configuration error.
  - The client will more quickly reconnect even after long periods of sleep.

### `@liveblocks/react`

- New APIs:
  - `useStatus()` - React hook version of `room.getStatus()`
  - `useLostConnectionListener()` - React hook version of
    `room.subscribe("lost-connection")` (See this
    [example](https://liveblocks.io/examples/connection-status) for an
    illustration.)

### Bugs fixed

- Reconnection would sometimes not work after long periods of sleep. Waking up
  is now instant.
- React clients using Suspense could sometimes incorrectly bounce back to the
  Suspense boundary after a successful load. No longer!
- Client could sometimes not load storage after reconnecting. Not anymore!
- Others array will no longer flash during an internal reconnect.
- DevTools now keeps working even when the client goes offline.

### Deprecated APIs

These APIs still work, but are replaced by newer APIs. The old APIs will be
removed in a future release of Liveblocks.

Old connection status codes are replaced by the new ones:

| ❌ Old statuses | ✅ New statuses |
| --------------- | --------------- |
| closed          | initial         |
| authenticating  | connecting      |
| connecting      | connecting      |
| open            | connected       |
| unavailable     | reconnecting    |
| failed          | disconnected    |

Recommended steps to upgrade:

- ❌ `room.getConnectionState()` → ✅ `room.getStatus()`
- ❌ `room.subscribe('connection')` → ✅ `room.subscribe('status')`
- Old client options:
  - ❌ `clientOptions.fetchPolyfill`
  - ❌ `clientOptions.WebSocketPolyfill` → ✅
    `clientOptions.polyfills: { fetch, WebSocket }`

## v1.0.12

### `create-liveblocks-app`

- Added `export type TypedRoom = Room<...>` to init command for non-React apps.

## v1.0.11

### `@liveblocks/client`

- Fix a bug where undo/redo on `LiveObject` creates exponentially larger deltas.

## v1.0.10

### `@liveblocks/client`

- Fix a bug related to proactive token expiration detection.
- Internal refactorings.
- Add unstable_fallbackToHTTP option to the core client to support messages over
  1MB.

### `@liveblocks/node`

- Fix incorrect status code when Liveblocks server cannot be reached
  temporarily.

## v1.0.9

### `@liveblocks/client`

- Export `LiveListUpdate`, `LiveMapUpdate`, and `LiveObjectUpdate` types used by
  the storage update callback.
- Export new utility, `toPlainLson`, to assist in calling the initialize storage
  API.
- Internal refactorings.

## v1.0.8

### `@liveblocks/client`

- Internal refactorings.

### `create-liveblocks-app`

- Added
  [flags](https://github.com/liveblocks/liveblocks/tree/main/tools/create-liveblocks-app#flags-optional)
  for creating config files with `--init`. (e.g. `--framework react`)
- Added an error if an incorrect flag is used.
- Slightly changed the format of the default config file.

### `@liveblocks/client`

- Internal refactorings.

## v1.0.7

- Private API changes only.

## v1.0.6

## Internal changes

- Release `create-liveblocks-app` along with other Liveblocks packages, using
  the same versioning scheme.
- Internal refactorings.

## v1.0.5

Non-existent.

## v1.0.4

Non-existent.

## v1.0.3

Non-existent.

## v1.0.2

- Fix bug where passing down `shouldInitiallyConnect` connection option would
  not always work.

## v1.0.1

- Log stack traces of function calls that resulted in rejected storage mutations
  to the console in non-production builds to ease debugging.

### `@liveblocks/client`

- Fixes bug where the state of `others` in a room was wrong when:
  - Client A disconnects improperly (ex: computer goes to sleep)
  - Then Client B disconnects (ex: computer goes to sleep)
  - Then Client A reconnects: client B still shows in the `others` state

## v1.0.0

This major release marks the maturity of Liveblocks. For upgrade instructions,
see the [1.0 upgrade guide](https://liveblocks.io/docs/platform/upgrading/1.0).

## `@liveblocks/node`

`authorize` option `userId` is now mandatory.

Our new [pricing](https://liveblocks.io/pricing) is based on Monthly Active
Users instead of connections. We're using `userId` to track MAU associated to a
Liveblocks account.

## v0.19.11

## `@liveblocks/node`

- `WebhookHandler` now handles `RoomCreatedEvent` and `RoomDeletedEvent`

## v0.19.10

## `@liveblocks/client`

- Allow
  [`createClient`](https://liveblocks.io/docs/api-reference/liveblocks-client#createClientThrottle)
  `throttle` option to go as low as 16ms.

## v0.19.9

## `@liveblocks/client`

- Adds a `WebhookHandler` class
  - `new WebhookHandler(secret).verifyRequest({ rawBody, headers })` can be used
    to verify event requests from Liveblock's webhook functionality. It also
    provides fully typed `WebhookEvents`.
  - Check out our [Webhooks guide](https://liveblocks.io/docs/guides/webhooks)
    for more details

## v0.19.8

- Fixes a bug where history didn't reliably undo `LiveObject` key set changes if
  any pending local changes existed on that key.
- Fixes a bug where changes performed inside `room.batch` were incorrectly
  ordered inside the history resulting in unexpected undo behavior in some
  cases.
- Fixes a bug where under some circumstances the Liveblocks client could get
  stuck in a "synchronizing" state indefinitely
- Expose `JsonArray` and `JsonScalar` types publicly

## v0.19.7

Fix nested storage event handling issue.

## v0.19.6

Support authentication with cookies.

## v0.19.5

Export the `StorageStatus` type (introduced with 0.19.3).

## v0.19.4

Fix CORS issue.

## v0.19.3

In **@liveblocks/client**:

## Room.getStorageStatus

Get the storage status.

- `not-loaded`: Initial state when entering the room.
- `loading`: Once the storage has been requested via room.getStorage().
- `synchronizing`: When some local updates have not been acknowledged by
  Liveblocks servers.
- `synchronized`: Storage is in sync with Liveblocks servers.

## Room.subscribe("storage-status", status => { })

Subscribe to storage status changes.

Returns an unsubscribe function.

```typescript
room.subscribe("storage-status", (status) => {
  switch (status) {
    case "not-loaded":
      break;
    case "loading":
      break;
    case "synchronizing":
      break;
    case "synchronized":
      break;
    default:
      break;
  }
});
```

## Room.reconnect

Close the room connection and try to reconnect.

## Internal changes

- Add support for the upcoming Liveblocks browser extension

## v0.19.2

Fixes some internal type definitions.

## v0.19.1

Fixes an issue where `import`s from Liveblocks packages could not be resolved
correctly in certain build environments.

## v0.19.0

This release brings Zustand v4 support. This is a breaking change **only if
you’re using @liveblocks/zustand**.

In **@liveblocks/zustand**:

- Support Zustand v4 (actually v4.1.3 or higher)
- Drop support for Zustand v3 (also v4.1.2 or lower are not supported)
- Fix bug where some usage pattern could cause the Zustand store to stop
  synching (#491)

To migrate, make the following code changes:

- `npm install zustand@latest`
- `npm install @liveblocks/zustand@latest`
- Change these imports, if applicable:
  ```diff
  -import { middleware } from "@liveblocks/zustand";
  +import { liveblocks } from "@liveblocks/zustand";
  ```
  and
  ```diff
  -import type { LiveblocksState } from "@liveblocks/zustand";
  +import type { WithLiveblocks } from "@liveblocks/zustand";
  ```
  and rename accordingly.
- Change the pattern:
  ```ts
  create(liveblocks<MyState, ...>(...))
  ```
  to the Zustand v4 recommended pattern:
  ```ts
  create<WithLiveblocks<MyState, ...>>()(liveblocks(...))
  ```
  To be clear:
  1.  First, move the type annotation away from the `liveblocks` middleware
      call, and onto the `create` call.
  2.  Next, wrap your `MyState` type in a `WithLiveblocks<...>` wrapper. This
      will make sure the injected `liveblocks` property on your Zustand state
      will be correctly typed.
  3.  Finally, make sure to add the extra call `()` wrapper, needed by Zustand
      v4 now:
      ```ts
      create<WithLiveblocks<MyState, ...>>()(liveblocks(...))
      //                                  ^^ Not a typo
      ```
- Remove the second argument to `state.liveblocks.enterRoom()`: it no longer
  takes an explicit initial state. Instead, it's automatically be populated from
  your Zustand state.

In **@liveblocks/redux**:

- The main export has been renamed:
  ```diff
  -import { enhancer } from "@liveblocks/redux";
  +import { liveblocksEnhancer } from "@liveblocks/redux";
  ```
- The second argument to `state.liveblocks.enterRoom()` to send in an explicit
  initial state is no longer supported. It will use the state in your Redux
  store, for consistency and ease of use.

## v0.18.5

Bug fix:

- Fixes a small bug in a type definition, `scopes` was removed from
  `BaseUserMeta`.

Internal updates:

- Switch the monorepo over to Turborepo.

## v0.18.4

All packages now provide an `isReadOnly` flag on user instances. It is available
when getting self or others. `isReadOnly` is true when storage is read-only, see
the
[room management guide](https://liveblocks.io/docs/guides/managing-rooms-users-permissions#permissions)
for more information.

```ts
const me = room.getSelf();

me.isReadOnly; // boolean

const others = room.getOthers();
for (const other of others) {
  other.isReadOnly; // boolean
}
```

In **@liveblocks/client**:

- Add a new option `shouldInitiallyConnect` to `client.enter` that let you
  control whether or not the room connects to Liveblocks servers. Default is
  `true`.

  Usually set to false when the client is used from the server to not call the
  authentication endpoint or connect via WebSocket.

In **@liveblocks/react**:

- Add a new property `shouldInitiallyConnect` to `RoomProvider` that let you
  control whether or not the room connects to Liveblocks servers. Default is
  `true`.

  By default equals to `typeof window !== "undefined"`, meaning the RoomProvider
  tries to connect to Liveblocks servers only on the client side.

- Internal package restructurings to increase code sharing. You may notice a new
  dependency show up in your dependency tree: `@liveblocks/core`. It contains
  private APIs that aren't intended for direct consumption.

## v0.18.3

- In **@liveblocks/react**:

  Fixes the "zombie-child" problem that can occur with React 17 or lower. **If
  you’re on React 18: great, you can ignore this!** If you’re using React 17 or
  lower with Liveblocks, we’ll now start to enforce that you pass the
  `unstable_batchedUpdates` prop to RoomProvider, so this problem can be
  circumvented. This small addition may save you hours of debugging time!

  ```tsx
  // ⚠️  Only if you’re using React 17 or lower
  import { unstable_batchedUpdates } from "react-dom";  // 👈

  <RoomProvider
    id="my-room"
    initialPresence={...}
    initialStorage={...}
    unstable_batchedUpdates={unstable_batchedUpdates}  // 👈
  >
    <App />
  </RoomProvider>
  ```

  To read more, see
  https://liveblocks.io/docs/guides/troubleshooting#stale-props-zombie-child

- In **@liveblocks/zustand**:

  - Fix a confusing error message

## v0.18.2

- In **@liveblocks/react**:

  - Make sure that `useOther` will not rerender if tracked users already left
    the room, so that child components won't get rerendered before the parent
    got the chance to unmount them.
  - Disallow `useOther` without selector

## v0.18.1

- In **@liveblocks/react**:

  - Fix a bug that could cause an error when patching presence during local
    development. Not an issue in production builds. (#505)

## v0.18.0

For information, please read our
[Upgrade Guide for 0.18](https://liveblocks.io/docs/platform/upgrading/0.18).

### New React hooks ✨

- In **@liveblocks/react**:

  - [`useStorage`](https://liveblocks.io/docs/api-reference/liveblocks-react#useStorage)
  - [`useMutation`](https://liveblocks.io/docs/api-reference/liveblocks-react#useMutation)
  - [`useSelf`](https://liveblocks.io/docs/api-reference/liveblocks-react#useSelf)
  - [`useOthers`](https://liveblocks.io/docs/api-reference/liveblocks-react#useOthers)
  - [`useOthersMapped`](https://liveblocks.io/docs/api-reference/liveblocks-react#useOthersMapped)
  - [`useOthersConnectionIds`](https://liveblocks.io/docs/api-reference/liveblocks-react#useOthersConnectionIds)
  - [`useOther`](https://liveblocks.io/docs/api-reference/liveblocks-react#useOther)
    (singular)

- In **@liveblocks/client**:

  - New
    [`.toImmutable()`](https://liveblocks.io/docs/api-reference/liveblocks-client#LiveObject.toImmutable)
    method on `LiveObject`, `LiveList`, and `LiveMap` lets you work with an
    immutable representation of the storage objects
  - Improved core performance
  - Reduced bundle size
  - Others only become visible in the `others` array if their presence is known

### Breaking changes

- Remove support for directly importing hooks from **@liveblocks/client** (e.g.
  `import { useMyPresence } from '@liveblocks/react'`). If you’re still using
  these imports, see the
  [Upgrade Guide for 0.17](https://liveblocks.io/docs/platform/upgrading/0.17)
  for instructions.
- Remove `ClientProvider` and `useClient` hook
- Remove `defaultPresence` and `defaultStorageRoot` arguments. (Just use
  `initialPresence` and `initialStorage` arguments now.)
- Remove second argument to `useMap()`, `useList()`, and `useObject()`.
- Remove `new LiveMap(null)` support. (Just use `new LiveMap()` or
  `new LiveMap([])`.)

## v0.17.11

General:

- Fix a packaging bug

In **@liveblocks/react**:

- Deprecate an undocumented API

## v0.17.9

- Fix bug that could cause duplicate copies of @liveblocks/client to end up in
  final bundle, for certain bundler configurations.
- Fix bug where in some conditions the initial presence for a new connection
  would not come through to all existing clients in the room
- Various internal changes

## v0.17.8

### New history APIs ↩️ ↪️

- In **@liveblocks/client**:

  - Add `canUndo()` and `canRedo()` utilities to `room.history`
  - Add `"history"` event type to `room.subscribe()` to subscribe to the current
    user's history changes

- In **@liveblocks/react**:

  - Add `useCanUndo()` and `useCanRedo()` hooks

## v0.17.7

- In **@liveblocks/zustand**:

  - Simplify zustand middleware integration with Typescript. `TPresence`,
    `TStorage`, `TUserMeta`, and `TRoomEvent` are now optional.

Note that `@liveblocks/zustand` does not work with zustand > v4 because v3 and
v4 have completely different type definitions. As soon as zustand v4 is out of
the RC phase, we will consider updating our middleware to work with the latest
version.

### Example

Let's take a look at our
[To-do list](https://github.com/liveblocks/liveblocks/tree/main/examples/zustand-todo-list)
example. Without our middleware, the store would look like this:

```ts
import create from "zustand";

type State = {
  draft: string;
  isTyping: boolean;
  todos: Todo[];
  setDraft: (draft: string) => void;
  addTodo: () => void;
  deleteTodo: (index: number) => void;
};

create<State>(/* ... */);
```

With our middleware, you simply need to move the `State` param at the middleware
level:

```ts
import create from "zustand";
import { createClient } from "@liveblocks/client";
import { middleware } from "@liveblocks/zustand";

const client = createClient({ /*...*/ });

type State = {
  draft: string;
  isTyping: boolean;
  todos: Todo[];
  setDraft: (draft: string) => void;
  addTodo: () => void;
  deleteTodo: (index: number) => void;
};

create(
  middleware<State>(/* ... */, {
    client,
    presenceMapping: { isTyping: true },
    storageMapping: { todos: true }
  })
);
```

If you want to type `others` presence, you can use the `TPresence` generic
argument on the middleware.

```ts

type Presence = {
  isTyping: true;
}

const useStore = create(
  middleware<State, Presence>(/* ... */, {
    client,
    presenceMapping: { isTyping: true },
    storageMapping: { todos: true }
  })
);

// In your component
useStore(state => state.liveblocks.others[0].presence?.isTyping)
```

## v0.17.6

- In **@liveblocks/react**:

  - Expose `RoomContext` in the return value of `createRoomContext()`

## v0.17.5

- In **@liveblocks/react**:

  - Fix bug where changing the `key` argument of `useMap()`, `useList()`,
    `useObject()` did not resubscribe to updates correctly
  - Ignore changes to the `RoomProvider`'s initial presence/storage props on
    subsequent renders. This makes it behave closer to `useState(initialState)`

## v0.17.4

Fix missing documentation for hooks created via `createRoomContext()`.

## v0.17.1

Fix `@liveblocks/nodes` packaging.

## v0.17.0

For information, please read our
[Upgrade Guide](https://liveblocks.io/docs/platform/upgrading/0.17).

### TypeScript improvements ✨

This release contains major TypeScript improvements. The recommended setup now
is that you define your own Presence and Storage types at the highest level
(i.e. where you set up the room). After that initial one-time setup, you will no
longer need to provide any extra type annotations anywhere for your Liveblocks
code! 🙌

To learn how to set that up, follow the instructions in our
[Upgrade Guide](https://liveblocks.io/docs/platform/upgrading/0.17).

- No more `any` types used (in `@liveblocks/client` and `@liveblocks/react`)
- All APIs that work with Presence data will now require it to be
  JSON-serializable
- All APIs that work with Storage data will now require it to be LSON (= JSON +
  Live structures)
- All Live structures now take mandatory type params for their payloads, just
  like the built-in array, object, and map types do:
  - `LiveMap<K, V>` (like `Map<K, V>`)
  - `LiveObject<{ a: number, b: string }>` (like, for example,
    `{ a: number, b: string }`)
  - `LiveList<T>` (like `Array<T>`)

### React Native support ✨

We now support React Native! To learn how to use Liveblocks in your React Native
projects, see our
[API reference](https://liveblocks.io/docs/api-reference/liveblocks-client#createClientReactNative).
It's surprisingly simple!

### New APIs ✨

- In **@liveblocks/react**:

  - [`createRoomContext()`](https://liveblocks.io/docs/api-reference/liveblocks-react#createRoomContext)
    is now the preferred way to initialize hooks.

- In the API:

  - New endpoint to
    [Get Users in a Room](https://liveblocks.io/docs/api-reference/rest-api-endpoints#GetRoomUsers)
  - New endpoint to
    [Get a list of all Rooms](https://liveblocks.io/docs/api-reference/rest-api-endpoints#GetRooms)

### Bug fixes 🐛

- Improved conflict resolution on LiveList
- Various minor internal bug fixes

### Breaking changes

- In **@liveblocks/client**:

  - Removed old `Room.unsubscribe()` API

### New deprecations

- In **@liveblocks/client**:

  - The `defaultPresence` option to `client.enter()` will get renamed to
    `initialPresence`
  - The `defaultStorageRoot` option to `client.enter()` will get renamed to
    `initialStorage`
  - Calling `new LiveMap(null)` will stop working. Please use `new LiveMap()`,
    or `new LiveMap([])`

- In **@liveblocks/react**:

  - Importing the React hooks directly is deprecated, instead use the new
    `createRoomContext()` helper. For help, read the
    [Recommended Upgrade Steps section](https://liveblocks.io/docs/platform/upgrading/0.17#recommended-upgrade-steps)
    within our
    [Upgrade Guide](https://liveblocks.io/docs/platform/upgrading/0.17)
  - The second argument to `useList()`, `useObject()`, and `useMap()` is
    deprecated
  - The RoomProvider's `defaultPresence` is renamed to `initialPresence`
  - The RoomProvider's `defaultStorageRoot` is renamed to `initialStorage`

## v0.16.17

Fix bug in internal code where some legal authentication tokens would be
considered invalid.

## v0.16.16

Internals only.

## v0.16.15

Internals only.

## v0.16.14

Fix an issue where the current user's info would not properly display accented
characters.

## v0.16.13

(Unpublished.)

## v0.16.12

Internals only.

## v0.16.11

Expose helper type to help users adopt to using Live structures with interfaces
they don't own.

## v0.16.10

Restructures a few more internals.

## v0.16.9

Restructures a few internals.

## v0.16.8

Fix bug in private/internal code.

## v0.16.7

Fix bug in private/internal code.

## v0.16.6

Fix bug in example code suggested in deprecation warning.

## v0.16.5

### All packages

- Various internal refactorings

### Bug fixes

- In **@liveblocks/client**:

  - If you're using `@liveblocks/client` in a ES2015 context, you no longer have
    to polyfill `Object.fromEntries()`.

## v0.16.4

### All packages

- Improve our generated bundles. They are now even more tree-shakable, and
  smaller!
- Some APIs are being deprecation and will show warnings in the dev console when
  used

## v0.16.3

### Bug fixes

- In **@liveblocks/client**:

  - Fix bug where internal presence state could not get restored correctly after
    undo/redo in certain circumstances.

- In **@liveblocks/zustand** and **@liveblocks/redux**:

  - Fixes an issue when initializing an array with items would result in having
    duplicated items in other clients. Example:

    - Client A updates state : `{ list: [0] }`
    - Client B states is updated to : `{ list: [0, 0] }`

## v0.16.2

### Bug fixes

- In **@liveblocks/client**:

  - Fix small bug related to new `JsonObject` type, which would reject some
    values that were legal JSON objects.

## v0.16.1

### Bug fixes

- In **@liveblocks/react**:

  - Fix issue with React 18 and StrictMode.

## v0.16.0

### New APIs

#### `LiveList.set`

Set one element at a specified index.

```typescript
const list = new LiveList(["🦁", "🦊", "🐵"]);
list.set(0, "🐺");
list.toArray(); // equals ["🐺", "🦊", "🐵"]
```

https://github.com/liveblocks/liveblocks/pull/147 for more information

⚠️ **_Before using `LiveList.set`, you need to make sure that all connected
clients are using `0.16.0`. If a client is connected to a room with version
`< 0.16`, `LiveList.set` might lead to slightly unexpected behavior._**

### TypeScript improvements

@nvie improved our typescript definitions! They are more precise and restrictive
(for your own good :)). If typescript errors appears after upgrading to `0.16.0`
and they are not clear, please create a Github issue and we'll help you.

More information here: https://github.com/liveblocks/liveblocks/pull/150<|MERGE_RESOLUTION|>--- conflicted
+++ resolved
@@ -1,13 +1,10 @@
 ## v3.8.0
 
-<<<<<<< HEAD
-=======
 ### `@liveblocks/client`
 
 - LiveMap and LiveObject deletions now report which item got deleted in the
   update notifications. LiveLists already did this.
 
->>>>>>> 73c1ed69
 ### `@liveblocks/react`
 
 - Add new hook
@@ -15,11 +12,6 @@
   that offers a convenient way to get the current generation status for an AI
   chat, indicating whether the chat is idle, currently generating contents, and,
   if so, what type of content is currently generating.
-<<<<<<< HEAD
-
-- Support numerical operators `gt`, `lt`, `gte`, and `lte` in `useThreads`
-  metadata query filters.
-
 - Fixes an issue where `useUnreadInboxNotificationsCount` wasn't returning the
   proper count if there were more than a page of unread notifications.
 
@@ -27,13 +19,6 @@
 
 - Support numerical operators `gt`, `lt`, `gte`, and `lte` in `room.getThreads`
   metadata query filters.
-
-### `@liveblocks/react-ui`
-
-- The `title` prop on `AiTool` now accepts `ReactNode`, not just strings.
-=======
-- Fixes an issue where `useUnreadInboxNotificationsCount` wasn't returning the
-  proper count if there were more than a page of unread notifications.
 
 ### `@liveblocks/react-ui`
 
@@ -48,7 +33,6 @@
 - Add new method `Liveblocks.prewarmRoom(roomId, options)`. This method can
   prewarm a room from your backend, preparing it for connectivity and making the
   eventual connection from the frontend faster.
->>>>>>> 73c1ed69
 
 ## v3.7.1
 
