--- conflicted
+++ resolved
@@ -4,37 +4,11 @@
 
 ### `@liveblocks/client`
 
-<<<<<<< HEAD
-- Add query filters on the `getInboxNotifications` method:
-
-```
-const inboxNotifications = await client.getInboxNotifications({
-  query: {
-    roomId:"room1",
-    kind:"thread"
-  },
-});
-```
-
-### `@liveblocks/react`
-
-- Add query filters on the `useInboxNotifications` hook:
-
-```
-const { inboxNotifications } = useInboxNotifications({
-  query: {
-     roomId:"room1",
-     kind:"thread"
-  }
-});
-```
-=======
-- Add query filters `roomId` on the `getInboxNotifications` method.
-
-### `@liveblocks/react`
-
-- Add query filters `roomId` on the `useInboxNotifications` hook.
->>>>>>> f23f9c8a
+- Add query filters `roomId` and `kind` on the `getInboxNotifications` method.
+
+### `@liveblocks/react`
+
+- Add query filters `roomId` and `kind` on the `useInboxNotifications` hook.
 
 ## v3.6.1
 
