--- conflicted
+++ resolved
@@ -2,12 +2,6 @@
 
 ## v3.4.0
 
-<<<<<<< HEAD
-### `@liveblocks/react-ui`
-
-- Fix Markdown rendering of HTML tags in `AiChat`. (e.g. "Use the `<AiChat />`
-  component" would render as "Use the `` component")
-=======
 ### `@liveblocks/react`
 
 Tool calls will now stream in while under construction. This means that tools
@@ -40,7 +34,8 @@
 ### `@liveblocks/react-ui`
 
 - Add a minimal appearance to `AiTool` via a new `variant` prop.
->>>>>>> 720472a1
+- Fix Markdown rendering of HTML tags in `AiChat`. (e.g. "Use the `<AiChat />`
+  component" would render as "Use the `` component")
 
 ## v3.3.4
 
