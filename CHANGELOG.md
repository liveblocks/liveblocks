## vNEXT (not yet published)

<<<<<<< HEAD
### `@liveblocks/react-ui`

- Expose Markdown components in `AiChat`’s `components` prop to customize the
  rendering of Markdown content.
=======
## v3.1.3

### `@liveblocks/react-ui`

- Fix `AiChat` component not scrolling instantly to the bottom on render when
  messages are already loaded.
>>>>>>> d614053b

## v3.1.2

### `@liveblocks/react-ui` and `@liveblocks/emails`

- Improve URL sanitization in comments.

## v3.1.1

### `@liveblocks/client`

- Adds experimental setting `LiveObject.detectLargeObjects`, which can be
  enabled globally using `LiveObject.detectLargeObjects = true` (default is
  false). With this setting enabled, calls to `LiveObject.set()` or
  `LiveObject.update()` will throw as soon as you add a value that would make
  the total size of the LiveObject exceed the platform limit of 128 kB. The
  benefit is that you get an early error instead of a silent failure, but the
  downside is that this adds significant runtime overhead if your application
  makes many LiveObject mutations.
- Fix: also display errors in production builds when they happen in `render`
  methods defined with `defineAiTool()`. Previously, these errors would only be
  shown during development.
- Fix an issue with the render component of tool calls not being displayed
  correctly when the tool call signal was read before it was registered.

## v3.1.0

### `@liveblocks/client`

- `defineAiTool()()` now takes an optional `enabled` property. When set to
  `false`, the tool will not be made available to the AI copilot for new/future
  chat messages, but still allow existing tool invocations to be rendered that
  are part of the historic chat record.

### `@liveblocks/react`

- `RegisterAiTool` now also takes an optional `enabled` prop. This is a
  convenience prop that can be used to override the tool’s `enabled` status
  directly in React.

### `@liveblocks/react-ui`

- Reasoning parts in `AiChat` are now automatically collapsed when the reasoning
  is done.
- Add `collapsible` prop to `AiTool` to control whether its content can be
  collapsed/expanded.
- Add `InboxNotification.Inspector` component to help debugging custom inbox
  notifications.

### `@liveblocks/redux`

- Add support for Redux v5.

### `@liveblocks/react-lexical`

- Fix default `z-index` of collaboration cursors, and make them inherit their
  font family instead of always using Arial.
- Add `lb-lexical-cursors` class to the collaboration cursors’ container.
- Improve mentions’ serialization.

### `@liveblocks/node-lexical`

- Improve mentions’ serialization.

## v3.0.0

Liveblocks 3.0 is our third major release, focusing on our newest product,
[AI Copilots](https://liveblocks.io/blog/meet-liveblocks-3-0-the-fastest-way-to-let-your-users-collaborate-with-ai-in-your-product).
We’ve used this as an opportunity to tidy up some of our existing APIs, ensuring
consistency throughout our offering.

For full upgrade instructions and codemods, see the
[3.0 upgrade guide](https://liveblocks.io/docs/platform/upgrading/3.0).

### All packages

- TypeScript 5.0 is now the minimum supported version.
- Remove deprecated APIs, see
  [the deprecated section](https://liveblocks.io/docs/platform/upgrading/3.0#deprecated)
  in the upgrade guide to learn more.

### `@liveblocks/react`

- Introduce hooks and APIs for AI Copilots: `useAiChats`, `useAiChat`,
  `useDeleteAiChat`,`useSendAiMessage`, `RegisterAiTool`, `RegisterAiKnowledge`,
  etc.
- Rename `UPDATE_USER_NOTIFICATION_SETTINGS_ERROR` to
  `UPDATE_NOTIFICATION_SETTINGS_ERROR` when using `useNotificationSettings` or
  `useUpdateNotificationSettings`.

### `@liveblocks/react-ui`

- Introduce pre-built components for AI Copilots: `AiChat`, `AiTool`, etc.
- The `onMentionClick` prop on `Thread` and `Comment` now receives a
  `MentionData` object instead of a `userId` string.
- The `Mention` component on the `Comment.Body` and `Composer.Editor` primitives
  now receives a `mention` prop instead of a `userId` one.
- The `MentionSuggestions` component on the `Composer.Editor` primitive now
  receives a `mentions` prop instead of a `userIds` one, and the
  `selectedUserId` prop has been renamed to `selectedMentionId`.
- Rename `LiveblocksUIConfig` to `LiveblocksUiConfig` for consistency with other
  Liveblocks APIs.

### `@liveblocks/emails`

- Remove deprecated `htmlBody`/`reactBody` properties from
  `prepareThreadNotificationEmailAsHtml`/`prepareThreadNotificationEmailAsReact`,
  use `body` instead.
- Remove `htmlContent`/`reactContent` properties from
  `prepareTextMentionNotificationEmailAsHtml`/`prepareTextMentionNotificationEmailAsReact`,
  use `content` instead.
- The `prepareTextMentionNotificationEmailAsReact` and
  `prepareTextMentionNotificationEmailAsHtml` functions’ returned data changed
  slightly:
  - The `id` property is now named `textMentionId`, it refers to the mention’s
    Text Mention ID, not the user ID used for the mention
  - The `id` property now refers to the mention’s ID, as in the user ID used for
    the mention
- The `element` prop received by the `Mention` component in
  `prepareTextMentionNotificationEmailAsReact` now contains an `id` property
  instead of `userId`, and a new `kind` property to indicate the mention’s kind.

### `@liveblocks/client` and `@liveblocks/node`

- The `getMentionedIdsFromCommentBody` utility has been replaced by
  `getMentionsFromCommentBody`.

## v2.24.3

### `@liveblocks/react` and `@liveblocks/react-ui`

- Fix an issue with subpath imports (e.g. `@liveblocks/react/suspense`) and
  CommonJS which could happen with certain bundlers.

## v2.24.2

### `@liveblocks/react-ui`

- Disable or hide actions in `Thread` and `Comment` components for users without
  permission to perform them, such as adding reactions or (un)resolving threads.

## v2.24.1

### `@liveblocks/yjs`

- Fix for occasional desync issue

## v2.24.0

We are introducing thread subscriptions to add more granularity to thread
notifications, allowing users to subscribe to threads without participating or
unsubscribing from specific ones.

We are also using this opportunity to rename some of the concepts around
notifications and notification settings to improve clarity. None of these
changes are breaking but you can learn more about them, their rationale, and how
to automatically apply them with a codemod in our
[Upgrade Guide for 2.24](https://liveblocks.io/docs/platform/upgrading/2.24).

### `@liveblocks/react-ui`

- Add "Subscribe to thread" and "Unsubscribe from thread" actions to `Thread`
  and thread `InboxNotification` out of the box.

### `@liveblocks/react`

- Add `useSubscribeToThread` and `useUnsubscribeFromThread` hooks.
- Add `subscribe` and `unsubscribe` methods to the existing
  `useThreadSubscription` hook.
- Add support for `textMentions` in room subscription settings.
- Rename `useRoomNotificationSettings` and `useUpdateRoomNotificationSettings`
  to `useRoomSubscriptionSettings` and `useUpdateRoomSubscriptionSettings`.

### `@liveblocks/node`

- Add `subscribeToThread`, `unsubscribeFromThread`, `getThreadSubscriptions` and
  `getUserRoomSubscriptionSettings` methods.
- Add support for `textMentions` in room subscription settings.
- Rename `getRoomNotificationSettings`, `updateRoomNotificationSettings`, and
  `deleteRoomNotificationSettings` to `getRoomSubscriptionSettings`,
  `updateRoomSubscriptionSettings`, and `deleteRoomSubscriptionSettings`.

### `@liveblocks/client`

- Add `Room.subscribeToThread` and `Room.unsubscribeFromThread` methods.
- Methods which return threads and their associated inbox notifications now also
  return the thread’s associated subscriptions.
- Add support for `textMentions` in room subscription settings.
- Rename `Room.getNotificationSettings` and `Room.updateNotificationSettings` to
  `Room.getSubscriptionSettings` and `Room.updateSubscriptionSettings`.

## v2.23.2

### `@liveblocks/tiptap`

- Add `closeAi` Tiptap command to manually close the AI toolbar.
- Fix `AiToolbar` focus behavior in Safari.
- Fix `FloatingToolbar` focus behavior in Safari.

### `@liveblocks/lexical`

- Fix `FloatingToolbar` focus behavior in Safari.

## v2.23.1

### `@liveblocks/client`

- Fix potential runtime error in browsers that do not support `Symbol.dispose`
  yet.

### `@liveblocks/node`

- Fix a bug in `.mutateStorage()` and `.massMutateStorage()` where mutating
  storage could potentially corrupt the storage tree.

## v2.23.0

### `@liveblocks/node`

- Expose new property `triggeredAt` for notification webhook events.

### `@liveblocks/emails`

- The `prepareThreadNotificationEmailAsHtml` and
  `prepareThreadNotificationEmailAsReact` functions are now avoiding duplicated
  comments between two emails data.

### `@liveblocks/react-ui`

- Improve event propagation from `Composer` and the emoji pickers in
  `Comment`/`Thread`.

### `@liveblocks/react-blocknote`

- Fix crash when unmounting. (Thanks @nperez0111 for the contribution!)
- Fix `withLiveblocksEditorOptions` not passing all options to BlockNote.
  (Thanks @chadnorvell for the contribution!)

## v2.22.3

### `@liveblocks/react-ui`

- The `InboxNotification` component now uses `resolveRoomsInfo` for
  `textMention` notifications to make them link to the mentions’ room
  automatically if `href` isn’t set.
- Fix names capitalization in lists. (e.g. the list of who reacted in reactions’
  tooltips)
- Add `emojibaseUrl` **advanced** option on `LiveblocksUIConfig` to allow
  choosing where Emojibase’s data used by the Liveblocks emoji picker is fetched
  from: another CDN, self-hosted files, etc.

### `@liveblocks/react-blocknote`

- Fix: Update dependencies resolution.
- Fix: Avoid `<AnchoredThreads />` threads rendering if the editor's view is
  `null`.

## v2.22.2

### `@liveblocks/node`

- Optimize `.getOrCreateRoom()` to only make a single round-trip to the server.
- Optimize `.upsertRoom()` to only make a single round-trip to the server.
- Also expose `LiveObject`, `LiveMap`, and `LiveList` in `@liveblocks/node`.

## v2.22.1

### `@liveblocks/react-blocknote`

- Fix report text editor function's call. Now we report correctly `blocknote` as
  text editor type.

### `@liveblocks/react-tiptap`

- Internal refactoring.

### `@liveblocks/node`

- Fix: improve stack traces of REST API errors to include the original error
  location.

## v2.22.0

### `@liveblocks/node`

- Added pagination support to `.getInboxNotifications()`. See
  [docs](https://liveblocks.io/docs/api-reference/liveblocks-node#get-users-userId-inboxNotifications).
- New method `.getOrCreate()` which combines `.getRoom()` and `.createRoom()`.
  See
  [docs](https://liveblocks.io/docs/api-reference/liveblocks-node#get-or-create-rooms-roomId).
- New method `.upsertRoom()` which combines `.updateRoom()` and `.createRoom()`.
  See
  [docs](https://liveblocks.io/docs/api-reference/liveblocks-node#upsert-rooms-roomId).
- New method `.iterRooms()` which is like `.getRooms()` except pagination
  happens automatically. See [docs](https://liveblocks.io).
- New method `.iterInboxNotifications()` which is like
  `.getInboxNotifications()` except pagination happens automatically. See
  [docs](https://liveblocks.io/docs/api-reference/liveblocks-node#iter-users-userId-inboxNotifications).
- New method `.mutateStorage()` which can be used to make changes to Storage
  from your backend. See
  [docs](https://liveblocks.io/docs/api-reference/liveblocks-node#mutate-storage).
- New method `.massMutateStorage()` which can be used to make changes to Storage
  for multiple rooms simultaneously. See
  [docs](https://liveblocks.io/docs/api-reference/liveblocks-node#mass-mutate-storage).
- Updated method `.deleteRoom()` to no longer throw when the room already does
  not exist. See
  [docs](https://liveblocks.io/docs/api-reference/liveblocks-node#delete-rooms-roomId).

### `@liveblocks/react-ui`

- Add new icons to `<Icon.* />`.

### `@liveblocks/emails`

- Implement a new core logic for thread notification event.
- Mark `htmlBody` from `prepareThreadNotificationEmailAsHtml` and `reactBody`
  from `prepareThreadNotificationEmailAsReact` as deprecated. Use `body`
  property instead.

## v2.21.0

### `@liveblocks/react-blocknote`

- New package to support using BlockNote with Liveblock’s comments, mentions,
  and realtime collaboration out of the box.

### `@liveblocks/node`

- Fix `markThreadAsResolved` and `markThreadAsUnresolved` methods not passing
  user ID correctly to the corresponding backend endpoints.

### `@liveblocks/react-ui`

- Improve emoji picker’s performance, bundle size, and add a preview of the
  currently selected emoji.
  - This is the result of us moving the emoji picker to
    [its own package](https://frimousse.liveblocks.io) and improving it in the
    process. You can also combine this package with the primitives to build your
    own reaction picker for example.
- Improve and fix pasting HTML into the composer.

## v2.20.0

### `@liveblocks/client`

- Implement a proxy factory for `UserNotificationSettings` object to return
  `null` to prevent any errors when accessing a disabled notification channel.

### `@liveblocks/node`

- Implement a proxy factory for `UserNotificationSettings` object to return
  `null` to prevent any errors when accessing a disabled notification channel.

### `@liveblocks/react`

- Add optional `useRoom({ allowOutsideRoom: true })` option. When this option is
  set, the hook will return `null` when used outside of a room, whereas the
  default behavior of the hook is be to throw.
- Implement a proxy factory for `UserNotificationSettings` object to return
  `null` to prevent any errors when accessing a disabled notification channel.

### `@liveblocks/react-ui`

- Improve mentions behavior around whitespace, fixing a regression introduced in
  `v2.18.3` when we added support for whitespace _within_ mentions.
- Prevent mention suggestions from scrolling instead of flipping when there’s
  enough space on the other side (e.g. moving from top to bottom).
- Improve event propagation in the formatting toolbar of `Composer`.

## v2.19.0

### `@liveblocks/*`

- Output ES modules by default (but CJS builds are still included)
- Modernize internal build tool settings

### `@liveblocks/node`

- Allow passing optional AbortSignal to all client methods
- Fix bug in encoding of error information in the LiveblocksError when an API
  call fails (thanks for reporting, @robcresswell!)
- Fix `getStorageDocument("my-room", "json")` typing in its output `LiveMap`
  instances as `ReadonlyMap` instead of serialized plain objects.

## v2.18.3

### `@liveblocks/node`

- Fix html escaping in `stringifyCommentBody` utility.

### `@liveblocks/client`

- Log more details in specific error cases to help debugging
- Fix html escaping in `stringifyCommentBody` utility.

### `@liveblocks/react`

- Increases the allowed stale time for polled user threads data. Only affects
  the `useUserThreads_experimental` hook.

### `@liveblocks/react-ui`

- Allow spaces and more non-alphanumeric characters when creating mentions in
  Comments composers.

### `@liveblocks/emails`

- Fix html escaping in prepare as html functions (thanks to @huy-cove for
  reporting the issue and helping us improving our product 🙏🏻).
- Revert deduplication logic introduced in `v2.18.0` as it provided no
  measurable benefits while increasing complexity.

## v2.18.2

### `@liveblocks/client`

- Improve performance of undo/redo operations on large documents (thanks for the
  contribution @rudi-c!)

### `@liveblocks/react-tiptap`

- Fix a performance regression introduced in 2.18.1

## v2.18.1

### `@liveblocks/react-ui`

- Fix `<Composer />` and `<Comment />` overrides not working when set on
  `<Thread />`.

### `@liveblocks/yjs`

- Added a factory function `getYjsProviderForRoom` to grab an instance of yjs
  provider that will be automatically cleaned up when the room is
  disconnected/changed
- Simplified types for `LiveblocksYjsProvider`

### `@liveblocks/react-tiptap`

- Fixed a bug where documents would no longer sync after room the ID changed

## v2.18.0

Introducing user notification settings. You can now create beautiful user
notification settings pages into your app.

### User notification settings (public beta)

Our packages `@liveblocks/client`, `@liveblocks/react` and `@liveblocks/node`
are now exposing functions to manage user notification settings on different
notification channels and kinds.

You can support `thread`, `textMention` and custom notification kinds (starting
by a `$`) on `email`, `Slack`, `Microsoft Teams` and `Web Push` channels.

#### Notification settings in the dashboard

You can choose from our new notifications dashboard page to enable or disable
notification kinds on every channels you want to use in your app. It means our
internal notification system on our infrastructure will decide to send or not an
event on your webhook.

### `@liveblocks/client`

We're adding two new methods in our client to get and update user notification
settings:

```tsx
import { createClient } from '@liveblocks/client'
const client = createClient({ ... })

const settings = await client.getNotificationSettings();
// { email: { thread: true, ... }, slack: { thread: false, ... }, ... }
console.log(settings);

const updatedSettings = await client.updateNotificationSettings({
  email: {
    thread: false,
  }
});
```

### `@liveblocks/react`

We're adding a new set of hooks to manage user notification settings.

You can either choose `useNotificationSettings` is your need to get the current
user notification settings and update them at the same time:

```tsx
// A suspense version of this hook is available
import { useNotificationSettings } from "@liveblocks/react";

const [{ isLoading, error, settings }, updateSettings] =
  useNotificationSettings();
// { email: { thread: true, ... }, slack: { thread: false, ... }, ... }
console.log(settings);

const onSave = () => {
  updateSettings({
    slack: {
      textMention: true,
    },
  });
};
```

Or you can choose `useUpdateNotificationSettings` if you just need to update the
current user notification settings (e.g an unsubscribe button):

```tsx
// A suspense version of this hook is available
import { useUpdateNotificationSettings } from "@liveblocks/react";

const updateSettings = useUpdateNotificationSettings();

const onUnsubscribe = () => {
  updateSettings({
    slack: {
      thread: false,
    },
  });
};
```

### `@liveblocks/node`

Our Node.js client are now exposing three new methods to manage user
notification settings:

```tsx
import { Liveblocks } from "@liveblocks/node";
const liveblocks = new Liveblocks({ secret: "sk_xxx" });

const settings = await liveblocks.getNotificationSettings({ userId });
// { email: { thread: true, ... }, slack: { thread: false, ... }, ... }
console.log(settings);

const updatedSettings = await liveblocks.updateNotificationSettings({
  userId,
  data: {
    teams: {
      $fileUploaded: true,
    },
  },
});
await liveblocks.deleteNotificationSettings({ userId });
```

### `@liveblocks/emails`

- Update the behavior of `prepareThreadNotificationEmailAsHtml` and
  `prepareThreadNotificationEmailAsReact`: the contents of previous emails data
  are now taken into account to avoid repeating mentions and replies that are
  still unread but have already been extracted in another email data.

## v2.17.0

### `@liveblocks/client`

- Report a console error when a client attempts to send a WebSocket message that
  is >1 MB (which is not supported). Previously the client would silently fail
  in this scenario.
- Added a new client config option `largeMessageStrategy` to allow specifying
  the preferred strategy for dealing with messages that are too large to send
  over WebSockets. There now is a choice between:
  - `default` Don’t send anything, but log the error to the console.
  - `split` Split the large message up into smaller chunks (at the cost of
    sacrificing atomicity). Thanks @adam-subframe for the contribution!
  - `experimental-fallback-to-http` Send the message over HTTP instead of
    WebSocket.
- Deprecated the `unstable_fallbackToHTTP` experimental flag (please set
  `largeMessageStrategy="experimental-fallback-to-http"` instead).

### `@liveblocks/react`

- Added `<LiveblocksProvider largeMessageStrategy="..." />` prop to
  LiveblocksProvider. See above for possible options.

### `@liveblocks/react-ui`

- Fix crash when a `Composer` is unmounted during its `onComposerSubmit`
  callback.
- Add new icons to `<Icon.* />`.

### `@liveblocks/react-tiptap`

### AI Toolbar (private beta)

This release adds components and utilities to add an AI toolbar to your text
editor, available in private beta.

- Add `ai` option to `useLiveblocksExtension` to enable (and configure) it.
- Add `<AiToolbar />` component. (with `<AiToolbar.Suggestion />`,
  `<AiToolbar.SuggestionsSeparator />`, etc)
- Add default AI buttons in `Toolbar` and `FloatingToolbar` when the `ai` option
  is enabled.
- Add `askAi` Tiptap command to manually open the toolbar, it can also be
  invoked with a prompt to directly start the request when opening the toolbar.
  (e.g. `editor.commands.askAi("Explain this text")`)

## v2.16.2

### `@liveblocks/react`

- Improve error message if hooks are accidentally called server side

### `@liveblocks/zustand`

- Fix bug in Zustand typing in case the multi-argument form of `set()` is used
  (thanks [@hans-lizihan](https://github.com/hans-lizihan))

## v2.16.1

### `@liveblocks/react-lexical` and `@liveblocks/react-tiptap`

- `<Toolbar.Button />` and `<Toolbar.Toggle />` now display their `name`
  visually if `children` and `icon` aren’t set.

## v2.16.0

Our error listener APIs will now receive more errors in general, including
errors from using Comments & Notifications. Previously, these would only receive
room connection errors from Presence, Storage, or Yjs.

For example, now when creation of a thread fails, deletion of a comment fails,
marking a notification as read fails, etc.

### `@liveblocks/react`

#### **Breaking**: More errors can appear in `useErrorListener()`

```ts
// ❌ Before: required a RoomProvider and would only notify about errors for that room
// ✅ Now: requires a LiveblocksProvider and will notify about errors for any room
useErrorListener((err: LiveblocksError) => {
  /* show toast, or notify Sentry, Datadog, etc */
});
```

See the
[Upgrade Guide for 2.16](https://liveblocks.io/docs/platform/upgrading/2.16) to
learn how to adapt your code.

#### Filtering by absence of metadata

We now support filtering threads by _absence_ of metadata as well in
`useThreads({ query })` (or `useUserThreads_experimental({ query })`).

For example, you can now filter threads that do not have a `color` attribute set
in their metadata:

```ts
useThreads({
  query: {
    // Filter any "pinned" threads that don't have a color set
    metadata: {
      pinned: true,
      color: null, // ✨
    },
  },
});
```

See the
[Upgrade Guide for 2.16](https://liveblocks.io/docs/platform/upgrading/2.16) to
learn how to adapt your code.

#### Bug fixes

- Automatically refresh Comments and Notifications when the browser window
  regains focus.

### `@liveblocks/client`

The error listener APIs will now receive more errors in general, including
errors from using Comments & Notifications. Previously, these would only receive
room connection errors from Presence, Storage, or Yjs.

```ts
// 👌 Same as before, but might now also receive errors related to Comments & Notifications
room.subscribe("error", (err) => { ... });
```

### `@liveblocks/react-ui`

- Most of the icons used in the default components are now usable as
  `<Icon.* />` via `import { Icon } from "@liveblocks/react-ui"`.

### `@liveblocks/react-lexical` and `@liveblocks/react-tiptap`

- Add `<Toolbar />` and `<FloatingToolbar />` components to simplify building
  editor toolbars. They come with default controls out-of-the-box based on what
  the editor they’re attached to supports, but they’re also heavily extendable
  and customizable. Use inner components like `<Toolbar.Toggle />` and
  `<Toolbar.Separator />` to extend the defaults with your own actions, or start
  from scratch while customizing some of the defaults via
  `<Toolbar.SectionInline />` or `<Toolbar.BlockSelector />` for example.

### `@liveblocks/react-lexical`

- Add `isTextFormatActive` and `isBlockNodeActive` utilities.

### `@liveblocks/yjs`

- Add new option `useV2Encoding_experimental` to `LiveblocksYjsProvider` to
  enable experimental V2 encoding for Yjs.

## 2.15.2

### All packages

- Fix `useLayoutEffect` warnings when using React versions lower than 18.3.0 and
  SSR.

### `@liveblocks/react`

- Fix memory leak in some hooks.
- Fix bug where querying metadata with `useThreads()` would not always reuse the
  cache correctly.

## 2.15.1

### All packages

- Fix rollup config to always ensure `"use client"` directives are on top of
  files after build.

## 2.15.0

### `@liveblocks/react`

- **Breaking**: Drop support for React 17 (and 16). If you’re unable to upgrade
  React to 18 or higher, you can still continue to use Liveblocks 2.14.0, which
  is the last version to support React <18.

### All packages

- The published target for all Liveblocks packages is now ES2022 (up from
  ES2020). This should have a positive impact on your bundle size[\*].

- Various internal refactorings and code cleanup.

[\*] If you bundle for the browser, this should not be a problem, as all major
browsers support ES2022. If however you're specifically targeting very old
browsers (mostly IE), then you may need to configure your bundler (Webpack,
rollup, esbuild, etc) to also down-compile code from dependencies inside
`node_modules` for you, if you aren't already.

## 2.14.0

### `@liveblocks/emails`

- Add new functions `prepareTextMentionNotificationEmailAsHtml` and
  `prepareTextMentionNotificationEmailAsReact` to support text mention
  notification event for Lexical and Tiptap text editors and prepare data into
  email-ready formats.

## 2.13.2

### `@liveblocks/react-lexical`

- Fix report text editor function's call. Now we wait for the room's status to
  be `connected` to report the text editor instead of reporting directly after
  room creation / loading.

### `@liveblocks/react-tiptap`

- Fix report text editor function's call. Now we wait for the room's status to
  be `connected` to report the text editor instead of reporting directly after
  room creation / loading.

## 2.13.1

### `@liveblocks/react-ui`

- Improve the spacing consequences of `--lb-line-height` (introduced in 2.13.0)
  in some contexts.

## 2.13.0

### `@liveblocks/react-ui`

- Add a formatting toolbar to `Composer` which appears when selecting text. It’s
  enabled by default in the default components and can also be custom built with
  new primitives (`Composer.FloatingToolbar` and `Composer.MarkToggle`) and new
  APIs (`const { marks, toggleMark } = useComposer()`).
- Add new `--lb-line-height` token to control the line height of main elements
  (e.g. comment bodies in comments and composers).
- Remove `Timestamp` export mistakenly added to `@liveblocks/react-ui`, it
  should be imported from `@liveblocks/react-ui/primitives` instead.

## 2.12.2

### `@liveblocks/react-tiptap`

- Add new options for `useLiveblocksExtension()` to allow setting
  initialContent, experimental offline support, and the field name
- Update floating composer to support onComposerSubmit handler and closing the
  composer with the escape key

### `@liveblocks/zustand`

- Add support for Zustand v5

## 2.12.1

### `@liveblocks/react-ui`

- Prevent unsupported attachment previews from loading infinitely.
- Refactored `Thread` and `Comment` component to be used outside of the
  `RoomProvider` component.

## 2.12.0

This release adds support for tracking synchronization status of pending local
changes for any part of Liveblocks. Whether you use Storage, Text Editors,
Threads, or Notifications.

If the client’s sync status is `synchronized`, it means all local pending
changes have been persisted by our servers. If there are pending local changes
in any part of Liveblocks you’re using, then the client’s sync status will be
`synchronizing`.

Also, we’re introducing a way to prevent browser tabs from being closed while
local changes are not yet synchronized. To opt-in to this protection, enable
`preventUnsavedChanges` option on the client:

- In React: `<LiveblocksProvider preventUnsavedChanges />`
- Otherwise: `createClient({ preventUnsavedChanges: true })`

### `@liveblocks/client`

- Add new API
  [`client.getSyncStatus()`](https://liveblocks.io/docs/api-reference/liveblocks-client#Client.getSyncStatus)
  method.
- Add new
  [client config option](https://liveblocks.io/docs/api-reference/liveblocks-client#createClient):
  `preventUnsavedChanges`.
- Expose `ToImmutable<T>` helper type.

### `@liveblocks/react`

- Add new hook
  [`useSyncStatus`](https://liveblocks.io/docs/api-reference/liveblocks-react#useSyncStatus)
  that can be used to tell whether Liveblocks is synchronizing local changes to
  the server. Useful to display a "Saving..." spinner in your application, when
  used with `useSyncStatus({ smooth: true })`.
- Deprecated APIs:
  - `useStorageStatus` is now deprecated in favor of `useSyncStatus`.

### `@liveblocks/react-ui`

- Take composers into account when the new `preventUnsavedChanges` option is
  set.

### `@liveblocks/react-lexical`

- Add new hook `useIsEditorReady` which can be used to show a skeleton UI before
  the editor has received the initial text from the server.
- Deprecated APIs:
  - `useEditorStatus` is now deprecated in favor of `useIsEditorReady` (or
    `useSyncStatus`).

## 2.11.1

### `@liveblocks/react-lexical`

- Fix an issue with `AnchoredThreads` component not working correctly on certain
  React versions.

### `@liveblocks/react-tiptap`

- Fix an issue with `AnchoredThreads` component not working correctly on certain
  React versions.
- Fix an issue where React components don’t update when
  `shouldRerenderOnTransaction: false` is set.

### `@liveblocks/yjs`

- Adds experimental offline support for `LiveblocksYjsProvider`.

## 2.11.0

### `@liveblocks/react-ui`

- Upgrade dependencies.
- Fix minor appearance issues related to attachments.
- Fix pasting issues introduced in 2.10.0.

### `@liveblocks/react`

- Fix regression with `useThreads` that caused the hook to return an error if
  its associated room did not exist.

### `@liveblocks/react-tiptap`

- Initial release.

### `@liveblocks/emails`

- Initial release.

## 2.10.2

### `@liveblocks/client`

- Internal refactorings and code cleanup across various parts of the client's
  inner workings.

### `@liveblocks/react`

- Implement automatic retry for initial load of inbox notifications, user
  threads, room threads, room versions, or room notification settings—except
  when encountering a 4xx error.
- Background tabs will no longer poll threads, notification, room versions or
  room notification settings.
- Fix incorrect suspense export for `useRoomNotificationSettings` hook.
- Support for React 19 and Next.js 15.

### `@liveblocks/react-ui`

- Support for React 19 and Next.js 15.

### `@liveblocks/react-lexical`

- Support for React 19 and Next.js 15.

## 2.10.0

### `@liveblocks/client`

- Add new methods under `client.resolvers.*` to invalidate the cache of
  `resolveUsers`, `resolveRoomsInfo`, and `resolveMentionSuggestions`.
- In storage update notifications (using
  `room.subscribe(root, ..., { isDeep: true })`), all LiveList deletion updates
  will now also include the item that was deleted (#2008)

### `@liveblocks/react-ui`

- Improve and fix pasting rich text into the composer.
- Improve mention suggestions click behavior.

## 2.9.2

### `@liveblocks/node`

- Detect invalid chars in secret keys and throw a more helpful error message

## 2.9.1

### `@liveblocks/client`

- Fix type definition of `ThreadData`: `updatedAt` is always set
- Fix bug where client wasn't always using the newest delta update backend
  endpoint yet
- Fix regression with metadata filtering on explicitly-`undefined` values

### `@liveblocks/react-ui`

- When `Composer` is disabled, its actions are now also disabled as expected.
- Various event propagation improvements in `Composer`.

## 2.9.0

We are introducing pagination support to allow apps using threads and inbox
notifications to be built in a more user-friendly way, where the initial load is
faster and more data can be fetched incrementally as users interact with the
app.

### `@liveblocks/react`

- Add pagination support to `useInboxNotifications()`

  ```tsx
  const {
    inboxNotifications,
    isLoading,
    error,

    // ✨ New in Liveblocks 2.9
    fetchMore,
    isFetchingMore,
    hasFetchedAll,
    fetchMoreError,
  } = useInboxNotifications();
  ```

- Add pagination support to `useThreads()` and `useUserThreads_experimental()`

  ```tsx
  const {
    threads,
    isLoading,
    error,

    // ✨ New in Liveblocks 2.9
    fetchMore,
    isFetchingMore,
    hasFetchedAll,
    fetchMoreError,
  } = useThreads({ query });
  ```

## 2.8.2

### `@liveblocks/client`

- Send client version in HTTP request headers from the client, to ensure
  backward compatible responses from the server

## 2.8.1

### `@liveblocks/react-ui`

- Expose `onComposerSubmit` on `Thread` to react to the inner composer of a
  thread.

## 2.8.0

We are introducing attachments to allow users to add files to their comments,
for more information about this change please read our
[Upgrade Guide for 2.8](https://liveblocks.io/docs/platform/upgrading/2.8).

### `@liveblocks/react-ui`

- Add out-of-the-box support for attachments in the default components.
- Add new primitives to support attachments in custom components:
  - `Composer.AttachmentsDropArea`: Receives files via drag-and-drop
  - `Composer.AttachFiles`: Opens a file picker
  - `FileSize`: Displays a formatted file size
- Add values and methods to `useComposer` to support attachments in custom
  components.

### `@liveblocks/react`

- Add `useAttachmentUrl` hook to get presigned URLs for attachments.

### `@liveblocks/client`

- Add `prepareAttachment` and `uploadAttachment` methods to `Room` to create
  attachments.
- Add `getAttachmentUrl` method to `Room` to get presigned URLs for attachments.

## 2.7.2

### `@liveblocks/react`

- Fix a bug where under some conditions threads could end up without comments.
- Fix a bug where notifications associated to deleted threads would not be
  deleted.
- Fix a bug where subsequent optimistic updates to the same inbox notification
  could sometimes not get applied correctly.

## 2.7.1

### `@liveblocks/react-lexical`

- Fixed a bug where resolved threads remained visible in the editor and the
  `AnchoredThreads` and `FloatingThreads` components.

## 2.7.0

### `@liveblocks/client`

- Refactor caching internals to prepare for upcoming features

### `@liveblocks/react`

- Add support for `query` argument to `useUserThreads_experimental`
- Fix bug where some combinations of `query` criteria could over-select threads
  in `useThreads`

### Version History (private beta)

This release adds some new hooks for Version History in text documents, which is
now available in private beta. If you’re interested in joining the private beta,
please [contact us](https://liveblocks.io/contact/sales).

- Add `useHistoryVersion` hook to retrieve version history (in
  `@liveblocks/react`)
- Add `HistoryVersionSummaryList` and `HistoryVersionSummary` components to help
  display version history (in `@liveblocks/react-ui`)
- Add `HistoryVersionPreview` component to display and restore a version (in
  `@liveblocks/react-lexical`)

## 2.6.1

### `@liveblocks/react-ui`

- Fix mention suggestions dropdown not following scroll in some scenarios.

## 2.6.0

### `@liveblocks/node`

- Add `getInboxNotifications` method which supports an `unread` query parameter.

## 2.5.1

### `@liveblocks/yjs`

- Fix `LiveblocksProvider` `update`/`change` event not returning `removed`
  users.

## 2.5.0

### `@liveblocks/react`

- Add
  [`useIsInsideRoom`](https://liveblocks.io/docs/api-reference/liveblocks-react#useIsInsideRoom)
  hook, useful for rendering different components inside and outside of
  [`RoomProvider`](https://liveblocks.io/docs/api-reference/liveblocks-react#RoomProvider).

### `@liveblocks/react-lexical`

- Fix a bug in `useEditorStatus` which prevented it from returning a correct
  status when `LexicalPlugin` was rendered conditionally.
- Fix remote cursors not displaying user names.

### `@liveblocks/react-ui`

- Improve event propagation in `Composer`.

## v2.4.0

### `@liveblocks/client`

- Add vanilla Comments and Notifications APIs to `Client` and `Room`.

## v2.3.0

### `@liveblocks/react-lexical`

- New default components: `AnchoredThreads` and `FloatingThreads` to display
  threads that are tied to a specific part of the document, similar to Notion,
  Linear, etc:
  - [`FloatingThreads`](https://liveblocks.io/docs/api-reference/liveblocks-react-lexical#FloatingThreads)
    displays floating `Thread` components below text highlights in the editor.
  - [`AnchoredThreads`](https://liveblocks.io/docs/api-reference/liveblocks-react-lexical#AnchoredThreads)
    displays a list of `Thread` components vertically alongside the editor.
  - These components can be used in the same application to create a UI that
    works on both mobile and desktop.

### `@liveblocks/react`

- Add `useDeleteInboxNotification` and `useDeleteAllInboxNotifications` hooks.
- Fix `resolved` query not being applied when filtering threads with
  `useThreads`.
- Various refactorings to Suspense internals.

### `@liveblocks/react-ui`

- Add "Delete notification" action to `InboxNotification`.
- Hide "Mark as read" action in `InboxNotification` when already read.
- Improve keyboard navigation within emoji pickers.

### `@liveblocks/node`

- Add `deleteInboxNotification` and `deleteAllInboxNotifications` methods.

## v2.2.2

### `@liveblocks/react-ui`

- Fix missing avatar in `textMention` inbox notifications.
- Fix `textMention` usage (and its props type) when customizing rendering via
  `kinds` on `InboxNotification`.
- Fix broken CSS selector in default styles.

## v2.2.1

### `@liveblocks/yjs`

- Don’t attempt to write Yjs changes if the current user has no write access.

## v2.2.0

We are making `resolved` a first-class citizen property on
[threads](https://liveblocks.io/docs/ready-made-features/comments/concepts#Threads),
for more information about this change please read our
[Upgrade Guide for 2.2](https://liveblocks.io/docs/platform/upgrading/2.2).

### `@liveblocks/react`

- Add `useMarkThreadAsResolved` and `useMarkThreadAsUnresolved` hooks.
- Support `query.resolved` when filtering threads.
- The
  [`useStorageStatus`](https://liveblocks.io/docs/api-reference/liveblocks-react#useStorageStatus)
  hook now also has a `{ smooth: true }` setting to make building calm UIs with
  it a bit easier.
- The `useClient()` hook is now also available for users of
  `createRoomContext()` and/or `createLiveblocksContext()`
- Fix: avoid unnecessary re-renders if inbox notifications haven't changed

### `@liveblocks/react-ui`

- Use first-class citizen `resolved` property in `Thread` component.
- Preserve rich text when pasting into the composer.
- Add support for custom links to the composer. (either by pasting URLs with
  plain text selected or by pasting existing links)
- Preserve whitespace and empty lines in comments.
- Mark threads as read when visible (like before), but only if the window is
  focused.
- Fix improper `useTransition` fallback which would break on React versions
  lower than 18.

### `@liveblocks/node`

- Add `markThreadAsResolved` and `markThreadAsUnresolved` methods.
- Add `ThreadMarkedAsResolvedEvent` and `ThreadMarkedAsUnresolvedEvent` webhook
  events.
- Support `query.resolved` when querying threads.

### `@liveblocks/react-lexical`

- Upgrade `lexical` peer dependency to version `^0.16.1` that fixes
  compatibility issues with Next.js versions 14.2.0 and above.

### `@liveblocks/node-lexical`

- Upgrade `lexical` peer dependency to version `0.16.1`.

## v2.1.0

### `@liveblocks/client`

- Various internal refactorings

### `@liveblocks/react`

- Add new hook
  [`useStorageStatus`](https://liveblocks.io/docs/api-reference/liveblocks-react#useStorageStatus),
  which returns the current storage status of the room, and will re-render your
  component whenever it changes. This can used to build "Saving..." UIs.
- Add
  [`useDeleteThread`](https://liveblocks.io/docs/api-reference/liveblocks-react#useDeleteThread)
  hook to delete a thread and its associated comments.
- Fix: add missing JSDoc comments
- Fix: improve some error messages and stack traces to contain more info
- Refactorings to Suspense internals

### `@liveblocks/react-ui`

- Fix improper `useSyncExternalStore` import which would break on React versions
  lower than 18.

## v2.0.5

### `@liveblocks/react`

- Improved DX: `useDeleteThread` will now throw a client-side error if someone
  else than the thread owner tries to delete the thread. This will help you
  catch and handle this case more easily.

## v2.0.4

### All packages

- Improve TS error messages and error locations if custom `UserMeta` or
  `ActivitiesData` types do not match their requirements

### `@liveblocks/client`

- Add missing type export for `CommentReaction`
- Don’t attempt to write missing `initialStorage` keys if the current user has
  no write access to storage. This will no longer throw, but issue a warning
  message in the console.

### `@liveblocks/react`

- Add
  [`useDeleteThread`](https://liveblocks.io/docs/api-reference/liveblocks-react#useDeleteThread)
  hook to delete a thread and its associated comments.

## v2.0.3

### `@liveblocks/client`

- In `client.enterRoom()`, the options `initialPresence` and `initialStorage`
  are now only mandatory if your custom type requires them to be.

### `@liveblocks/react`

- In `<RoomProvider>`, the props `initialPresence` and `initialStorage` are now
  only mandatory if your custom type requires them to be.
- Nesting `<LiveblocksProvider>`s will now throw to prevent incorrect usage.

### `@liveblocks/react-ui`

- Prevent the composer from splitting text being composed.
- Handle parentheses around and within auto links.
- Count whitespace as empty to prevent posting empty comments.
- Prevent clearing the composer if it's not handled. (via `onComposerSubmit`)

### `@liveblocks/yjs`

- Add missing type exports

## v2.0.2

### `@liveblocks/node`

- Add `deleteThread` method to the client to delete a room's thread.
- Add the `threadDeleted` webhook event to notify when a thread is deleted.
- Fix type signatures of `client.identifyUser()` and `client.prepareSession()`
  to require `userInfo` if it's mandatory according to your global `UserMeta`
  type definition.

## v2.0.0

This major release marks the maturity of Liveblocks. It contains new products
(`@liveblocks/react-lexical`) and clarifications (e.g.
`@liveblocks/react-comments` is now called `@liveblocks/react-ui`).

Also, we bring major DX improvements by allowing you to specify your types
globally now. These types will be typed once and shared across all Liveblocks
APIs, which includes your Node backend.

```ts file="liveblocks.config.ts"
// ❌ Before
export const {
  suspense: {
    RoomProvider,
    useRoom,
    // etc
  },
} = createRoomContext<Presence, Storage>(client);

// ✅ After
declare global {
  interface Liveblocks {
    Presence: Presence;
    Storage: Storage;
  }
}
```

In `@liveblocks/react`, you can now import hooks directly:

```ts file="MyComponent.tsx"
// ❌ Before: get hooks exported from your Liveblocks config
import { RoomProvider, useRoom, ... } from "./liveblocks.config";

// ✅ After: import hooks directly
import { RoomProvider, useRoom, ... } from "@liveblocks/react";
import { RoomProvider, useRoom, ... } from "@liveblocks/react/suspense";
```

```ts
// ❌ Before
const client = createClient(/* options */);

// ✅ After
<LiveblocksProvider /* options */>
  <App />
</LiveblocksProvider>
```

For full upgrade instructions and codemods, see the
[2.0 upgrade guide](https://liveblocks.io/docs/platform/upgrading/2.0).

### `create-liveblocks-app`

- Update config generation for Liveblocks 2.0.
- Add `--upgrade` flag to automatically update all Liveblocks package to their
  latest version.

### `@liveblocks/client`

- DX improvements: type once, globally, benefit everywhere

### `@liveblocks/react`

- DX improvement: import hooks directly
- DX improvement: `<ClientSideSuspense>` no longer needs a function as its
  `children`
- New provider: `LiveblocksProvider` (replaces the need for `createClient`)
- New hook: `useClient`
- Tweak `useMutation` error message to be less confusing.
- Allow thread and activity metadata types to contain `undefined` values.

### `@liveblocks/react-ui`

- Rename from `@liveblocks/react-comments`.
- Rename `<CommentsConfig />` to `<LiveblocksUIConfig />`.
- Improve `InboxNotification` props types.

### `@liveblocks/react-lexical`

- Initial release.

### `@liveblocks/node-lexical`

- Initial release.

### `@liveblocks/yjs`

- `LiveblocksProvider` is no longer a default export, it’s now
  `import { LiveblocksYjsProvider } from "@liveblocks/yjs"`.

### `@liveblocks/node`

- DX improvements: all Node client methods will pick up the same global types
  you’re using in your frontend
- Rename `RoomInfo` to `RoomData`.
- The webhook event `NotificationEvent`’s type can represent multiple kinds of
  notifications. (`"thread"`, `"textMention"`, and custom ones (e.g.
  `"$myNotification"`))

### `@liveblocks/codemod`

- Initial release.

## v1.12.0

### `@liveblocks/react`

- Add support for custom notification kinds.
- Add new `useInboxNotificationThread` hook to `createLiveblocksContext`, which
  can be used to retrieve threads within thread notifications for more
  flexibility.
- Add support for `startsWith` operator to `useThreads` when filtering based on
  metadata.

### `@liveblocks/react-comments`

- Add support for custom notification kinds to the `InboxNotification` component
  via the `kinds` prop and the `InboxNotification.Custom` component.
- Add destructive color tokens. (`--lb-destructive`,
  `--lb-destructive-foreground`, and `--lb-destructive-contrast`)

### `@liveblocks/node`

- Add `triggerInboxNotification` method that lets you trigger custom
  notification kinds.
- Enable filtering rooms by room ID in the `getRooms` method. This works via
  `query.roomId`, `metadata` is deprecated and is now `query.metadata`.
- Add support for our query language when filtering with the `getRooms` and
  `getThreads` methods.
- Add support for an alternative object-based query notation to the `getRooms`
  and `getThreads` methods, which supports exact matches and the `startsWith`
  operator.

## v1.11.3

### `@liveblocks/client`

- Fixes a potential `RangeError: Maximum call stack size exceeded` in
  applications that produce many operations

### `@liveblocks/node`

- Add missing `updatedAt` property to `YDocUpdatedEvent` type.
  ([@alexlande](https://github.com/alexlande))

## v1.11.2

### `create-liveblocks-app`

- Add support for the updated Starter Kit.

## v1.11.1

### `@liveblocks/react-comments`

- Fix the composer’s placeholder to appear instantly instead of being initially
  invisible.
- Fix the default composer’s actions not being disabled when the composer is.

### `@liveblocks/node`

- Fix "`process` is undefined" issue in Vite builds. This issue was already
  fixed for `@liveblocks/client`, but not for `@liveblocks/node` yet.

### DevTools

- Improve tree view to visualize Y.js documents and inspect Y.js awareness.

## v1.11.0

### `@liveblocks/node`

- Add `updateRoomId` method that lets you update the room ID of the specified
  room.
- Add an optional `guid` parameter to `sendYjsBinaryUpdate` and
  `getYjsDocumentAsBinaryUpdate` to point to a Yjs subdocument with the
  specified guid.

### `@liveblocks/react`

- Add `scrollOnLoad` option to `useThreads`: enabled by default, this option
  controls whether to scroll to a comment on load based on the URL hash.
- `useUser` and `useRoomInfo` no longer support returning nothing. Returning
  `undefined` will now be treated as an error.
- Fix bug where `useUser` and `useRoomInfo` returned an extra `data` superfluous
  property.
- Fix bug where customizing types on `createLiveblocksContext` would conflict
  with the provided `Client`.

### `@liveblocks/react-comments`

- Add actions to `InboxNotification` with a single action for now: marking as
  read.
- Improve actions hover behavior in `Comment`/`Thread`.
- Change `Comment` background color when it’s linked to or being edited.

## v1.10.4

- Fix bundling issue in Vite projects, where `process is not defined` could
  happen

## v1.10.3

### `@liveblocks/react-comments`

- Add support for Emoji v15.1 in emoji picker, along two additional locales:
  Bengali (`bn`) and Hindi (`hi`).
- Fix bug where the `showRoomName` prop on `InboxNotification.Thread` wasn’t
  applied to notifications about mentions.

### `@liveblocks/react`

- Fix bug where removing metadata via `useEditThreadMetadata` would result in a
  brief flash of the old metadata after the metadata was removed optimistically.

## v1.10.2

### `@liveblocks/client`

- Fix bug where calling `.clone()` immediately after creating a new `LiveObject`
  could throw an error

## v1.10.1

### `@liveblocks/client`

- Fix bug where the client’s backoff delay would not be respected correctly in a
  small edge case.

### `@liveblocks/react-comments`

- Fix date localization in `InboxNotification`.
- Add vendor prefixes to more CSS properties within the default styles.

### `@liveblocks/react`

- Added error retrying to `useThreads`, `useRoomNotificationSettings`, and
  `useInboxNotifications` during initial fetching.

## v1.10.0

This release introduces Notifications (and unread indicators) for Comments.

### `create-liveblocks-app`

- Add `createLiveblocksContext` and Notifications to `--init`.
- Move resolver options from `createRoomContext` to `createClient` and add
  `resolveRoomsInfo` to the list of resolvers.

### `@liveblocks/client`

- Add options to `createClient`: `resolveUsers`, `resolveMentionSuggestions`
  (both were previously defined on `createRoomContext` from
  `@liveblocks/react`), and the new `resolveRoomsInfo`.

### `@liveblocks/react`

- Add new `LiveblocksContext` accessible with `createLiveblocksContext`,
  similarly to `createRoomContext`. This context is meant to live at the root
  since it handles things outside of rooms, like notifications. It contains
  `LiveblocksProvider`, `useUser`, `useRoomInfo`, `useInboxNotifications`,
  `useUnreadInboxNotificationsCount`, `useMarkInboxNotificationAsRead`, and
  `useMarkAllInboxNotificationsAsRead`.
- Add new hooks to `createRoomContext`: `useMarkThreadAsRead`,
  `useThreadSubscription`, `useRoomInfo`, `useRoomNotificationSettings`, and
  `useUpdateRoomNotificationSettings`.
- Make some hooks usable interchangeably between `createLiveblocksContext` and
  `createRoomContext`: `useUser`, and `useRoomInfo`.

### `@liveblocks/react-comments`

- Add new default components: `InboxNotification` and `InboxNotificationList`.
- Add unread indicators to the default `Thread` component.
- Support "@" in mentions. (e.g. `@user@email.com` is now a valid mention and
  will trigger `resolveMentionSuggestions` with `"user@email.com"`)

### `@liveblocks/node`

- Add the Notifications REST APIs as fully typed methods. (includes
  `getInboxNotification`, `getRoomNotificationSettings`,
  `updateRoomNotificationSettings`, and `deleteRoomNotificationSettings`
  methods)
- Add notification webhook event: `NotificationEvent`.

## v1.9.8

### `@liveblocks/client`

- Fix race condition in client that could leave zombie WebSocket connections
  open indefinitely in a small edge case. (thanks for reporting,
  [@dev-badace](https://github.com/dev-badace))

### `@liveblocks/react`

- Fix type definitions of `useOthersListener` hook.
- Fix type definitions of `useErrorListener` hook.

### `@liveblocks/yjs`

- Emit update events from awareness.
- Fix several awareness bugs.

## v1.9.7

### `@liveblocks/node`

- Expose new `nextCursor` field in
  [Get Rooms](https://liveblocks.io/docs/api-reference/liveblocks-node#get-rooms)
  API responses, to make pagination easier to work with
- Update TypeScript types for some responses

### `create-liveblocks-app`

- Adds a fallback for passing data from Safari to the console.

## v1.9.6

### `@liveblocks/react`

- Fix certain Next.js sites not building correctly due to improper
  `useSyncExternalStore` import

## v1.9.5

### `@liveblocks/react-comments`

- Fix mention suggestions not appearing.

## v1.9.4

### `@liveblocks/react`

- Fix polling on `useThreads` hook.

## v1.9.3

### `@liveblocks/react`

- Fix a bug that prevented comments from being used across multiple rooms.

### `@liveblocks/node`

- Fix `getRooms()` not throwing `LiveblocksError` when invalid response was
  received.

## v1.9.2

### `@liveblocks/react-comments`

- Add `portalContainer` prop to `CommentsConfig` to customize where floating
  elements (e.g. tooltips, dropdowns, etc) are portaled into.

## v1.9.1

### `@liveblocks/node`

- Fixes the signature and behavior of the `Liveblocks.sendYjsBinaryUpdate()`
  API. It now takes a Yjs encoded update (`Uint8Array`) directly.

## v1.9.0

### `@liveblocks/node`

- Add the Comments write REST APIs as fully typed methods. (includes
  `createThread`, `editThreadMetadata`, `createComment`, `editComment`,
  `deleteComment`, `addCommentReaction`, and `removeCommentReaction` methods)
- Fix the return type of `getActiveUsers` to match the data returned from the
  endpoint.

### `@liveblocks/react`

- Add `query` option to `useThreads` to filter threads based on their metadata.

### `@liveblocks/react-comments`

- Add support for exit animations to `ComposerSuggestions`.

## v1.8.2

### `@liveblocks/react`

- Improve Comments revalidation when losing network or staying in the
  background.
- Improve error handling of Comments mutations. (e.g. thread creation, comment
  creation, etc.)

### `@liveblocks/client`

- Export the `CommentBody` utilities added to `@liveblocks/node` in v1.8.0.
- Harmonize exports with `@liveblocks/node`. (added `IUserInfo` and
  `PlainLsonObject`)

### `@liveblocks/node`

- Harmonize exports with `@liveblocks/client`. (added `CommentBody`,
  `CommentBodyBlockElement`, `CommentBodyElement`, `CommentBodyInlineElement`,
  `CommentBodyLink`, `CommentBodyMention`, `CommentBodyParagraph`,
  `CommentBodyText`, `JsonArray`, `JsonScalar`, `Lson`, `LsonObject`, and
  `User`)

## v1.8.1

- Fix a bug in `toPlainLson` helper
- Fix a bug where pausing history more than once could lead to history loss

## v1.8.0

This release adds all the REST APIs as fully typed methods, and utilities to
transform comments, to `@liveblocks/node`.

### `@liveblocks/node`

- Add all the REST APIs as fully typed methods to `Liveblocks` client. See
  [docs](https://liveblocks.io/docs/api-reference/liveblocks-node#Liveblocks-client).
- Add utilities to work with the `CommentBody` format from Comments:
  - `getMentionedIdsFromCommentBody(body)` - Get a list of all mentioned IDs
    from a `CommentBody`. See
    [docs](https://liveblocks.io/docs/api-reference/liveblocks-node#get-mentioned-ids-from-comment-body).
  - `stringifyCommentBody(body, options)` - Convert a `CommentBody` to a string,
    either as plain text, HTML, or Markdown. It supports resolving mention IDs
    similarly to `@liveblocks/react` and overriding each element to control the
    formatting. See
    [docs](https://liveblocks.io/docs/api-reference/liveblocks-node#stringify-comment-body).

## 1.7.1

### `@liveblocks/react-comments`

- Fix `Composer` focus issues.
- Improve relative date formatting for some locales. (e.g. the `"fr"`` locale
  formatted “1h ago” as “-1 h” instead of “il y a 1 h”)
- Improve default monospace font for inline code blocks.

## v1.7.0

[Liveblocks Comments](https://liveblocks.io/comments) is now available for
everyone as a public beta, learn more about this
[in the announcement](https://liveblocks.io/blog/liveblocks-comments-is-available-for-everyone).

### `@liveblocks/client`

- Improve some internal logging.

### `@liveblocks/react`

- Improve Comments-specific error logging.

### `@liveblocks/react-comments`

- Improve default relative date formatting. (e.g. “2 hours ago” → “2h ago”)

### `create-liveblocks-app`

- Add `ThreadMetadata` type to `--init` command.

## v1.6.0

### `@liveblocks/yjs`

- Add support for subdocs.

## v1.5.2

### `@liveblocks/react`

- Fix return type of `resolveUsers`.

## v1.5.1

- Fixes a bug in the bounds check of the `backgroundKeepAliveTimeout` option.

## v1.5.0

Support multiple RoomProviders, or mixing and matching our React package in the
same app with a Redux and/or Zustand instance.

At the client level, there is a new API for entering/leaving rooms, which we’re
now recommending over the old APIs. (The old APIs remain working exactly how
they are today, however.)

```ts
// Old APIs we'll no longer be recommending (but that will remain working)
const room = client.enter("my-room", options);
client.getRoom("my-room");
client.leave("my-room");
```

```ts
// New API we'll be recommending instead
const { room, leave } = client.enterRoom("my-room", options);
leave();
```

### `@liveblocks/client`

- New client config option: `backgroundKeepAliveTimeout` (a numeric value in
  milliseconds). See
  [docs](https://liveblocks.io/docs/api-reference/liveblocks-client#createClientBackgroundKeepAliveTimeout).
- New APIs:
  - `Client.enterRoom(roomId, options)` – enters the room and return both the
    room and an "unsubscribe function" to leave that room again. This newer API
    supports entering/leaving the same room multiple times, making it possible
    to connect to the same room from different parts of your application. See
    [docs](https://liveblocks.io/docs/api-reference/liveblocks-client#Client.enterRoom).
  - `Client.logout()` – Call this on the Liveblocks client when you log out a
    user in your application. It will purge all auth tokens and force-leave any
    rooms, if any are still connected. See
    [docs](https://liveblocks.io/docs/api-reference/liveblocks-client#Client.logout).
  - `LiveList.clone()` – see
    [docs](https://liveblocks.io/docs/api-reference/liveblocks-client#LiveList.clone).
  - `LiveMap.clone()` – see
    [docs](https://liveblocks.io/docs/api-reference/liveblocks-client#LiveMap.clone).
  - `LiveObject.clone()` – see
    [docs](https://liveblocks.io/docs/api-reference/liveblocks-client#LiveObject.clone).
- Deprecated APIs:
  - `client.enter(roomId, options)`
  - `client.leave(roomId)`
- Renamed enter option: `shouldInitiallyConnect` → `autoConnect`. Its meaning or
  working did not change.
- Fixes a potential `Cannot set parent: node already has a parent` error when
  initializing storage with Live datastructures that are already tied to a
  Storage tree.

### `@liveblocks/react`

- Support using multiple `RoomProvider` components in your component tree for
  the same room ID.
- Renamed `RoomProvider` prop: `shouldInitiallyConnect` → `autoConnect`. Its
  meaning or working did not change.
- New hook:
  - `useOthersListener({ type, user, others })`, see
    [docs](https://liveblocks.io/docs/api-reference/liveblocks-react#useOthersListener)

### `@liveblocks/redux`

- **Breaking:** The `leaveRoom()` function no longer accepts a `roomId`. It will
  always leave the currently joined room.

### `@liveblocks/zustand`

- The `enterRoom()` function will now return a leave callback function.
- **Breaking:** The `leaveRoom()` function no longer accepts a `roomId`. It will
  always leave the currently joined room.

## v1.4.8

### `create-liveblocks-app`

- Add Comments hooks and options to `--init` command.

### `@liveblocks/client`

- Export all `CommentBody`-related types.

### `@liveblocks/react-comments`

- Improve default styles:
  - Cap CSS selector specificity to improve overridability.
  - Set tokens on `.lb-root` instead of `:root` to improve cascading tokens
    (overriding `--lb-accent` on `body` for example, didn't create the expected
    results), and to work within shadow DOMs.
- Fix reactions and links styles on Safari.

## v1.4.7

### `@liveblocks/react`

- Fix `userIds` type in `ResolveUsersArgs`.

## v1.4.6

### `@liveblocks/react`

- Fix a race condition that could cause a Liveblocks client to hang during
  loading when using Suspense.
- Fix `useStatus` return value on SSR responses.
- **Breaking (beta):** The `resolveUser` option in `createRoomContext` is now
  called `resolveUsers` and it receives a list of user IDs (via the `userIds`
  property, replacing `userId`) instead of a single one. Instead of returning
  user info of a single user ID, this function will now expect a list of users'
  info matching the provided list of user IDs.
- **Breaking (beta):** The `ResolveUserOptions` and
  `ResolveMentionSuggestionsOptions` types were renamed to `ResolveUsersArgs`
  and `ResolveMentionSuggestionsArgs` respectively.
- `resolveUsers` and `resolveMentionSuggestions` now accept synchronous
  functions.
- `resolveUsers` now also provides the current room ID.
- `editThreadMetadata` now correctly allows `null` to be set on a property.
  Doing so deletes existing metadata properties.

### `@liveblocks/react-comments`

- Export `ComposerSubmitComment` type from root too, in addition to
  `/primitives`.
- Add `onThreadDelete` to `Thread`.
- Add `metadata` to `Composer` to attach custom metadata to new threads.
- Add support for specifying a custom `ThreadMetadata` type on `Thread` and
  `Composer`.
- **Breaking (beta):** `Comment`’s `onEdit` and `onDelete` were renamed to
  `onEditComment` and `onDeleteComment` respectively.

## v1.4.5

### `@liveblocks/react`

- Fix `createThread` not creating valid comment.

### `@liveblocks/node`

- Fix URL encoding bug

## v1.4.4

### `@liveblocks/react`

- Fix `removeReaction` not removing reactions which led to reactions displaying
  a count of 0.

### `@liveblocks/react-comments`

- Fix reactions list (and its add button) showing on all comments.
- Improve emoji rendering on Windows.
- Hide country flag emojis when unsupported. (e.g. on Windows)

## v1.4.3

### `@liveblocks/react`

- Add new Comments hooks to add/remove reactions.
- Fix a bug in `useOthers()` that could lead to the warning "The result of
  getServerSnapshot should be cached to avoid an infinite loop"

### `@liveblocks/react-comments`

- Add support for reactions. (👍)
- Add keyboard navigation to emoji picker.

## v1.4.2

### `@liveblocks/client`

- Fix a bug where calculating the insertion position between two existing
  elements could happen incorrectly in a small edge case

## v1.4.1

### `@liveblocks/*`

- [#1177](https://github.com/liveblocks/liveblocks/pull/1177) Fix an issue with
  internal LiveList serialization that could lead to a "ghosting" bug with
  `@liveblocks/zustand` / `@liveblocks/redux` when using tuples.

### `@liveblocks/node`

- Add comment reaction webhook events `CommentReactionAdded` and
  `CommentReactionRemoved`

## v1.4.0

### DevTools

- New Yjs tab: visualize Yjs documents as a diagram, a tree, or as a list of
  operations, and inspect Awareness at the same time as Presence.
- New Events tab: inspect all custom Events a client receives in an event
  timeline, for easy testing/debugging.

### `@liveblocks/yjs`

- Add support for the Liveblocks [DevTools](https://liveblocks.io/devtools).

### `@liveblocks/client`

- Broadcast event messages now include a `user` property to indicate the user
  that sent the event:
  ```tsx
  room.subscribe("event", ({ event, user }) => {
    //                              ^^^^ New!
  });
  ```

### `@liveblocks/react`

- Broadcast event messages now include a `user` property to indicate the user
  that sent the event:
  ```tsx
  useEventListener(({ event, user }) => {
    //                       ^^^^ New!
  });
  ```
- **Breaking (beta):** Comments' hook `useThreads` now returns an object in its
  Suspense version. (`const threads = useThreads()` becomes
  `const { threads } = useThreads()`)

### `@liveblocks/react-comments`

- **Breaking (beta):** `Comment`’s `indentBody` and `Thread`’s
  `indentCommentBody` were renamed to `indentContent` and `indentCommentContent`
  respectively. `Thread`’s `onResolveChange` was renamed to `onResolvedChange`.
- Add emoji button in `Composer`.

### `@liveblocks/node`

- Support using `@liveblocks/node` in
  [Edge runtimes](https://vercel.com/docs/functions/edge-functions/edge-runtime).

## v1.3.6

### `@liveblocks/client`

- Support `unstable_fallbackToHTTP` client option when using any auth token type
  (previously it only worked when using single-room tokens, which we no longer
  recommend since 1.2)

## v1.3.5

### `@liveblocks/react`

- Officially mark `useList()`, `useMap()`, and `useObject()` as deprecated in
  JSDoc comments (we stopped recommending them since the release of 0.18)
- Deduplicate Comments requests and improve how race conditions are handled
  during mutations.
- Fix non-Suspense Comments hooks not working properly in some situations.

### `@liveblocks/react-comments`

- **Breaking (beta):** Replace the render prop API (e.g. `renderMention`,
  `renderLink`, etc) by a single `components` prop. (e.g.
  `components={{ Mention, Link }}`)
- Fix overflowing `Composer.Suggestions`.
- Reduce the impact of icons on bundle size.

## v1.3.4

### `@liveblocks/react`

- Fix confusing `Error: "undefined" is not a valid event name` error when using
  the (deprecated) `useMap()`, `useObject()`, or `useList()` hooks on
  uninitialized storage values.

## v1.3.3

### `@liveblocks/*`

- Fix unescaped room IDs when using Comments.

### `@liveblocks/react-comments`

- Add support for auto links. (e.g. `"www.liveblocks.io"`)

## v1.3.2

### `@liveblocks/client`

- The client will disconnect with an error if your `/api/liveblocks-auth`
  backend returns reused/cached tokens. It’s important that auth tokens are
  always freshly generated, and never get cached or reused. (The client itself
  will cache and reuse tokens already, so implementing additional caching in
  your backend isn’t needed, and could even cause reconnection issues.)

## v1.3.1

### `@liveblocks/client`

- Actually include the new Clear History API.

### `@liveblocks/react`

- Fix missing dependency declaration.

## v1.3.0

This release marks the initial release of
[Liveblocks Comments](https://liveblocks.io/comments) (private beta).

### `@liveblocks/client`

- New history API: `room.history.clear()` allows you to explicitly clear the
  history, which resets the ability to undo beyond the current state.
- Removed long deprecated methods:
  - `others.count` → Use `others.length` instead
  - `others.toArray()` → Use `others` instead (it’s already an array)
- Deprecated the `Others<P, U>` type → Use `readonly User<P, U>[]` instead.

### `@liveblocks/react`

- Add support for Comments.
- `UserMeta["info"]` can no longer be a scalar value.

### `@liveblocks/react-comments`

- Initial release.

### `@liveblocks/node`

- Add Comments helpers to Client.
- Add Comments webhook events.

## v1.2.4

### `@liveblocks/node`

- Fixes a bug where sending an empty (or non-string) user ID with
  `.identifyUser` would confusingly get reported as an HTTP 503.

## v1.2.3

### `@liveblocks/client`

- Improve configuration error messages to be more user friendly.
- Fix bug where entering a new room could potentially initialize the undo stack
  incorrectly.

### `create-liveblocks-app`

- Fix Suspense option when specifying a framework.
- Add helpful comments by default.

## v1.2.2

### `@liveblocks/node`

- Add Yjs document change event (`YDocUpdatedEvent`) to `WebhookHandler`.
- Allow `Header` object to be passed to `headers` in
  `WebhookHandler.verifyRequest()`

## v1.2.1

### `@liveblocks/node`

- Fix session.allow to support path up to 128 characters to meet room id length
  requirement.

## v1.2.0

### `@liveblocks/*`

- Support the new and improved Liveblocks authorization.
- Change client logic to stop retrying if room is full. Instead, the client will
  now disconnect. To retry, call `room.reconnect()` explicitly.

### `@liveblocks/node`

- Add new APIs for authorization. See our migration guide for tips on how to
  adopt the new style of authorizing your Liveblocks clients.

## v1.1.8

- Fix a small TypeScript issue introduced in 1.1.7.

## v1.1.7

### `@liveblocks/client`

- When initializing the client with a
  [custom auth callback](https://liveblocks.io/docs/api-reference/liveblocks-client#createClientCallback),
  you can now return `{ error: "forbidden", reason: ... }` as the response,
  which the client will treat as a sign to stop retrying. The client will then
  disconnect from the room, instead of remaining in `"connecting"` status
  indefinitely.

### `@liveblocks/react`

- Fix a bug with `useSelf()` where it would not correctly re-render after
  entering an empty room. It’s now consistent again with `useMyPresence()`.

### DevTools

- Fix a bug in the Liveblocks [DevTools](https://liveblocks.io/devtools) panel
  where the "me" view would incorrectly stay empty after entering an empty room.

## v1.1.6

### `@liveblocks/*`

- Loosen duplicate import detection so it won't throw when used in test runners
  that deliberately run multiple instances of a module (like Jest or Playwright
  can do).

## v1.1.5

### `@liveblocks/*`

- Ship all of our packages as both ESM and CJS modules again (restore the
  changes that 1.1.3 originally introduced).
- Auto-detect if multiple copies of Liveblocks are included in your production
  bundle. If so, a help page is presented that will help you resolve this issue.
- Fix a bug where the room internals could become non-functional when used in
  combination with Immer due to Immer’s excessive auto-freezing, which would
  break the room’s internals. (This became an issue since Liveblocks 1.1 was
  released.)

## v1.1.4

- Undo the changes made in 1.1.3. We’ve got some bug reports where Liveblocks
  could still be doubly-included in production bundles (in some bundler setups
  only), with storage data corruptions as a possible result. We’re
  investigating.

## v1.1.3

Ship all of our packages as both ESM and CJS modules. By upgrading, your
project’s bundler can now perform (better) tree-shaking on the Liveblocks code.

You can expect (at least) the following bundle size reductions:

- `@liveblocks/client` from 80kB → 70kB
- `@liveblocks/react` from 129kB → 80kB
- `@liveblocks/redux` from 84kB → 38kB
- `@liveblocks/zustand` from 83kB → 37kB
- `@liveblocks/yjs` from 129kB → 74kB

## v1.1.2

### `@liveblocks/yjs`

Added Yjs support to **open beta** through the new `@liveblocks/yjs` package
(not stable yet).

### Fixes

- Fixes a missing internal export.

## v1.1.1

- Fixes a bug where under certain circumstances the Liveblocks client could
  incorrectly throw a `Not started yet` error message.

## v1.1.0

This release improves the client’s internals to ensure a more reliable
connection with Liveblocks servers.

### `@liveblocks/client`

- New APIs:
  - `room.getStatus()`: returns the current status of the WebSocket connection:
    `"initial"`, `"connecting"`, `"connected"`, `"reconnecting"`, or
    `"disconnected"`
  - `room.subscribe("status")`: subscribe to changes of the connection status.
  - `room.subscribe("lost-connection")`: high-level API to get informed when
    Liveblocks’ automatic reconnection process is taking longer than usual, so
    you can show a toast message on screen. (See this
    [example](https://liveblocks.io/examples/connection-status) for an
    illustration.)
- New behavior:
  - The client will stop retrying to establish a connection in cases where
    retrying would not help. For example an explicit 403 forbidden response from
    your backend, or a configuration error.
  - The client will more quickly reconnect even after long periods of sleep.

### `@liveblocks/react`

- New APIs:
  - `useStatus()` - React hook version of `room.getStatus()`
  - `useLostConnectionListener()` - React hook version of
    `room.subscribe("lost-connection")` (See this
    [example](https://liveblocks.io/examples/connection-status) for an
    illustration.)

### Bugs fixed

- Reconnection would sometimes not work after long periods of sleep. Waking up
  is now instant.
- React clients using Suspense could sometimes incorrectly bounce back to the
  Suspense boundary after a successful load. No longer!
- Client could sometimes not load storage after reconnecting. Not anymore!
- Others array will no longer flash during an internal reconnect.
- DevTools now keeps working even when the client goes offline.

### Deprecated APIs

These APIs still work, but are replaced by newer APIs. The old APIs will be
removed in a future release of Liveblocks.

Old connection status codes are replaced by the new ones:

| ❌ Old statuses | ✅ New statuses |
| --------------- | --------------- |
| closed          | initial         |
| authenticating  | connecting      |
| connecting      | connecting      |
| open            | connected       |
| unavailable     | reconnecting    |
| failed          | disconnected    |

Recommended steps to upgrade:

- ❌ `room.getConnectionState()` → ✅ `room.getStatus()`
- ❌ `room.subscribe('connection')` → ✅ `room.subscribe('status')`
- Old client options:
  - ❌ `clientOptions.fetchPolyfill`
  - ❌ `clientOptions.WebSocketPolyfill` → ✅
    `clientOptions.polyfills: { fetch, WebSocket }`

## v1.0.12

### `create-liveblocks-app`

- Added `export type TypedRoom = Room<...>` to init command for non-React apps.

## v1.0.11

### `@liveblocks/client`

- Fix a bug where undo/redo on `LiveObject` creates exponentially larger deltas.

## v1.0.10

### `@liveblocks/client`

- Fix a bug related to proactive token expiration detection.
- Internal refactorings.
- Add unstable_fallbackToHTTP option to the core client to support messages over
  1MB.

### `@liveblocks/node`

- Fix incorrect status code when Liveblocks server cannot be reached
  temporarily.

## v1.0.9

### `@liveblocks/client`

- Export `LiveListUpdate`, `LiveMapUpdate`, and `LiveObjectUpdate` types used by
  the storage update callback.
- Export new utility, `toPlainLson`, to assist in calling the initialize storage
  API.
- Internal refactorings.

## v1.0.8

### `@liveblocks/client`

- Internal refactorings.

### `create-liveblocks-app`

- Added
  [flags](https://github.com/liveblocks/liveblocks/tree/main/tools/create-liveblocks-app#flags-optional)
  for creating config files with `--init`. (e.g. `--framework react`)
- Added an error if an incorrect flag is used.
- Slightly changed the format of the default config file.

### `@liveblocks/client`

- Internal refactorings.

## v1.0.7

- Private API changes only.

## v1.0.6

## Internal changes

- Release `create-liveblocks-app` along with other Liveblocks packages, using
  the same versioning scheme.
- Internal refactorings.

## v1.0.5

Non-existent.

## v1.0.4

Non-existent.

## v1.0.3

Non-existent.

## v1.0.2

- Fix bug where passing down `shouldInitiallyConnect` connection option would
  not always work.

## v1.0.1

- Log stack traces of function calls that resulted in rejected storage mutations
  to the console in non-production builds to ease debugging.

### `@liveblocks/client`

- Fixes bug where the state of `others` in a room was wrong when:
  - Client A disconnects improperly (ex: computer goes to sleep)
  - Then Client B disconnects (ex: computer goes to sleep)
  - Then Client A reconnects: client B still shows in the `others` state

## v1.0.0

This major release marks the maturity of Liveblocks. For upgrade instructions,
see the [1.0 upgrade guide](https://liveblocks.io/docs/platform/upgrading/1.0).

## `@liveblocks/node`

`authorize` option `userId` is now mandatory.

Our new [pricing](https://liveblocks.io/pricing) is based on Monthly Active
Users instead of connections. We're using `userId` to track MAU associated to a
Liveblocks account.

## v0.19.11

## `@liveblocks/node`

- `WebhookHandler` now handles `RoomCreatedEvent` and `RoomDeletedEvent`

## v0.19.10

## `@liveblocks/client`

- Allow
  [`createClient`](https://liveblocks.io/docs/api-reference/liveblocks-client#createClientThrottle)
  `throttle` option to go as low as 16ms.

## v0.19.9

## `@liveblocks/client`

- Adds a `WebhookHandler` class
  - `new WebhookHandler(secret).verifyRequest({ rawBody, headers })` can be used
    to verify event requests from Liveblock's webhook functionality. It also
    provides fully typed `WebhookEvents`.
  - Check out our [Webhooks guide](https://liveblocks.io/docs/guides/webhooks)
    for more details

## v0.19.8

- Fixes a bug where history didn't reliably undo `LiveObject` key set changes if
  any pending local changes existed on that key.
- Fixes a bug where changes performed inside `room.batch` were incorrectly
  ordered inside the history resulting in unexpected undo behavior in some
  cases.
- Fixes a bug where under some circumstances the Liveblocks client could get
  stuck in a "synchronizing" state indefinitely
- Expose `JsonArray` and `JsonScalar` types publicly

## v0.19.7

Fix nested storage event handling issue.

## v0.19.6

Support authentication with cookies.

## v0.19.5

Export the `StorageStatus` type (introduced with 0.19.3).

## v0.19.4

Fix CORS issue.

## v0.19.3

In **@liveblocks/client**:

## Room.getStorageStatus

Get the storage status.

- `not-loaded`: Initial state when entering the room.
- `loading`: Once the storage has been requested via room.getStorage().
- `synchronizing`: When some local updates have not been acknowledged by
  Liveblocks servers.
- `synchronized`: Storage is in sync with Liveblocks servers.

## Room.subscribe("storage-status", status => { })

Subscribe to storage status changes.

Returns an unsubscribe function.

```typescript
room.subscribe("storage-status", (status) => {
  switch (status) {
    case "not-loaded":
      break;
    case "loading":
      break;
    case "synchronizing":
      break;
    case "synchronized":
      break;
    default:
      break;
  }
});
```

## Room.reconnect

Close the room connection and try to reconnect.

## Internal changes

- Add support for the upcoming Liveblocks browser extension

## v0.19.2

Fixes some internal type definitions.

## v0.19.1

Fixes an issue where `import`s from Liveblocks packages could not be resolved
correctly in certain build environments.

## v0.19.0

This release brings Zustand v4 support. This is a breaking change **only if
you’re using @liveblocks/zustand**.

In **@liveblocks/zustand**:

- Support Zustand v4 (actually v4.1.3 or higher)
- Drop support for Zustand v3 (also v4.1.2 or lower are not supported)
- Fix bug where some usage pattern could cause the Zustand store to stop
  synching (#491)

To migrate, make the following code changes:

- `npm install zustand@latest`
- `npm install @liveblocks/zustand@latest`
- Change these imports, if applicable:
  ```diff
  -import { middleware } from "@liveblocks/zustand";
  +import { liveblocks } from "@liveblocks/zustand";
  ```
  and
  ```diff
  -import type { LiveblocksState } from "@liveblocks/zustand";
  +import type { WithLiveblocks } from "@liveblocks/zustand";
  ```
  and rename accordingly.
- Change the pattern:
  ```ts
  create(liveblocks<MyState, ...>(...))
  ```
  to the Zustand v4 recommended pattern:
  ```ts
  create<WithLiveblocks<MyState, ...>>()(liveblocks(...))
  ```
  To be clear:
  1.  First, move the type annotation away from the `liveblocks` middleware
      call, and onto the `create` call.
  2.  Next, wrap your `MyState` type in a `WithLiveblocks<...>` wrapper. This
      will make sure the injected `liveblocks` property on your Zustand state
      will be correctly typed.
  3.  Finally, make sure to add the extra call `()` wrapper, needed by Zustand
      v4 now:
      ```ts
      create<WithLiveblocks<MyState, ...>>()(liveblocks(...))
      //                                  ^^ Not a typo
      ```
- Remove the second argument to `state.liveblocks.enterRoom()`: it no longer
  takes an explicit initial state. Instead, it's automatically be populated from
  your Zustand state.

In **@liveblocks/redux**:

- The main export has been renamed:
  ```diff
  -import { enhancer } from "@liveblocks/redux";
  +import { liveblocksEnhancer } from "@liveblocks/redux";
  ```
- The second argument to `state.liveblocks.enterRoom()` to send in an explicit
  initial state is no longer supported. It will use the state in your Redux
  store, for consistency and ease of use.

## v0.18.5

Bug fix:

- Fixes a small bug in a type definition, `scopes` was removed from
  `BaseUserMeta`.

Internal updates:

- Switch the monorepo over to Turborepo.

## v0.18.4

All packages now provide an `isReadOnly` flag on user instances. It is available
when getting self or others. `isReadOnly` is true when storage is read-only, see
the
[room management guide](https://liveblocks.io/docs/guides/managing-rooms-users-permissions#permissions)
for more information.

```ts
const me = room.getSelf();

me.isReadOnly; // boolean

const others = room.getOthers();
for (const other of others) {
  other.isReadOnly; // boolean
}
```

In **@liveblocks/client**:

- Add a new option `shouldInitiallyConnect` to `client.enter` that let you
  control whether or not the room connects to Liveblocks servers. Default is
  `true`.

  Usually set to false when the client is used from the server to not call the
  authentication endpoint or connect via WebSocket.

In **@liveblocks/react**:

- Add a new property `shouldInitiallyConnect` to `RoomProvider` that let you
  control whether or not the room connects to Liveblocks servers. Default is
  `true`.

  By default equals to `typeof window !== "undefined"`, meaning the RoomProvider
  tries to connect to Liveblocks servers only on the client side.

- Internal package restructurings to increase code sharing. You may notice a new
  dependency show up in your dependency tree: `@liveblocks/core`. It contains
  private APIs that aren't intended for direct consumption.

## v0.18.3

- In **@liveblocks/react**:

  Fixes the "zombie-child" problem that can occur with React 17 or lower. **If
  you’re on React 18: great, you can ignore this!** If you’re using React 17 or
  lower with Liveblocks, we’ll now start to enforce that you pass the
  `unstable_batchedUpdates` prop to RoomProvider, so this problem can be
  circumvented. This small addition may save you hours of debugging time!

  ```tsx
  // ⚠️  Only if you’re using React 17 or lower
  import { unstable_batchedUpdates } from "react-dom";  // 👈

  <RoomProvider
    id="my-room"
    initialPresence={...}
    initialStorage={...}
    unstable_batchedUpdates={unstable_batchedUpdates}  // 👈
  >
    <App />
  </RoomProvider>
  ```

  To read more, see
  https://liveblocks.io/docs/guides/troubleshooting#stale-props-zombie-child

- In **@liveblocks/zustand**:

  - Fix a confusing error message

## v0.18.2

- In **@liveblocks/react**:

  - Make sure that `useOther` will not rerender if tracked users already left
    the room, so that child components won't get rerendered before the parent
    got the chance to unmount them.
  - Disallow `useOther` without selector

## v0.18.1

- In **@liveblocks/react**:

  - Fix a bug that could cause an error when patching presence during local
    development. Not an issue in production builds. (#505)

## v0.18.0

For information, please read our
[Upgrade Guide for 0.18](https://liveblocks.io/docs/platform/upgrading/0.18).

### New React hooks ✨

- In **@liveblocks/react**:

  - [`useStorage`](https://liveblocks.io/docs/api-reference/liveblocks-react#useStorage)
  - [`useMutation`](https://liveblocks.io/docs/api-reference/liveblocks-react#useMutation)
  - [`useSelf`](https://liveblocks.io/docs/api-reference/liveblocks-react#useSelf)
  - [`useOthers`](https://liveblocks.io/docs/api-reference/liveblocks-react#useOthers)
  - [`useOthersMapped`](https://liveblocks.io/docs/api-reference/liveblocks-react#useOthersMapped)
  - [`useOthersConnectionIds`](https://liveblocks.io/docs/api-reference/liveblocks-react#useOthersConnectionIds)
  - [`useOther`](https://liveblocks.io/docs/api-reference/liveblocks-react#useOther)
    (singular)

- In **@liveblocks/client**:

  - New
    [`.toImmutable()`](https://liveblocks.io/docs/api-reference/liveblocks-client#LiveObject.toImmutable)
    method on `LiveObject`, `LiveList`, and `LiveMap` lets you work with an
    immutable representation of the storage objects
  - Improved core performance
  - Reduced bundle size
  - Others only become visible in the `others` array if their presence is known

### Breaking changes

- Remove support for directly importing hooks from **@liveblocks/client** (e.g.
  `import { useMyPresence } from '@liveblocks/react'`). If you’re still using
  these imports, see the
  [Upgrade Guide for 0.17](https://liveblocks.io/docs/platform/upgrading/0.17)
  for instructions.
- Remove `ClientProvider` and `useClient` hook
- Remove `defaultPresence` and `defaultStorageRoot` arguments. (Just use
  `initialPresence` and `initialStorage` arguments now.)
- Remove second argument to `useMap()`, `useList()`, and `useObject()`.
- Remove `new LiveMap(null)` support. (Just use `new LiveMap()` or
  `new LiveMap([])`.)

## v0.17.11

General:

- Fix a packaging bug

In **@liveblocks/react**:

- Deprecate an undocumented API

## v0.17.9

- Fix bug that could cause duplicate copies of @liveblocks/client to end up in
  final bundle, for certain bundler configurations.
- Fix bug where in some conditions the initial presence for a new connection
  would not come through to all existing clients in the room
- Various internal changes

## v0.17.8

### New history APIs ↩️ ↪️

- In **@liveblocks/client**:

  - Add `canUndo()` and `canRedo()` utilities to `room.history`
  - Add `"history"` event type to `room.subscribe()` to subscribe to the current
    user's history changes

- In **@liveblocks/react**:

  - Add `useCanUndo()` and `useCanRedo()` hooks

## v0.17.7

- In **@liveblocks/zustand**:

  - Simplify zustand middleware integration with Typescript. `TPresence`,
    `TStorage`, `TUserMeta`, and `TRoomEvent` are now optional.

Note that `@liveblocks/zustand` does not work with zustand > v4 because v3 and
v4 have completely different type definitions. As soon as zustand v4 is out of
the RC phase, we will consider updating our middleware to work with the latest
version.

### Example

Let's take a look at our
[To-do list](https://github.com/liveblocks/liveblocks/tree/main/examples/zustand-todo-list)
example. Without our middleware, the store would look like this:

```ts
import create from "zustand";

type State = {
  draft: string;
  isTyping: boolean;
  todos: Todo[];
  setDraft: (draft: string) => void;
  addTodo: () => void;
  deleteTodo: (index: number) => void;
};

create<State>(/* ... */);
```

With our middleware, you simply need to move the `State` param at the middleware
level:

```ts
import create from "zustand";
import { createClient } from "@liveblocks/client";
import { middleware } from "@liveblocks/zustand";

const client = createClient({ /*...*/ });

type State = {
  draft: string;
  isTyping: boolean;
  todos: Todo[];
  setDraft: (draft: string) => void;
  addTodo: () => void;
  deleteTodo: (index: number) => void;
};

create(
  middleware<State>(/* ... */, {
    client,
    presenceMapping: { isTyping: true },
    storageMapping: { todos: true }
  })
);
```

If you want to type `others` presence, you can use the `TPresence` generic
argument on the middleware.

```ts

type Presence = {
  isTyping: true;
}

const useStore = create(
  middleware<State, Presence>(/* ... */, {
    client,
    presenceMapping: { isTyping: true },
    storageMapping: { todos: true }
  })
);

// In your component
useStore(state => state.liveblocks.others[0].presence?.isTyping)
```

## v0.17.6

- In **@liveblocks/react**:

  - Expose `RoomContext` in the return value of `createRoomContext()`

## v0.17.5

- In **@liveblocks/react**:

  - Fix bug where changing the `key` argument of `useMap()`, `useList()`,
    `useObject()` did not resubscribe to updates correctly
  - Ignore changes to the `RoomProvider`'s initial presence/storage props on
    subsequent renders. This makes it behave closer to `useState(initialState)`

## v0.17.4

Fix missing documentation for hooks created via `createRoomContext()`.

## v0.17.1

Fix `@liveblocks/nodes` packaging.

## v0.17.0

For information, please read our
[Upgrade Guide](https://liveblocks.io/docs/platform/upgrading/0.17).

### TypeScript improvements ✨

This release contains major TypeScript improvements. The recommended setup now
is that you define your own Presence and Storage types at the highest level
(i.e. where you set up the room). After that initial one-time setup, you will no
longer need to provide any extra type annotations anywhere for your Liveblocks
code! 🙌

To learn how to set that up, follow the instructions in our
[Upgrade Guide](https://liveblocks.io/docs/platform/upgrading/0.17).

- No more `any` types used (in `@liveblocks/client` and `@liveblocks/react`)
- All APIs that work with Presence data will now require it to be
  JSON-serializable
- All APIs that work with Storage data will now require it to be LSON (= JSON +
  Live structures)
- All Live structures now take mandatory type params for their payloads, just
  like the built-in array, object, and map types do:
  - `LiveMap<K, V>` (like `Map<K, V>`)
  - `LiveObject<{ a: number, b: string }>` (like, for example,
    `{ a: number, b: string }`)
  - `LiveList<T>` (like `Array<T>`)

### React Native support ✨

We now support React Native! To learn how to use Liveblocks in your React Native
projects, see our
[API reference](https://liveblocks.io/docs/api-reference/liveblocks-client#createClientReactNative).
It's surprisingly simple!

### New APIs ✨

- In **@liveblocks/react**:

  - [`createRoomContext()`](https://liveblocks.io/docs/api-reference/liveblocks-react#createRoomContext)
    is now the preferred way to initialize hooks.

- In the API:

  - New endpoint to
    [Get Users in a Room](https://liveblocks.io/docs/api-reference/rest-api-endpoints#GetRoomUsers)
  - New endpoint to
    [Get a list of all Rooms](https://liveblocks.io/docs/api-reference/rest-api-endpoints#GetRooms)

### Bug fixes 🐛

- Improved conflict resolution on LiveList
- Various minor internal bug fixes

### Breaking changes

- In **@liveblocks/client**:

  - Removed old `Room.unsubscribe()` API

### New deprecations

- In **@liveblocks/client**:

  - The `defaultPresence` option to `client.enter()` will get renamed to
    `initialPresence`
  - The `defaultStorageRoot` option to `client.enter()` will get renamed to
    `initialStorage`
  - Calling `new LiveMap(null)` will stop working. Please use `new LiveMap()`,
    or `new LiveMap([])`

- In **@liveblocks/react**:

  - Importing the React hooks directly is deprecated, instead use the new
    `createRoomContext()` helper. For help, read the
    [Recommended Upgrade Steps section](https://liveblocks.io/docs/platform/upgrading/0.17#recommended-upgrade-steps)
    within our
    [Upgrade Guide](https://liveblocks.io/docs/platform/upgrading/0.17)
  - The second argument to `useList()`, `useObject()`, and `useMap()` is
    deprecated
  - The RoomProvider's `defaultPresence` is renamed to `initialPresence`
  - The RoomProvider's `defaultStorageRoot` is renamed to `initialStorage`

## v0.16.17

Fix bug in internal code where some legal authentication tokens would be
considered invalid.

## v0.16.16

Internals only.

## v0.16.15

Internals only.

## v0.16.14

Fix an issue where the current user's info would not properly display accented
characters.

## v0.16.13

(Unpublished.)

## v0.16.12

Internals only.

## v0.16.11

Expose helper type to help users adopt to using Live structures with interfaces
they don't own.

## v0.16.10

Restructures a few more internals.

## v0.16.9

Restructures a few internals.

## v0.16.8

Fix bug in private/internal code.

## v0.16.7

Fix bug in private/internal code.

## v0.16.6

Fix bug in example code suggested in deprecation warning.

## v0.16.5

### All packages

- Various internal refactorings

### Bug fixes

- In **@liveblocks/client**:

  - If you're using `@liveblocks/client` in a ES2015 context, you no longer have
    to polyfill `Object.fromEntries()`.

## v0.16.4

### All packages

- Improve our generated bundles. They are now even more tree-shakable, and
  smaller!
- Some APIs are being deprecation and will show warnings in the dev console when
  used

## v0.16.3

### Bug fixes

- In **@liveblocks/client**:

  - Fix bug where internal presence state could not get restored correctly after
    undo/redo in certain circumstances.

- In **@liveblocks/zustand** and **@liveblocks/redux**:

  - Fixes an issue when initializing an array with items would result in having
    duplicated items in other clients. Example:

    - Client A updates state : `{ list: [0] }`
    - Client B states is updated to : `{ list: [0, 0] }`

## v0.16.2

### Bug fixes

- In **@liveblocks/client**:

  - Fix small bug related to new `JsonObject` type, which would reject some
    values that were legal JSON objects.

## v0.16.1

### Bug fixes

- In **@liveblocks/react**:

  - Fix issue with React 18 and StrictMode.

## v0.16.0

### New APIs

#### `LiveList.set`

Set one element at a specified index.

```typescript
const list = new LiveList(["🦁", "🦊", "🐵"]);
list.set(0, "🐺");
list.toArray(); // equals ["🐺", "🦊", "🐵"]
```

https://github.com/liveblocks/liveblocks/pull/147 for more information

⚠️ **_Before using `LiveList.set`, you need to make sure that all connected
clients are using `0.16.0`. If a client is connected to a room with version
`< 0.16`, `LiveList.set` might lead to slightly unexpected behavior._**

### TypeScript improvements

@nvie improved our typescript definitions! They are more precise and restrictive
(for your own good :)). If typescript errors appears after upgrading to `0.16.0`
and they are not clear, please create a Github issue and we'll help you.

More information here: https://github.com/liveblocks/liveblocks/pull/150<|MERGE_RESOLUTION|>--- conflicted
+++ resolved
@@ -1,18 +1,16 @@
 ## vNEXT (not yet published)
 
-<<<<<<< HEAD
 ### `@liveblocks/react-ui`
 
 - Expose Markdown components in `AiChat`’s `components` prop to customize the
   rendering of Markdown content.
-=======
+
 ## v3.1.3
 
 ### `@liveblocks/react-ui`
 
 - Fix `AiChat` component not scrolling instantly to the bottom on render when
   messages are already loaded.
->>>>>>> d614053b
 
 ## v3.1.2
 
