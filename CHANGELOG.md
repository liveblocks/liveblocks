## v2.1.0 (not published yet)

### `@liveblocks/client`

- Various internal refactorings

### `@liveblocks/react`

- Add
  [`useDeleteThread`](https://liveblocks.io/docs/api-reference/liveblocks-react#useDeleteThread)
  hook to delete a thread and its associated comments.
- Add new hook `useStorageStatus()`, which returns the current storage status of
  the room, and will re-render your component whenever it changes. This can used
  to build "Saving..." UIs.
<<<<<<< HEAD
- Future-proof Suspense internals to support React 19's `use`
=======
- Add missing JSDoc comments
- Improve some error messages and stack traces to contain more info

### `@liveblocks/react-ui`

- Fix improper `useSyncExternalStore` import which would break on React <18.
>>>>>>> f1de4edf

## v2.0.5

### `@liveblocks/react`

- Improved DX: `useDeleteThread` will now throw a client-side error if someone
  else than the thread owner tries to delete the thread. This will help you
  catch and handle this case more easily.

## v2.0.4

### All packages

- Improve TS error messages and error locations if custom `UserMeta` or
  `ActivitiesData` types do not match their requirements

### `@liveblocks/client`

- Add missing type export for `CommentReaction`
- Don’t attempt to write missing initialStorage keys if the current user has no
  write access to storage. This will no longer throw, but issue a warning
  message in the console.

### `@liveblocks/react`

- Add
  [`useDeleteThread`](https://liveblocks.io/docs/api-reference/liveblocks-react#useDeleteThread)
  hook to delete a thread and its associated comments.

## v2.0.3

### `@liveblocks/client`

- In `client.enterRoom()`, the options `initialPresence` and `initialStorage`
  are now only mandatory if your custom type requires them to be.

### `@liveblocks/react`

- In `<RoomProvider>`, the props `initialPresence` and `initialStorage` are now
  only mandatory if your custom type requires them to be.
- Nesting `<LiveblocksProvider>`s will now throw to prevent incorrect usage.

### `@liveblocks/react-ui`

- Prevent the composer from splitting text being composed.
- Handle parentheses around and within auto-links.
- Count whitespace as empty to prevent posting empty comments.
- Prevent clearing the composer if it's not handled. (via `onComposerSubmit`)

### `@liveblocks/yjs`

- Add missing type exports

## v2.0.2

### `@liveblocks/node`

- Add `deleteThread` method to the client to delete a room's thread.
- Add the `threadDeleted` webhook event to notify when a thread is deleted.
- Fix type signatures of `client.identifyUser()` and `client.prepareSession()`
  to require `userInfo` if it's mandatory according to your global `UserMeta`
  type definition.

## v2.0.0

This major release marks the maturity of Liveblocks. It contains new products
(`@liveblocks/react-lexical`) and clarifications (e.g.
`@liveblocks/react-comments` is now called `@liveblocks/react-ui`).

Also, we bring major DX improvements by allowing you to specify your types
globally now. These types will be typed once and shared across all Liveblocks
APIs, which includes your Node backend.

```ts file="liveblocks.config.ts"
// ❌ Before
export const {
  suspense: {
    RoomProvider,
    useRoom,
    // etc
  },
} = createRoomContext<Presence, Storage>(client);

// ✅ After
declare global {
  interface Liveblocks {
    Presence: Presence;
    Storage: Storage;
  }
}
```

In `@liveblocks/react`, you can now import hooks directly:

```ts file="MyComponent.tsx"
// ❌ Before: get hooks exported from your Liveblocks config
import { RoomProvider, useRoom, ... } from "./liveblocks.config";

// ✅ After: import hooks directly
import { RoomProvider, useRoom, ... } from "@liveblocks/react";
import { RoomProvider, useRoom, ... } from "@liveblocks/react/suspense";
```

```ts
// ❌ Before
const client = createClient(/* options */);

// ✅ After
<LiveblocksProvider /* options */>
  <App />
</LiveblocksProvider>
```

For full upgrade instructions and codemods, see the
[2.0 upgrade guide](https://liveblocks.io/docs/platform/upgrading/2.0).

### `create-liveblocks-app`

- Update config generation for Liveblocks 2.0.
- Add `--upgrade` flag to automatically update all Liveblocks package to their
  latest version.

### `@liveblocks/client`

- DX improvements: type once, globally, benefit everywhere

### `@liveblocks/react`

- DX improvement: import hooks directly
- DX improvement: `<ClientSideSuspense>` no longer needs a function as its
  `children`
- New provider: `LiveblocksProvider` (replaces the need for `createClient`)
- New hook: `useClient`
- Tweak `useMutation` error message to be less confusing.
- Allow thread and activity metadata types to contain `undefined` values.

### `@liveblocks/react-ui`

- Rename from `@liveblocks/react-comments`.
- Rename `<CommentsConfig />` to `<LiveblocksUIConfig />`.
- Improve `InboxNotification` props types.

### `@liveblocks/react-lexical`

- Initial release.

### `@liveblocks/node-lexical`

- Initial release.

### `@liveblocks/yjs`

- `LiveblocksProvider` is no longer a default export, it’s now
  `import { LiveblocksYjsProvider } from "@liveblocks/yjs"`.

### `@liveblocks/node`

- DX improvements: all Node client methods will pick up the same global types
  you’re using in your frontend
- Rename `RoomInfo` to `RoomData`.
- The webhook event `NotificationEvent`’s type can represent multiple kinds of
  notifications. (`"thread"`, `"textMention"`, and custom ones (e.g.
  `"$myNotification"`))

### `@liveblocks/codemod`

- Initial release.

## v1.12.0

### `@liveblocks/react`

- Add support for custom notification kinds.
- Add new `useInboxNotificationThread` hook to `createLiveblocksContext`, which
  can be used to retrieve threads within thread notifications for more
  flexibility.
- Add support for `startsWith` operator to `useThreads` when filtering based on
  metadata.

### `@liveblocks/react-comments`

- Add support for custom notification kinds to the `InboxNotification` component
  via the `kinds` prop and the `InboxNotification.Custom` component.
- Add destructive color tokens. (`--lb-destructive`,
  `--lb-destructive-foreground`, and `--lb-destructive-contrast`)

### `@liveblocks/node`

- Add `triggerInboxNotification` method that lets you trigger custom
  notification kinds.
- Enable filtering rooms by room ID in the `getRooms` method. This works via
  `query.roomId`, `metadata` is deprecated and is now `query.metadata`.
- Add support for our query language when filtering with the `getRooms` and
  `getThreads` methods.
- Add support for an alternative object-based query notation to the `getRooms`
  and `getThreads` methods, which supports exact matches and the `startsWith`
  operator.

## v1.11.3

### `@liveblocks/client`

- Fixes a potential `RangeError: Maximum call stack size exceeded` in
  applications that produce many operations

### `@liveblocks/node`

- Add missing `updatedAt` property to `YDocUpdatedEvent` type.
  ([@alexlande](https://github.com/alexlande))

## v1.11.2

### `create-liveblocks-app`

- Add support for the updated Starter Kit.

## v1.11.1

### `@liveblocks/react-comments`

- Fix the composer’s placeholder to appear instantly instead of being initially
  invisible.
- Fix the default composer’s actions not being disabled when the composer is.

### `@liveblocks/node`

- Fix "`process` is undefined" issue in Vite builds. This issue was already
  fixed for `@liveblocks/core`, but not for `@liveblocks/node` yet.

### DevTools

- Improve tree view to visualize Y.js documents and inspect Y.js awareness.

## v1.11.0

### `@liveblocks/node`

- Add `updateRoomId` method that lets you update the room ID of the specified
  room.
- Add an optional `guid` parameter to `sendYjsBinaryUpdate` and
  `getYjsDocumentAsBinaryUpdate` to point to a Yjs subdocument with the
  specified guid.

### `@liveblocks/react`

- Add `scrollOnLoad` option to `useThreads`: enabled by default, this option
  controls whether to scroll to a comment on load based on the URL hash.
- `useUser` and `useRoomInfo` no longer support returning nothing. Returning
  `undefined` will now be treated as an error.
- Fix bug where `useUser` and `useRoomInfo` returned an extra `data` superfluous
  property.
- Fix bug where customizing types on `createLiveblocksContext` would conflict
  with the provided `Client`.

### `@liveblocks/react-comments`

- Add actions to `InboxNotification` with a single action for now: marking as
  read.
- Improve actions hover behavior in `Comment`/`Thread`.
- Change `Comment` background color when it’s linked to or being edited.

## v1.10.4

- Fix bundling issue in Vite projects, where `process is not defined` could
  happen

## v1.10.3

### `@liveblocks/react-comments`

- Add support for Emoji v15.1 in emoji picker, along two additional locales:
  Bengali (`bn`) and Hindi (`hi`).
- Fix bug where the `showRoomName` prop on `InboxNotification.Thread` wasn’t
  applied to notifications about mentions.

### `@liveblocks/react`

- Fix bug where removing metadata via `useEditThreadMetadata` would result in a
  brief flash of the old metadata after the metadata was removed optimistically.

## v1.10.2

### `@liveblocks/client`

- Fix bug where calling `.clone()` immediately after creating a new `LiveObject`
  could throw an error

## v1.10.1

### `@liveblocks/client`

- Fix bug where the client’s backoff delay would not be respected correctly in a
  small edge case.

### `@liveblocks/react-comments`

- Fix date localization in `InboxNotification`.
- Add vendor prefixes to more CSS properties within the default styles.

### `@liveblocks/react`

- Added error retrying to `useThreads`, `useRoomNotificationSettings`, and
  `useInboxNotifications` during initial fetching.

## v1.10.0

This release introduces Notifications (and unread indicators) for Comments.

### `create-liveblocks-app`

- Add `createLiveblocksContext` and Notifications to `--init`.
- Move resolver options from `createRoomContext` to `createClient` and add
  `resolveRoomsInfo` to the list of resolvers.

### `@liveblocks/client`

- Add options to `createClient`: `resolveUsers`, `resolveMentionSuggestions`
  (both were previously defined on `createRoomContext` from
  `@liveblocks/react`), and the new `resolveRoomsInfo`.

### `@liveblocks/react`

- Add new `LiveblocksContext` accessible with `createLiveblocksContext`,
  similarly to `createRoomContext`. This context is meant to live at the root
  since it handles things outside of rooms, like notifications. It contains
  `LiveblocksProvider`, `useUser`, `useRoomInfo`, `useInboxNotifications`,
  `useUnreadInboxNotificationsCount`, `useMarkInboxNotificationAsRead`, and
  `useMarkAllInboxNotificationsAsRead`.
- Add new hooks to `createRoomContext`: `useMarkThreadAsRead`,
  `useThreadSubscription`, `useRoomInfo`, `useRoomNotificationSettings`, and
  `useUpdateRoomNotificationSettings`.
- Make some hooks usable interchangeably between `createLiveblocksContext` and
  `createRoomContext`: `useUser`, and `useRoomInfo`.

### `@liveblocks/react-comments`

- Add new default components: `InboxNotification` and `InboxNotificationList`.
- Add unread indicators to the default `Thread` component.
- Support "@" in mentions. (e.g. `@user@email.com` is now a valid mention and
  will trigger `resolveMentionSuggestions` with `"user@email.com"`)

### `@liveblocks/node`

- Add the Notifications REST APIs as fully typed methods. (includes
  `getInboxNotification`, `getRoomNotificationSettings`,
  `updateRoomNotificationSettings`, and `deleteRoomNotificationSettings`
  methods)
- Add notification webhook event: `NotificationEvent`.

## v1.9.8

### `@liveblocks/client`

- Fix race condition in client that could leave zombie WebSocket connections
  open indefinitely in a small edge case. (thanks for reporting,
  [@dev-badace](https://github.com/dev-badace))

### `@liveblocks/react`

- Fix type definitions of `useOthersListener` hook.
- Fix type definitions of `useErrorListener` hook.

### `@liveblocks/yjs`

- Emit update events from awareness.
- Fix several awareness bugs.

## v1.9.7

### `@liveblocks/node`

- Expose new `nextCursor` field in
  [Get Rooms](https://liveblocks.io/docs/api-reference/liveblocks-node#get-rooms)
  API responses, to make pagination easier to work with
- Update TypeScript types for some responses

### `create-liveblocks-app`

- Adds a fallback for passing data from Safari to the console.

## v1.9.6

### `@liveblocks/react`

- Fix certain Next.js sites not building correctly due to improper
  `useSyncExternalStore` import

## v1.9.5

### `@liveblocks/react-comments`

- Fix mention suggestions not appearing.

## v1.9.4

### `@liveblocks/react`

- Fix polling on `useThreads` hook.

## v1.9.3

### `@liveblocks/react`

- Fix a bug that prevented comments from being used across multiple rooms.

### `@liveblocks/node`

- Fix `getRooms()` not throwing `LiveblocksError` when invalid response was
  received.

## v1.9.2

### `@liveblocks/react-comments`

- Add `portalContainer` prop to `CommentsConfig` to customize where floating
  elements (e.g. tooltips, dropdowns, etc) are portaled into.

## v1.9.1

### `@liveblocks/node`

- Fixes the signature and behavior of the `Liveblocks.sendYjsBinaryUpdate()`
  API. It now takes a Yjs encoded update (`Uint8Array`) directly.

## v1.9.0

### `@liveblocks/node`

- Add the Comments write REST APIs as fully typed methods. (includes
  `createThread`, `editThreadMetadata`, `createComment`, `editComment`,
  `deleteComment`, `addCommentReaction`, and `removeCommentReaction` methods)
- Fix the return type of `getActiveUsers` to match the data returned from the
  endpoint.

### `@liveblocks/react`

- Add `query` option to `useThreads` to filter threads based on their metadata.

### `@liveblocks/react-comments`

- Add support for exit animations to `ComposerSuggestions`.

## v1.8.2

### `@liveblocks/react`

- Improve Comments revalidation when losing network or staying in the
  background.
- Improve error handling of Comments mutations. (e.g. thread creation, comment
  creation, etc.)

### `@liveblocks/client`

- Export the `CommentBody` utilities added to `@liveblocks/node` in v1.8.0.
- Harmonize exports with `@liveblocks/node`. (added `IUserInfo` and
  `PlainLsonObject`)

### `@liveblocks/node`

- Harmonize exports with `@liveblocks/client`. (added `CommentBody`,
  `CommentBodyBlockElement`, `CommentBodyElement`, `CommentBodyInlineElement`,
  `CommentBodyLink`, `CommentBodyMention`, `CommentBodyParagraph`,
  `CommentBodyText`, `JsonArray`, `JsonScalar`, `Lson`, `LsonObject`, and
  `User`)

## v1.8.1

- Fix a bug in `toPlainLson` helper
- Fix a bug where pausing history more than once could lead to history loss

## v1.8.0

This release adds all the REST APIs as fully typed methods, and utilities to
transform comments, to `@liveblocks/node`.

### `@liveblocks/node`

- Add all the REST APIs as fully typed methods to `Liveblocks` client. See
  [docs](https://liveblocks.io/docs/api-reference/liveblocks-node#Liveblocks-client).
- Add utilities to work with the `CommentBody` format from Comments:
  - `getMentionedIdsFromCommentBody(body)` - Get a list of all mentioned IDs
    from a `CommentBody`. See
    [docs](https://liveblocks.io/docs/api-reference/liveblocks-node#get-mentioned-ids-from-comment-body).
  - `stringifyCommentBody(body, options)` - Convert a `CommentBody` to a string,
    either as plain text, HTML, or Markdown. It supports resolving mention IDs
    similarly to `@liveblocks/react` and overriding each element to control the
    formatting. See
    [docs](https://liveblocks.io/docs/api-reference/liveblocks-node#stringify-comment-body).

## 1.7.1

### `@liveblocks/react-comments`

- Fix `Composer` focus issues.
- Improve relative date formatting for some locales. (e.g. the `"fr"`` locale
  formatted “1h ago” as “-1 h” instead of “il y a 1 h”)
- Improve default monospace font for inline code blocks.

## v1.7.0

[Liveblocks Comments](https://liveblocks.io/comments) is now available for
everyone as a public beta, learn more about this
[in the announcement](https://liveblocks.io/blog/liveblocks-comments-is-available-for-everyone).

### `@liveblocks/client`

- Improve some internal logging.

### `@liveblocks/react`

- Improve Comments-specific error logging.

### `@liveblocks/react-comments`

- Improve default relative date formatting. (e.g. “2 hours ago” → “2h ago”)

### `create-liveblocks-app`

- Add `ThreadMetadata` type to `--init` command.

## v1.6.0

### `@liveblocks/yjs`

- Add support for subdocs.

## v1.5.2

### `@liveblocks/react`

- Fix return type of `resolveUsers`.

## v1.5.1

- Fixes a bug in the bounds check of the `backgroundKeepAliveTimeout` option.

## v1.5.0

Support multiple RoomProviders, or mixing and matching our React package in the
same app with a Redux and/or Zustand instance.

At the client level, there is a new API for entering/leaving rooms, which we’re
now recommending over the old APIs. (The old APIs remain working exactly how
they are today, however.)

```ts
// Old APIs we'll no longer be recommending (but that will remain working)
const room = client.enter("my-room", options);
client.getRoom("my-room");
client.leave("my-room");
```

```ts
// New API we'll be recommending instead
const { room, leave } = client.enterRoom("my-room", options);
leave();
```

### `@liveblocks/client`

- New client config option: `backgroundKeepAliveTimeout` (a numeric value in
  milliseconds). See
  [docs](https://liveblocks.io/docs/api-reference/liveblocks-client#createClientBackgroundKeepAliveTimeout).
- New APIs:
  - `Client.enterRoom(roomId, options)` – enters the room and return both the
    room and an "unsubscribe function" to leave that room again. This newer API
    supports entering/leaving the same room multiple times, making it possible
    to connect to the same room from different parts of your application. See
    [docs](https://liveblocks.io/docs/api-reference/liveblocks-client#Client.enterRoom).
  - `Client.logout()` – Call this on the Liveblocks client when you log out a
    user in your application. It will purge all auth tokens and force-leave any
    rooms, if any are still connected. See
    [docs](https://liveblocks.io/docs/api-reference/liveblocks-client#Client.logout).
  - `LiveList.clone()` – see
    [docs](https://liveblocks.io/docs/api-reference/liveblocks-client#LiveList.clone).
  - `LiveMap.clone()` – see
    [docs](https://liveblocks.io/docs/api-reference/liveblocks-client#LiveMap.clone).
  - `LiveObject.clone()` – see
    [docs](https://liveblocks.io/docs/api-reference/liveblocks-client#LiveObject.clone).
- Deprecated APIs:
  - `client.enter(roomId, options)`
  - `client.leave(roomId)`
- Renamed enter option: `shouldInitiallyConnect` → `autoConnect`. Its meaning or
  working did not change.
- Fixes a potential `Cannot set parent: node already has a parent` error when
  initializing storage with Live datastructures that are already tied to a
  Storage tree.

### `@liveblocks/react`

- Support using multiple `RoomProvider` components in your component tree for
  the same room ID.
- Renamed `RoomProvider` prop: `shouldInitiallyConnect` → `autoConnect`. Its
  meaning or working did not change.
- New hook:
  - `useOthersListener({ type, user, others })`, see
    [docs](https://liveblocks.io/docs/api-reference/liveblocks-react#useOthersListener)

### `@liveblocks/redux`

- **Breaking:** The `leaveRoom()` function no longer accepts a `roomId`. It will
  always leave the currently joined room.

### `@liveblocks/zustand`

- The `enterRoom()` function will now return a leave callback function.
- **Breaking:** The `leaveRoom()` function no longer accepts a `roomId`. It will
  always leave the currently joined room.

## v1.4.8

### `create-liveblocks-app`

- Add Comments hooks and options to `--init` command.

### `@liveblocks/client`

- Export all `CommentBody`-related types.

### `@liveblocks/react-comments`

- Improve default styles:
  - Cap CSS selector specificity to improve overridability.
  - Set tokens on `.lb-root` instead of `:root` to improve cascading tokens
    (overriding `--lb-accent` on `body` for example, didn't create the expected
    results), and to work within shadow DOMs.
- Fix reactions and links styles on Safari.

## v1.4.7

### `@liveblocks/react`

- Fix `userIds` type in `ResolveUsersArgs`.

## v1.4.6

### `@liveblocks/react`

- Fix a race condition that could cause a Liveblocks client to hang during
  loading when using Suspense.
- Fix `useStatus` return value on SSR responses.
- **Breaking (beta):** The `resolveUser` option in `createRoomContext` is now
  called `resolveUsers` and it receives a list of user IDs (via the `userIds`
  property, replacing `userId`) instead of a single one. Instead of returning
  user info of a single user ID, this function will now expect a list of users'
  info matching the provided list of user IDs.
- **Breaking (beta):** The `ResolveUserOptions` and
  `ResolveMentionSuggestionsOptions` types were renamed to `ResolveUsersArgs`
  and `ResolveMentionSuggestionsArgs` respectively.
- `resolveUsers` and `resolveMentionSuggestions` now accept synchronous
  functions.
- `resolveUsers` now also provides the current room ID.
- `editThreadMetadata` now correctly allows `null` to be set on a property.
  Doing so deletes existing metadata properties.

### `@liveblocks/react-comments`

- Export `ComposerSubmitComment` type from root too, in addition to
  `/primitives`.
- Add `onThreadDelete` to `Thread`.
- Add `metadata` to `Composer` to attach custom metadata to new threads.
- Add support for specifying a custom `ThreadMetadata` type on `Thread` and
  `Composer`.
- **Breaking (beta):** `Comment`’s `onEdit` and `onDelete` were renamed to
  `onEditComment` and `onDeleteComment` respectively.

## v1.4.5

### `@liveblocks/react`

- Fix `createThread` not creating valid comment.

### `@liveblocks/node`

- Fix URL encoding bug

## v1.4.4

### `@liveblocks/react`

- Fix `removeReaction` not removing reactions which led to reactions displaying
  a count of 0.

### `@liveblocks/react-comments`

- Fix reactions list (and its add button) showing on all comments.
- Improve emoji rendering on Windows.
- Hide country flag emojis when unsupported. (e.g. on Windows)

## v1.4.3

### `@liveblocks/react`

- Add new Comments hooks to add/remove reactions.
- Fix a bug in `useOthers()` that could lead to the warning "The result of
  getServerSnapshot should be cached to avoid an infinite loop"

### `@liveblocks/react-comments`

- Add support for reactions. (👍)
- Add keyboard navigation to emoji picker.

## v1.4.2

### `@liveblocks/client`

- Fix a bug where calculating the insertion position between two existing
  elements could happen incorrectly in a small edge case

## v1.4.1

### `@liveblocks/*`

- [#1177](https://github.com/liveblocks/liveblocks/pull/1177) Fix an issue with
  internal LiveList serialization that could lead to a "ghosting" bug with
  `@liveblocks/zustand` / `@liveblocks/redux` when using tuples.

### `@liveblocks/node`

- Add comment reaction webhook events `CommentReactionAdded` and
  `CommentReactionRemoved`

## v1.4.0

### DevTools

- New Yjs tab: visualize Yjs documents as a diagram, a tree, or as a list of
  operations, and inspect Awareness at the same time as Presence.
- New Events tab: inspect all custom Events a client receives in an event
  timeline, for easy testing/debugging.

### `@liveblocks/yjs`

- Add support for the Liveblocks [DevTools](https://liveblocks.io/devtools).

### `@liveblocks/client`

- Broadcast event messages now include a `user` property to indicate the user
  that sent the event:
  ```tsx
  room.subscribe("event", ({ event, user }) => {
    //                              ^^^^ New!
  });
  ```

### `@liveblocks/react`

- Broadcast event messages now include a `user` property to indicate the user
  that sent the event:
  ```tsx
  useEventListener(({ event, user }) => {
    //                       ^^^^ New!
  });
  ```
- **Breaking (beta):** Comments' hook `useThreads` now returns an object in its
  Suspense version. (`const threads = useThreads()` becomes
  `const { threads } = useThreads()`)

### `@liveblocks/react-comments`

- **Breaking (beta):** `Comment`’s `indentBody` and `Thread`’s
  `indentCommentBody` were renamed to `indentContent` and `indentCommentContent`
  respectively. `Thread`’s `onResolveChange` was renamed to `onResolvedChange`.
- Add emoji button in `Composer`.

### `@liveblocks/node`

- Support using `@liveblocks/node` in
  [Edge runtimes](https://vercel.com/docs/functions/edge-functions/edge-runtime).

## v1.3.6

### `@liveblocks/client`

- Support `unstable_fallbackToHTTP` client option when using any auth token type
  (previously it only worked when using single-room tokens, which we no longer
  recommend since 1.2)

## v1.3.5

### `@liveblocks/react`

- Officially mark `useList()`, `useMap()`, and `useObject()` as deprecated in
  JSDoc comments (we stopped recommending them since the release of 0.18)
- Deduplicate Comments requests and improve how race conditions are handled
  during mutations.
- Fix non-Suspense Comments hooks not working properly in some situations.

### `@liveblocks/react-comments`

- **Breaking (beta):** Replace the render prop API (e.g. `renderMention`,
  `renderLink`, etc) by a single `components` prop. (e.g.
  `components={{ Mention, Link }}`)
- Fix overflowing `Composer.Suggestions`.
- Reduce the impact of icons on bundle size.

## v1.3.4

### `@liveblocks/react`

- Fix confusing `Error: "undefined" is not a valid event name` error when using
  the (deprecated) `useMap()`, `useObject()`, or `useList()` hooks on
  uninitialized storage values.

## v1.3.3

### `@liveblocks/*`

- Fix unescaped room IDs when using Comments.

### `@liveblocks/react-comments`

- Add support for auto-links. (e.g. `"www.liveblocks.io"`)

## v1.3.2

### `@liveblocks/client`

- The client will disconnect with an error if your `/api/liveblocks-auth`
  backend returns reused/cached tokens. It’s important that auth tokens are
  always freshly generated, and never get cached or reused. (The client itself
  will cache and reuse tokens already, so implementing additional caching in
  your backend isn’t needed, and could even cause reconnection issues.)

## v1.3.1

### `@liveblocks/client`

- Actually include the new Clear History API.

### `@liveblocks/react`

- Fix missing dependency declaration.

## v1.3.0

This release marks the initial release of
[Liveblocks Comments](https://liveblocks.io/comments) (private beta).

### `@liveblocks/client`

- New history API: `room.history.clear()` allows you to explicitly clear the
  history, which resets the ability to undo beyond the current state.
- Removed long deprecated methods:
  - `others.count` → Use `others.length` instead
  - `others.toArray()` → Use `others` instead (it’s already an array)
- Deprecated the `Others<P, U>` type → Use `readonly User<P, U>[]` instead.

### `@liveblocks/react`

- Add support for Comments.
- `UserMeta["info"]` can no longer be a scalar value.

### `@liveblocks/react-comments`

- Initial release.

### `@liveblocks/node`

- Add Comments helpers to Client.
- Add Comments webhook events.

## v1.2.4

### `@liveblocks/node`

- Fixes a bug where sending an empty (or non-string) user ID with
  `.identifyUser` would confusingly get reported as an HTTP 503.

## v1.2.3

### `@liveblocks/client`

- Improve configuration error messages to be more user friendly.
- Fix bug where entering a new room could potentially initialize the undo stack
  incorrectly.

### `create-liveblocks-app`

- Fix Suspense option when specifying a framework.
- Add helpful comments by default.

## v1.2.2

### `@liveblocks/node`

- Add Yjs document change event (`YDocUpdatedEvent`) to `WebhookHandler`.
- Allow `Header` object to be passed to `headers` in
  `WebhookHandler.verifyRequest()`

## v1.2.1

### `@liveblocks/node`

- Fix session.allow to support path up to 128 characters to meet room id length
  requirement.

## v1.2.0

### `@liveblocks/*`

- Support the new and improved Liveblocks authorization.
- Change client logic to stop retrying if room is full. Instead, the client will
  now disconnect. To retry, call `room.reconnect()` explicitly.

### `@liveblocks/node`

- Add new APIs for authorization. See our migration guide for tips on how to
  adopt the new style of authorizing your Liveblocks clients.

## v1.1.8

- Fix a small TypeScript issue introduced in 1.1.7.

## v1.1.7

### `@liveblocks/client`

- When initializing the client with a
  [custom auth callback](https://liveblocks.io/docs/api-reference/liveblocks-client#createClientCallback),
  you can now return `{ error: "forbidden", reason: ... }` as the response,
  which the client will treat as a sign to stop retrying. The client will then
  disconnect from the room, instead of remaining in `"connecting"` status
  indefinitely.

### `@liveblocks/react`

- Fix a bug with `useSelf()` where it would not correctly re-render after
  entering an empty room. It’s now consistent again with `useMyPresence()`.

### DevTools

- Fix a bug in the Liveblocks [DevTools](https://liveblocks.io/devtools) panel
  where the "me" view would incorrectly stay empty after entering an empty room.

## v1.1.6

### `@liveblocks/*`

- Loosen duplicate import detection so it won't throw when used in test runners
  that deliberately run multiple instances of a module (like Jest or Playwright
  can do).

## v1.1.5

### `@liveblocks/*`

- Ship all of our packages as both ESM and CJS modules again (restore the
  changes that 1.1.3 originally introduced).
- Auto-detect if multiple copies of Liveblocks are included in your production
  bundle. If so, a help page is presented that will help you resolve this issue.
- Fix a bug where the room internals could become non-functional when used in
  combination with Immer due to Immer’s excessive auto-freezing, which would
  break the room’s internals. (This became an issue since Liveblocks 1.1 was
  released.)

## v1.1.4

- Undo the changes made in 1.1.3. We’ve got some bug reports where Liveblocks
  could still be doubly-included in production bundles (in some bundler setups
  only), with storage data corruptions as a possible result. We’re
  investigating.

## v1.1.3

Ship all of our packages as both ESM and CJS modules. By upgrading, your
project’s bundler can now perform (better) tree-shaking on the Liveblocks code.

You can expect (at least) the following bundle size reductions:

- `@liveblocks/client` from 80kB → 70kB
- `@liveblocks/react` from 129kB → 80kB
- `@liveblocks/redux` from 84kB → 38kB
- `@liveblocks/zustand` from 83kB → 37kB
- `@liveblocks/yjs` from 129kB → 74kB

## v1.1.2

### `@liveblocks/yjs`

Added Yjs support to **open beta** through the new `@liveblocks/yjs` package
(not stable yet).

### Fixes

- Fixes a missing internal export.

## v1.1.1

- Fixes a bug where under certain circumstances the Liveblocks client could
  incorrectly throw a `Not started yet` error message.

## v1.1.0

This release improves the client’s internals to ensure a more reliable
connection with Liveblocks servers.

### `@liveblocks/client`

- New APIs:
  - `room.getStatus()`: returns the current status of the WebSocket connection:
    `"initial"`, `"connecting"`, `"connected"`, `"reconnecting"`, or
    `"disconnected"`
  - `room.subscribe("status")`: subscribe to changes of the connection status.
  - `room.subscribe("lost-connection")`: high-level API to get informed when
    Liveblocks’ automatic reconnection process is taking longer than usual, so
    you can show a toast message on screen. (See this
    [example](https://liveblocks.io/examples/connection-status) for an
    illustration.)
- New behavior:
  - The client will stop retrying to establish a connection in cases where
    retrying would not help. For example an explicit 403 forbidden response from
    your backend, or a configuration error.
  - The client will more quickly reconnect even after long periods of sleep.

### `@liveblocks/react`

- New APIs:
  - `useStatus()` - React hook version of `room.getStatus()`
  - `useLostConnectionListener()` - React hook version of
    `room.subscribe("lost-connection")` (See this
    [example](https://liveblocks.io/examples/connection-status) for an
    illustration.)

### Bugs fixed

- Reconnection would sometimes not work after long periods of sleep. Waking up
  is now instant.
- React clients using Suspense could sometimes incorrectly bounce back to the
  Suspense boundary after a successful load. No longer!
- Client could sometimes not load storage after reconnecting. Not anymore!
- Others array will no longer flash during an internal reconnect.
- DevTools now keeps working even when the client goes offline.

### Deprecated APIs

These APIs still work, but are replaced by newer APIs. The old APIs will be
removed in a future release of Liveblocks.

Old connection status codes are replaced by the new ones:

| ❌ Old statuses | ✅ New statuses |
| --------------- | --------------- |
| closed          | initial         |
| authenticating  | connecting      |
| connecting      | connecting      |
| open            | connected       |
| unavailable     | reconnecting    |
| failed          | disconnected    |

Recommended steps to upgrade:

- ❌ `room.getConnectionState()` → ✅ `room.getStatus()`
- ❌ `room.subscribe('connection')` → ✅ `room.subscribe('status')`
- Old client options:
  - ❌ `clientOptions.fetchPolyfill`
  - ❌ `clientOptions.WebSocketPolyfill` → ✅
    `clientOptions.polyfills: { fetch, WebSocket }`

## v1.0.12

### `create-liveblocks-app`

- Added `export type TypedRoom = Room<...>` to init command for non-React apps.

## v1.0.11

### `@liveblocks/client`

- Fix a bug where undo/redo on `LiveObject` creates exponentially larger deltas.

## v1.0.10

### `@liveblocks/client`

- Fix a bug related to proactive token expiration detection.
- Internal refactorings.
- Add unstable_fallbackToHTTP option to the core client to support messages over
  1MB.

### `@liveblocks/node`

- Fix incorrect status code when Liveblocks server cannot be reached
  temporarily.

## v1.0.9

### `@liveblocks/client`

- Export `LiveListUpdate`, `LiveMapUpdate`, and `LiveObjectUpdate` types used by
  the storage update callback.
- Export new utility, `toPlainLson`, to assist in calling the initialize storage
  API.
- Internal refactorings.

## v1.0.8

### `@liveblocks/client`

- Internal refactorings.

### `create-liveblocks-app`

- Added
  [flags](https://github.com/liveblocks/liveblocks/tree/main/packages/create-liveblocks-app#flags-optional)
  for creating config files with `--init`. (e.g. `--framework react`)
- Added an error if an incorrect flag is used.
- Slightly changed the format of the default config file.

### `@liveblocks/client`

- Internal refactorings.

## v1.0.7

- Private API changes only.

## v1.0.6

## Internal changes

- Release `create-liveblocks-app` along with other Liveblocks packages, using
  the same versioning scheme.
- Internal refactorings.

## v1.0.5

Non-existent.

## v1.0.4

Non-existent.

## v1.0.3

Non-existent.

## v1.0.2

- Fix bug where passing down `shouldInitiallyConnect` connection option would
  not always work.

## v1.0.1

- Log stack traces of function calls that resulted in rejected storage mutations
  to the console in non-production builds to ease debugging.

### `@liveblocks/client`

- Fixes bug where the state of `others` in a room was wrong when:
  - Client A disconnects improperly (ex: computer goes to sleep)
  - Then Client B disconnects (ex: computer goes to sleep)
  - Then Client A reconnects: client B still shows in the `others` state

## v1.0.0

This major release marks the maturity of Liveblocks. For upgrade instructions,
see the [1.0 upgrade guide](https://liveblocks.io/docs/guides/upgrading/1.0).

## `@liveblocks/node`

`authorize` option `userId` is now mandatory.

Our new [pricing](https://liveblocks.io/pricing) is based on Monthly Active
Users instead of connections. We're using `userId` to track MAU associated to a
Liveblocks account.

## v0.19.11

## `@liveblocks/node`

- `WebhookHandler` now handles `RoomCreatedEvent` and `RoomDeletedEvent`

## v0.19.10

## `@liveblocks/client`

- Allow
  [`createClient`](https://liveblocks.io/docs/api-reference/liveblocks-client#createClientThrottle)
  `throttle` option to go as low as 16ms.

## v0.19.9

## `@liveblocks/client`

- Adds a `WebhookHandler` class
  - `new WebhookHandler(secret).verifyRequest({ rawBody, headers })` can be used
    to verify event requests from Liveblock's webhook functionality. It also
    provides fully typed `WebhookEvents`.
  - Check out our [Webhooks guide](https://liveblocks.io/docs/guides/webhooks)
    for more details

## v0.19.8

- Fixes a bug where history didn't reliably undo `LiveObject` key set changes if
  any pending local changes existed on that key.
- Fixes a bug where changes performed inside `room.batch` were incorrectly
  ordered inside the history resulting in unexpected undo behavior in some
  cases.
- Fixes a bug where under some circumstances the Liveblocks client could get
  stuck in a "synchronizing" state indefinitely
- Expose `JsonArray` and `JsonScalar` types publicly

## v0.19.7

Fix nested storage event handling issue.

## v0.19.6

Support authentication with cookies.

## v0.19.5

Export the `StorageStatus` type (introduced with 0.19.3).

## v0.19.4

Fix CORS issue.

## v0.19.3

In **@liveblocks/client**:

## Room.getStorageStatus

Get the storage status.

- `not-loaded`: Initial state when entering the room.
- `loading`: Once the storage has been requested via room.getStorage().
- `synchronizing`: When some local updates have not been acknowledged by
  Liveblocks servers.
- `synchronized`: Storage is in sync with Liveblocks servers.

## Room.subscribe("storage-status", status => { })

Subscribe to storage status changes.

Returns an unsubscribe function.

```typescript
room.subscribe("storage-status", (status) => {
  switch (status) {
    case "not-loaded":
      break;
    case "loading":
      break;
    case "synchronizing":
      break;
    case "synchronized":
      break;
    default:
      break;
  }
});
```

## Room.reconnect

Close the room connection and try to reconnect.

## Internal changes

- Add support for the upcoming Liveblocks browser extension

## v0.19.2

Fixes some internal type definitions.

## v0.19.1

Fixes an issue where `import`s from Liveblocks packages could not be resolved
correctly in certain build environments.

## v0.19.0

This release brings Zustand v4 support. This is a breaking change **only if
you’re using @liveblocks/zustand**.

In **@liveblocks/zustand**:

- Support Zustand v4 (actually v4.1.3 or higher)
- Drop support for Zustand v3 (also v4.1.2 or lower are not supported)
- Fix bug where some usage pattern could cause the Zustand store to stop
  synching (#491)

To migrate, make the following code changes:

- `npm install zustand@latest`
- `npm install @liveblocks/zustand@latest`
- Change these imports, if applicable:
  ```diff
  -import { middleware } from "@liveblocks/zustand";
  +import { liveblocks } from "@liveblocks/zustand";
  ```
  and
  ```diff
  -import type { LiveblocksState } from "@liveblocks/zustand";
  +import type { WithLiveblocks } from "@liveblocks/zustand";
  ```
  and rename accordingly.
- Change the pattern:
  ```ts
  create(liveblocks<MyState, ...>(...))
  ```
  to the Zustand v4 recommended pattern:
  ```ts
  create<WithLiveblocks<MyState, ...>>()(liveblocks(...))
  ```
  To be clear:
  1.  First, move the type annotation away from the `liveblocks` middleware
      call, and onto the `create` call.
  2.  Next, wrap your `MyState` type in a `WithLiveblocks<...>` wrapper. This
      will make sure the injected `liveblocks` property on your Zustand state
      will be correctly typed.
  3.  Finally, make sure to add the extra call `()` wrapper, needed by Zustand
      v4 now:
      ```ts
      create<WithLiveblocks<MyState, ...>>()(liveblocks(...))
      //                                  ^^ Not a typo
      ```
- Remove the second argument to `state.liveblocks.enterRoom()`: it no longer
  takes an explicit initial state. Instead, it's automatically be populated from
  your Zustand state.

In **@liveblocks/redux**:

- The main export has been renamed:
  ```diff
  -import { enhancer } from "@liveblocks/redux";
  +import { liveblocksEnhancer } from "@liveblocks/redux";
  ```
- The second argument to `state.liveblocks.enterRoom()` to send in an explicit
  initial state is no longer supported. It will use the state in your Redux
  store, for consistency and ease of use.

## v0.18.5

Bug fix:

- Fixes a small bug in a type definition, `scopes` was removed from
  `BaseUserMeta`.

Internal updates:

- Switch the monorepo over to Turborepo.

## v0.18.4

All packages now provide an `isReadOnly` flag on user instances. It is available
when getting self or others. `isReadOnly` is true when storage is read-only, see
the
[room management guide](https://liveblocks.io/docs/guides/managing-rooms-users-permissions#permissions)
for more information.

```ts
const me = room.getSelf();

me.isReadOnly; // boolean

const others = room.getOthers();
for (const other of others) {
  other.isReadOnly; // boolean
}
```

In **@liveblocks/client**:

- Add a new option `shouldInitiallyConnect` to `client.enter` that let you
  control whether or not the room connects to Liveblocks servers. Default is
  `true`.

  Usually set to false when the client is used from the server to not call the
  authentication endpoint or connect via WebSocket.

In **@liveblocks/react**:

- Add a new property `shouldInitiallyConnect` to `RoomProvider` that let you
  control whether or not the room connects to Liveblocks servers. Default is
  `true`.

  By default equals to `typeof window !== "undefined"`, meaning the RoomProvider
  tries to connect to Liveblocks servers only on the client side.

- Internal package restructurings to increase code sharing. You may notice a new
  dependency show up in your dependency tree: `@liveblocks/core`. It contains
  private APIs that aren't intended for direct consumption.

## v0.18.3

- In **@liveblocks/react**:

  Fixes the "zombie-child" problem that can occur with React 17 or lower. **If
  you’re on React 18: great, you can ignore this!** If you’re using React 17 or
  lower with Liveblocks, we’ll now start to enforce that you pass the
  `unstable_batchedUpdates` prop to RoomProvider, so this problem can be
  circumvented. This small addition may save you hours of debugging time!

  ```tsx
  // ⚠️  Only if you’re using React 17 or lower
  import { unstable_batchedUpdates } from "react-dom";  // 👈

  <RoomProvider
    id="my-room"
    initialPresence={...}
    initialStorage={...}
    unstable_batchedUpdates={unstable_batchedUpdates}  // 👈
  >
    <App />
  </RoomProvider>
  ```

  To read more, see
  https://liveblocks.io/docs/guides/troubleshooting#stale-props-zombie-child

- In **@liveblocks/zustand**:

  - Fix a confusing error message

## v0.18.2

- In **@liveblocks/react**:

  - Make sure that `useOther` will not rerender if tracked users already left
    the room, so that child components won't get rerendered before the parent
    got the chance to unmount them.
  - Disallow `useOther` without selector

## v0.18.1

- In **@liveblocks/react**:

  - Fix a bug that could cause an error when patching presence during local
    development. Not an issue in production builds. (#505)

## v0.18.0

For information, please read our
[Upgrade Guide for 0.18](https://liveblocks.io/docs/guides/upgrading/0.18).

### New React hooks ✨

- In **@liveblocks/react**:

  - [`useStorage`](https://liveblocks.io/docs/api-reference/liveblocks-react#useStorage)
  - [`useMutation`](https://liveblocks.io/docs/api-reference/liveblocks-react#useMutation)
  - [`useSelf`](https://liveblocks.io/docs/api-reference/liveblocks-react#useSelf)
  - [`useOthers`](https://liveblocks.io/docs/api-reference/liveblocks-react#useOthers)
  - [`useOthersMapped`](https://liveblocks.io/docs/api-reference/liveblocks-react#useOthersMapped)
  - [`useOthersConnectionIds`](https://liveblocks.io/docs/api-reference/liveblocks-react#useOthersConnectionIds)
  - [`useOther`](https://liveblocks.io/docs/api-reference/liveblocks-react#useOther)
    (singular)

- In **@liveblocks/client**:

  - New
    [`.toImmutable()`](https://liveblocks.io/docs/api-reference/liveblocks-client#LiveObject.toImmutable)
    method on `LiveObject`, `LiveList`, and `LiveMap` lets you work with an
    immutable representation of the storage objects
  - Improved core performance
  - Reduced bundle size
  - Others only become visible in the `others` array if their presence is known

### Breaking changes

- Remove support for directly importing hooks from **@liveblocks/client** (e.g.
  `import { useMyPresence } from '@liveblocks/react'`). If you’re still using
  these imports, see the
  [Upgrade Guide for 0.17](https://liveblocks.io/docs/guides/upgrading/0.17) for
  instructions.
- Remove `ClientProvider` and `useClient` hook
- Remove `defaultPresence` and `defaultStorageRoot` arguments. (Just use
  `initialPresence` and `initialStorage` arguments now.)
- Remove second argument to `useMap()`, `useList()`, and `useObject()`.
- Remove `new LiveMap(null)` support. (Just use `new LiveMap()` or
  `new LiveMap([])`.)

## v0.17.11

General:

- Fix a packaging bug

In **@liveblocks/react**:

- Deprecate an undocumented API

## v0.17.9

- Fix bug that could cause duplicate copies of @liveblocks/client to end up in
  final bundle, for certain bundler configurations.
- Fix bug where in some conditions the initial presence for a new connection
  would not come through to all existing clients in the room
- Various internal changes

## v0.17.8

### New history APIs ↩️ ↪️

- In **@liveblocks/client**:

  - Add `canUndo()` and `canRedo()` utilities to `room.history`
  - Add `"history"` event type to `room.subscribe()` to subscribe to the current
    user's history changes

- In **@liveblocks/react**:

  - Add `useCanUndo()` and `useCanRedo()` hooks

## v0.17.7

- In **@liveblocks/zustand**:

  - Simplify zustand middleware integration with Typescript. `TPresence`,
    `TStorage`, `TUserMeta`, and `TRoomEvent` are now optional.

Note that `@liveblocks/zustand` does not work with zustand > v4 because v3 and
v4 have completely different type definitions. As soon as zustand v4 is out of
the RC phase, we will consider updating our middleware to work with the latest
version.

### Example

Let's take a look at our
[To-do list](https://github.com/liveblocks/liveblocks/tree/main/examples/zustand-todo-list)
example. Without our middleware, the store would look like this:

```ts
import create from "zustand";

type State = {
  draft: string;
  isTyping: boolean;
  todos: Todo[];
  setDraft: (draft: string) => void;
  addTodo: () => void;
  deleteTodo: (index: number) => void;
};

create<State>(/* ... */);
```

With our middleware, you simply need to move the `State` param at the middleware
level:

```ts
import create from "zustand";
import { createClient } from "@liveblocks/client";
import { middleware } from "@liveblocks/zustand";

const client = createClient({ /*...*/ });

type State = {
  draft: string;
  isTyping: boolean;
  todos: Todo[];
  setDraft: (draft: string) => void;
  addTodo: () => void;
  deleteTodo: (index: number) => void;
};

create(
  middleware<State>(/* ... */, {
    client,
    presenceMapping: { isTyping: true },
    storageMapping: { todos: true }
  })
);
```

If you want to type `others` presence, you can use the `TPresence` generic
argument on the middleware.

```ts

type Presence = {
  isTyping: true;
}

const useStore = create(
  middleware<State, Presence>(/* ... */, {
    client,
    presenceMapping: { isTyping: true },
    storageMapping: { todos: true }
  })
);

// In your component
useStore(state => state.liveblocks.others[0].presence?.isTyping)
```

## v0.17.6

- In **@liveblocks/react**:

  - Expose `RoomContext` in the return value of `createRoomContext()`

## v0.17.5

- In **@liveblocks/react**:

  - Fix bug where changing the `key` argument of `useMap()`, `useList()`,
    `useObject()` did not resubscribe to updates correctly
  - Ignore changes to the `RoomProvider`'s initial presence/storage props on
    subsequent renders. This makes it behave closer to `useState(initialState)`

## v0.17.4

Fix missing documentation for hooks created via `createRoomContext()`.

## v0.17.1

Fix `@liveblocks/nodes` packaging.

## v0.17.0

For information, please read our
[Upgrade Guide](https://liveblocks.io/docs/guides/upgrading/0.17).

### TypeScript improvements ✨

This release contains major TypeScript improvements. The recommended setup now
is that you define your own Presence and Storage types at the highest level
(i.e. where you set up the room). After that initial one-time setup, you will no
longer need to provide any extra type annotations anywhere for your Liveblocks
code! 🙌

To learn how to set that up, follow the instructions in our
[Upgrade Guide](https://liveblocks.io/docs/guides/upgrading/0.17).

- No more `any` types used (in `@liveblocks/client` and `@liveblocks/react`)
- All APIs that work with Presence data will now require it to be
  JSON-serializable
- All APIs that work with Storage data will now require it to be LSON (= JSON +
  Live structures)
- All Live structures now take mandatory type params for their payloads, just
  like the built-in array, object, and map types do:
  - `LiveMap<K, V>` (like `Map<K, V>`)
  - `LiveObject<{ a: number, b: string }>` (like, for example,
    `{ a: number, b: string }`)
  - `LiveList<T>` (like `Array<T>`)

### React Native support ✨

We now support React Native! To learn how to use Liveblocks in your React Native
projects, see our
[API reference](https://liveblocks.io/docs/api-reference/liveblocks-client#createClientReactNative).
It's surprisingly simple!

### New APIs ✨

- In **@liveblocks/react**:

  - [`createRoomContext()`](https://liveblocks.io/docs/api-reference/liveblocks-react#createRoomContext)
    is now the preferred way to initialize hooks.

- In the API:

  - New endpoint to
    [Get Users in a Room](https://liveblocks.io/docs/api-reference/rest-api-endpoints#GetRoomUsers)
  - New endpoint to
    [Get a list of all Rooms](https://liveblocks.io/docs/api-reference/rest-api-endpoints#GetRooms)

### Bug fixes 🐛

- Improved conflict resolution on LiveList
- Various minor internal bug fixes

### Breaking changes

- In **@liveblocks/client**:

  - Removed old `Room.unsubscribe()` API

### New deprecations

- In **@liveblocks/client**:

  - The `defaultPresence` option to `client.enter()` will get renamed to
    `initialPresence`
  - The `defaultStorageRoot` option to `client.enter()` will get renamed to
    `initialStorage`
  - Calling `new LiveMap(null)` will stop working. Please use `new LiveMap()`,
    or `new LiveMap([])`

- In **@liveblocks/react**:

  - Importing the React hooks directly is deprecated, instead use the new
    `createRoomContext()` helper. For help, read the
    [Recommended Upgrade Steps section](https://liveblocks.io/docs/guides/upgrading/0.17#recommended-upgrade-steps)
    within our [Upgrade Guide](https://liveblocks.io/docs/guides/upgrading/0.17)
  - The second argument to `useList()`, `useObject()`, and `useMap()` is
    deprecated
  - The RoomProvider's `defaultPresence` is renamed to `initialPresence`
  - The RoomProvider's `defaultStorageRoot` is renamed to `initialStorage`

## v0.16.17

Fix bug in internal code where some legal authentication tokens would be
considered invalid.

## v0.16.16

Internals only.

## v0.16.15

Internals only.

## v0.16.14

Fix an issue where the current user's info would not properly display accented
characters.

## v0.16.13

(Unpublished.)

## v0.16.12

Internals only.

## v0.16.11

Expose helper type to help users adopt to using Live structures with interfaces
they don't own.

## v0.16.10

Restructures a few more internals.

## v0.16.9

Restructures a few internals.

## v0.16.8

Fix bug in private/internal code.

## v0.16.7

Fix bug in private/internal code.

## v0.16.6

Fix bug in example code suggested in deprecation warning.

## v0.16.5

### All packages

- Various internal refactorings

### Bug fixes

- In **@liveblocks/client**:

  - If you're using `@liveblocks/client` in a ES2015 context, you no longer have
    to polyfill `Object.fromEntries()`.

## v0.16.4

### All packages

- Improve our generated bundles. They are now even more tree-shakable, and
  smaller!
- Some APIs are being deprecation and will show warnings in the dev console when
  used

## v0.16.3

### Bug fixes

- In **@liveblocks/client**:

  - Fix bug where internal presence state could not get restored correctly after
    undo/redo in certain circumstances.

- In **@liveblocks/zustand** and **@liveblocks/redux**:

  - Fixes an issue when initializing an array with items would result in having
    duplicated items in other clients. Example:

    - Client A updates state : `{ list: [0] }`
    - Client B states is updated to : `{ list: [0, 0] }`

## v0.16.2

### Bug fixes

- In **@liveblocks/client**:

  - Fix small bug related to new `JsonObject` type, which would reject some
    values that were legal JSON objects.

## v0.16.1

### Bug fixes

- In **@liveblocks/react**:

  - Fix issue with React 18 and StrictMode.

## v0.16.0

### New APIs

#### `LiveList.set`

Set one element at a specified index.

```typescript
const list = new LiveList(["🦁", "🦊", "🐵"]);
list.set(0, "🐺");
list.toArray(); // equals ["🐺", "🦊", "🐵"]
```

https://github.com/liveblocks/liveblocks/pull/147 for more information

⚠️ **_Before using `LiveList.set`, you need to make sure that all connected
clients are using `0.16.0`. If a client is connected to a room with version
`< 0.16`, `LiveList.set` might lead to slightly unexpected behavior._**

### TypeScript improvements

@nvie improved our typescript definitions! They are more precise and restrictive
(for your own good :)). If typescript errors appears after upgrading to `0.16.0`
and they are not clear, please create a Github issue and we'll help you.

More information here: https://github.com/liveblocks/liveblocks/pull/150<|MERGE_RESOLUTION|>--- conflicted
+++ resolved
@@ -12,16 +12,13 @@
 - Add new hook `useStorageStatus()`, which returns the current storage status of
   the room, and will re-render your component whenever it changes. This can used
   to build "Saving..." UIs.
-<<<<<<< HEAD
-- Future-proof Suspense internals to support React 19's `use`
-=======
 - Add missing JSDoc comments
 - Improve some error messages and stack traces to contain more info
+- Refactorings to Suspense internals
 
 ### `@liveblocks/react-ui`
 
 - Fix improper `useSyncExternalStore` import which would break on React <18.
->>>>>>> f1de4edf
 
 ## v2.0.5
 
