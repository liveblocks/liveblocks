## v2.3.0 (not released yet)

<<<<<<< HEAD
### `@liveblocks/node`

- Add `deleteInboxNotification` and `deleteAllInboxNotifications` methods.
=======
### `@liveblocks/react`

- Add `useDeleteInboxNotification` and `useDeleteAllInboxNotifications` hooks.
- Fix `resolved` query not being applied when filtering threads inside
  `useThreads` hook.
- Various refactorings to Suspense internals.

### `@liveblocks/react-ui`

- Add "Delete notification" action to `InboxNotification`.
- Hide "Mark as read" action in `InboxNotification` when already read.
- Improve keyboard navigation within emoji pickers.
>>>>>>> e7b763b6

## v2.2.2

### `@liveblocks/react-ui`

- Fix missing avatar in `textMention` inbox notifications.
- Fix `textMention` usage (and its props type) when customizing rendering via
  `kinds` on `InboxNotification`.
- Fix broken CSS selector in default styles.

## v2.2.1

### `@liveblocks/yjs`

- Don’t attempt to write Yjs changes if the current user has no write access.

## v2.2.0

We are making `resolved` a first-class citizen property on
[threads](https://liveblocks.io/docs/products/comments/concepts#Threads), for
more information about this change please read our
[Upgrade Guide for 2.2](https://liveblocks.io/docs/platform/upgrading/2.2).

### `@liveblocks/react`

- Add `useMarkThreadAsResolved` and `useMarkThreadAsUnresolved` hooks.
- Support `query.resolved` when filtering threads.
- The
  [`useStorageStatus`](https://liveblocks.io/docs/api-reference/liveblocks-react#useStorageStatus)
  hook now also has a `{ smooth: true }` setting to make building calm UIs with
  it a bit easier.
- The `useClient()` hook is now also available for users of
  `createRoomContext()` and/or `createLiveblocksContext()`
- Fix: avoid unnecessary re-renders if inbox notifications haven't changed

### `@liveblocks/react-ui`

- Use first-class citizen `resolved` property in `Thread` component.
- Preserve rich text when pasting into the composer.
- Add support for custom links to the composer. (either by pasting URLs with
  plain text selected or by pasting existing links)
- Preserve whitespace and empty lines in comments.
- Mark threads as read when visible (like before), but only if the window is
  focused.
- Fix improper `useTransition` fallback which would break on React versions
  lower than 18.

### `@liveblocks/node`

- Add `markThreadAsResolved` and `markThreadAsUnresolved` methods.
- Add `ThreadMarkedAsResolvedEvent` and `ThreadMarkedAsUnresolvedEvent` webhook
  events.
- Support `query.resolved` when querying threads.

### `@liveblocks/react-lexical`

- Upgrade `lexical` peer dependency to version `^0.16.1` that fixes
  compatibility issues with Next.js versions 14.2.0 and above.

### `@liveblocks/node-lexical`

- Upgrade `lexical` peer dependency to version `0.16.1`.

## v2.1.0

### `@liveblocks/client`

- Various internal refactorings

### `@liveblocks/react`

- Add new hook
  [`useStorageStatus`](https://liveblocks.io/docs/api-reference/liveblocks-react#useStorageStatus),
  which returns the current storage status of the room, and will re-render your
  component whenever it changes. This can used to build "Saving..." UIs.
- Add
  [`useDeleteThread`](https://liveblocks.io/docs/api-reference/liveblocks-react#useDeleteThread)
  hook to delete a thread and its associated comments.
- Fix: add missing JSDoc comments
- Fix: improve some error messages and stack traces to contain more info
- Refactorings to Suspense internals

### `@liveblocks/react-ui`

- Fix improper `useSyncExternalStore` import which would break on React versions
  lower than 18.

## v2.0.5

### `@liveblocks/react`

- Improved DX: `useDeleteThread` will now throw a client-side error if someone
  else than the thread owner tries to delete the thread. This will help you
  catch and handle this case more easily.

## v2.0.4

### All packages

- Improve TS error messages and error locations if custom `UserMeta` or
  `ActivitiesData` types do not match their requirements

### `@liveblocks/client`

- Add missing type export for `CommentReaction`
- Don’t attempt to write missing `initialStorage` keys if the current user has
  no write access to storage. This will no longer throw, but issue a warning
  message in the console.

### `@liveblocks/react`

- Add
  [`useDeleteThread`](https://liveblocks.io/docs/api-reference/liveblocks-react#useDeleteThread)
  hook to delete a thread and its associated comments.

## v2.0.3

### `@liveblocks/client`

- In `client.enterRoom()`, the options `initialPresence` and `initialStorage`
  are now only mandatory if your custom type requires them to be.

### `@liveblocks/react`

- In `<RoomProvider>`, the props `initialPresence` and `initialStorage` are now
  only mandatory if your custom type requires them to be.
- Nesting `<LiveblocksProvider>`s will now throw to prevent incorrect usage.

### `@liveblocks/react-ui`

- Prevent the composer from splitting text being composed.
- Handle parentheses around and within auto links.
- Count whitespace as empty to prevent posting empty comments.
- Prevent clearing the composer if it's not handled. (via `onComposerSubmit`)

### `@liveblocks/yjs`

- Add missing type exports

## v2.0.2

### `@liveblocks/node`

- Add `deleteThread` method to the client to delete a room's thread.
- Add the `threadDeleted` webhook event to notify when a thread is deleted.
- Fix type signatures of `client.identifyUser()` and `client.prepareSession()`
  to require `userInfo` if it's mandatory according to your global `UserMeta`
  type definition.

## v2.0.0

This major release marks the maturity of Liveblocks. It contains new products
(`@liveblocks/react-lexical`) and clarifications (e.g.
`@liveblocks/react-comments` is now called `@liveblocks/react-ui`).

Also, we bring major DX improvements by allowing you to specify your types
globally now. These types will be typed once and shared across all Liveblocks
APIs, which includes your Node backend.

```ts file="liveblocks.config.ts"
// ❌ Before
export const {
  suspense: {
    RoomProvider,
    useRoom,
    // etc
  },
} = createRoomContext<Presence, Storage>(client);

// ✅ After
declare global {
  interface Liveblocks {
    Presence: Presence;
    Storage: Storage;
  }
}
```

In `@liveblocks/react`, you can now import hooks directly:

```ts file="MyComponent.tsx"
// ❌ Before: get hooks exported from your Liveblocks config
import { RoomProvider, useRoom, ... } from "./liveblocks.config";

// ✅ After: import hooks directly
import { RoomProvider, useRoom, ... } from "@liveblocks/react";
import { RoomProvider, useRoom, ... } from "@liveblocks/react/suspense";
```

```ts
// ❌ Before
const client = createClient(/* options */);

// ✅ After
<LiveblocksProvider /* options */>
  <App />
</LiveblocksProvider>
```

For full upgrade instructions and codemods, see the
[2.0 upgrade guide](https://liveblocks.io/docs/platform/upgrading/2.0).

### `create-liveblocks-app`

- Update config generation for Liveblocks 2.0.
- Add `--upgrade` flag to automatically update all Liveblocks package to their
  latest version.

### `@liveblocks/client`

- DX improvements: type once, globally, benefit everywhere

### `@liveblocks/react`

- DX improvement: import hooks directly
- DX improvement: `<ClientSideSuspense>` no longer needs a function as its
  `children`
- New provider: `LiveblocksProvider` (replaces the need for `createClient`)
- New hook: `useClient`
- Tweak `useMutation` error message to be less confusing.
- Allow thread and activity metadata types to contain `undefined` values.

### `@liveblocks/react-ui`

- Rename from `@liveblocks/react-comments`.
- Rename `<CommentsConfig />` to `<LiveblocksUIConfig />`.
- Improve `InboxNotification` props types.

### `@liveblocks/react-lexical`

- Initial release.

### `@liveblocks/node-lexical`

- Initial release.

### `@liveblocks/yjs`

- `LiveblocksProvider` is no longer a default export, it’s now
  `import { LiveblocksYjsProvider } from "@liveblocks/yjs"`.

### `@liveblocks/node`

- DX improvements: all Node client methods will pick up the same global types
  you’re using in your frontend
- Rename `RoomInfo` to `RoomData`.
- The webhook event `NotificationEvent`’s type can represent multiple kinds of
  notifications. (`"thread"`, `"textMention"`, and custom ones (e.g.
  `"$myNotification"`))

### `@liveblocks/codemod`

- Initial release.

## v1.12.0

### `@liveblocks/react`

- Add support for custom notification kinds.
- Add new `useInboxNotificationThread` hook to `createLiveblocksContext`, which
  can be used to retrieve threads within thread notifications for more
  flexibility.
- Add support for `startsWith` operator to `useThreads` when filtering based on
  metadata.

### `@liveblocks/react-comments`

- Add support for custom notification kinds to the `InboxNotification` component
  via the `kinds` prop and the `InboxNotification.Custom` component.
- Add destructive color tokens. (`--lb-destructive`,
  `--lb-destructive-foreground`, and `--lb-destructive-contrast`)

### `@liveblocks/node`

- Add `triggerInboxNotification` method that lets you trigger custom
  notification kinds.
- Enable filtering rooms by room ID in the `getRooms` method. This works via
  `query.roomId`, `metadata` is deprecated and is now `query.metadata`.
- Add support for our query language when filtering with the `getRooms` and
  `getThreads` methods.
- Add support for an alternative object-based query notation to the `getRooms`
  and `getThreads` methods, which supports exact matches and the `startsWith`
  operator.

## v1.11.3

### `@liveblocks/client`

- Fixes a potential `RangeError: Maximum call stack size exceeded` in
  applications that produce many operations

### `@liveblocks/node`

- Add missing `updatedAt` property to `YDocUpdatedEvent` type.
  ([@alexlande](https://github.com/alexlande))

## v1.11.2

### `create-liveblocks-app`

- Add support for the updated Starter Kit.

## v1.11.1

### `@liveblocks/react-comments`

- Fix the composer’s placeholder to appear instantly instead of being initially
  invisible.
- Fix the default composer’s actions not being disabled when the composer is.

### `@liveblocks/node`

- Fix "`process` is undefined" issue in Vite builds. This issue was already
  fixed for `@liveblocks/core`, but not for `@liveblocks/node` yet.

### DevTools

- Improve tree view to visualize Y.js documents and inspect Y.js awareness.

## v1.11.0

### `@liveblocks/node`

- Add `updateRoomId` method that lets you update the room ID of the specified
  room.
- Add an optional `guid` parameter to `sendYjsBinaryUpdate` and
  `getYjsDocumentAsBinaryUpdate` to point to a Yjs subdocument with the
  specified guid.

### `@liveblocks/react`

- Add `scrollOnLoad` option to `useThreads`: enabled by default, this option
  controls whether to scroll to a comment on load based on the URL hash.
- `useUser` and `useRoomInfo` no longer support returning nothing. Returning
  `undefined` will now be treated as an error.
- Fix bug where `useUser` and `useRoomInfo` returned an extra `data` superfluous
  property.
- Fix bug where customizing types on `createLiveblocksContext` would conflict
  with the provided `Client`.

### `@liveblocks/react-comments`

- Add actions to `InboxNotification` with a single action for now: marking as
  read.
- Improve actions hover behavior in `Comment`/`Thread`.
- Change `Comment` background color when it’s linked to or being edited.

## v1.10.4

- Fix bundling issue in Vite projects, where `process is not defined` could
  happen

## v1.10.3

### `@liveblocks/react-comments`

- Add support for Emoji v15.1 in emoji picker, along two additional locales:
  Bengali (`bn`) and Hindi (`hi`).
- Fix bug where the `showRoomName` prop on `InboxNotification.Thread` wasn’t
  applied to notifications about mentions.

### `@liveblocks/react`

- Fix bug where removing metadata via `useEditThreadMetadata` would result in a
  brief flash of the old metadata after the metadata was removed optimistically.

## v1.10.2

### `@liveblocks/client`

- Fix bug where calling `.clone()` immediately after creating a new `LiveObject`
  could throw an error

## v1.10.1

### `@liveblocks/client`

- Fix bug where the client’s backoff delay would not be respected correctly in a
  small edge case.

### `@liveblocks/react-comments`

- Fix date localization in `InboxNotification`.
- Add vendor prefixes to more CSS properties within the default styles.

### `@liveblocks/react`

- Added error retrying to `useThreads`, `useRoomNotificationSettings`, and
  `useInboxNotifications` during initial fetching.

## v1.10.0

This release introduces Notifications (and unread indicators) for Comments.

### `create-liveblocks-app`

- Add `createLiveblocksContext` and Notifications to `--init`.
- Move resolver options from `createRoomContext` to `createClient` and add
  `resolveRoomsInfo` to the list of resolvers.

### `@liveblocks/client`

- Add options to `createClient`: `resolveUsers`, `resolveMentionSuggestions`
  (both were previously defined on `createRoomContext` from
  `@liveblocks/react`), and the new `resolveRoomsInfo`.

### `@liveblocks/react`

- Add new `LiveblocksContext` accessible with `createLiveblocksContext`,
  similarly to `createRoomContext`. This context is meant to live at the root
  since it handles things outside of rooms, like notifications. It contains
  `LiveblocksProvider`, `useUser`, `useRoomInfo`, `useInboxNotifications`,
  `useUnreadInboxNotificationsCount`, `useMarkInboxNotificationAsRead`, and
  `useMarkAllInboxNotificationsAsRead`.
- Add new hooks to `createRoomContext`: `useMarkThreadAsRead`,
  `useThreadSubscription`, `useRoomInfo`, `useRoomNotificationSettings`, and
  `useUpdateRoomNotificationSettings`.
- Make some hooks usable interchangeably between `createLiveblocksContext` and
  `createRoomContext`: `useUser`, and `useRoomInfo`.

### `@liveblocks/react-comments`

- Add new default components: `InboxNotification` and `InboxNotificationList`.
- Add unread indicators to the default `Thread` component.
- Support "@" in mentions. (e.g. `@user@email.com` is now a valid mention and
  will trigger `resolveMentionSuggestions` with `"user@email.com"`)

### `@liveblocks/node`

- Add the Notifications REST APIs as fully typed methods. (includes
  `getInboxNotification`, `getRoomNotificationSettings`,
  `updateRoomNotificationSettings`, and `deleteRoomNotificationSettings`
  methods)
- Add notification webhook event: `NotificationEvent`.

## v1.9.8

### `@liveblocks/client`

- Fix race condition in client that could leave zombie WebSocket connections
  open indefinitely in a small edge case. (thanks for reporting,
  [@dev-badace](https://github.com/dev-badace))

### `@liveblocks/react`

- Fix type definitions of `useOthersListener` hook.
- Fix type definitions of `useErrorListener` hook.

### `@liveblocks/yjs`

- Emit update events from awareness.
- Fix several awareness bugs.

## v1.9.7

### `@liveblocks/node`

- Expose new `nextCursor` field in
  [Get Rooms](https://liveblocks.io/docs/api-reference/liveblocks-node#get-rooms)
  API responses, to make pagination easier to work with
- Update TypeScript types for some responses

### `create-liveblocks-app`

- Adds a fallback for passing data from Safari to the console.

## v1.9.6

### `@liveblocks/react`

- Fix certain Next.js sites not building correctly due to improper
  `useSyncExternalStore` import

## v1.9.5

### `@liveblocks/react-comments`

- Fix mention suggestions not appearing.

## v1.9.4

### `@liveblocks/react`

- Fix polling on `useThreads` hook.

## v1.9.3

### `@liveblocks/react`

- Fix a bug that prevented comments from being used across multiple rooms.

### `@liveblocks/node`

- Fix `getRooms()` not throwing `LiveblocksError` when invalid response was
  received.

## v1.9.2

### `@liveblocks/react-comments`

- Add `portalContainer` prop to `CommentsConfig` to customize where floating
  elements (e.g. tooltips, dropdowns, etc) are portaled into.

## v1.9.1

### `@liveblocks/node`

- Fixes the signature and behavior of the `Liveblocks.sendYjsBinaryUpdate()`
  API. It now takes a Yjs encoded update (`Uint8Array`) directly.

## v1.9.0

### `@liveblocks/node`

- Add the Comments write REST APIs as fully typed methods. (includes
  `createThread`, `editThreadMetadata`, `createComment`, `editComment`,
  `deleteComment`, `addCommentReaction`, and `removeCommentReaction` methods)
- Fix the return type of `getActiveUsers` to match the data returned from the
  endpoint.

### `@liveblocks/react`

- Add `query` option to `useThreads` to filter threads based on their metadata.

### `@liveblocks/react-comments`

- Add support for exit animations to `ComposerSuggestions`.

## v1.8.2

### `@liveblocks/react`

- Improve Comments revalidation when losing network or staying in the
  background.
- Improve error handling of Comments mutations. (e.g. thread creation, comment
  creation, etc.)

### `@liveblocks/client`

- Export the `CommentBody` utilities added to `@liveblocks/node` in v1.8.0.
- Harmonize exports with `@liveblocks/node`. (added `IUserInfo` and
  `PlainLsonObject`)

### `@liveblocks/node`

- Harmonize exports with `@liveblocks/client`. (added `CommentBody`,
  `CommentBodyBlockElement`, `CommentBodyElement`, `CommentBodyInlineElement`,
  `CommentBodyLink`, `CommentBodyMention`, `CommentBodyParagraph`,
  `CommentBodyText`, `JsonArray`, `JsonScalar`, `Lson`, `LsonObject`, and
  `User`)

## v1.8.1

- Fix a bug in `toPlainLson` helper
- Fix a bug where pausing history more than once could lead to history loss

## v1.8.0

This release adds all the REST APIs as fully typed methods, and utilities to
transform comments, to `@liveblocks/node`.

### `@liveblocks/node`

- Add all the REST APIs as fully typed methods to `Liveblocks` client. See
  [docs](https://liveblocks.io/docs/api-reference/liveblocks-node#Liveblocks-client).
- Add utilities to work with the `CommentBody` format from Comments:
  - `getMentionedIdsFromCommentBody(body)` - Get a list of all mentioned IDs
    from a `CommentBody`. See
    [docs](https://liveblocks.io/docs/api-reference/liveblocks-node#get-mentioned-ids-from-comment-body).
  - `stringifyCommentBody(body, options)` - Convert a `CommentBody` to a string,
    either as plain text, HTML, or Markdown. It supports resolving mention IDs
    similarly to `@liveblocks/react` and overriding each element to control the
    formatting. See
    [docs](https://liveblocks.io/docs/api-reference/liveblocks-node#stringify-comment-body).

## 1.7.1

### `@liveblocks/react-comments`

- Fix `Composer` focus issues.
- Improve relative date formatting for some locales. (e.g. the `"fr"`` locale
  formatted “1h ago” as “-1 h” instead of “il y a 1 h”)
- Improve default monospace font for inline code blocks.

## v1.7.0

[Liveblocks Comments](https://liveblocks.io/comments) is now available for
everyone as a public beta, learn more about this
[in the announcement](https://liveblocks.io/blog/liveblocks-comments-is-available-for-everyone).

### `@liveblocks/client`

- Improve some internal logging.

### `@liveblocks/react`

- Improve Comments-specific error logging.

### `@liveblocks/react-comments`

- Improve default relative date formatting. (e.g. “2 hours ago” → “2h ago”)

### `create-liveblocks-app`

- Add `ThreadMetadata` type to `--init` command.

## v1.6.0

### `@liveblocks/yjs`

- Add support for subdocs.

## v1.5.2

### `@liveblocks/react`

- Fix return type of `resolveUsers`.

## v1.5.1

- Fixes a bug in the bounds check of the `backgroundKeepAliveTimeout` option.

## v1.5.0

Support multiple RoomProviders, or mixing and matching our React package in the
same app with a Redux and/or Zustand instance.

At the client level, there is a new API for entering/leaving rooms, which we’re
now recommending over the old APIs. (The old APIs remain working exactly how
they are today, however.)

```ts
// Old APIs we'll no longer be recommending (but that will remain working)
const room = client.enter("my-room", options);
client.getRoom("my-room");
client.leave("my-room");
```

```ts
// New API we'll be recommending instead
const { room, leave } = client.enterRoom("my-room", options);
leave();
```

### `@liveblocks/client`

- New client config option: `backgroundKeepAliveTimeout` (a numeric value in
  milliseconds). See
  [docs](https://liveblocks.io/docs/api-reference/liveblocks-client#createClientBackgroundKeepAliveTimeout).
- New APIs:
  - `Client.enterRoom(roomId, options)` – enters the room and return both the
    room and an "unsubscribe function" to leave that room again. This newer API
    supports entering/leaving the same room multiple times, making it possible
    to connect to the same room from different parts of your application. See
    [docs](https://liveblocks.io/docs/api-reference/liveblocks-client#Client.enterRoom).
  - `Client.logout()` – Call this on the Liveblocks client when you log out a
    user in your application. It will purge all auth tokens and force-leave any
    rooms, if any are still connected. See
    [docs](https://liveblocks.io/docs/api-reference/liveblocks-client#Client.logout).
  - `LiveList.clone()` – see
    [docs](https://liveblocks.io/docs/api-reference/liveblocks-client#LiveList.clone).
  - `LiveMap.clone()` – see
    [docs](https://liveblocks.io/docs/api-reference/liveblocks-client#LiveMap.clone).
  - `LiveObject.clone()` – see
    [docs](https://liveblocks.io/docs/api-reference/liveblocks-client#LiveObject.clone).
- Deprecated APIs:
  - `client.enter(roomId, options)`
  - `client.leave(roomId)`
- Renamed enter option: `shouldInitiallyConnect` → `autoConnect`. Its meaning or
  working did not change.
- Fixes a potential `Cannot set parent: node already has a parent` error when
  initializing storage with Live datastructures that are already tied to a
  Storage tree.

### `@liveblocks/react`

- Support using multiple `RoomProvider` components in your component tree for
  the same room ID.
- Renamed `RoomProvider` prop: `shouldInitiallyConnect` → `autoConnect`. Its
  meaning or working did not change.
- New hook:
  - `useOthersListener({ type, user, others })`, see
    [docs](https://liveblocks.io/docs/api-reference/liveblocks-react#useOthersListener)

### `@liveblocks/redux`

- **Breaking:** The `leaveRoom()` function no longer accepts a `roomId`. It will
  always leave the currently joined room.

### `@liveblocks/zustand`

- The `enterRoom()` function will now return a leave callback function.
- **Breaking:** The `leaveRoom()` function no longer accepts a `roomId`. It will
  always leave the currently joined room.

## v1.4.8

### `create-liveblocks-app`

- Add Comments hooks and options to `--init` command.

### `@liveblocks/client`

- Export all `CommentBody`-related types.

### `@liveblocks/react-comments`

- Improve default styles:
  - Cap CSS selector specificity to improve overridability.
  - Set tokens on `.lb-root` instead of `:root` to improve cascading tokens
    (overriding `--lb-accent` on `body` for example, didn't create the expected
    results), and to work within shadow DOMs.
- Fix reactions and links styles on Safari.

## v1.4.7

### `@liveblocks/react`

- Fix `userIds` type in `ResolveUsersArgs`.

## v1.4.6

### `@liveblocks/react`

- Fix a race condition that could cause a Liveblocks client to hang during
  loading when using Suspense.
- Fix `useStatus` return value on SSR responses.
- **Breaking (beta):** The `resolveUser` option in `createRoomContext` is now
  called `resolveUsers` and it receives a list of user IDs (via the `userIds`
  property, replacing `userId`) instead of a single one. Instead of returning
  user info of a single user ID, this function will now expect a list of users'
  info matching the provided list of user IDs.
- **Breaking (beta):** The `ResolveUserOptions` and
  `ResolveMentionSuggestionsOptions` types were renamed to `ResolveUsersArgs`
  and `ResolveMentionSuggestionsArgs` respectively.
- `resolveUsers` and `resolveMentionSuggestions` now accept synchronous
  functions.
- `resolveUsers` now also provides the current room ID.
- `editThreadMetadata` now correctly allows `null` to be set on a property.
  Doing so deletes existing metadata properties.

### `@liveblocks/react-comments`

- Export `ComposerSubmitComment` type from root too, in addition to
  `/primitives`.
- Add `onThreadDelete` to `Thread`.
- Add `metadata` to `Composer` to attach custom metadata to new threads.
- Add support for specifying a custom `ThreadMetadata` type on `Thread` and
  `Composer`.
- **Breaking (beta):** `Comment`’s `onEdit` and `onDelete` were renamed to
  `onEditComment` and `onDeleteComment` respectively.

## v1.4.5

### `@liveblocks/react`

- Fix `createThread` not creating valid comment.

### `@liveblocks/node`

- Fix URL encoding bug

## v1.4.4

### `@liveblocks/react`

- Fix `removeReaction` not removing reactions which led to reactions displaying
  a count of 0.

### `@liveblocks/react-comments`

- Fix reactions list (and its add button) showing on all comments.
- Improve emoji rendering on Windows.
- Hide country flag emojis when unsupported. (e.g. on Windows)

## v1.4.3

### `@liveblocks/react`

- Add new Comments hooks to add/remove reactions.
- Fix a bug in `useOthers()` that could lead to the warning "The result of
  getServerSnapshot should be cached to avoid an infinite loop"

### `@liveblocks/react-comments`

- Add support for reactions. (👍)
- Add keyboard navigation to emoji picker.

## v1.4.2

### `@liveblocks/client`

- Fix a bug where calculating the insertion position between two existing
  elements could happen incorrectly in a small edge case

## v1.4.1

### `@liveblocks/*`

- [#1177](https://github.com/liveblocks/liveblocks/pull/1177) Fix an issue with
  internal LiveList serialization that could lead to a "ghosting" bug with
  `@liveblocks/zustand` / `@liveblocks/redux` when using tuples.

### `@liveblocks/node`

- Add comment reaction webhook events `CommentReactionAdded` and
  `CommentReactionRemoved`

## v1.4.0

### DevTools

- New Yjs tab: visualize Yjs documents as a diagram, a tree, or as a list of
  operations, and inspect Awareness at the same time as Presence.
- New Events tab: inspect all custom Events a client receives in an event
  timeline, for easy testing/debugging.

### `@liveblocks/yjs`

- Add support for the Liveblocks [DevTools](https://liveblocks.io/devtools).

### `@liveblocks/client`

- Broadcast event messages now include a `user` property to indicate the user
  that sent the event:
  ```tsx
  room.subscribe("event", ({ event, user }) => {
    //                              ^^^^ New!
  });
  ```

### `@liveblocks/react`

- Broadcast event messages now include a `user` property to indicate the user
  that sent the event:
  ```tsx
  useEventListener(({ event, user }) => {
    //                       ^^^^ New!
  });
  ```
- **Breaking (beta):** Comments' hook `useThreads` now returns an object in its
  Suspense version. (`const threads = useThreads()` becomes
  `const { threads } = useThreads()`)

### `@liveblocks/react-comments`

- **Breaking (beta):** `Comment`’s `indentBody` and `Thread`’s
  `indentCommentBody` were renamed to `indentContent` and `indentCommentContent`
  respectively. `Thread`’s `onResolveChange` was renamed to `onResolvedChange`.
- Add emoji button in `Composer`.

### `@liveblocks/node`

- Support using `@liveblocks/node` in
  [Edge runtimes](https://vercel.com/docs/functions/edge-functions/edge-runtime).

## v1.3.6

### `@liveblocks/client`

- Support `unstable_fallbackToHTTP` client option when using any auth token type
  (previously it only worked when using single-room tokens, which we no longer
  recommend since 1.2)

## v1.3.5

### `@liveblocks/react`

- Officially mark `useList()`, `useMap()`, and `useObject()` as deprecated in
  JSDoc comments (we stopped recommending them since the release of 0.18)
- Deduplicate Comments requests and improve how race conditions are handled
  during mutations.
- Fix non-Suspense Comments hooks not working properly in some situations.

### `@liveblocks/react-comments`

- **Breaking (beta):** Replace the render prop API (e.g. `renderMention`,
  `renderLink`, etc) by a single `components` prop. (e.g.
  `components={{ Mention, Link }}`)
- Fix overflowing `Composer.Suggestions`.
- Reduce the impact of icons on bundle size.

## v1.3.4

### `@liveblocks/react`

- Fix confusing `Error: "undefined" is not a valid event name` error when using
  the (deprecated) `useMap()`, `useObject()`, or `useList()` hooks on
  uninitialized storage values.

## v1.3.3

### `@liveblocks/*`

- Fix unescaped room IDs when using Comments.

### `@liveblocks/react-comments`

- Add support for auto links. (e.g. `"www.liveblocks.io"`)

## v1.3.2

### `@liveblocks/client`

- The client will disconnect with an error if your `/api/liveblocks-auth`
  backend returns reused/cached tokens. It’s important that auth tokens are
  always freshly generated, and never get cached or reused. (The client itself
  will cache and reuse tokens already, so implementing additional caching in
  your backend isn’t needed, and could even cause reconnection issues.)

## v1.3.1

### `@liveblocks/client`

- Actually include the new Clear History API.

### `@liveblocks/react`

- Fix missing dependency declaration.

## v1.3.0

This release marks the initial release of
[Liveblocks Comments](https://liveblocks.io/comments) (private beta).

### `@liveblocks/client`

- New history API: `room.history.clear()` allows you to explicitly clear the
  history, which resets the ability to undo beyond the current state.
- Removed long deprecated methods:
  - `others.count` → Use `others.length` instead
  - `others.toArray()` → Use `others` instead (it’s already an array)
- Deprecated the `Others<P, U>` type → Use `readonly User<P, U>[]` instead.

### `@liveblocks/react`

- Add support for Comments.
- `UserMeta["info"]` can no longer be a scalar value.

### `@liveblocks/react-comments`

- Initial release.

### `@liveblocks/node`

- Add Comments helpers to Client.
- Add Comments webhook events.

## v1.2.4

### `@liveblocks/node`

- Fixes a bug where sending an empty (or non-string) user ID with
  `.identifyUser` would confusingly get reported as an HTTP 503.

## v1.2.3

### `@liveblocks/client`

- Improve configuration error messages to be more user friendly.
- Fix bug where entering a new room could potentially initialize the undo stack
  incorrectly.

### `create-liveblocks-app`

- Fix Suspense option when specifying a framework.
- Add helpful comments by default.

## v1.2.2

### `@liveblocks/node`

- Add Yjs document change event (`YDocUpdatedEvent`) to `WebhookHandler`.
- Allow `Header` object to be passed to `headers` in
  `WebhookHandler.verifyRequest()`

## v1.2.1

### `@liveblocks/node`

- Fix session.allow to support path up to 128 characters to meet room id length
  requirement.

## v1.2.0

### `@liveblocks/*`

- Support the new and improved Liveblocks authorization.
- Change client logic to stop retrying if room is full. Instead, the client will
  now disconnect. To retry, call `room.reconnect()` explicitly.

### `@liveblocks/node`

- Add new APIs for authorization. See our migration guide for tips on how to
  adopt the new style of authorizing your Liveblocks clients.

## v1.1.8

- Fix a small TypeScript issue introduced in 1.1.7.

## v1.1.7

### `@liveblocks/client`

- When initializing the client with a
  [custom auth callback](https://liveblocks.io/docs/api-reference/liveblocks-client#createClientCallback),
  you can now return `{ error: "forbidden", reason: ... }` as the response,
  which the client will treat as a sign to stop retrying. The client will then
  disconnect from the room, instead of remaining in `"connecting"` status
  indefinitely.

### `@liveblocks/react`

- Fix a bug with `useSelf()` where it would not correctly re-render after
  entering an empty room. It’s now consistent again with `useMyPresence()`.

### DevTools

- Fix a bug in the Liveblocks [DevTools](https://liveblocks.io/devtools) panel
  where the "me" view would incorrectly stay empty after entering an empty room.

## v1.1.6

### `@liveblocks/*`

- Loosen duplicate import detection so it won't throw when used in test runners
  that deliberately run multiple instances of a module (like Jest or Playwright
  can do).

## v1.1.5

### `@liveblocks/*`

- Ship all of our packages as both ESM and CJS modules again (restore the
  changes that 1.1.3 originally introduced).
- Auto-detect if multiple copies of Liveblocks are included in your production
  bundle. If so, a help page is presented that will help you resolve this issue.
- Fix a bug where the room internals could become non-functional when used in
  combination with Immer due to Immer’s excessive auto-freezing, which would
  break the room’s internals. (This became an issue since Liveblocks 1.1 was
  released.)

## v1.1.4

- Undo the changes made in 1.1.3. We’ve got some bug reports where Liveblocks
  could still be doubly-included in production bundles (in some bundler setups
  only), with storage data corruptions as a possible result. We’re
  investigating.

## v1.1.3

Ship all of our packages as both ESM and CJS modules. By upgrading, your
project’s bundler can now perform (better) tree-shaking on the Liveblocks code.

You can expect (at least) the following bundle size reductions:

- `@liveblocks/client` from 80kB → 70kB
- `@liveblocks/react` from 129kB → 80kB
- `@liveblocks/redux` from 84kB → 38kB
- `@liveblocks/zustand` from 83kB → 37kB
- `@liveblocks/yjs` from 129kB → 74kB

## v1.1.2

### `@liveblocks/yjs`

Added Yjs support to **open beta** through the new `@liveblocks/yjs` package
(not stable yet).

### Fixes

- Fixes a missing internal export.

## v1.1.1

- Fixes a bug where under certain circumstances the Liveblocks client could
  incorrectly throw a `Not started yet` error message.

## v1.1.0

This release improves the client’s internals to ensure a more reliable
connection with Liveblocks servers.

### `@liveblocks/client`

- New APIs:
  - `room.getStatus()`: returns the current status of the WebSocket connection:
    `"initial"`, `"connecting"`, `"connected"`, `"reconnecting"`, or
    `"disconnected"`
  - `room.subscribe("status")`: subscribe to changes of the connection status.
  - `room.subscribe("lost-connection")`: high-level API to get informed when
    Liveblocks’ automatic reconnection process is taking longer than usual, so
    you can show a toast message on screen. (See this
    [example](https://liveblocks.io/examples/connection-status) for an
    illustration.)
- New behavior:
  - The client will stop retrying to establish a connection in cases where
    retrying would not help. For example an explicit 403 forbidden response from
    your backend, or a configuration error.
  - The client will more quickly reconnect even after long periods of sleep.

### `@liveblocks/react`

- New APIs:
  - `useStatus()` - React hook version of `room.getStatus()`
  - `useLostConnectionListener()` - React hook version of
    `room.subscribe("lost-connection")` (See this
    [example](https://liveblocks.io/examples/connection-status) for an
    illustration.)

### Bugs fixed

- Reconnection would sometimes not work after long periods of sleep. Waking up
  is now instant.
- React clients using Suspense could sometimes incorrectly bounce back to the
  Suspense boundary after a successful load. No longer!
- Client could sometimes not load storage after reconnecting. Not anymore!
- Others array will no longer flash during an internal reconnect.
- DevTools now keeps working even when the client goes offline.

### Deprecated APIs

These APIs still work, but are replaced by newer APIs. The old APIs will be
removed in a future release of Liveblocks.

Old connection status codes are replaced by the new ones:

| ❌ Old statuses | ✅ New statuses |
| --------------- | --------------- |
| closed          | initial         |
| authenticating  | connecting      |
| connecting      | connecting      |
| open            | connected       |
| unavailable     | reconnecting    |
| failed          | disconnected    |

Recommended steps to upgrade:

- ❌ `room.getConnectionState()` → ✅ `room.getStatus()`
- ❌ `room.subscribe('connection')` → ✅ `room.subscribe('status')`
- Old client options:
  - ❌ `clientOptions.fetchPolyfill`
  - ❌ `clientOptions.WebSocketPolyfill` → ✅
    `clientOptions.polyfills: { fetch, WebSocket }`

## v1.0.12

### `create-liveblocks-app`

- Added `export type TypedRoom = Room<...>` to init command for non-React apps.

## v1.0.11

### `@liveblocks/client`

- Fix a bug where undo/redo on `LiveObject` creates exponentially larger deltas.

## v1.0.10

### `@liveblocks/client`

- Fix a bug related to proactive token expiration detection.
- Internal refactorings.
- Add unstable_fallbackToHTTP option to the core client to support messages over
  1MB.

### `@liveblocks/node`

- Fix incorrect status code when Liveblocks server cannot be reached
  temporarily.

## v1.0.9

### `@liveblocks/client`

- Export `LiveListUpdate`, `LiveMapUpdate`, and `LiveObjectUpdate` types used by
  the storage update callback.
- Export new utility, `toPlainLson`, to assist in calling the initialize storage
  API.
- Internal refactorings.

## v1.0.8

### `@liveblocks/client`

- Internal refactorings.

### `create-liveblocks-app`

- Added
  [flags](https://github.com/liveblocks/liveblocks/tree/main/tools/create-liveblocks-app#flags-optional)
  for creating config files with `--init`. (e.g. `--framework react`)
- Added an error if an incorrect flag is used.
- Slightly changed the format of the default config file.

### `@liveblocks/client`

- Internal refactorings.

## v1.0.7

- Private API changes only.

## v1.0.6

## Internal changes

- Release `create-liveblocks-app` along with other Liveblocks packages, using
  the same versioning scheme.
- Internal refactorings.

## v1.0.5

Non-existent.

## v1.0.4

Non-existent.

## v1.0.3

Non-existent.

## v1.0.2

- Fix bug where passing down `shouldInitiallyConnect` connection option would
  not always work.

## v1.0.1

- Log stack traces of function calls that resulted in rejected storage mutations
  to the console in non-production builds to ease debugging.

### `@liveblocks/client`

- Fixes bug where the state of `others` in a room was wrong when:
  - Client A disconnects improperly (ex: computer goes to sleep)
  - Then Client B disconnects (ex: computer goes to sleep)
  - Then Client A reconnects: client B still shows in the `others` state

## v1.0.0

This major release marks the maturity of Liveblocks. For upgrade instructions,
see the [1.0 upgrade guide](https://liveblocks.io/docs/platform/upgrading/1.0).

## `@liveblocks/node`

`authorize` option `userId` is now mandatory.

Our new [pricing](https://liveblocks.io/pricing) is based on Monthly Active
Users instead of connections. We're using `userId` to track MAU associated to a
Liveblocks account.

## v0.19.11

## `@liveblocks/node`

- `WebhookHandler` now handles `RoomCreatedEvent` and `RoomDeletedEvent`

## v0.19.10

## `@liveblocks/client`

- Allow
  [`createClient`](https://liveblocks.io/docs/api-reference/liveblocks-client#createClientThrottle)
  `throttle` option to go as low as 16ms.

## v0.19.9

## `@liveblocks/client`

- Adds a `WebhookHandler` class
  - `new WebhookHandler(secret).verifyRequest({ rawBody, headers })` can be used
    to verify event requests from Liveblock's webhook functionality. It also
    provides fully typed `WebhookEvents`.
  - Check out our [Webhooks guide](https://liveblocks.io/docs/guides/webhooks)
    for more details

## v0.19.8

- Fixes a bug where history didn't reliably undo `LiveObject` key set changes if
  any pending local changes existed on that key.
- Fixes a bug where changes performed inside `room.batch` were incorrectly
  ordered inside the history resulting in unexpected undo behavior in some
  cases.
- Fixes a bug where under some circumstances the Liveblocks client could get
  stuck in a "synchronizing" state indefinitely
- Expose `JsonArray` and `JsonScalar` types publicly

## v0.19.7

Fix nested storage event handling issue.

## v0.19.6

Support authentication with cookies.

## v0.19.5

Export the `StorageStatus` type (introduced with 0.19.3).

## v0.19.4

Fix CORS issue.

## v0.19.3

In **@liveblocks/client**:

## Room.getStorageStatus

Get the storage status.

- `not-loaded`: Initial state when entering the room.
- `loading`: Once the storage has been requested via room.getStorage().
- `synchronizing`: When some local updates have not been acknowledged by
  Liveblocks servers.
- `synchronized`: Storage is in sync with Liveblocks servers.

## Room.subscribe("storage-status", status => { })

Subscribe to storage status changes.

Returns an unsubscribe function.

```typescript
room.subscribe("storage-status", (status) => {
  switch (status) {
    case "not-loaded":
      break;
    case "loading":
      break;
    case "synchronizing":
      break;
    case "synchronized":
      break;
    default:
      break;
  }
});
```

## Room.reconnect

Close the room connection and try to reconnect.

## Internal changes

- Add support for the upcoming Liveblocks browser extension

## v0.19.2

Fixes some internal type definitions.

## v0.19.1

Fixes an issue where `import`s from Liveblocks packages could not be resolved
correctly in certain build environments.

## v0.19.0

This release brings Zustand v4 support. This is a breaking change **only if
you’re using @liveblocks/zustand**.

In **@liveblocks/zustand**:

- Support Zustand v4 (actually v4.1.3 or higher)
- Drop support for Zustand v3 (also v4.1.2 or lower are not supported)
- Fix bug where some usage pattern could cause the Zustand store to stop
  synching (#491)

To migrate, make the following code changes:

- `npm install zustand@latest`
- `npm install @liveblocks/zustand@latest`
- Change these imports, if applicable:
  ```diff
  -import { middleware } from "@liveblocks/zustand";
  +import { liveblocks } from "@liveblocks/zustand";
  ```
  and
  ```diff
  -import type { LiveblocksState } from "@liveblocks/zustand";
  +import type { WithLiveblocks } from "@liveblocks/zustand";
  ```
  and rename accordingly.
- Change the pattern:
  ```ts
  create(liveblocks<MyState, ...>(...))
  ```
  to the Zustand v4 recommended pattern:
  ```ts
  create<WithLiveblocks<MyState, ...>>()(liveblocks(...))
  ```
  To be clear:
  1.  First, move the type annotation away from the `liveblocks` middleware
      call, and onto the `create` call.
  2.  Next, wrap your `MyState` type in a `WithLiveblocks<...>` wrapper. This
      will make sure the injected `liveblocks` property on your Zustand state
      will be correctly typed.
  3.  Finally, make sure to add the extra call `()` wrapper, needed by Zustand
      v4 now:
      ```ts
      create<WithLiveblocks<MyState, ...>>()(liveblocks(...))
      //                                  ^^ Not a typo
      ```
- Remove the second argument to `state.liveblocks.enterRoom()`: it no longer
  takes an explicit initial state. Instead, it's automatically be populated from
  your Zustand state.

In **@liveblocks/redux**:

- The main export has been renamed:
  ```diff
  -import { enhancer } from "@liveblocks/redux";
  +import { liveblocksEnhancer } from "@liveblocks/redux";
  ```
- The second argument to `state.liveblocks.enterRoom()` to send in an explicit
  initial state is no longer supported. It will use the state in your Redux
  store, for consistency and ease of use.

## v0.18.5

Bug fix:

- Fixes a small bug in a type definition, `scopes` was removed from
  `BaseUserMeta`.

Internal updates:

- Switch the monorepo over to Turborepo.

## v0.18.4

All packages now provide an `isReadOnly` flag on user instances. It is available
when getting self or others. `isReadOnly` is true when storage is read-only, see
the
[room management guide](https://liveblocks.io/docs/guides/managing-rooms-users-permissions#permissions)
for more information.

```ts
const me = room.getSelf();

me.isReadOnly; // boolean

const others = room.getOthers();
for (const other of others) {
  other.isReadOnly; // boolean
}
```

In **@liveblocks/client**:

- Add a new option `shouldInitiallyConnect` to `client.enter` that let you
  control whether or not the room connects to Liveblocks servers. Default is
  `true`.

  Usually set to false when the client is used from the server to not call the
  authentication endpoint or connect via WebSocket.

In **@liveblocks/react**:

- Add a new property `shouldInitiallyConnect` to `RoomProvider` that let you
  control whether or not the room connects to Liveblocks servers. Default is
  `true`.

  By default equals to `typeof window !== "undefined"`, meaning the RoomProvider
  tries to connect to Liveblocks servers only on the client side.

- Internal package restructurings to increase code sharing. You may notice a new
  dependency show up in your dependency tree: `@liveblocks/core`. It contains
  private APIs that aren't intended for direct consumption.

## v0.18.3

- In **@liveblocks/react**:

  Fixes the "zombie-child" problem that can occur with React 17 or lower. **If
  you’re on React 18: great, you can ignore this!** If you’re using React 17 or
  lower with Liveblocks, we’ll now start to enforce that you pass the
  `unstable_batchedUpdates` prop to RoomProvider, so this problem can be
  circumvented. This small addition may save you hours of debugging time!

  ```tsx
  // ⚠️  Only if you’re using React 17 or lower
  import { unstable_batchedUpdates } from "react-dom";  // 👈

  <RoomProvider
    id="my-room"
    initialPresence={...}
    initialStorage={...}
    unstable_batchedUpdates={unstable_batchedUpdates}  // 👈
  >
    <App />
  </RoomProvider>
  ```

  To read more, see
  https://liveblocks.io/docs/guides/troubleshooting#stale-props-zombie-child

- In **@liveblocks/zustand**:

  - Fix a confusing error message

## v0.18.2

- In **@liveblocks/react**:

  - Make sure that `useOther` will not rerender if tracked users already left
    the room, so that child components won't get rerendered before the parent
    got the chance to unmount them.
  - Disallow `useOther` without selector

## v0.18.1

- In **@liveblocks/react**:

  - Fix a bug that could cause an error when patching presence during local
    development. Not an issue in production builds. (#505)

## v0.18.0

For information, please read our
[Upgrade Guide for 0.18](https://liveblocks.io/docs/platform/upgrading/0.18).

### New React hooks ✨

- In **@liveblocks/react**:

  - [`useStorage`](https://liveblocks.io/docs/api-reference/liveblocks-react#useStorage)
  - [`useMutation`](https://liveblocks.io/docs/api-reference/liveblocks-react#useMutation)
  - [`useSelf`](https://liveblocks.io/docs/api-reference/liveblocks-react#useSelf)
  - [`useOthers`](https://liveblocks.io/docs/api-reference/liveblocks-react#useOthers)
  - [`useOthersMapped`](https://liveblocks.io/docs/api-reference/liveblocks-react#useOthersMapped)
  - [`useOthersConnectionIds`](https://liveblocks.io/docs/api-reference/liveblocks-react#useOthersConnectionIds)
  - [`useOther`](https://liveblocks.io/docs/api-reference/liveblocks-react#useOther)
    (singular)

- In **@liveblocks/client**:

  - New
    [`.toImmutable()`](https://liveblocks.io/docs/api-reference/liveblocks-client#LiveObject.toImmutable)
    method on `LiveObject`, `LiveList`, and `LiveMap` lets you work with an
    immutable representation of the storage objects
  - Improved core performance
  - Reduced bundle size
  - Others only become visible in the `others` array if their presence is known

### Breaking changes

- Remove support for directly importing hooks from **@liveblocks/client** (e.g.
  `import { useMyPresence } from '@liveblocks/react'`). If you’re still using
  these imports, see the
  [Upgrade Guide for 0.17](https://liveblocks.io/docs/platform/upgrading/0.17)
  for instructions.
- Remove `ClientProvider` and `useClient` hook
- Remove `defaultPresence` and `defaultStorageRoot` arguments. (Just use
  `initialPresence` and `initialStorage` arguments now.)
- Remove second argument to `useMap()`, `useList()`, and `useObject()`.
- Remove `new LiveMap(null)` support. (Just use `new LiveMap()` or
  `new LiveMap([])`.)

## v0.17.11

General:

- Fix a packaging bug

In **@liveblocks/react**:

- Deprecate an undocumented API

## v0.17.9

- Fix bug that could cause duplicate copies of @liveblocks/client to end up in
  final bundle, for certain bundler configurations.
- Fix bug where in some conditions the initial presence for a new connection
  would not come through to all existing clients in the room
- Various internal changes

## v0.17.8

### New history APIs ↩️ ↪️

- In **@liveblocks/client**:

  - Add `canUndo()` and `canRedo()` utilities to `room.history`
  - Add `"history"` event type to `room.subscribe()` to subscribe to the current
    user's history changes

- In **@liveblocks/react**:

  - Add `useCanUndo()` and `useCanRedo()` hooks

## v0.17.7

- In **@liveblocks/zustand**:

  - Simplify zustand middleware integration with Typescript. `TPresence`,
    `TStorage`, `TUserMeta`, and `TRoomEvent` are now optional.

Note that `@liveblocks/zustand` does not work with zustand > v4 because v3 and
v4 have completely different type definitions. As soon as zustand v4 is out of
the RC phase, we will consider updating our middleware to work with the latest
version.

### Example

Let's take a look at our
[To-do list](https://github.com/liveblocks/liveblocks/tree/main/examples/zustand-todo-list)
example. Without our middleware, the store would look like this:

```ts
import create from "zustand";

type State = {
  draft: string;
  isTyping: boolean;
  todos: Todo[];
  setDraft: (draft: string) => void;
  addTodo: () => void;
  deleteTodo: (index: number) => void;
};

create<State>(/* ... */);
```

With our middleware, you simply need to move the `State` param at the middleware
level:

```ts
import create from "zustand";
import { createClient } from "@liveblocks/client";
import { middleware } from "@liveblocks/zustand";

const client = createClient({ /*...*/ });

type State = {
  draft: string;
  isTyping: boolean;
  todos: Todo[];
  setDraft: (draft: string) => void;
  addTodo: () => void;
  deleteTodo: (index: number) => void;
};

create(
  middleware<State>(/* ... */, {
    client,
    presenceMapping: { isTyping: true },
    storageMapping: { todos: true }
  })
);
```

If you want to type `others` presence, you can use the `TPresence` generic
argument on the middleware.

```ts

type Presence = {
  isTyping: true;
}

const useStore = create(
  middleware<State, Presence>(/* ... */, {
    client,
    presenceMapping: { isTyping: true },
    storageMapping: { todos: true }
  })
);

// In your component
useStore(state => state.liveblocks.others[0].presence?.isTyping)
```

## v0.17.6

- In **@liveblocks/react**:

  - Expose `RoomContext` in the return value of `createRoomContext()`

## v0.17.5

- In **@liveblocks/react**:

  - Fix bug where changing the `key` argument of `useMap()`, `useList()`,
    `useObject()` did not resubscribe to updates correctly
  - Ignore changes to the `RoomProvider`'s initial presence/storage props on
    subsequent renders. This makes it behave closer to `useState(initialState)`

## v0.17.4

Fix missing documentation for hooks created via `createRoomContext()`.

## v0.17.1

Fix `@liveblocks/nodes` packaging.

## v0.17.0

For information, please read our
[Upgrade Guide](https://liveblocks.io/docs/platform/upgrading/0.17).

### TypeScript improvements ✨

This release contains major TypeScript improvements. The recommended setup now
is that you define your own Presence and Storage types at the highest level
(i.e. where you set up the room). After that initial one-time setup, you will no
longer need to provide any extra type annotations anywhere for your Liveblocks
code! 🙌

To learn how to set that up, follow the instructions in our
[Upgrade Guide](https://liveblocks.io/docs/platform/upgrading/0.17).

- No more `any` types used (in `@liveblocks/client` and `@liveblocks/react`)
- All APIs that work with Presence data will now require it to be
  JSON-serializable
- All APIs that work with Storage data will now require it to be LSON (= JSON +
  Live structures)
- All Live structures now take mandatory type params for their payloads, just
  like the built-in array, object, and map types do:
  - `LiveMap<K, V>` (like `Map<K, V>`)
  - `LiveObject<{ a: number, b: string }>` (like, for example,
    `{ a: number, b: string }`)
  - `LiveList<T>` (like `Array<T>`)

### React Native support ✨

We now support React Native! To learn how to use Liveblocks in your React Native
projects, see our
[API reference](https://liveblocks.io/docs/api-reference/liveblocks-client#createClientReactNative).
It's surprisingly simple!

### New APIs ✨

- In **@liveblocks/react**:

  - [`createRoomContext()`](https://liveblocks.io/docs/api-reference/liveblocks-react#createRoomContext)
    is now the preferred way to initialize hooks.

- In the API:

  - New endpoint to
    [Get Users in a Room](https://liveblocks.io/docs/api-reference/rest-api-endpoints#GetRoomUsers)
  - New endpoint to
    [Get a list of all Rooms](https://liveblocks.io/docs/api-reference/rest-api-endpoints#GetRooms)

### Bug fixes 🐛

- Improved conflict resolution on LiveList
- Various minor internal bug fixes

### Breaking changes

- In **@liveblocks/client**:

  - Removed old `Room.unsubscribe()` API

### New deprecations

- In **@liveblocks/client**:

  - The `defaultPresence` option to `client.enter()` will get renamed to
    `initialPresence`
  - The `defaultStorageRoot` option to `client.enter()` will get renamed to
    `initialStorage`
  - Calling `new LiveMap(null)` will stop working. Please use `new LiveMap()`,
    or `new LiveMap([])`

- In **@liveblocks/react**:

  - Importing the React hooks directly is deprecated, instead use the new
    `createRoomContext()` helper. For help, read the
    [Recommended Upgrade Steps section](https://liveblocks.io/docs/platform/upgrading/0.17#recommended-upgrade-steps)
    within our
    [Upgrade Guide](https://liveblocks.io/docs/platform/upgrading/0.17)
  - The second argument to `useList()`, `useObject()`, and `useMap()` is
    deprecated
  - The RoomProvider's `defaultPresence` is renamed to `initialPresence`
  - The RoomProvider's `defaultStorageRoot` is renamed to `initialStorage`

## v0.16.17

Fix bug in internal code where some legal authentication tokens would be
considered invalid.

## v0.16.16

Internals only.

## v0.16.15

Internals only.

## v0.16.14

Fix an issue where the current user's info would not properly display accented
characters.

## v0.16.13

(Unpublished.)

## v0.16.12

Internals only.

## v0.16.11

Expose helper type to help users adopt to using Live structures with interfaces
they don't own.

## v0.16.10

Restructures a few more internals.

## v0.16.9

Restructures a few internals.

## v0.16.8

Fix bug in private/internal code.

## v0.16.7

Fix bug in private/internal code.

## v0.16.6

Fix bug in example code suggested in deprecation warning.

## v0.16.5

### All packages

- Various internal refactorings

### Bug fixes

- In **@liveblocks/client**:

  - If you're using `@liveblocks/client` in a ES2015 context, you no longer have
    to polyfill `Object.fromEntries()`.

## v0.16.4

### All packages

- Improve our generated bundles. They are now even more tree-shakable, and
  smaller!
- Some APIs are being deprecation and will show warnings in the dev console when
  used

## v0.16.3

### Bug fixes

- In **@liveblocks/client**:

  - Fix bug where internal presence state could not get restored correctly after
    undo/redo in certain circumstances.

- In **@liveblocks/zustand** and **@liveblocks/redux**:

  - Fixes an issue when initializing an array with items would result in having
    duplicated items in other clients. Example:

    - Client A updates state : `{ list: [0] }`
    - Client B states is updated to : `{ list: [0, 0] }`

## v0.16.2

### Bug fixes

- In **@liveblocks/client**:

  - Fix small bug related to new `JsonObject` type, which would reject some
    values that were legal JSON objects.

## v0.16.1

### Bug fixes

- In **@liveblocks/react**:

  - Fix issue with React 18 and StrictMode.

## v0.16.0

### New APIs

#### `LiveList.set`

Set one element at a specified index.

```typescript
const list = new LiveList(["🦁", "🦊", "🐵"]);
list.set(0, "🐺");
list.toArray(); // equals ["🐺", "🦊", "🐵"]
```

https://github.com/liveblocks/liveblocks/pull/147 for more information

⚠️ **_Before using `LiveList.set`, you need to make sure that all connected
clients are using `0.16.0`. If a client is connected to a room with version
`< 0.16`, `LiveList.set` might lead to slightly unexpected behavior._**

### TypeScript improvements

@nvie improved our typescript definitions! They are more precise and restrictive
(for your own good :)). If typescript errors appears after upgrading to `0.16.0`
and they are not clear, please create a Github issue and we'll help you.

More information here: https://github.com/liveblocks/liveblocks/pull/150<|MERGE_RESOLUTION|>--- conflicted
+++ resolved
@@ -1,10 +1,5 @@
 ## v2.3.0 (not released yet)
 
-<<<<<<< HEAD
-### `@liveblocks/node`
-
-- Add `deleteInboxNotification` and `deleteAllInboxNotifications` methods.
-=======
 ### `@liveblocks/react`
 
 - Add `useDeleteInboxNotification` and `useDeleteAllInboxNotifications` hooks.
@@ -17,7 +12,10 @@
 - Add "Delete notification" action to `InboxNotification`.
 - Hide "Mark as read" action in `InboxNotification` when already read.
 - Improve keyboard navigation within emoji pickers.
->>>>>>> e7b763b6
+
+### `@liveblocks/node`
+
+- Add `deleteInboxNotification` and `deleteAllInboxNotifications` methods.
 
 ## v2.2.2
 
