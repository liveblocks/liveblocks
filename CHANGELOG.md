## vNEXT (not yet published)

## v3.7.0

<<<<<<< HEAD
This release introduces group mentions (e.g. `@engineering`) across all packages
and first-class support for tenants. Learn more about
[group mentions](https://liveblocks.io/docs/ready-made-features/comments/users-and-mentions)
and [tenants](http://liveblocks.io/docs/authentication/tenants) in the docs.

### `@liveblocks/client`

- Add new `resolveGroupsInfo` resolver to provide information about groups (e.g.
  `name`, `avatar`, etc) similar to `resolveUsers`.
- Support returning group mention suggestions in `resolveMentionSuggestions`.
- Support group mentions in `stringifyCommentBody`, it now accepts a
  `resolveGroupsInfo` option that passes the results to mentions as `group`.

### `@liveblocks/react`

- Add `useGroupInfo` hook to use `resolveGroupsInfo` in React, same as `useUser`
  for `resolveUsers`.

### `@liveblocks/react-ui`

- Support group mentions in default components (mentions suggestions dropdowns,
  `Thread`, `Composer`, `InboxNotification`, etc).

### `@liveblocks/react-lexical`, `@liveblocks/react-tiptap`, and `@liveblocks/node-lexical`

- Support group mentions in text editors and comments-related components.

### `@liveblocks/node-lexical` and `@liveblocks/node-prosemirror`

- Support group mentions in text editors.

### `@liveblocks/node`

- Add methods to manage groups on Liveblocks (e.g. `createGroup`,
  `getUserGroups`).
- Add `tenantId` parameters to methods that need it when using tenants.
- Mark `getThreadParticipants` as deprecated, use thread subscriptions or
  `getMentionsFromCommentBody` instead.
- Support group mentions in `stringifyCommentBody`, it now accepts a
  `resolveGroupsInfo` option that passes the results to mentions as `group`.

### `@liveblocks/emails`

- Support group mentions in email notifications helpers. These functions now
  accept a `resolveGroupsInfo` option that passes the results to mentions as
  `group`.
=======
### `@liveblocks/client`

- Add query filters `roomId` and `kind` on the `getInboxNotifications` method.

### `@liveblocks/react`

- Add query filters `roomId` and `kind` on the `useInboxNotifications` hook.
>>>>>>> 6efa63ef

## v3.6.1

### `@liveblocks/client`

- Fixes a bug where a specific combination of concurrent LiveList mutations
  could break eventual consistency (two clients disagreeing on the final
  document state).

### `@liveblocks/react-ui`

- Only show retrieval and reasoning durations in `AiChat` when they are 3
  seconds or longer.
- Make `AiTool` titles selectable.

## v3.6.0

### `@liveblocks/client`

- Auto-abort this client's tool calls on page unload to prevent hanging chats.

### `@liveblocks/react-ui`

- Reasoning in `AiChat` now displays how long it took.
- `AiChat` nows shows when a copilot is searching its knowledge defined on the
  dashboard, as a "Searching 'What is RAG?'…" indicator. It also displays how
  long it took.
- Add `Duration` primitive to display formatted durations, similar to the
  existing `Timestamp` primitive.

### `@liveblocks/node`

- Better type safety for copilot creation and update options.
- Add missing type export for AI Copilot and knowledge sources.

## v3.5.4

- Identical to v3.5.2, corrects a bad release.

## v3.5.3

- Bad release, please use v3.5.4 instead.

## v3.5.2

### `@liveblocks/client`

- Throttle incoming AI delta updates to prevent excessive re-renders during fast
  streaming.
- Optimized partial JSON parser for improved tool invocation streaming
  performance.

### `@liveblocks/react-tiptap`

- Fixes a bug where the a comment could not be selected if it was within a
  previously deleted comment.

## v3.5.1

### `@liveblocks/react-tiptap`

- Fixes a bug where deleting a thread/comment from Tiptap would also remove any
  comments contained within it.

## v3.5.0

### `@liveblocks/node`

- Add the following methods for managing AI copilots and knowledge sources:
  - `getAiCopilots`
  - `createAiCopilot`
  - `getAiCopilot`
  - `updateAiCopilot`
  - `deleteAiCopilot`
  - `createWebKnowledgeSource`
  - `createFileKnowledgeSource`
  - `deleteFileKnowledgeSource`
  - `deleteWebKnowledgeSource`
  - `getKnowledgeSources`
  - `getKnowledgeSource`
  - `getFileKnowledgeSourceMarkdown`
  - `getWebKnowledgeSourceLinks`

## v3.4.2

### `@liveblocks/react-ui`

- Fix improved Markdown streaming in `AiChat` only being enabled in reasoning
  blocks, it’s now enabled for all Markdown.

## v3.4.1

### `@liveblocks/client`

- Fix a bug where copilot id wasn't passed when setting tool call result if a
  tool call was defined with `execute` callback.

### `@liveblocks/react`

- Update `useSendAiMessage` to use the the last used copilot id in a chat when
  no copilot id is passed to the hook or the method returned by the hook.

## v3.4.0

### `@liveblocks/react`

Tool calls will now stream in while under construction. This means that tools
will render sooner and more often re-render, while `partialArgs` are streaming
in.

> New behavior (>=3.4):
>
> - 1st render: `{ stage: "receiving", partialArgs: {} }`
> - 2nd render: `{ stage: "receiving", partialArgs: { cities: [] } }`
> - 3rd render: `{ stage: "receiving", partialArgs: { cities: [""] } }`
> - 4th render: `{ stage: "receiving", partialArgs: { cities: ["Pa"] } }`
> - 5th render: `{ stage: "receiving", partialArgs: { cities: ["Paris"] } }`
> - etc.
> - Then `{ stage: "executing", args: { cities: "Paris" } }` (same as before)
> - And `{ stage: "executed", args, result }` (same as before)
>
> Before (<3.4):
>
> - Stage "receiving" would never happen
> - 1st render would be with
>   `{ stage: "executing", args: { cities: ["Paris"] } }`
> - 2nd render would be with `{ stage: "executed", args, result }`

#### Other changes

- In `RoomProvider`, `initialPresence` and `initialStorage` now get re-evaluated
  whenever the room ID (the `id` prop) changes.

### `@liveblocks/react-ui`

- Add a minimal appearance to `AiTool` via a new `variant` prop.
- Improve Markdown rendering during streaming in `AiChat`: incomplete content is
  now handled gracefully so things like bold, links, or tables all render
  instantly without seeing partial Markdown syntax first.
- Render all messages in `AiChat` as Markdown, including ones from the user.
- Fix Markdown rendering of HTML tags in `AiChat`. (e.g. "Use the `<AiChat />`
  component" would render as "Use the `` component")
- Improve shimmer animation visible on elements like the
  "Thinking…"/"Reasoning…" placeholders in `AiChat`.

## v3.3.4

### `@liveblocks/client`

- Fix race condition where AI tools were not always executing. This could happen
  when using `useSendAiMessage` first and then immediately opening the
  `<AiChat />` afterwards.

### `@liveblocks/react-tiptap`

- Scroll thread annotations into view when a thread in `AnchoredThreads` is
  selected, similarly to `@liveblocks/react-lexical`.

## v3.3.1

### `@liveblocks/react-ui`

- Fix `Composer` uploading attachments on drop when `showAttachments` is set to
  `false`.

## v3.3.0

### `@liveblocks/react-ui`

- Add `maxVisibleComments` prop to `Thread` to control the maximum number of
  comments to show. When comments are hidden, a "Show more replies" button is
  shown to allow users to expand the thread.
- Add `onComposerSubmit` callback to `AiChat` triggered when a new message is
  sent. It can also be used to customize message submission by calling
  `useSendAiMessage` yourself.
- Overrides and CSS classes for `AiChat`'s composer have been renamed:
  - Overrides: `AI_CHAT_COMPOSER_SEND` → `AI_COMPOSER_PLACEHOLDER`
  - CSS classes: `.lb-ai-chat-composer-form` → `.lb-ai-composer-form`
- Fix: knowledge passed as a prop to `AiChat` no longer leaks that knowledge to
  other instances of `AiChat` that are currently mounted on screen.

### `@liveblocks/react`

- Add `query` option to `useAiChats` to filter the current user’s AI chats by
  metadata. Supports exact matches for string values, "contains all" for string
  arrays, and filtering by absence using `null` (e.g.
  `{ metadata: { archived: null } }`).
- `useSendAiMessage` now accepts passing the chat ID and/or options to the
  function rather than the hook. This can be useful in dynamic scenarios where
  the chat ID might not be known when calling the hook for example.
- `useCreateAiChat` now accepts a chat ID as a string instead of
  `{ id: "chat-id" }`.

### `@liveblocks/react-tiptap` and `@liveblocks/react-lexical`

- Allow using custom composers in `FloatingComposer` via the
  `components={{ Composer }}` prop.

### `@liveblocks/react-lexical`

- Add `ATTACH_THREAD_COMMAND` command to manually create a thread attached to
  the current selection.

## v3.2.1

### `@liveblocks/react-ui`

- Improve Markdown lists in `AiChat`: better spacing and support for arbitrary
  starting numbers in ordered lists. (e.g. `3.` instead of `1.`)

### `@liveblocks/react`

- Fix `useSyncStatus` returning incorrect synchronization status for Y.js
  provider. We now compare the hash of local and remote snapshot to check for
  synchronization differences between local and remote Y.js document.

### `@liveblocks/yjs`

- Fix `LiveblocksYjsProvider.getStatus()` returning incorrect synchronization
  status for Y.js provider.

## v3.2.0

### `@liveblocks/react-ui`

- Improve `AiChat`'s scroll behavior when sending new messages: the chat will
  now scroll new messages to the top and leave enough space for responses.
- Expose Markdown components in `AiChat`’s `components` prop to customize the
  rendering of Markdown content.
- Add `blurOnSubmit` prop to `Composer` (also available on the `Composer.Form`
  primitive and as `blurComposerOnSubmit` on `Thread`) to control whether a
  composer should lose focus after being submitted.

### `@liveblocks/react`

- `useErrorListener` now receives `"LARGE_MESSAGE_ERROR"` errors when the
  `largeMessageStrategy` option isn’t configured and a message couldn’t be sent
  because it was too large for WebSocket.

### `@liveblocks/node`

- Add `tenantId` to `identifyUser` method as an optional parameter.

## v3.1.4

### `@liveblocks/react-ui`

- Fix copilot id not being passed to 'set-tool-call-result' command that is
  dispatched when a tool call is responded to. Previously, we were using the
  default copilot to generate messages from the tool call result.

## v3.1.3

### `@liveblocks/react-ui`

- Fix `AiChat` component not scrolling instantly to the bottom on render when
  messages are already loaded.

## v3.1.2

### `@liveblocks/react-ui` and `@liveblocks/emails`

- Improve URL sanitization in comments.

## v3.1.1

### `@liveblocks/client`

- Adds experimental setting `LiveObject.detectLargeObjects`, which can be
  enabled globally using `LiveObject.detectLargeObjects = true` (default is
  false). With this setting enabled, calls to `LiveObject.set()` or
  `LiveObject.update()` will throw as soon as you add a value that would make
  the total size of the LiveObject exceed the platform limit of 128 kB. The
  benefit is that you get an early error instead of a silent failure, but the
  downside is that this adds significant runtime overhead if your application
  makes many LiveObject mutations.
- Fix: also display errors in production builds when they happen in `render`
  methods defined with `defineAiTool()`. Previously, these errors would only be
  shown during development.
- Fix an issue with the render component of tool calls not being displayed
  correctly when the tool call signal was read before it was registered.

## v3.1.0

### `@liveblocks/client`

- `defineAiTool()()` now takes an optional `enabled` property. When set to
  `false`, the tool will not be made available to the AI copilot for new/future
  chat messages, but still allow existing tool invocations to be rendered that
  are part of the historic chat record.

### `@liveblocks/react`

- `RegisterAiTool` now also takes an optional `enabled` prop. This is a
  convenience prop that can be used to override the tool’s `enabled` status
  directly in React.

### `@liveblocks/react-ui`

- Reasoning parts in `AiChat` are now automatically collapsed when the reasoning
  is done.
- Add `collapsible` prop to `AiTool` to control whether its content can be
  collapsed/expanded.
- Add `InboxNotification.Inspector` component to help debugging custom inbox
  notifications.

### `@liveblocks/redux`

- Add support for Redux v5.

### `@liveblocks/react-lexical`

- Fix default `z-index` of collaboration cursors, and make them inherit their
  font family instead of always using Arial.
- Add `lb-lexical-cursors` class to the collaboration cursors’ container.
- Improve mentions’ serialization.

### `@liveblocks/node-lexical`

- Improve mentions’ serialization.

## v3.0.0

Liveblocks 3.0 is our third major release, focusing on our newest product,
[AI Copilots](https://liveblocks.io/blog/meet-liveblocks-3-0-the-fastest-way-to-let-your-users-collaborate-with-ai-in-your-product).
We’ve used this as an opportunity to tidy up some of our existing APIs, ensuring
consistency throughout our offering.

For full upgrade instructions and codemods, see the
[3.0 upgrade guide](https://liveblocks.io/docs/platform/upgrading/3.0).

### All packages

- TypeScript 5.0 is now the minimum supported version.
- Remove deprecated APIs, see
  [the deprecated section](https://liveblocks.io/docs/platform/upgrading/3.0#deprecated)
  in the upgrade guide to learn more.

### `@liveblocks/react`

- Introduce hooks and APIs for AI Copilots: `useAiChats`, `useAiChat`,
  `useDeleteAiChat`,`useSendAiMessage`, `RegisterAiTool`, `RegisterAiKnowledge`,
  etc.
- Rename `UPDATE_USER_NOTIFICATION_SETTINGS_ERROR` to
  `UPDATE_NOTIFICATION_SETTINGS_ERROR` when using `useNotificationSettings` or
  `useUpdateNotificationSettings`.

### `@liveblocks/react-ui`

- Introduce pre-built components for AI Copilots: `AiChat`, `AiTool`, etc.
- The `onMentionClick` prop on `Thread` and `Comment` now receives a
  `MentionData` object instead of a `userId` string.
- The `Mention` component on the `Comment.Body` and `Composer.Editor` primitives
  now receives a `mention` prop instead of a `userId` one.
- The `MentionSuggestions` component on the `Composer.Editor` primitive now
  receives a `mentions` prop instead of a `userIds` one, and the
  `selectedUserId` prop has been renamed to `selectedMentionId`.
- Rename `LiveblocksUIConfig` to `LiveblocksUiConfig` for consistency with other
  Liveblocks APIs.

### `@liveblocks/emails`

- Remove deprecated `htmlBody`/`reactBody` properties from
  `prepareThreadNotificationEmailAsHtml`/`prepareThreadNotificationEmailAsReact`,
  use `body` instead.
- Remove `htmlContent`/`reactContent` properties from
  `prepareTextMentionNotificationEmailAsHtml`/`prepareTextMentionNotificationEmailAsReact`,
  use `content` instead.
- The `prepareTextMentionNotificationEmailAsReact` and
  `prepareTextMentionNotificationEmailAsHtml` functions’ returned data changed
  slightly:
  - The `id` property is now named `textMentionId`, it refers to the mention’s
    Text Mention ID, not the user ID used for the mention
  - The `id` property now refers to the mention’s ID, as in the user ID used for
    the mention
- The `element` prop received by the `Mention` component in
  `prepareTextMentionNotificationEmailAsReact` now contains an `id` property
  instead of `userId`, and a new `kind` property to indicate the mention’s kind.

### `@liveblocks/client` and `@liveblocks/node`

- The `getMentionedIdsFromCommentBody` utility has been replaced by
  `getMentionsFromCommentBody`.

## v2.24.3

### `@liveblocks/react` and `@liveblocks/react-ui`

- Fix an issue with subpath imports (e.g. `@liveblocks/react/suspense`) and
  CommonJS which could happen with certain bundlers.

## v2.24.2

### `@liveblocks/react-ui`

- Disable or hide actions in `Thread` and `Comment` components for users without
  permission to perform them, such as adding reactions or (un)resolving threads.

## v2.24.1

### `@liveblocks/yjs`

- Fix for occasional desync issue

## v2.24.0

We are introducing thread subscriptions to add more granularity to thread
notifications, allowing users to subscribe to threads without participating or
unsubscribing from specific ones.

We are also using this opportunity to rename some of the concepts around
notifications and notification settings to improve clarity. None of these
changes are breaking but you can learn more about them, their rationale, and how
to automatically apply them with a codemod in our
[Upgrade Guide for 2.24](https://liveblocks.io/docs/platform/upgrading/2.24).

### `@liveblocks/react-ui`

- Add "Subscribe to thread" and "Unsubscribe from thread" actions to `Thread`
  and thread `InboxNotification` out of the box.

### `@liveblocks/react`

- Add `useSubscribeToThread` and `useUnsubscribeFromThread` hooks.
- Add `subscribe` and `unsubscribe` methods to the existing
  `useThreadSubscription` hook.
- Add support for `textMentions` in room subscription settings.
- Rename `useRoomNotificationSettings` and `useUpdateRoomNotificationSettings`
  to `useRoomSubscriptionSettings` and `useUpdateRoomSubscriptionSettings`.

### `@liveblocks/node`

- Add `subscribeToThread`, `unsubscribeFromThread`, `getThreadSubscriptions` and
  `getUserRoomSubscriptionSettings` methods.
- Add support for `textMentions` in room subscription settings.
- Rename `getRoomNotificationSettings`, `updateRoomNotificationSettings`, and
  `deleteRoomNotificationSettings` to `getRoomSubscriptionSettings`,
  `updateRoomSubscriptionSettings`, and `deleteRoomSubscriptionSettings`.

### `@liveblocks/client`

- Add `Room.subscribeToThread` and `Room.unsubscribeFromThread` methods.
- Methods which return threads and their associated inbox notifications now also
  return the thread’s associated subscriptions.
- Add support for `textMentions` in room subscription settings.
- Rename `Room.getNotificationSettings` and `Room.updateNotificationSettings` to
  `Room.getSubscriptionSettings` and `Room.updateSubscriptionSettings`.

## v2.23.2

### `@liveblocks/tiptap`

- Add `closeAi` Tiptap command to manually close the AI toolbar.
- Fix `AiToolbar` focus behavior in Safari.
- Fix `FloatingToolbar` focus behavior in Safari.

### `@liveblocks/lexical`

- Fix `FloatingToolbar` focus behavior in Safari.

## v2.23.1

### `@liveblocks/client`

- Fix potential runtime error in browsers that do not support `Symbol.dispose`
  yet.

### `@liveblocks/node`

- Fix a bug in `.mutateStorage()` and `.massMutateStorage()` where mutating
  storage could potentially corrupt the storage tree.

## v2.23.0

### `@liveblocks/node`

- Expose new property `triggeredAt` for notification webhook events.

### `@liveblocks/emails`

- The `prepareThreadNotificationEmailAsHtml` and
  `prepareThreadNotificationEmailAsReact` functions are now avoiding duplicated
  comments between two emails data.

### `@liveblocks/react-ui`

- Improve event propagation from `Composer` and the emoji pickers in
  `Comment`/`Thread`.

### `@liveblocks/react-blocknote`

- Fix crash when unmounting. (Thanks @nperez0111 for the contribution!)
- Fix `withLiveblocksEditorOptions` not passing all options to BlockNote.
  (Thanks @chadnorvell for the contribution!)

## v2.22.3

### `@liveblocks/react-ui`

- The `InboxNotification` component now uses `resolveRoomsInfo` for
  `textMention` notifications to make them link to the mentions’ room
  automatically if `href` isn’t set.
- Fix names capitalization in lists. (e.g. the list of who reacted in reactions’
  tooltips)
- Add `emojibaseUrl` **advanced** option on `LiveblocksUIConfig` to allow
  choosing where Emojibase’s data used by the Liveblocks emoji picker is fetched
  from: another CDN, self-hosted files, etc.

### `@liveblocks/react-blocknote`

- Fix: Update dependencies resolution.
- Fix: Avoid `<AnchoredThreads />` threads rendering if the editor's view is
  `null`.

## v2.22.2

### `@liveblocks/node`

- Optimize `.getOrCreateRoom()` to only make a single round-trip to the server.
- Optimize `.upsertRoom()` to only make a single round-trip to the server.
- Also expose `LiveObject`, `LiveMap`, and `LiveList` in `@liveblocks/node`.

## v2.22.1

### `@liveblocks/react-blocknote`

- Fix report text editor function's call. Now we report correctly `blocknote` as
  text editor type.

### `@liveblocks/react-tiptap`

- Internal refactoring.

### `@liveblocks/node`

- Fix: improve stack traces of REST API errors to include the original error
  location.

## v2.22.0

### `@liveblocks/node`

- Added pagination support to `.getInboxNotifications()`. See
  [docs](https://liveblocks.io/docs/api-reference/liveblocks-node#get-users-userId-inboxNotifications).
- New method `.getOrCreate()` which combines `.getRoom()` and `.createRoom()`.
  See
  [docs](https://liveblocks.io/docs/api-reference/liveblocks-node#get-or-create-rooms-roomId).
- New method `.upsertRoom()` which combines `.updateRoom()` and `.createRoom()`.
  See
  [docs](https://liveblocks.io/docs/api-reference/liveblocks-node#upsert-rooms-roomId).
- New method `.iterRooms()` which is like `.getRooms()` except pagination
  happens automatically. See [docs](https://liveblocks.io).
- New method `.iterInboxNotifications()` which is like
  `.getInboxNotifications()` except pagination happens automatically. See
  [docs](https://liveblocks.io/docs/api-reference/liveblocks-node#iter-users-userId-inboxNotifications).
- New method `.mutateStorage()` which can be used to make changes to Storage
  from your backend. See
  [docs](https://liveblocks.io/docs/api-reference/liveblocks-node#mutate-storage).
- New method `.massMutateStorage()` which can be used to make changes to Storage
  for multiple rooms simultaneously. See
  [docs](https://liveblocks.io/docs/api-reference/liveblocks-node#mass-mutate-storage).
- Updated method `.deleteRoom()` to no longer throw when the room already does
  not exist. See
  [docs](https://liveblocks.io/docs/api-reference/liveblocks-node#delete-rooms-roomId).

### `@liveblocks/react-ui`

- Add new icons to `<Icon.* />`.

### `@liveblocks/emails`

- Implement a new core logic for thread notification event.
- Mark `htmlBody` from `prepareThreadNotificationEmailAsHtml` and `reactBody`
  from `prepareThreadNotificationEmailAsReact` as deprecated. Use `body`
  property instead.

## v2.21.0

### `@liveblocks/react-blocknote`

- New package to support using BlockNote with Liveblock’s comments, mentions,
  and realtime collaboration out of the box.

### `@liveblocks/node`

- Fix `markThreadAsResolved` and `markThreadAsUnresolved` methods not passing
  user ID correctly to the corresponding backend endpoints.

### `@liveblocks/react-ui`

- Improve emoji picker’s performance, bundle size, and add a preview of the
  currently selected emoji.
  - This is the result of us moving the emoji picker to
    [its own package](https://frimousse.liveblocks.io) and improving it in the
    process. You can also combine this package with the primitives to build your
    own reaction picker for example.
- Improve and fix pasting HTML into the composer.

## v2.20.0

### `@liveblocks/client`

- Implement a proxy factory for `UserNotificationSettings` object to return
  `null` to prevent any errors when accessing a disabled notification channel.

### `@liveblocks/node`

- Implement a proxy factory for `UserNotificationSettings` object to return
  `null` to prevent any errors when accessing a disabled notification channel.

### `@liveblocks/react`

- Add optional `useRoom({ allowOutsideRoom: true })` option. When this option is
  set, the hook will return `null` when used outside of a room, whereas the
  default behavior of the hook is be to throw.
- Implement a proxy factory for `UserNotificationSettings` object to return
  `null` to prevent any errors when accessing a disabled notification channel.

### `@liveblocks/react-ui`

- Improve mentions behavior around whitespace, fixing a regression introduced in
  `v2.18.3` when we added support for whitespace _within_ mentions.
- Prevent mention suggestions from scrolling instead of flipping when there’s
  enough space on the other side (e.g. moving from top to bottom).
- Improve event propagation in the formatting toolbar of `Composer`.

## v2.19.0

### `@liveblocks/*`

- Output ES modules by default (but CJS builds are still included)
- Modernize internal build tool settings

### `@liveblocks/node`

- Allow passing optional AbortSignal to all client methods
- Fix bug in encoding of error information in the LiveblocksError when an API
  call fails (thanks for reporting, @robcresswell!)
- Fix `getStorageDocument("my-room", "json")` typing in its output `LiveMap`
  instances as `ReadonlyMap` instead of serialized plain objects.

## v2.18.3

### `@liveblocks/node`

- Fix html escaping in `stringifyCommentBody` utility.

### `@liveblocks/client`

- Log more details in specific error cases to help debugging
- Fix html escaping in `stringifyCommentBody` utility.

### `@liveblocks/react`

- Increases the allowed stale time for polled user threads data. Only affects
  the `useUserThreads_experimental` hook.

### `@liveblocks/react-ui`

- Allow spaces and more non-alphanumeric characters when creating mentions in
  Comments composers.

### `@liveblocks/emails`

- Fix html escaping in prepare as html functions (thanks to @huy-cove for
  reporting the issue and helping us improving our product 🙏🏻).
- Revert deduplication logic introduced in `v2.18.0` as it provided no
  measurable benefits while increasing complexity.

## v2.18.2

### `@liveblocks/client`

- Improve performance of undo/redo operations on large documents (thanks for the
  contribution @rudi-c!)

### `@liveblocks/react-tiptap`

- Fix a performance regression introduced in 2.18.1

## v2.18.1

### `@liveblocks/react-ui`

- Fix `<Composer />` and `<Comment />` overrides not working when set on
  `<Thread />`.

### `@liveblocks/yjs`

- Added a factory function `getYjsProviderForRoom` to grab an instance of yjs
  provider that will be automatically cleaned up when the room is
  disconnected/changed
- Simplified types for `LiveblocksYjsProvider`

### `@liveblocks/react-tiptap`

- Fixed a bug where documents would no longer sync after room the ID changed

## v2.18.0

Introducing user notification settings. You can now create beautiful user
notification settings pages into your app.

### User notification settings (public beta)

Our packages `@liveblocks/client`, `@liveblocks/react` and `@liveblocks/node`
are now exposing functions to manage user notification settings on different
notification channels and kinds.

You can support `thread`, `textMention` and custom notification kinds (starting
by a `$`) on `email`, `Slack`, `Microsoft Teams` and `Web Push` channels.

#### Notification settings in the dashboard

You can choose from our new notifications dashboard page to enable or disable
notification kinds on every channels you want to use in your app. It means our
internal notification system on our infrastructure will decide to send or not an
event on your webhook.

### `@liveblocks/client`

We're adding two new methods in our client to get and update user notification
settings:

```tsx
import { createClient } from '@liveblocks/client'
const client = createClient({ ... })

const settings = await client.getNotificationSettings();
// { email: { thread: true, ... }, slack: { thread: false, ... }, ... }
console.log(settings);

const updatedSettings = await client.updateNotificationSettings({
  email: {
    thread: false,
  }
});
```

### `@liveblocks/react`

We're adding a new set of hooks to manage user notification settings.

You can either choose `useNotificationSettings` is your need to get the current
user notification settings and update them at the same time:

```tsx
// A suspense version of this hook is available
import { useNotificationSettings } from "@liveblocks/react";

const [{ isLoading, error, settings }, updateSettings] =
  useNotificationSettings();
// { email: { thread: true, ... }, slack: { thread: false, ... }, ... }
console.log(settings);

const onSave = () => {
  updateSettings({
    slack: {
      textMention: true,
    },
  });
};
```

Or you can choose `useUpdateNotificationSettings` if you just need to update the
current user notification settings (e.g an unsubscribe button):

```tsx
// A suspense version of this hook is available
import { useUpdateNotificationSettings } from "@liveblocks/react";

const updateSettings = useUpdateNotificationSettings();

const onUnsubscribe = () => {
  updateSettings({
    slack: {
      thread: false,
    },
  });
};
```

### `@liveblocks/node`

Our Node.js client are now exposing three new methods to manage user
notification settings:

```tsx
import { Liveblocks } from "@liveblocks/node";
const liveblocks = new Liveblocks({ secret: "sk_xxx" });

const settings = await liveblocks.getNotificationSettings({ userId });
// { email: { thread: true, ... }, slack: { thread: false, ... }, ... }
console.log(settings);

const updatedSettings = await liveblocks.updateNotificationSettings({
  userId,
  data: {
    teams: {
      $fileUploaded: true,
    },
  },
});
await liveblocks.deleteNotificationSettings({ userId });
```

### `@liveblocks/emails`

- Update the behavior of `prepareThreadNotificationEmailAsHtml` and
  `prepareThreadNotificationEmailAsReact`: the contents of previous emails data
  are now taken into account to avoid repeating mentions and replies that are
  still unread but have already been extracted in another email data.

## v2.17.0

### `@liveblocks/client`

- Report a console error when a client attempts to send a WebSocket message that
  is >1 MB (which is not supported). Previously the client would silently fail
  in this scenario.
- Added a new client config option `largeMessageStrategy` to allow specifying
  the preferred strategy for dealing with messages that are too large to send
  over WebSockets. There now is a choice between:
  - `default` Don’t send anything, but log the error to the console.
  - `split` Split the large message up into smaller chunks (at the cost of
    sacrificing atomicity). Thanks @adam-subframe for the contribution!
  - `experimental-fallback-to-http` Send the message over HTTP instead of
    WebSocket.
- Deprecated the `unstable_fallbackToHTTP` experimental flag (please set
  `largeMessageStrategy="experimental-fallback-to-http"` instead).

### `@liveblocks/react`

- Added `<LiveblocksProvider largeMessageStrategy="..." />` prop to
  LiveblocksProvider. See above for possible options.

### `@liveblocks/react-ui`

- Fix crash when a `Composer` is unmounted during its `onComposerSubmit`
  callback.
- Add new icons to `<Icon.* />`.

### `@liveblocks/react-tiptap`

### AI Toolbar (private beta)

This release adds components and utilities to add an AI toolbar to your text
editor, available in private beta.

- Add `ai` option to `useLiveblocksExtension` to enable (and configure) it.
- Add `<AiToolbar />` component. (with `<AiToolbar.Suggestion />`,
  `<AiToolbar.SuggestionsSeparator />`, etc)
- Add default AI buttons in `Toolbar` and `FloatingToolbar` when the `ai` option
  is enabled.
- Add `askAi` Tiptap command to manually open the toolbar, it can also be
  invoked with a prompt to directly start the request when opening the toolbar.
  (e.g. `editor.commands.askAi("Explain this text")`)

## v2.16.2

### `@liveblocks/react`

- Improve error message if hooks are accidentally called server side

### `@liveblocks/zustand`

- Fix bug in Zustand typing in case the multi-argument form of `set()` is used
  (thanks [@hans-lizihan](https://github.com/hans-lizihan))

## v2.16.1

### `@liveblocks/react-lexical` and `@liveblocks/react-tiptap`

- `<Toolbar.Button />` and `<Toolbar.Toggle />` now display their `name`
  visually if `children` and `icon` aren’t set.

## v2.16.0

Our error listener APIs will now receive more errors in general, including
errors from using Comments & Notifications. Previously, these would only receive
room connection errors from Presence, Storage, or Yjs.

For example, now when creation of a thread fails, deletion of a comment fails,
marking a notification as read fails, etc.

### `@liveblocks/react`

#### **Breaking**: More errors can appear in `useErrorListener()`

```ts
// ❌ Before: required a RoomProvider and would only notify about errors for that room
// ✅ Now: requires a LiveblocksProvider and will notify about errors for any room
useErrorListener((err: LiveblocksError) => {
  /* show toast, or notify Sentry, Datadog, etc */
});
```

See the
[Upgrade Guide for 2.16](https://liveblocks.io/docs/platform/upgrading/2.16) to
learn how to adapt your code.

#### Filtering by absence of metadata

We now support filtering threads by _absence_ of metadata as well in
`useThreads({ query })` (or `useUserThreads_experimental({ query })`).

For example, you can now filter threads that do not have a `color` attribute set
in their metadata:

```ts
useThreads({
  query: {
    // Filter any "pinned" threads that don't have a color set
    metadata: {
      pinned: true,
      color: null, // ✨
    },
  },
});
```

See the
[Upgrade Guide for 2.16](https://liveblocks.io/docs/platform/upgrading/2.16) to
learn how to adapt your code.

#### Bug fixes

- Automatically refresh Comments and Notifications when the browser window
  regains focus.

### `@liveblocks/client`

The error listener APIs will now receive more errors in general, including
errors from using Comments & Notifications. Previously, these would only receive
room connection errors from Presence, Storage, or Yjs.

```ts
// 👌 Same as before, but might now also receive errors related to Comments & Notifications
room.subscribe("error", (err) => { ... });
```

### `@liveblocks/react-ui`

- Most of the icons used in the default components are now usable as
  `<Icon.* />` via `import { Icon } from "@liveblocks/react-ui"`.

### `@liveblocks/react-lexical` and `@liveblocks/react-tiptap`

- Add `<Toolbar />` and `<FloatingToolbar />` components to simplify building
  editor toolbars. They come with default controls out-of-the-box based on what
  the editor they’re attached to supports, but they’re also heavily extendable
  and customizable. Use inner components like `<Toolbar.Toggle />` and
  `<Toolbar.Separator />` to extend the defaults with your own actions, or start
  from scratch while customizing some of the defaults via
  `<Toolbar.SectionInline />` or `<Toolbar.BlockSelector />` for example.

### `@liveblocks/react-lexical`

- Add `isTextFormatActive` and `isBlockNodeActive` utilities.

### `@liveblocks/yjs`

- Add new option `useV2Encoding_experimental` to `LiveblocksYjsProvider` to
  enable experimental V2 encoding for Yjs.

## 2.15.2

### All packages

- Fix `useLayoutEffect` warnings when using React versions lower than 18.3.0 and
  SSR.

### `@liveblocks/react`

- Fix memory leak in some hooks.
- Fix bug where querying metadata with `useThreads()` would not always reuse the
  cache correctly.

## 2.15.1

### All packages

- Fix rollup config to always ensure `"use client"` directives are on top of
  files after build.

## 2.15.0

### `@liveblocks/react`

- **Breaking**: Drop support for React 17 (and 16). If you’re unable to upgrade
  React to 18 or higher, you can still continue to use Liveblocks 2.14.0, which
  is the last version to support React <18.

### All packages

- The published target for all Liveblocks packages is now ES2022 (up from
  ES2020). This should have a positive impact on your bundle size[\*].

- Various internal refactorings and code cleanup.

[\*] If you bundle for the browser, this should not be a problem, as all major
browsers support ES2022. If however you're specifically targeting very old
browsers (mostly IE), then you may need to configure your bundler (Webpack,
rollup, esbuild, etc) to also down-compile code from dependencies inside
`node_modules` for you, if you aren't already.

## 2.14.0

### `@liveblocks/emails`

- Add new functions `prepareTextMentionNotificationEmailAsHtml` and
  `prepareTextMentionNotificationEmailAsReact` to support text mention
  notification event for Lexical and Tiptap text editors and prepare data into
  email-ready formats.

## 2.13.2

### `@liveblocks/react-lexical`

- Fix report text editor function's call. Now we wait for the room's status to
  be `connected` to report the text editor instead of reporting directly after
  room creation / loading.

### `@liveblocks/react-tiptap`

- Fix report text editor function's call. Now we wait for the room's status to
  be `connected` to report the text editor instead of reporting directly after
  room creation / loading.

## 2.13.1

### `@liveblocks/react-ui`

- Improve the spacing consequences of `--lb-line-height` (introduced in 2.13.0)
  in some contexts.

## 2.13.0

### `@liveblocks/react-ui`

- Add a formatting toolbar to `Composer` which appears when selecting text. It’s
  enabled by default in the default components and can also be custom built with
  new primitives (`Composer.FloatingToolbar` and `Composer.MarkToggle`) and new
  APIs (`const { marks, toggleMark } = useComposer()`).
- Add new `--lb-line-height` token to control the line height of main elements
  (e.g. comment bodies in comments and composers).
- Remove `Timestamp` export mistakenly added to `@liveblocks/react-ui`, it
  should be imported from `@liveblocks/react-ui/primitives` instead.

## 2.12.2

### `@liveblocks/react-tiptap`

- Add new options for `useLiveblocksExtension()` to allow setting
  initialContent, experimental offline support, and the field name
- Update floating composer to support onComposerSubmit handler and closing the
  composer with the escape key

### `@liveblocks/zustand`

- Add support for Zustand v5

## 2.12.1

### `@liveblocks/react-ui`

- Prevent unsupported attachment previews from loading infinitely.
- Refactored `Thread` and `Comment` component to be used outside of the
  `RoomProvider` component.

## 2.12.0

This release adds support for tracking synchronization status of pending local
changes for any part of Liveblocks. Whether you use Storage, Text Editors,
Threads, or Notifications.

If the client’s sync status is `synchronized`, it means all local pending
changes have been persisted by our servers. If there are pending local changes
in any part of Liveblocks you’re using, then the client’s sync status will be
`synchronizing`.

Also, we’re introducing a way to prevent browser tabs from being closed while
local changes are not yet synchronized. To opt-in to this protection, enable
`preventUnsavedChanges` option on the client:

- In React: `<LiveblocksProvider preventUnsavedChanges />`
- Otherwise: `createClient({ preventUnsavedChanges: true })`

### `@liveblocks/client`

- Add new API
  [`client.getSyncStatus()`](https://liveblocks.io/docs/api-reference/liveblocks-client#Client.getSyncStatus)
  method.
- Add new
  [client config option](https://liveblocks.io/docs/api-reference/liveblocks-client#createClient):
  `preventUnsavedChanges`.
- Expose `ToImmutable<T>` helper type.

### `@liveblocks/react`

- Add new hook
  [`useSyncStatus`](https://liveblocks.io/docs/api-reference/liveblocks-react#useSyncStatus)
  that can be used to tell whether Liveblocks is synchronizing local changes to
  the server. Useful to display a "Saving..." spinner in your application, when
  used with `useSyncStatus({ smooth: true })`.
- Deprecated APIs:
  - `useStorageStatus` is now deprecated in favor of `useSyncStatus`.

### `@liveblocks/react-ui`

- Take composers into account when the new `preventUnsavedChanges` option is
  set.

### `@liveblocks/react-lexical`

- Add new hook `useIsEditorReady` which can be used to show a skeleton UI before
  the editor has received the initial text from the server.
- Deprecated APIs:
  - `useEditorStatus` is now deprecated in favor of `useIsEditorReady` (or
    `useSyncStatus`).

## 2.11.1

### `@liveblocks/react-lexical`

- Fix an issue with `AnchoredThreads` component not working correctly on certain
  React versions.

### `@liveblocks/react-tiptap`

- Fix an issue with `AnchoredThreads` component not working correctly on certain
  React versions.
- Fix an issue where React components don’t update when
  `shouldRerenderOnTransaction: false` is set.

### `@liveblocks/yjs`

- Adds experimental offline support for `LiveblocksYjsProvider`.

## 2.11.0

### `@liveblocks/react-ui`

- Upgrade dependencies.
- Fix minor appearance issues related to attachments.
- Fix pasting issues introduced in 2.10.0.

### `@liveblocks/react`

- Fix regression with `useThreads` that caused the hook to return an error if
  its associated room did not exist.

### `@liveblocks/react-tiptap`

- Initial release.

### `@liveblocks/emails`

- Initial release.

## 2.10.2

### `@liveblocks/client`

- Internal refactorings and code cleanup across various parts of the client's
  inner workings.

### `@liveblocks/react`

- Implement automatic retry for initial load of inbox notifications, user
  threads, room threads, room versions, or room notification settings—except
  when encountering a 4xx error.
- Background tabs will no longer poll threads, notification, room versions or
  room notification settings.
- Fix incorrect suspense export for `useRoomNotificationSettings` hook.
- Support for React 19 and Next.js 15.

### `@liveblocks/react-ui`

- Support for React 19 and Next.js 15.

### `@liveblocks/react-lexical`

- Support for React 19 and Next.js 15.

## 2.10.0

### `@liveblocks/client`

- Add new methods under `client.resolvers.*` to invalidate the cache of
  `resolveUsers`, `resolveRoomsInfo`, and `resolveMentionSuggestions`.
- In storage update notifications (using
  `room.subscribe(root, ..., { isDeep: true })`), all LiveList deletion updates
  will now also include the item that was deleted (#2008)

### `@liveblocks/react-ui`

- Improve and fix pasting rich text into the composer.
- Improve mention suggestions click behavior.

## 2.9.2

### `@liveblocks/node`

- Detect invalid chars in secret keys and throw a more helpful error message

## 2.9.1

### `@liveblocks/client`

- Fix type definition of `ThreadData`: `updatedAt` is always set
- Fix bug where client wasn't always using the newest delta update backend
  endpoint yet
- Fix regression with metadata filtering on explicitly-`undefined` values

### `@liveblocks/react-ui`

- When `Composer` is disabled, its actions are now also disabled as expected.
- Various event propagation improvements in `Composer`.

## 2.9.0

We are introducing pagination support to allow apps using threads and inbox
notifications to be built in a more user-friendly way, where the initial load is
faster and more data can be fetched incrementally as users interact with the
app.

### `@liveblocks/react`

- Add pagination support to `useInboxNotifications()`

  ```tsx
  const {
    inboxNotifications,
    isLoading,
    error,

    // ✨ New in Liveblocks 2.9
    fetchMore,
    isFetchingMore,
    hasFetchedAll,
    fetchMoreError,
  } = useInboxNotifications();
  ```

- Add pagination support to `useThreads()` and `useUserThreads_experimental()`

  ```tsx
  const {
    threads,
    isLoading,
    error,

    // ✨ New in Liveblocks 2.9
    fetchMore,
    isFetchingMore,
    hasFetchedAll,
    fetchMoreError,
  } = useThreads({ query });
  ```

## 2.8.2

### `@liveblocks/client`

- Send client version in HTTP request headers from the client, to ensure
  backward compatible responses from the server

## 2.8.1

### `@liveblocks/react-ui`

- Expose `onComposerSubmit` on `Thread` to react to the inner composer of a
  thread.

## 2.8.0

We are introducing attachments to allow users to add files to their comments,
for more information about this change please read our
[Upgrade Guide for 2.8](https://liveblocks.io/docs/platform/upgrading/2.8).

### `@liveblocks/react-ui`

- Add out-of-the-box support for attachments in the default components.
- Add new primitives to support attachments in custom components:
  - `Composer.AttachmentsDropArea`: Receives files via drag-and-drop
  - `Composer.AttachFiles`: Opens a file picker
  - `FileSize`: Displays a formatted file size
- Add values and methods to `useComposer` to support attachments in custom
  components.

### `@liveblocks/react`

- Add `useAttachmentUrl` hook to get presigned URLs for attachments.

### `@liveblocks/client`

- Add `prepareAttachment` and `uploadAttachment` methods to `Room` to create
  attachments.
- Add `getAttachmentUrl` method to `Room` to get presigned URLs for attachments.

## 2.7.2

### `@liveblocks/react`

- Fix a bug where under some conditions threads could end up without comments.
- Fix a bug where notifications associated to deleted threads would not be
  deleted.
- Fix a bug where subsequent optimistic updates to the same inbox notification
  could sometimes not get applied correctly.

## 2.7.1

### `@liveblocks/react-lexical`

- Fixed a bug where resolved threads remained visible in the editor and the
  `AnchoredThreads` and `FloatingThreads` components.

## 2.7.0

### `@liveblocks/client`

- Refactor caching internals to prepare for upcoming features

### `@liveblocks/react`

- Add support for `query` argument to `useUserThreads_experimental`
- Fix bug where some combinations of `query` criteria could over-select threads
  in `useThreads`

### Version History (private beta)

This release adds some new hooks for Version History in text documents, which is
now available in private beta. If you’re interested in joining the private beta,
please [contact us](https://liveblocks.io/contact/sales).

- Add `useHistoryVersion` hook to retrieve version history (in
  `@liveblocks/react`)
- Add `HistoryVersionSummaryList` and `HistoryVersionSummary` components to help
  display version history (in `@liveblocks/react-ui`)
- Add `HistoryVersionPreview` component to display and restore a version (in
  `@liveblocks/react-lexical`)

## 2.6.1

### `@liveblocks/react-ui`

- Fix mention suggestions dropdown not following scroll in some scenarios.

## 2.6.0

### `@liveblocks/node`

- Add `getInboxNotifications` method which supports an `unread` query parameter.

## 2.5.1

### `@liveblocks/yjs`

- Fix `LiveblocksProvider` `update`/`change` event not returning `removed`
  users.

## 2.5.0

### `@liveblocks/react`

- Add
  [`useIsInsideRoom`](https://liveblocks.io/docs/api-reference/liveblocks-react#useIsInsideRoom)
  hook, useful for rendering different components inside and outside of
  [`RoomProvider`](https://liveblocks.io/docs/api-reference/liveblocks-react#RoomProvider).

### `@liveblocks/react-lexical`

- Fix a bug in `useEditorStatus` which prevented it from returning a correct
  status when `LexicalPlugin` was rendered conditionally.
- Fix remote cursors not displaying user names.

### `@liveblocks/react-ui`

- Improve event propagation in `Composer`.

## v2.4.0

### `@liveblocks/client`

- Add vanilla Comments and Notifications APIs to `Client` and `Room`.

## v2.3.0

### `@liveblocks/react-lexical`

- New default components: `AnchoredThreads` and `FloatingThreads` to display
  threads that are tied to a specific part of the document, similar to Notion,
  Linear, etc:
  - [`FloatingThreads`](https://liveblocks.io/docs/api-reference/liveblocks-react-lexical#FloatingThreads)
    displays floating `Thread` components below text highlights in the editor.
  - [`AnchoredThreads`](https://liveblocks.io/docs/api-reference/liveblocks-react-lexical#AnchoredThreads)
    displays a list of `Thread` components vertically alongside the editor.
  - These components can be used in the same application to create a UI that
    works on both mobile and desktop.

### `@liveblocks/react`

- Add `useDeleteInboxNotification` and `useDeleteAllInboxNotifications` hooks.
- Fix `resolved` query not being applied when filtering threads with
  `useThreads`.
- Various refactorings to Suspense internals.

### `@liveblocks/react-ui`

- Add "Delete notification" action to `InboxNotification`.
- Hide "Mark as read" action in `InboxNotification` when already read.
- Improve keyboard navigation within emoji pickers.

### `@liveblocks/node`

- Add `deleteInboxNotification` and `deleteAllInboxNotifications` methods.

## v2.2.2

### `@liveblocks/react-ui`

- Fix missing avatar in `textMention` inbox notifications.
- Fix `textMention` usage (and its props type) when customizing rendering via
  `kinds` on `InboxNotification`.
- Fix broken CSS selector in default styles.

## v2.2.1

### `@liveblocks/yjs`

- Don’t attempt to write Yjs changes if the current user has no write access.

## v2.2.0

We are making `resolved` a first-class citizen property on
[threads](https://liveblocks.io/docs/ready-made-features/comments/concepts#Threads),
for more information about this change please read our
[Upgrade Guide for 2.2](https://liveblocks.io/docs/platform/upgrading/2.2).

### `@liveblocks/react`

- Add `useMarkThreadAsResolved` and `useMarkThreadAsUnresolved` hooks.
- Support `query.resolved` when filtering threads.
- The
  [`useStorageStatus`](https://liveblocks.io/docs/api-reference/liveblocks-react#useStorageStatus)
  hook now also has a `{ smooth: true }` setting to make building calm UIs with
  it a bit easier.
- The `useClient()` hook is now also available for users of
  `createRoomContext()` and/or `createLiveblocksContext()`
- Fix: avoid unnecessary re-renders if inbox notifications haven't changed

### `@liveblocks/react-ui`

- Use first-class citizen `resolved` property in `Thread` component.
- Preserve rich text when pasting into the composer.
- Add support for custom links to the composer. (either by pasting URLs with
  plain text selected or by pasting existing links)
- Preserve whitespace and empty lines in comments.
- Mark threads as read when visible (like before), but only if the window is
  focused.
- Fix improper `useTransition` fallback which would break on React versions
  lower than 18.

### `@liveblocks/node`

- Add `markThreadAsResolved` and `markThreadAsUnresolved` methods.
- Add `ThreadMarkedAsResolvedEvent` and `ThreadMarkedAsUnresolvedEvent` webhook
  events.
- Support `query.resolved` when querying threads.

### `@liveblocks/react-lexical`

- Upgrade `lexical` peer dependency to version `^0.16.1` that fixes
  compatibility issues with Next.js versions 14.2.0 and above.

### `@liveblocks/node-lexical`

- Upgrade `lexical` peer dependency to version `0.16.1`.

## v2.1.0

### `@liveblocks/client`

- Various internal refactorings

### `@liveblocks/react`

- Add new hook
  [`useStorageStatus`](https://liveblocks.io/docs/api-reference/liveblocks-react#useStorageStatus),
  which returns the current storage status of the room, and will re-render your
  component whenever it changes. This can used to build "Saving..." UIs.
- Add
  [`useDeleteThread`](https://liveblocks.io/docs/api-reference/liveblocks-react#useDeleteThread)
  hook to delete a thread and its associated comments.
- Fix: add missing JSDoc comments
- Fix: improve some error messages and stack traces to contain more info
- Refactorings to Suspense internals

### `@liveblocks/react-ui`

- Fix improper `useSyncExternalStore` import which would break on React versions
  lower than 18.

## v2.0.5

### `@liveblocks/react`

- Improved DX: `useDeleteThread` will now throw a client-side error if someone
  else than the thread owner tries to delete the thread. This will help you
  catch and handle this case more easily.

## v2.0.4

### All packages

- Improve TS error messages and error locations if custom `UserMeta` or
  `ActivitiesData` types do not match their requirements

### `@liveblocks/client`

- Add missing type export for `CommentReaction`
- Don’t attempt to write missing `initialStorage` keys if the current user has
  no write access to storage. This will no longer throw, but issue a warning
  message in the console.

### `@liveblocks/react`

- Add
  [`useDeleteThread`](https://liveblocks.io/docs/api-reference/liveblocks-react#useDeleteThread)
  hook to delete a thread and its associated comments.

## v2.0.3

### `@liveblocks/client`

- In `client.enterRoom()`, the options `initialPresence` and `initialStorage`
  are now only mandatory if your custom type requires them to be.

### `@liveblocks/react`

- In `<RoomProvider>`, the props `initialPresence` and `initialStorage` are now
  only mandatory if your custom type requires them to be.
- Nesting `<LiveblocksProvider>`s will now throw to prevent incorrect usage.

### `@liveblocks/react-ui`

- Prevent the composer from splitting text being composed.
- Handle parentheses around and within auto links.
- Count whitespace as empty to prevent posting empty comments.
- Prevent clearing the composer if it's not handled. (via `onComposerSubmit`)

### `@liveblocks/yjs`

- Add missing type exports

## v2.0.2

### `@liveblocks/node`

- Add `deleteThread` method to the client to delete a room's thread.
- Add the `threadDeleted` webhook event to notify when a thread is deleted.
- Fix type signatures of `client.identifyUser()` and `client.prepareSession()`
  to require `userInfo` if it's mandatory according to your global `UserMeta`
  type definition.

## v2.0.0

This major release marks the maturity of Liveblocks. It contains new products
(`@liveblocks/react-lexical`) and clarifications (e.g.
`@liveblocks/react-comments` is now called `@liveblocks/react-ui`).

Also, we bring major DX improvements by allowing you to specify your types
globally now. These types will be typed once and shared across all Liveblocks
APIs, which includes your Node backend.

```ts file="liveblocks.config.ts"
// ❌ Before
export const {
  suspense: {
    RoomProvider,
    useRoom,
    // etc
  },
} = createRoomContext<Presence, Storage>(client);

// ✅ After
declare global {
  interface Liveblocks {
    Presence: Presence;
    Storage: Storage;
  }
}
```

In `@liveblocks/react`, you can now import hooks directly:

```ts file="MyComponent.tsx"
// ❌ Before: get hooks exported from your Liveblocks config
import { RoomProvider, useRoom, ... } from "./liveblocks.config";

// ✅ After: import hooks directly
import { RoomProvider, useRoom, ... } from "@liveblocks/react";
import { RoomProvider, useRoom, ... } from "@liveblocks/react/suspense";
```

```ts
// ❌ Before
const client = createClient(/* options */);

// ✅ After
<LiveblocksProvider /* options */>
  <App />
</LiveblocksProvider>
```

For full upgrade instructions and codemods, see the
[2.0 upgrade guide](https://liveblocks.io/docs/platform/upgrading/2.0).

### `create-liveblocks-app`

- Update config generation for Liveblocks 2.0.
- Add `--upgrade` flag to automatically update all Liveblocks package to their
  latest version.

### `@liveblocks/client`

- DX improvements: type once, globally, benefit everywhere

### `@liveblocks/react`

- DX improvement: import hooks directly
- DX improvement: `<ClientSideSuspense>` no longer needs a function as its
  `children`
- New provider: `LiveblocksProvider` (replaces the need for `createClient`)
- New hook: `useClient`
- Tweak `useMutation` error message to be less confusing.
- Allow thread and activity metadata types to contain `undefined` values.

### `@liveblocks/react-ui`

- Rename from `@liveblocks/react-comments`.
- Rename `<CommentsConfig />` to `<LiveblocksUIConfig />`.
- Improve `InboxNotification` props types.

### `@liveblocks/react-lexical`

- Initial release.

### `@liveblocks/node-lexical`

- Initial release.

### `@liveblocks/yjs`

- `LiveblocksProvider` is no longer a default export, it’s now
  `import { LiveblocksYjsProvider } from "@liveblocks/yjs"`.

### `@liveblocks/node`

- DX improvements: all Node client methods will pick up the same global types
  you’re using in your frontend
- Rename `RoomInfo` to `RoomData`.
- The webhook event `NotificationEvent`’s type can represent multiple kinds of
  notifications. (`"thread"`, `"textMention"`, and custom ones (e.g.
  `"$myNotification"`))

### `@liveblocks/codemod`

- Initial release.

## v1.12.0

### `@liveblocks/react`

- Add support for custom notification kinds.
- Add new `useInboxNotificationThread` hook to `createLiveblocksContext`, which
  can be used to retrieve threads within thread notifications for more
  flexibility.
- Add support for `startsWith` operator to `useThreads` when filtering based on
  metadata.

### `@liveblocks/react-comments`

- Add support for custom notification kinds to the `InboxNotification` component
  via the `kinds` prop and the `InboxNotification.Custom` component.
- Add destructive color tokens. (`--lb-destructive`,
  `--lb-destructive-foreground`, and `--lb-destructive-contrast`)

### `@liveblocks/node`

- Add `triggerInboxNotification` method that lets you trigger custom
  notification kinds.
- Enable filtering rooms by room ID in the `getRooms` method. This works via
  `query.roomId`, `metadata` is deprecated and is now `query.metadata`.
- Add support for our query language when filtering with the `getRooms` and
  `getThreads` methods.
- Add support for an alternative object-based query notation to the `getRooms`
  and `getThreads` methods, which supports exact matches and the `startsWith`
  operator.

## v1.11.3

### `@liveblocks/client`

- Fixes a potential `RangeError: Maximum call stack size exceeded` in
  applications that produce many operations

### `@liveblocks/node`

- Add missing `updatedAt` property to `YDocUpdatedEvent` type.
  ([@alexlande](https://github.com/alexlande))

## v1.11.2

### `create-liveblocks-app`

- Add support for the updated Starter Kit.

## v1.11.1

### `@liveblocks/react-comments`

- Fix the composer’s placeholder to appear instantly instead of being initially
  invisible.
- Fix the default composer’s actions not being disabled when the composer is.

### `@liveblocks/node`

- Fix "`process` is undefined" issue in Vite builds. This issue was already
  fixed for `@liveblocks/client`, but not for `@liveblocks/node` yet.

### DevTools

- Improve tree view to visualize Y.js documents and inspect Y.js awareness.

## v1.11.0

### `@liveblocks/node`

- Add `updateRoomId` method that lets you update the room ID of the specified
  room.
- Add an optional `guid` parameter to `sendYjsBinaryUpdate` and
  `getYjsDocumentAsBinaryUpdate` to point to a Yjs subdocument with the
  specified guid.

### `@liveblocks/react`

- Add `scrollOnLoad` option to `useThreads`: enabled by default, this option
  controls whether to scroll to a comment on load based on the URL hash.
- `useUser` and `useRoomInfo` no longer support returning nothing. Returning
  `undefined` will now be treated as an error.
- Fix bug where `useUser` and `useRoomInfo` returned an extra `data` superfluous
  property.
- Fix bug where customizing types on `createLiveblocksContext` would conflict
  with the provided `Client`.

### `@liveblocks/react-comments`

- Add actions to `InboxNotification` with a single action for now: marking as
  read.
- Improve actions hover behavior in `Comment`/`Thread`.
- Change `Comment` background color when it’s linked to or being edited.

## v1.10.4

- Fix bundling issue in Vite projects, where `process is not defined` could
  happen

## v1.10.3

### `@liveblocks/react-comments`

- Add support for Emoji v15.1 in emoji picker, along two additional locales:
  Bengali (`bn`) and Hindi (`hi`).
- Fix bug where the `showRoomName` prop on `InboxNotification.Thread` wasn’t
  applied to notifications about mentions.

### `@liveblocks/react`

- Fix bug where removing metadata via `useEditThreadMetadata` would result in a
  brief flash of the old metadata after the metadata was removed optimistically.

## v1.10.2

### `@liveblocks/client`

- Fix bug where calling `.clone()` immediately after creating a new `LiveObject`
  could throw an error

## v1.10.1

### `@liveblocks/client`

- Fix bug where the client’s backoff delay would not be respected correctly in a
  small edge case.

### `@liveblocks/react-comments`

- Fix date localization in `InboxNotification`.
- Add vendor prefixes to more CSS properties within the default styles.

### `@liveblocks/react`

- Added error retrying to `useThreads`, `useRoomNotificationSettings`, and
  `useInboxNotifications` during initial fetching.

## v1.10.0

This release introduces Notifications (and unread indicators) for Comments.

### `create-liveblocks-app`

- Add `createLiveblocksContext` and Notifications to `--init`.
- Move resolver options from `createRoomContext` to `createClient` and add
  `resolveRoomsInfo` to the list of resolvers.

### `@liveblocks/client`

- Add options to `createClient`: `resolveUsers`, `resolveMentionSuggestions`
  (both were previously defined on `createRoomContext` from
  `@liveblocks/react`), and the new `resolveRoomsInfo`.

### `@liveblocks/react`

- Add new `LiveblocksContext` accessible with `createLiveblocksContext`,
  similarly to `createRoomContext`. This context is meant to live at the root
  since it handles things outside of rooms, like notifications. It contains
  `LiveblocksProvider`, `useUser`, `useRoomInfo`, `useInboxNotifications`,
  `useUnreadInboxNotificationsCount`, `useMarkInboxNotificationAsRead`, and
  `useMarkAllInboxNotificationsAsRead`.
- Add new hooks to `createRoomContext`: `useMarkThreadAsRead`,
  `useThreadSubscription`, `useRoomInfo`, `useRoomNotificationSettings`, and
  `useUpdateRoomNotificationSettings`.
- Make some hooks usable interchangeably between `createLiveblocksContext` and
  `createRoomContext`: `useUser`, and `useRoomInfo`.

### `@liveblocks/react-comments`

- Add new default components: `InboxNotification` and `InboxNotificationList`.
- Add unread indicators to the default `Thread` component.
- Support "@" in mentions. (e.g. `@user@email.com` is now a valid mention and
  will trigger `resolveMentionSuggestions` with `"user@email.com"`)

### `@liveblocks/node`

- Add the Notifications REST APIs as fully typed methods. (includes
  `getInboxNotification`, `getRoomNotificationSettings`,
  `updateRoomNotificationSettings`, and `deleteRoomNotificationSettings`
  methods)
- Add notification webhook event: `NotificationEvent`.

## v1.9.8

### `@liveblocks/client`

- Fix race condition in client that could leave zombie WebSocket connections
  open indefinitely in a small edge case. (thanks for reporting,
  [@dev-badace](https://github.com/dev-badace))

### `@liveblocks/react`

- Fix type definitions of `useOthersListener` hook.
- Fix type definitions of `useErrorListener` hook.

### `@liveblocks/yjs`

- Emit update events from awareness.
- Fix several awareness bugs.

## v1.9.7

### `@liveblocks/node`

- Expose new `nextCursor` field in
  [Get Rooms](https://liveblocks.io/docs/api-reference/liveblocks-node#get-rooms)
  API responses, to make pagination easier to work with
- Update TypeScript types for some responses

### `create-liveblocks-app`

- Adds a fallback for passing data from Safari to the console.

## v1.9.6

### `@liveblocks/react`

- Fix certain Next.js sites not building correctly due to improper
  `useSyncExternalStore` import

## v1.9.5

### `@liveblocks/react-comments`

- Fix mention suggestions not appearing.

## v1.9.4

### `@liveblocks/react`

- Fix polling on `useThreads` hook.

## v1.9.3

### `@liveblocks/react`

- Fix a bug that prevented comments from being used across multiple rooms.

### `@liveblocks/node`

- Fix `getRooms()` not throwing `LiveblocksError` when invalid response was
  received.

## v1.9.2

### `@liveblocks/react-comments`

- Add `portalContainer` prop to `CommentsConfig` to customize where floating
  elements (e.g. tooltips, dropdowns, etc) are portaled into.

## v1.9.1

### `@liveblocks/node`

- Fixes the signature and behavior of the `Liveblocks.sendYjsBinaryUpdate()`
  API. It now takes a Yjs encoded update (`Uint8Array`) directly.

## v1.9.0

### `@liveblocks/node`

- Add the Comments write REST APIs as fully typed methods. (includes
  `createThread`, `editThreadMetadata`, `createComment`, `editComment`,
  `deleteComment`, `addCommentReaction`, and `removeCommentReaction` methods)
- Fix the return type of `getActiveUsers` to match the data returned from the
  endpoint.

### `@liveblocks/react`

- Add `query` option to `useThreads` to filter threads based on their metadata.

### `@liveblocks/react-comments`

- Add support for exit animations to `ComposerSuggestions`.

## v1.8.2

### `@liveblocks/react`

- Improve Comments revalidation when losing network or staying in the
  background.
- Improve error handling of Comments mutations. (e.g. thread creation, comment
  creation, etc.)

### `@liveblocks/client`

- Export the `CommentBody` utilities added to `@liveblocks/node` in v1.8.0.
- Harmonize exports with `@liveblocks/node`. (added `IUserInfo` and
  `PlainLsonObject`)

### `@liveblocks/node`

- Harmonize exports with `@liveblocks/client`. (added `CommentBody`,
  `CommentBodyBlockElement`, `CommentBodyElement`, `CommentBodyInlineElement`,
  `CommentBodyLink`, `CommentBodyMention`, `CommentBodyParagraph`,
  `CommentBodyText`, `JsonArray`, `JsonScalar`, `Lson`, `LsonObject`, and
  `User`)

## v1.8.1

- Fix a bug in `toPlainLson` helper
- Fix a bug where pausing history more than once could lead to history loss

## v1.8.0

This release adds all the REST APIs as fully typed methods, and utilities to
transform comments, to `@liveblocks/node`.

### `@liveblocks/node`

- Add all the REST APIs as fully typed methods to `Liveblocks` client. See
  [docs](https://liveblocks.io/docs/api-reference/liveblocks-node#Liveblocks-client).
- Add utilities to work with the `CommentBody` format from Comments:
  - `getMentionedIdsFromCommentBody(body)` - Get a list of all mentioned IDs
    from a `CommentBody`. See
    [docs](https://liveblocks.io/docs/api-reference/liveblocks-node#get-mentioned-ids-from-comment-body).
  - `stringifyCommentBody(body, options)` - Convert a `CommentBody` to a string,
    either as plain text, HTML, or Markdown. It supports resolving mention IDs
    similarly to `@liveblocks/react` and overriding each element to control the
    formatting. See
    [docs](https://liveblocks.io/docs/api-reference/liveblocks-node#stringify-comment-body).

## 1.7.1

### `@liveblocks/react-comments`

- Fix `Composer` focus issues.
- Improve relative date formatting for some locales. (e.g. the `"fr"`` locale
  formatted “1h ago” as “-1 h” instead of “il y a 1 h”)
- Improve default monospace font for inline code blocks.

## v1.7.0

[Liveblocks Comments](https://liveblocks.io/comments) is now available for
everyone as a public beta, learn more about this
[in the announcement](https://liveblocks.io/blog/liveblocks-comments-is-available-for-everyone).

### `@liveblocks/client`

- Improve some internal logging.

### `@liveblocks/react`

- Improve Comments-specific error logging.

### `@liveblocks/react-comments`

- Improve default relative date formatting. (e.g. “2 hours ago” → “2h ago”)

### `create-liveblocks-app`

- Add `ThreadMetadata` type to `--init` command.

## v1.6.0

### `@liveblocks/yjs`

- Add support for subdocs.

## v1.5.2

### `@liveblocks/react`

- Fix return type of `resolveUsers`.

## v1.5.1

- Fixes a bug in the bounds check of the `backgroundKeepAliveTimeout` option.

## v1.5.0

Support multiple RoomProviders, or mixing and matching our React package in the
same app with a Redux and/or Zustand instance.

At the client level, there is a new API for entering/leaving rooms, which we’re
now recommending over the old APIs. (The old APIs remain working exactly how
they are today, however.)

```ts
// Old APIs we'll no longer be recommending (but that will remain working)
const room = client.enter("my-room", options);
client.getRoom("my-room");
client.leave("my-room");
```

```ts
// New API we'll be recommending instead
const { room, leave } = client.enterRoom("my-room", options);
leave();
```

### `@liveblocks/client`

- New client config option: `backgroundKeepAliveTimeout` (a numeric value in
  milliseconds). See
  [docs](https://liveblocks.io/docs/api-reference/liveblocks-client#createClientBackgroundKeepAliveTimeout).
- New APIs:
  - `Client.enterRoom(roomId, options)` – enters the room and return both the
    room and an "unsubscribe function" to leave that room again. This newer API
    supports entering/leaving the same room multiple times, making it possible
    to connect to the same room from different parts of your application. See
    [docs](https://liveblocks.io/docs/api-reference/liveblocks-client#Client.enterRoom).
  - `Client.logout()` – Call this on the Liveblocks client when you log out a
    user in your application. It will purge all auth tokens and force-leave any
    rooms, if any are still connected. See
    [docs](https://liveblocks.io/docs/api-reference/liveblocks-client#Client.logout).
  - `LiveList.clone()` – see
    [docs](https://liveblocks.io/docs/api-reference/liveblocks-client#LiveList.clone).
  - `LiveMap.clone()` – see
    [docs](https://liveblocks.io/docs/api-reference/liveblocks-client#LiveMap.clone).
  - `LiveObject.clone()` – see
    [docs](https://liveblocks.io/docs/api-reference/liveblocks-client#LiveObject.clone).
- Deprecated APIs:
  - `client.enter(roomId, options)`
  - `client.leave(roomId)`
- Renamed enter option: `shouldInitiallyConnect` → `autoConnect`. Its meaning or
  working did not change.
- Fixes a potential `Cannot set parent: node already has a parent` error when
  initializing storage with Live datastructures that are already tied to a
  Storage tree.

### `@liveblocks/react`

- Support using multiple `RoomProvider` components in your component tree for
  the same room ID.
- Renamed `RoomProvider` prop: `shouldInitiallyConnect` → `autoConnect`. Its
  meaning or working did not change.
- New hook:
  - `useOthersListener({ type, user, others })`, see
    [docs](https://liveblocks.io/docs/api-reference/liveblocks-react#useOthersListener)

### `@liveblocks/redux`

- **Breaking:** The `leaveRoom()` function no longer accepts a `roomId`. It will
  always leave the currently joined room.

### `@liveblocks/zustand`

- The `enterRoom()` function will now return a leave callback function.
- **Breaking:** The `leaveRoom()` function no longer accepts a `roomId`. It will
  always leave the currently joined room.

## v1.4.8

### `create-liveblocks-app`

- Add Comments hooks and options to `--init` command.

### `@liveblocks/client`

- Export all `CommentBody`-related types.

### `@liveblocks/react-comments`

- Improve default styles:
  - Cap CSS selector specificity to improve overridability.
  - Set tokens on `.lb-root` instead of `:root` to improve cascading tokens
    (overriding `--lb-accent` on `body` for example, didn't create the expected
    results), and to work within shadow DOMs.
- Fix reactions and links styles on Safari.

## v1.4.7

### `@liveblocks/react`

- Fix `userIds` type in `ResolveUsersArgs`.

## v1.4.6

### `@liveblocks/react`

- Fix a race condition that could cause a Liveblocks client to hang during
  loading when using Suspense.
- Fix `useStatus` return value on SSR responses.
- **Breaking (beta):** The `resolveUser` option in `createRoomContext` is now
  called `resolveUsers` and it receives a list of user IDs (via the `userIds`
  property, replacing `userId`) instead of a single one. Instead of returning
  user info of a single user ID, this function will now expect a list of users'
  info matching the provided list of user IDs.
- **Breaking (beta):** The `ResolveUserOptions` and
  `ResolveMentionSuggestionsOptions` types were renamed to `ResolveUsersArgs`
  and `ResolveMentionSuggestionsArgs` respectively.
- `resolveUsers` and `resolveMentionSuggestions` now accept synchronous
  functions.
- `resolveUsers` now also provides the current room ID.
- `editThreadMetadata` now correctly allows `null` to be set on a property.
  Doing so deletes existing metadata properties.

### `@liveblocks/react-comments`

- Export `ComposerSubmitComment` type from root too, in addition to
  `/primitives`.
- Add `onThreadDelete` to `Thread`.
- Add `metadata` to `Composer` to attach custom metadata to new threads.
- Add support for specifying a custom `ThreadMetadata` type on `Thread` and
  `Composer`.
- **Breaking (beta):** `Comment`’s `onEdit` and `onDelete` were renamed to
  `onEditComment` and `onDeleteComment` respectively.

## v1.4.5

### `@liveblocks/react`

- Fix `createThread` not creating valid comment.

### `@liveblocks/node`

- Fix URL encoding bug

## v1.4.4

### `@liveblocks/react`

- Fix `removeReaction` not removing reactions which led to reactions displaying
  a count of 0.

### `@liveblocks/react-comments`

- Fix reactions list (and its add button) showing on all comments.
- Improve emoji rendering on Windows.
- Hide country flag emojis when unsupported. (e.g. on Windows)

## v1.4.3

### `@liveblocks/react`

- Add new Comments hooks to add/remove reactions.
- Fix a bug in `useOthers()` that could lead to the warning "The result of
  getServerSnapshot should be cached to avoid an infinite loop"

### `@liveblocks/react-comments`

- Add support for reactions. (👍)
- Add keyboard navigation to emoji picker.

## v1.4.2

### `@liveblocks/client`

- Fix a bug where calculating the insertion position between two existing
  elements could happen incorrectly in a small edge case

## v1.4.1

### `@liveblocks/*`

- [#1177](https://github.com/liveblocks/liveblocks/pull/1177) Fix an issue with
  internal LiveList serialization that could lead to a "ghosting" bug with
  `@liveblocks/zustand` / `@liveblocks/redux` when using tuples.

### `@liveblocks/node`

- Add comment reaction webhook events `CommentReactionAdded` and
  `CommentReactionRemoved`

## v1.4.0

### DevTools

- New Yjs tab: visualize Yjs documents as a diagram, a tree, or as a list of
  operations, and inspect Awareness at the same time as Presence.
- New Events tab: inspect all custom Events a client receives in an event
  timeline, for easy testing/debugging.

### `@liveblocks/yjs`

- Add support for the Liveblocks [DevTools](https://liveblocks.io/devtools).

### `@liveblocks/client`

- Broadcast event messages now include a `user` property to indicate the user
  that sent the event:
  ```tsx
  room.subscribe("event", ({ event, user }) => {
    //                              ^^^^ New!
  });
  ```

### `@liveblocks/react`

- Broadcast event messages now include a `user` property to indicate the user
  that sent the event:
  ```tsx
  useEventListener(({ event, user }) => {
    //                       ^^^^ New!
  });
  ```
- **Breaking (beta):** Comments' hook `useThreads` now returns an object in its
  Suspense version. (`const threads = useThreads()` becomes
  `const { threads } = useThreads()`)

### `@liveblocks/react-comments`

- **Breaking (beta):** `Comment`’s `indentBody` and `Thread`’s
  `indentCommentBody` were renamed to `indentContent` and `indentCommentContent`
  respectively. `Thread`’s `onResolveChange` was renamed to `onResolvedChange`.
- Add emoji button in `Composer`.

### `@liveblocks/node`

- Support using `@liveblocks/node` in
  [Edge runtimes](https://vercel.com/docs/functions/edge-functions/edge-runtime).

## v1.3.6

### `@liveblocks/client`

- Support `unstable_fallbackToHTTP` client option when using any auth token type
  (previously it only worked when using single-room tokens, which we no longer
  recommend since 1.2)

## v1.3.5

### `@liveblocks/react`

- Officially mark `useList()`, `useMap()`, and `useObject()` as deprecated in
  JSDoc comments (we stopped recommending them since the release of 0.18)
- Deduplicate Comments requests and improve how race conditions are handled
  during mutations.
- Fix non-Suspense Comments hooks not working properly in some situations.

### `@liveblocks/react-comments`

- **Breaking (beta):** Replace the render prop API (e.g. `renderMention`,
  `renderLink`, etc) by a single `components` prop. (e.g.
  `components={{ Mention, Link }}`)
- Fix overflowing `Composer.Suggestions`.
- Reduce the impact of icons on bundle size.

## v1.3.4

### `@liveblocks/react`

- Fix confusing `Error: "undefined" is not a valid event name` error when using
  the (deprecated) `useMap()`, `useObject()`, or `useList()` hooks on
  uninitialized storage values.

## v1.3.3

### `@liveblocks/*`

- Fix unescaped room IDs when using Comments.

### `@liveblocks/react-comments`

- Add support for auto links. (e.g. `"www.liveblocks.io"`)

## v1.3.2

### `@liveblocks/client`

- The client will disconnect with an error if your `/api/liveblocks-auth`
  backend returns reused/cached tokens. It’s important that auth tokens are
  always freshly generated, and never get cached or reused. (The client itself
  will cache and reuse tokens already, so implementing additional caching in
  your backend isn’t needed, and could even cause reconnection issues.)

## v1.3.1

### `@liveblocks/client`

- Actually include the new Clear History API.

### `@liveblocks/react`

- Fix missing dependency declaration.

## v1.3.0

This release marks the initial release of
[Liveblocks Comments](https://liveblocks.io/comments) (private beta).

### `@liveblocks/client`

- New history API: `room.history.clear()` allows you to explicitly clear the
  history, which resets the ability to undo beyond the current state.
- Removed long deprecated methods:
  - `others.count` → Use `others.length` instead
  - `others.toArray()` → Use `others` instead (it’s already an array)
- Deprecated the `Others<P, U>` type → Use `readonly User<P, U>[]` instead.

### `@liveblocks/react`

- Add support for Comments.
- `UserMeta["info"]` can no longer be a scalar value.

### `@liveblocks/react-comments`

- Initial release.

### `@liveblocks/node`

- Add Comments helpers to Client.
- Add Comments webhook events.

## v1.2.4

### `@liveblocks/node`

- Fixes a bug where sending an empty (or non-string) user ID with
  `.identifyUser` would confusingly get reported as an HTTP 503.

## v1.2.3

### `@liveblocks/client`

- Improve configuration error messages to be more user friendly.
- Fix bug where entering a new room could potentially initialize the undo stack
  incorrectly.

### `create-liveblocks-app`

- Fix Suspense option when specifying a framework.
- Add helpful comments by default.

## v1.2.2

### `@liveblocks/node`

- Add Yjs document change event (`YDocUpdatedEvent`) to `WebhookHandler`.
- Allow `Header` object to be passed to `headers` in
  `WebhookHandler.verifyRequest()`

## v1.2.1

### `@liveblocks/node`

- Fix session.allow to support path up to 128 characters to meet room id length
  requirement.

## v1.2.0

### `@liveblocks/*`

- Support the new and improved Liveblocks authorization.
- Change client logic to stop retrying if room is full. Instead, the client will
  now disconnect. To retry, call `room.reconnect()` explicitly.

### `@liveblocks/node`

- Add new APIs for authorization. See our migration guide for tips on how to
  adopt the new style of authorizing your Liveblocks clients.

## v1.1.8

- Fix a small TypeScript issue introduced in 1.1.7.

## v1.1.7

### `@liveblocks/client`

- When initializing the client with a
  [custom auth callback](https://liveblocks.io/docs/api-reference/liveblocks-client#createClientCallback),
  you can now return `{ error: "forbidden", reason: ... }` as the response,
  which the client will treat as a sign to stop retrying. The client will then
  disconnect from the room, instead of remaining in `"connecting"` status
  indefinitely.

### `@liveblocks/react`

- Fix a bug with `useSelf()` where it would not correctly re-render after
  entering an empty room. It’s now consistent again with `useMyPresence()`.

### DevTools

- Fix a bug in the Liveblocks [DevTools](https://liveblocks.io/devtools) panel
  where the "me" view would incorrectly stay empty after entering an empty room.

## v1.1.6

### `@liveblocks/*`

- Loosen duplicate import detection so it won't throw when used in test runners
  that deliberately run multiple instances of a module (like Jest or Playwright
  can do).

## v1.1.5

### `@liveblocks/*`

- Ship all of our packages as both ESM and CJS modules again (restore the
  changes that 1.1.3 originally introduced).
- Auto-detect if multiple copies of Liveblocks are included in your production
  bundle. If so, a help page is presented that will help you resolve this issue.
- Fix a bug where the room internals could become non-functional when used in
  combination with Immer due to Immer’s excessive auto-freezing, which would
  break the room’s internals. (This became an issue since Liveblocks 1.1 was
  released.)

## v1.1.4

- Undo the changes made in 1.1.3. We’ve got some bug reports where Liveblocks
  could still be doubly-included in production bundles (in some bundler setups
  only), with storage data corruptions as a possible result. We’re
  investigating.

## v1.1.3

Ship all of our packages as both ESM and CJS modules. By upgrading, your
project’s bundler can now perform (better) tree-shaking on the Liveblocks code.

You can expect (at least) the following bundle size reductions:

- `@liveblocks/client` from 80kB → 70kB
- `@liveblocks/react` from 129kB → 80kB
- `@liveblocks/redux` from 84kB → 38kB
- `@liveblocks/zustand` from 83kB → 37kB
- `@liveblocks/yjs` from 129kB → 74kB

## v1.1.2

### `@liveblocks/yjs`

Added Yjs support to **open beta** through the new `@liveblocks/yjs` package
(not stable yet).

### Fixes

- Fixes a missing internal export.

## v1.1.1

- Fixes a bug where under certain circumstances the Liveblocks client could
  incorrectly throw a `Not started yet` error message.

## v1.1.0

This release improves the client’s internals to ensure a more reliable
connection with Liveblocks servers.

### `@liveblocks/client`

- New APIs:
  - `room.getStatus()`: returns the current status of the WebSocket connection:
    `"initial"`, `"connecting"`, `"connected"`, `"reconnecting"`, or
    `"disconnected"`
  - `room.subscribe("status")`: subscribe to changes of the connection status.
  - `room.subscribe("lost-connection")`: high-level API to get informed when
    Liveblocks’ automatic reconnection process is taking longer than usual, so
    you can show a toast message on screen. (See this
    [example](https://liveblocks.io/examples/connection-status) for an
    illustration.)
- New behavior:
  - The client will stop retrying to establish a connection in cases where
    retrying would not help. For example an explicit 403 forbidden response from
    your backend, or a configuration error.
  - The client will more quickly reconnect even after long periods of sleep.

### `@liveblocks/react`

- New APIs:
  - `useStatus()` - React hook version of `room.getStatus()`
  - `useLostConnectionListener()` - React hook version of
    `room.subscribe("lost-connection")` (See this
    [example](https://liveblocks.io/examples/connection-status) for an
    illustration.)

### Bugs fixed

- Reconnection would sometimes not work after long periods of sleep. Waking up
  is now instant.
- React clients using Suspense could sometimes incorrectly bounce back to the
  Suspense boundary after a successful load. No longer!
- Client could sometimes not load storage after reconnecting. Not anymore!
- Others array will no longer flash during an internal reconnect.
- DevTools now keeps working even when the client goes offline.

### Deprecated APIs

These APIs still work, but are replaced by newer APIs. The old APIs will be
removed in a future release of Liveblocks.

Old connection status codes are replaced by the new ones:

| ❌ Old statuses | ✅ New statuses |
| --------------- | --------------- |
| closed          | initial         |
| authenticating  | connecting      |
| connecting      | connecting      |
| open            | connected       |
| unavailable     | reconnecting    |
| failed          | disconnected    |

Recommended steps to upgrade:

- ❌ `room.getConnectionState()` → ✅ `room.getStatus()`
- ❌ `room.subscribe('connection')` → ✅ `room.subscribe('status')`
- Old client options:
  - ❌ `clientOptions.fetchPolyfill`
  - ❌ `clientOptions.WebSocketPolyfill` → ✅
    `clientOptions.polyfills: { fetch, WebSocket }`

## v1.0.12

### `create-liveblocks-app`

- Added `export type TypedRoom = Room<...>` to init command for non-React apps.

## v1.0.11

### `@liveblocks/client`

- Fix a bug where undo/redo on `LiveObject` creates exponentially larger deltas.

## v1.0.10

### `@liveblocks/client`

- Fix a bug related to proactive token expiration detection.
- Internal refactorings.
- Add unstable_fallbackToHTTP option to the core client to support messages over
  1MB.

### `@liveblocks/node`

- Fix incorrect status code when Liveblocks server cannot be reached
  temporarily.

## v1.0.9

### `@liveblocks/client`

- Export `LiveListUpdate`, `LiveMapUpdate`, and `LiveObjectUpdate` types used by
  the storage update callback.
- Export new utility, `toPlainLson`, to assist in calling the initialize storage
  API.
- Internal refactorings.

## v1.0.8

### `@liveblocks/client`

- Internal refactorings.

### `create-liveblocks-app`

- Added
  [flags](https://github.com/liveblocks/liveblocks/tree/main/tools/create-liveblocks-app#flags-optional)
  for creating config files with `--init`. (e.g. `--framework react`)
- Added an error if an incorrect flag is used.
- Slightly changed the format of the default config file.

### `@liveblocks/client`

- Internal refactorings.

## v1.0.7

- Private API changes only.

## v1.0.6

## Internal changes

- Release `create-liveblocks-app` along with other Liveblocks packages, using
  the same versioning scheme.
- Internal refactorings.

## v1.0.5

Non-existent.

## v1.0.4

Non-existent.

## v1.0.3

Non-existent.

## v1.0.2

- Fix bug where passing down `shouldInitiallyConnect` connection option would
  not always work.

## v1.0.1

- Log stack traces of function calls that resulted in rejected storage mutations
  to the console in non-production builds to ease debugging.

### `@liveblocks/client`

- Fixes bug where the state of `others` in a room was wrong when:
  - Client A disconnects improperly (ex: computer goes to sleep)
  - Then Client B disconnects (ex: computer goes to sleep)
  - Then Client A reconnects: client B still shows in the `others` state

## v1.0.0

This major release marks the maturity of Liveblocks. For upgrade instructions,
see the [1.0 upgrade guide](https://liveblocks.io/docs/platform/upgrading/1.0).

## `@liveblocks/node`

`authorize` option `userId` is now mandatory.

Our new [pricing](https://liveblocks.io/pricing) is based on Monthly Active
Users instead of connections. We're using `userId` to track MAU associated to a
Liveblocks account.

## v0.19.11

## `@liveblocks/node`

- `WebhookHandler` now handles `RoomCreatedEvent` and `RoomDeletedEvent`

## v0.19.10

## `@liveblocks/client`

- Allow
  [`createClient`](https://liveblocks.io/docs/api-reference/liveblocks-client#createClientThrottle)
  `throttle` option to go as low as 16ms.

## v0.19.9

## `@liveblocks/client`

- Adds a `WebhookHandler` class
  - `new WebhookHandler(secret).verifyRequest({ rawBody, headers })` can be used
    to verify event requests from Liveblock's webhook functionality. It also
    provides fully typed `WebhookEvents`.
  - Check out our [Webhooks guide](https://liveblocks.io/docs/guides/webhooks)
    for more details

## v0.19.8

- Fixes a bug where history didn't reliably undo `LiveObject` key set changes if
  any pending local changes existed on that key.
- Fixes a bug where changes performed inside `room.batch` were incorrectly
  ordered inside the history resulting in unexpected undo behavior in some
  cases.
- Fixes a bug where under some circumstances the Liveblocks client could get
  stuck in a "synchronizing" state indefinitely
- Expose `JsonArray` and `JsonScalar` types publicly

## v0.19.7

Fix nested storage event handling issue.

## v0.19.6

Support authentication with cookies.

## v0.19.5

Export the `StorageStatus` type (introduced with 0.19.3).

## v0.19.4

Fix CORS issue.

## v0.19.3

In **@liveblocks/client**:

## Room.getStorageStatus

Get the storage status.

- `not-loaded`: Initial state when entering the room.
- `loading`: Once the storage has been requested via room.getStorage().
- `synchronizing`: When some local updates have not been acknowledged by
  Liveblocks servers.
- `synchronized`: Storage is in sync with Liveblocks servers.

## Room.subscribe("storage-status", status => { })

Subscribe to storage status changes.

Returns an unsubscribe function.

```typescript
room.subscribe("storage-status", (status) => {
  switch (status) {
    case "not-loaded":
      break;
    case "loading":
      break;
    case "synchronizing":
      break;
    case "synchronized":
      break;
    default:
      break;
  }
});
```

## Room.reconnect

Close the room connection and try to reconnect.

## Internal changes

- Add support for the upcoming Liveblocks browser extension

## v0.19.2

Fixes some internal type definitions.

## v0.19.1

Fixes an issue where `import`s from Liveblocks packages could not be resolved
correctly in certain build environments.

## v0.19.0

This release brings Zustand v4 support. This is a breaking change **only if
you’re using @liveblocks/zustand**.

In **@liveblocks/zustand**:

- Support Zustand v4 (actually v4.1.3 or higher)
- Drop support for Zustand v3 (also v4.1.2 or lower are not supported)
- Fix bug where some usage pattern could cause the Zustand store to stop
  synching (#491)

To migrate, make the following code changes:

- `npm install zustand@latest`
- `npm install @liveblocks/zustand@latest`
- Change these imports, if applicable:
  ```diff
  -import { middleware } from "@liveblocks/zustand";
  +import { liveblocks } from "@liveblocks/zustand";
  ```
  and
  ```diff
  -import type { LiveblocksState } from "@liveblocks/zustand";
  +import type { WithLiveblocks } from "@liveblocks/zustand";
  ```
  and rename accordingly.
- Change the pattern:
  ```ts
  create(liveblocks<MyState, ...>(...))
  ```
  to the Zustand v4 recommended pattern:
  ```ts
  create<WithLiveblocks<MyState, ...>>()(liveblocks(...))
  ```
  To be clear:
  1.  First, move the type annotation away from the `liveblocks` middleware
      call, and onto the `create` call.
  2.  Next, wrap your `MyState` type in a `WithLiveblocks<...>` wrapper. This
      will make sure the injected `liveblocks` property on your Zustand state
      will be correctly typed.
  3.  Finally, make sure to add the extra call `()` wrapper, needed by Zustand
      v4 now:
      ```ts
      create<WithLiveblocks<MyState, ...>>()(liveblocks(...))
      //                                  ^^ Not a typo
      ```
- Remove the second argument to `state.liveblocks.enterRoom()`: it no longer
  takes an explicit initial state. Instead, it's automatically be populated from
  your Zustand state.

In **@liveblocks/redux**:

- The main export has been renamed:
  ```diff
  -import { enhancer } from "@liveblocks/redux";
  +import { liveblocksEnhancer } from "@liveblocks/redux";
  ```
- The second argument to `state.liveblocks.enterRoom()` to send in an explicit
  initial state is no longer supported. It will use the state in your Redux
  store, for consistency and ease of use.

## v0.18.5

Bug fix:

- Fixes a small bug in a type definition, `scopes` was removed from
  `BaseUserMeta`.

Internal updates:

- Switch the monorepo over to Turborepo.

## v0.18.4

All packages now provide an `isReadOnly` flag on user instances. It is available
when getting self or others. `isReadOnly` is true when storage is read-only, see
the
[room management guide](https://liveblocks.io/docs/guides/managing-rooms-users-permissions#permissions)
for more information.

```ts
const me = room.getSelf();

me.isReadOnly; // boolean

const others = room.getOthers();
for (const other of others) {
  other.isReadOnly; // boolean
}
```

In **@liveblocks/client**:

- Add a new option `shouldInitiallyConnect` to `client.enter` that let you
  control whether or not the room connects to Liveblocks servers. Default is
  `true`.

  Usually set to false when the client is used from the server to not call the
  authentication endpoint or connect via WebSocket.

In **@liveblocks/react**:

- Add a new property `shouldInitiallyConnect` to `RoomProvider` that let you
  control whether or not the room connects to Liveblocks servers. Default is
  `true`.

  By default equals to `typeof window !== "undefined"`, meaning the RoomProvider
  tries to connect to Liveblocks servers only on the client side.

- Internal package restructurings to increase code sharing. You may notice a new
  dependency show up in your dependency tree: `@liveblocks/core`. It contains
  private APIs that aren't intended for direct consumption.

## v0.18.3

- In **@liveblocks/react**:

  Fixes the "zombie-child" problem that can occur with React 17 or lower. **If
  you’re on React 18: great, you can ignore this!** If you’re using React 17 or
  lower with Liveblocks, we’ll now start to enforce that you pass the
  `unstable_batchedUpdates` prop to RoomProvider, so this problem can be
  circumvented. This small addition may save you hours of debugging time!

  ```tsx
  // ⚠️  Only if you’re using React 17 or lower
  import { unstable_batchedUpdates } from "react-dom";  // 👈

  <RoomProvider
    id="my-room"
    initialPresence={...}
    initialStorage={...}
    unstable_batchedUpdates={unstable_batchedUpdates}  // 👈
  >
    <App />
  </RoomProvider>
  ```

  To read more, see
  https://liveblocks.io/docs/guides/troubleshooting#stale-props-zombie-child

- In **@liveblocks/zustand**:

  - Fix a confusing error message

## v0.18.2

- In **@liveblocks/react**:

  - Make sure that `useOther` will not rerender if tracked users already left
    the room, so that child components won't get rerendered before the parent
    got the chance to unmount them.
  - Disallow `useOther` without selector

## v0.18.1

- In **@liveblocks/react**:

  - Fix a bug that could cause an error when patching presence during local
    development. Not an issue in production builds. (#505)

## v0.18.0

For information, please read our
[Upgrade Guide for 0.18](https://liveblocks.io/docs/platform/upgrading/0.18).

### New React hooks ✨

- In **@liveblocks/react**:

  - [`useStorage`](https://liveblocks.io/docs/api-reference/liveblocks-react#useStorage)
  - [`useMutation`](https://liveblocks.io/docs/api-reference/liveblocks-react#useMutation)
  - [`useSelf`](https://liveblocks.io/docs/api-reference/liveblocks-react#useSelf)
  - [`useOthers`](https://liveblocks.io/docs/api-reference/liveblocks-react#useOthers)
  - [`useOthersMapped`](https://liveblocks.io/docs/api-reference/liveblocks-react#useOthersMapped)
  - [`useOthersConnectionIds`](https://liveblocks.io/docs/api-reference/liveblocks-react#useOthersConnectionIds)
  - [`useOther`](https://liveblocks.io/docs/api-reference/liveblocks-react#useOther)
    (singular)

- In **@liveblocks/client**:

  - New
    [`.toImmutable()`](https://liveblocks.io/docs/api-reference/liveblocks-client#LiveObject.toImmutable)
    method on `LiveObject`, `LiveList`, and `LiveMap` lets you work with an
    immutable representation of the storage objects
  - Improved core performance
  - Reduced bundle size
  - Others only become visible in the `others` array if their presence is known

### Breaking changes

- Remove support for directly importing hooks from **@liveblocks/client** (e.g.
  `import { useMyPresence } from '@liveblocks/react'`). If you’re still using
  these imports, see the
  [Upgrade Guide for 0.17](https://liveblocks.io/docs/platform/upgrading/0.17)
  for instructions.
- Remove `ClientProvider` and `useClient` hook
- Remove `defaultPresence` and `defaultStorageRoot` arguments. (Just use
  `initialPresence` and `initialStorage` arguments now.)
- Remove second argument to `useMap()`, `useList()`, and `useObject()`.
- Remove `new LiveMap(null)` support. (Just use `new LiveMap()` or
  `new LiveMap([])`.)

## v0.17.11

General:

- Fix a packaging bug

In **@liveblocks/react**:

- Deprecate an undocumented API

## v0.17.9

- Fix bug that could cause duplicate copies of @liveblocks/client to end up in
  final bundle, for certain bundler configurations.
- Fix bug where in some conditions the initial presence for a new connection
  would not come through to all existing clients in the room
- Various internal changes

## v0.17.8

### New history APIs ↩️ ↪️

- In **@liveblocks/client**:

  - Add `canUndo()` and `canRedo()` utilities to `room.history`
  - Add `"history"` event type to `room.subscribe()` to subscribe to the current
    user's history changes

- In **@liveblocks/react**:

  - Add `useCanUndo()` and `useCanRedo()` hooks

## v0.17.7

- In **@liveblocks/zustand**:

  - Simplify zustand middleware integration with Typescript. `TPresence`,
    `TStorage`, `TUserMeta`, and `TRoomEvent` are now optional.

Note that `@liveblocks/zustand` does not work with zustand > v4 because v3 and
v4 have completely different type definitions. As soon as zustand v4 is out of
the RC phase, we will consider updating our middleware to work with the latest
version.

### Example

Let's take a look at our
[To-do list](https://github.com/liveblocks/liveblocks/tree/main/examples/zustand-todo-list)
example. Without our middleware, the store would look like this:

```ts
import create from "zustand";

type State = {
  draft: string;
  isTyping: boolean;
  todos: Todo[];
  setDraft: (draft: string) => void;
  addTodo: () => void;
  deleteTodo: (index: number) => void;
};

create<State>(/* ... */);
```

With our middleware, you simply need to move the `State` param at the middleware
level:

```ts
import create from "zustand";
import { createClient } from "@liveblocks/client";
import { middleware } from "@liveblocks/zustand";

const client = createClient({ /*...*/ });

type State = {
  draft: string;
  isTyping: boolean;
  todos: Todo[];
  setDraft: (draft: string) => void;
  addTodo: () => void;
  deleteTodo: (index: number) => void;
};

create(
  middleware<State>(/* ... */, {
    client,
    presenceMapping: { isTyping: true },
    storageMapping: { todos: true }
  })
);
```

If you want to type `others` presence, you can use the `TPresence` generic
argument on the middleware.

```ts

type Presence = {
  isTyping: true;
}

const useStore = create(
  middleware<State, Presence>(/* ... */, {
    client,
    presenceMapping: { isTyping: true },
    storageMapping: { todos: true }
  })
);

// In your component
useStore(state => state.liveblocks.others[0].presence?.isTyping)
```

## v0.17.6

- In **@liveblocks/react**:

  - Expose `RoomContext` in the return value of `createRoomContext()`

## v0.17.5

- In **@liveblocks/react**:

  - Fix bug where changing the `key` argument of `useMap()`, `useList()`,
    `useObject()` did not resubscribe to updates correctly
  - Ignore changes to the `RoomProvider`'s initial presence/storage props on
    subsequent renders. This makes it behave closer to `useState(initialState)`

## v0.17.4

Fix missing documentation for hooks created via `createRoomContext()`.

## v0.17.1

Fix `@liveblocks/nodes` packaging.

## v0.17.0

For information, please read our
[Upgrade Guide](https://liveblocks.io/docs/platform/upgrading/0.17).

### TypeScript improvements ✨

This release contains major TypeScript improvements. The recommended setup now
is that you define your own Presence and Storage types at the highest level
(i.e. where you set up the room). After that initial one-time setup, you will no
longer need to provide any extra type annotations anywhere for your Liveblocks
code! 🙌

To learn how to set that up, follow the instructions in our
[Upgrade Guide](https://liveblocks.io/docs/platform/upgrading/0.17).

- No more `any` types used (in `@liveblocks/client` and `@liveblocks/react`)
- All APIs that work with Presence data will now require it to be
  JSON-serializable
- All APIs that work with Storage data will now require it to be LSON (= JSON +
  Live structures)
- All Live structures now take mandatory type params for their payloads, just
  like the built-in array, object, and map types do:
  - `LiveMap<K, V>` (like `Map<K, V>`)
  - `LiveObject<{ a: number, b: string }>` (like, for example,
    `{ a: number, b: string }`)
  - `LiveList<T>` (like `Array<T>`)

### React Native support ✨

We now support React Native! To learn how to use Liveblocks in your React Native
projects, see our
[API reference](https://liveblocks.io/docs/api-reference/liveblocks-client#createClientReactNative).
It's surprisingly simple!

### New APIs ✨

- In **@liveblocks/react**:

  - [`createRoomContext()`](https://liveblocks.io/docs/api-reference/liveblocks-react#createRoomContext)
    is now the preferred way to initialize hooks.

- In the API:

  - New endpoint to
    [Get Users in a Room](https://liveblocks.io/docs/api-reference/rest-api-endpoints#GetRoomUsers)
  - New endpoint to
    [Get a list of all Rooms](https://liveblocks.io/docs/api-reference/rest-api-endpoints#GetRooms)

### Bug fixes 🐛

- Improved conflict resolution on LiveList
- Various minor internal bug fixes

### Breaking changes

- In **@liveblocks/client**:

  - Removed old `Room.unsubscribe()` API

### New deprecations

- In **@liveblocks/client**:

  - The `defaultPresence` option to `client.enter()` will get renamed to
    `initialPresence`
  - The `defaultStorageRoot` option to `client.enter()` will get renamed to
    `initialStorage`
  - Calling `new LiveMap(null)` will stop working. Please use `new LiveMap()`,
    or `new LiveMap([])`

- In **@liveblocks/react**:

  - Importing the React hooks directly is deprecated, instead use the new
    `createRoomContext()` helper. For help, read the
    [Recommended Upgrade Steps section](https://liveblocks.io/docs/platform/upgrading/0.17#recommended-upgrade-steps)
    within our
    [Upgrade Guide](https://liveblocks.io/docs/platform/upgrading/0.17)
  - The second argument to `useList()`, `useObject()`, and `useMap()` is
    deprecated
  - The RoomProvider's `defaultPresence` is renamed to `initialPresence`
  - The RoomProvider's `defaultStorageRoot` is renamed to `initialStorage`

## v0.16.17

Fix bug in internal code where some legal authentication tokens would be
considered invalid.

## v0.16.16

Internals only.

## v0.16.15

Internals only.

## v0.16.14

Fix an issue where the current user's info would not properly display accented
characters.

## v0.16.13

(Unpublished.)

## v0.16.12

Internals only.

## v0.16.11

Expose helper type to help users adopt to using Live structures with interfaces
they don't own.

## v0.16.10

Restructures a few more internals.

## v0.16.9

Restructures a few internals.

## v0.16.8

Fix bug in private/internal code.

## v0.16.7

Fix bug in private/internal code.

## v0.16.6

Fix bug in example code suggested in deprecation warning.

## v0.16.5

### All packages

- Various internal refactorings

### Bug fixes

- In **@liveblocks/client**:

  - If you're using `@liveblocks/client` in a ES2015 context, you no longer have
    to polyfill `Object.fromEntries()`.

## v0.16.4

### All packages

- Improve our generated bundles. They are now even more tree-shakable, and
  smaller!
- Some APIs are being deprecation and will show warnings in the dev console when
  used

## v0.16.3

### Bug fixes

- In **@liveblocks/client**:

  - Fix bug where internal presence state could not get restored correctly after
    undo/redo in certain circumstances.

- In **@liveblocks/zustand** and **@liveblocks/redux**:

  - Fixes an issue when initializing an array with items would result in having
    duplicated items in other clients. Example:

    - Client A updates state : `{ list: [0] }`
    - Client B states is updated to : `{ list: [0, 0] }`

## v0.16.2

### Bug fixes

- In **@liveblocks/client**:

  - Fix small bug related to new `JsonObject` type, which would reject some
    values that were legal JSON objects.

## v0.16.1

### Bug fixes

- In **@liveblocks/react**:

  - Fix issue with React 18 and StrictMode.

## v0.16.0

### New APIs

#### `LiveList.set`

Set one element at a specified index.

```typescript
const list = new LiveList(["🦁", "🦊", "🐵"]);
list.set(0, "🐺");
list.toArray(); // equals ["🐺", "🦊", "🐵"]
```

https://github.com/liveblocks/liveblocks/pull/147 for more information

⚠️ **_Before using `LiveList.set`, you need to make sure that all connected
clients are using `0.16.0`. If a client is connected to a room with version
`< 0.16`, `LiveList.set` might lead to slightly unexpected behavior._**

### TypeScript improvements

@nvie improved our typescript definitions! They are more precise and restrictive
(for your own good :)). If typescript errors appears after upgrading to `0.16.0`
and they are not clear, please create a Github issue and we'll help you.

More information here: https://github.com/liveblocks/liveblocks/pull/150<|MERGE_RESOLUTION|>--- conflicted
+++ resolved
@@ -2,7 +2,6 @@
 
 ## v3.7.0
 
-<<<<<<< HEAD
 This release introduces group mentions (e.g. `@engineering`) across all packages
 and first-class support for tenants. Learn more about
 [group mentions](https://liveblocks.io/docs/ready-made-features/comments/users-and-mentions)
@@ -15,11 +14,13 @@
 - Support returning group mention suggestions in `resolveMentionSuggestions`.
 - Support group mentions in `stringifyCommentBody`, it now accepts a
   `resolveGroupsInfo` option that passes the results to mentions as `group`.
+- Add query filters `roomId` and `kind` on the `getInboxNotifications` method.
 
 ### `@liveblocks/react`
 
 - Add `useGroupInfo` hook to use `resolveGroupsInfo` in React, same as `useUser`
   for `resolveUsers`.
+- Add query filters `roomId` and `kind` on the `useInboxNotifications` hook.
 
 ### `@liveblocks/react-ui`
 
@@ -49,15 +50,6 @@
 - Support group mentions in email notifications helpers. These functions now
   accept a `resolveGroupsInfo` option that passes the results to mentions as
   `group`.
-=======
-### `@liveblocks/client`
-
-- Add query filters `roomId` and `kind` on the `getInboxNotifications` method.
-
-### `@liveblocks/react`
-
-- Add query filters `roomId` and `kind` on the `useInboxNotifications` hook.
->>>>>>> 6efa63ef
 
 ## v3.6.1
 
