--- conflicted
+++ resolved
@@ -1,13 +1,7 @@
-<<<<<<< HEAD
 # v0.19.10
 
 - Allow [`createClient`](https://liveblocks.io/docs/api-reference/liveblocks-client#createClientThrottle) `throttle` option to go as low as 16ms.
 
-# v0.19.9
-
-- [`WebhookHandler`](https://liveblocks.io/docs/api-reference/liveblocks-node#WebhookHandler) utility to verify incoming webhook requests.
-
-=======
 # v0.19.9
 
 - Adds a `WebhookHandler` class in `@liveblocks/node`
@@ -16,7 +10,6 @@
     provides fully typed `WebhookEvents`.
   - Check out our [Webhooks guide](https://liveblocks.io/docs/guides/webhooks)
     for more details!
->>>>>>> 6ac0e38f
 
 # v0.19.8
 
