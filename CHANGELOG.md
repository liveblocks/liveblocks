<<<<<<< HEAD
## v3.10.0
=======
## vNEXT (not released yet)

## v3.9.2

### `@liveblocks/node`

- Update type definitions for provider models to support newer Claude variants:
  Opus 4.1, Sonnet 4.5, and Haiku 4.5.
>>>>>>> b1a15613

## v3.9.1

### `@liveblocks/node`

- Update type definitions for provider models to support GPT-5 variants.

## v3.9.0

### `@liveblocks/react-ui`

- Add support for web search to `<AiChat />` component.
- Add `showSources`, `showRetrievals` and `showReasoning` props to `<AiChat />`
  component to determine how sources, retrievals and reasoning are displayed
  respectively.
- Disable AI chat composers when AI service is not available.

### `@liveblocks/react`

- Add query filter `subscribed` on the `useThreads` hook.
- Add `useUrlMetadata` hook to get metadata for a given URL.
- Expose `disconnected` status in `useAiChatStatus` to indicate when AI service
  is not available.

### `@liveblocks/client`

- Add query filter `subscribed` on the `room.getThreads` method.

### `@liveblocks/node`

- Update `createAiCopilot` and `updateAiCopilot` to include web search in
  provider options for OpenAI and Anthropic.
- Remove all schema validation related client methods that should no longer be
  used. Schema validation was sunsetted on May 1st, 2025.

## v3.8.1

### `@liveblocks/react`

- Add `chatId` prop to `RegisterAiKnowledge` to scope knowledge to a specific
  chat, similar to `RegisterAiTool`. This is the same as using the `knowledge`
  prop on `AiChat`.
- Fix issue where `useAiChat()` didn't re-render correctly when chat title gets
  updated.

### `@liveblocks/node`

- Fix issue where `tenantId` was not being passed to the request when using
  `Liveblocks.createRoom()`.
- Add `comments:write` to the list of possible room permissions.

## v3.8.0

### `@liveblocks/client`

- LiveMap and LiveObject deletions now report which item got deleted in the
  update notifications. LiveLists already did this.
- Support numerical operators `gt`, `lt`, `gte`, and `lte` in `room.getThreads`
  metadata query filters.

### `@liveblocks/react`

- Add new hook
  [`useAiChatStatus`](https://liveblocks.io/docs/api-reference/liveblocks-react#useAiChatStatus)
  that offers a convenient way to get the current generation status for an AI
  chat, indicating whether the chat is idle, currently generating contents, and,
  if so, what type of content is currently generating.
- Fixes an issue where `useUnreadInboxNotificationsCount` wasn't returning the
  proper count if there were more than a page of unread notifications.
- Support numerical operators `gt`, `lt`, `gte`, and `lte` in `useThreads`
  metadata query filters.

### `@liveblocks/react-ui`

- Add `responseTimeout` property to `AiChat` to allow customization of the
  default 30 seconds timeout.
- The `title` prop on `AiTool` now accepts `ReactNode`, not just strings.
- Fix a bug where `AiChat` would not always scroll in the same way when sending
  new messages.

### `@liveblocks/node`

- Add new method `Liveblocks.prewarmRoom(roomId, options)`. This method can
  prewarm a room from your backend, preparing it for connectivity and making the
  eventual connection from the frontend faster.

## v3.7.1

### `@liveblocks/react`

- Add query filters `roomId` and `kind` on the
  `useUnreadInboxNotificationsCount` hook.

## v3.7.0

This release introduces group mentions (e.g. `@engineering`) across all packages
and first-class support for tenants. Learn more about
[group mentions](https://liveblocks.io/docs/ready-made-features/comments/users-and-mentions)
and [tenants](http://liveblocks.io/docs/authentication/tenants) in the docs.

### `@liveblocks/client`

- Add new `resolveGroupsInfo` resolver to provide information about groups (e.g.
  `name`, `avatar`, etc) similar to `resolveUsers`.
- Support returning group mention suggestions in `resolveMentionSuggestions`.
- Support group mentions in `stringifyCommentBody`, it now accepts a
  `resolveGroupsInfo` option that passes the results to mentions as `group`.
- Add query filters `roomId` and `kind` on the `getInboxNotifications` method.

### `@liveblocks/react`

- Add `useGroupInfo` hook to use `resolveGroupsInfo` in React, same as `useUser`
  for `resolveUsers`.
- Add query filters `roomId` and `kind` on the `useInboxNotifications` hook.

### `@liveblocks/react-ui`

- Support group mentions in default components (mentions suggestions dropdowns,
  `Thread`, `Composer`, `InboxNotification`, etc).

### `@liveblocks/react-lexical`, `@liveblocks/react-tiptap`, and `@liveblocks/node-lexical`

- Support group mentions in text editors and comments-related components.

### `@liveblocks/node-lexical` and `@liveblocks/node-prosemirror`

- Support group mentions in text editors.

### `@liveblocks/node`

- Add methods to manage groups on Liveblocks (e.g. `createGroup`,
  `getUserGroups`).
- Add `tenantId` parameters to methods that need it when using tenants.
- Mark `getThreadParticipants` as deprecated, use thread subscriptions or
  `getMentionsFromCommentBody` instead.
- Support group mentions in `stringifyCommentBody`, it now accepts a
  `resolveGroupsInfo` option that passes the results to mentions as `group`.

### `@liveblocks/emails`

- Support group mentions in email notifications helpers. These functions now
  accept a `resolveGroupsInfo` option that passes the results to mentions as
  `group`.

## 3.6.2

### `@liveblocks/node`

- Rename `budgetToken` to `budgetTokens` in `AnthropicProviderOptions`.

## v3.6.1

### `@liveblocks/client`

- Fixes a bug where a specific combination of concurrent LiveList mutations
  could break eventual consistency (two clients disagreeing on the final
  document state).

### `@liveblocks/react-ui`

- Only show retrieval and reasoning durations in `AiChat` when they are 3
  seconds or longer.
- Make `AiTool` titles selectable.

## v3.6.0

### `@liveblocks/client`

- Auto-abort this client's tool calls on page unload to prevent hanging chats.

### `@liveblocks/react-ui`

- Reasoning in `AiChat` now displays how long it took.
- `AiChat` nows shows when a copilot is searching its knowledge defined on the
  dashboard, as a "Searching 'What is RAG?'…" indicator. It also displays how
  long it took.
- Add `Duration` primitive to display formatted durations, similar to the
  existing `Timestamp` primitive.

### `@liveblocks/node`

- Better type safety for copilot creation and update options.
- Add missing type export for AI Copilot and knowledge sources.

## v3.5.4

- Identical to v3.5.2, corrects a bad release.

## v3.5.3

- Bad release, please use v3.5.4 instead.

## v3.5.2

### `@liveblocks/client`

- Throttle incoming AI delta updates to prevent excessive re-renders during fast
  streaming.
- Optimized partial JSON parser for improved tool invocation streaming
  performance.

### `@liveblocks/react-tiptap`

- Fixes a bug where the a comment could not be selected if it was within a
  previously deleted comment.

## v3.5.1

### `@liveblocks/react-tiptap`

- Fixes a bug where deleting a thread/comment from Tiptap would also remove any
  comments contained within it.

## v3.5.0

### `@liveblocks/node`

- Add the following methods for managing AI copilots and knowledge sources:
  - `getAiCopilots`
  - `createAiCopilot`
  - `getAiCopilot`
  - `updateAiCopilot`
  - `deleteAiCopilot`
  - `createWebKnowledgeSource`
  - `createFileKnowledgeSource`
  - `deleteFileKnowledgeSource`
  - `deleteWebKnowledgeSource`
  - `getKnowledgeSources`
  - `getKnowledgeSource`
  - `getFileKnowledgeSourceMarkdown`
  - `getWebKnowledgeSourceLinks`

## v3.4.2

### `@liveblocks/react-ui`

- Fix improved Markdown streaming in `AiChat` only being enabled in reasoning
  blocks, it’s now enabled for all Markdown.

## v3.4.1

### `@liveblocks/client`

- Fix a bug where copilot id wasn't passed when setting tool call result if a
  tool call was defined with `execute` callback.

### `@liveblocks/react`

- Update `useSendAiMessage` to use the the last used copilot id in a chat when
  no copilot id is passed to the hook or the method returned by the hook.

## v3.4.0

### `@liveblocks/react`

Tool calls will now stream in while under construction. This means that tools
will render sooner and more often re-render, while `partialArgs` are streaming
in.

> New behavior (>=3.4):
>
> - 1st render: `{ stage: "receiving", partialArgs: {} }`
> - 2nd render: `{ stage: "receiving", partialArgs: { cities: [] } }`
> - 3rd render: `{ stage: "receiving", partialArgs: { cities: [""] } }`
> - 4th render: `{ stage: "receiving", partialArgs: { cities: ["Pa"] } }`
> - 5th render: `{ stage: "receiving", partialArgs: { cities: ["Paris"] } }`
> - etc.
> - Then `{ stage: "executing", args: { cities: "Paris" } }` (same as before)
> - And `{ stage: "executed", args, result }` (same as before)
>
> Before (<3.4):
>
> - Stage "receiving" would never happen
> - 1st render would be with
>   `{ stage: "executing", args: { cities: ["Paris"] } }`
> - 2nd render would be with `{ stage: "executed", args, result }`

#### Other changes

- In `RoomProvider`, `initialPresence` and `initialStorage` now get re-evaluated
  whenever the room ID (the `id` prop) changes.

### `@liveblocks/react-ui`

- Add a minimal appearance to `AiTool` via a new `variant` prop.
- Improve Markdown rendering during streaming in `AiChat`: incomplete content is
  now handled gracefully so things like bold, links, or tables all render
  instantly without seeing partial Markdown syntax first.
- Render all messages in `AiChat` as Markdown, including ones from the user.
- Fix Markdown rendering of HTML tags in `AiChat`. (e.g. "Use the `<AiChat />`
  component" would render as "Use the `` component")
- Improve shimmer animation visible on elements like the
  "Thinking…"/"Reasoning…" placeholders in `AiChat`.

## v3.3.4

### `@liveblocks/client`

- Fix race condition where AI tools were not always executing. This could happen
  when using `useSendAiMessage` first and then immediately opening the
  `<AiChat />` afterwards.

### `@liveblocks/react-tiptap`

- Scroll thread annotations into view when a thread in `AnchoredThreads` is
  selected, similarly to `@liveblocks/react-lexical`.

## v3.3.1

### `@liveblocks/react-ui`

- Fix `Composer` uploading attachments on drop when `showAttachments` is set to
  `false`.

## v3.3.0

### `@liveblocks/react-ui`

- Add `maxVisibleComments` prop to `Thread` to control the maximum number of
  comments to show. When comments are hidden, a "Show more replies" button is
  shown to allow users to expand the thread.
- Add `onComposerSubmit` callback to `AiChat` triggered when a new message is
  sent. It can also be used to customize message submission by calling
  `useSendAiMessage` yourself.
- Overrides and CSS classes for `AiChat`'s composer have been renamed:
  - Overrides: `AI_CHAT_COMPOSER_SEND` → `AI_COMPOSER_PLACEHOLDER`
  - CSS classes: `.lb-ai-chat-composer-form` → `.lb-ai-composer-form`
- Fix: knowledge passed as a prop to `AiChat` no longer leaks that knowledge to
  other instances of `AiChat` that are currently mounted on screen.

### `@liveblocks/react`

- Add `query` option to `useAiChats` to filter the current user’s AI chats by
  metadata. Supports exact matches for string values, "contains all" for string
  arrays, and filtering by absence using `null` (e.g.
  `{ metadata: { archived: null } }`).
- `useSendAiMessage` now accepts passing the chat ID and/or options to the
  function rather than the hook. This can be useful in dynamic scenarios where
  the chat ID might not be known when calling the hook for example.
- `useCreateAiChat` now accepts a chat ID as a string instead of
  `{ id: "chat-id" }`.

### `@liveblocks/react-tiptap` and `@liveblocks/react-lexical`

- Allow using custom composers in `FloatingComposer` via the
  `components={{ Composer }}` prop.

### `@liveblocks/react-lexical`

- Add `ATTACH_THREAD_COMMAND` command to manually create a thread attached to
  the current selection.

## v3.2.1

### `@liveblocks/react-ui`

- Improve Markdown lists in `AiChat`: better spacing and support for arbitrary
  starting numbers in ordered lists. (e.g. `3.` instead of `1.`)

### `@liveblocks/react`

- Fix `useSyncStatus` returning incorrect synchronization status for Y.js
  provider. We now compare the hash of local and remote snapshot to check for
  synchronization differences between local and remote Y.js document.

### `@liveblocks/yjs`

- Fix `LiveblocksYjsProvider.getStatus()` returning incorrect synchronization
  status for Y.js provider.

## v3.2.0

### `@liveblocks/react-ui`

- Improve `AiChat`'s scroll behavior when sending new messages: the chat will
  now scroll new messages to the top and leave enough space for responses.
- Expose Markdown components in `AiChat`’s `components` prop to customize the
  rendering of Markdown content.
- Add `blurOnSubmit` prop to `Composer` (also available on the `Composer.Form`
  primitive and as `blurComposerOnSubmit` on `Thread`) to control whether a
  composer should lose focus after being submitted.

### `@liveblocks/react`

- `useErrorListener` now receives `"LARGE_MESSAGE_ERROR"` errors when the
  `largeMessageStrategy` option isn’t configured and a message couldn’t be sent
  because it was too large for WebSocket.

### `@liveblocks/node`

- Add `tenantId` to `identifyUser` method as an optional parameter.

## v3.1.4

### `@liveblocks/react-ui`

- Fix copilot id not being passed to 'set-tool-call-result' command that is
  dispatched when a tool call is responded to. Previously, we were using the
  default copilot to generate messages from the tool call result.

## v3.1.3

### `@liveblocks/react-ui`

- Fix `AiChat` component not scrolling instantly to the bottom on render when
  messages are already loaded.

## v3.1.2

### `@liveblocks/react-ui` and `@liveblocks/emails`

- Improve URL sanitization in comments.

## v3.1.1

### `@liveblocks/client`

- Adds experimental setting `LiveObject.detectLargeObjects`, which can be
  enabled globally using `LiveObject.detectLargeObjects = true` (default is
  false). With this setting enabled, calls to `LiveObject.set()` or
  `LiveObject.update()` will throw as soon as you add a value that would make
  the total size of the LiveObject exceed the platform limit of 128 kB. The
  benefit is that you get an early error instead of a silent failure, but the
  downside is that this adds significant runtime overhead if your application
  makes many LiveObject mutations.
- Fix: also display errors in production builds when they happen in `render`
  methods defined with `defineAiTool()`. Previously, these errors would only be
  shown during development.
- Fix an issue with the render component of tool calls not being displayed
  correctly when the tool call signal was read before it was registered.

## v3.1.0

### `@liveblocks/client`

- `defineAiTool()()` now takes an optional `enabled` property. When set to
  `false`, the tool will not be made available to the AI copilot for new/future
  chat messages, but still allow existing tool invocations to be rendered that
  are part of the historic chat record.

### `@liveblocks/react`

- `RegisterAiTool` now also takes an optional `enabled` prop. This is a
  convenience prop that can be used to override the tool’s `enabled` status
  directly in React.

### `@liveblocks/react-ui`

- Reasoning parts in `AiChat` are now automatically collapsed when the reasoning
  is done.
- Add `collapsible` prop to `AiTool` to control whether its content can be
  collapsed/expanded.
- Add `InboxNotification.Inspector` component to help debugging custom inbox
  notifications.

### `@liveblocks/redux`

- Add support for Redux v5.

### `@liveblocks/react-lexical`

- Fix default `z-index` of collaboration cursors, and make them inherit their
  font family instead of always using Arial.
- Add `lb-lexical-cursors` class to the collaboration cursors’ container.
- Improve mentions’ serialization.

### `@liveblocks/node-lexical`

- Improve mentions’ serialization.

## v3.0.0

Liveblocks 3.0 is our third major release, focusing on our newest product,
[AI Copilots](https://liveblocks.io/blog/meet-liveblocks-3-0-the-fastest-way-to-let-your-users-collaborate-with-ai-in-your-product).
We’ve used this as an opportunity to tidy up some of our existing APIs, ensuring
consistency throughout our offering.

For full upgrade instructions and codemods, see the
[3.0 upgrade guide](https://liveblocks.io/docs/platform/upgrading/3.0).

### All packages

- TypeScript 5.0 is now the minimum supported version.
- Remove deprecated APIs, see
  [the deprecated section](https://liveblocks.io/docs/platform/upgrading/3.0#deprecated)
  in the upgrade guide to learn more.

### `@liveblocks/react`

- Introduce hooks and APIs for AI Copilots: `useAiChats`, `useAiChat`,
  `useDeleteAiChat`,`useSendAiMessage`, `RegisterAiTool`, `RegisterAiKnowledge`,
  etc.
- Rename `UPDATE_USER_NOTIFICATION_SETTINGS_ERROR` to
  `UPDATE_NOTIFICATION_SETTINGS_ERROR` when using `useNotificationSettings` or
  `useUpdateNotificationSettings`.

### `@liveblocks/react-ui`

- Introduce pre-built components for AI Copilots: `AiChat`, `AiTool`, etc.
- The `onMentionClick` prop on `Thread` and `Comment` now receives a
  `MentionData` object instead of a `userId` string.
- The `Mention` component on the `Comment.Body` and `Composer.Editor` primitives
  now receives a `mention` prop instead of a `userId` one.
- The `MentionSuggestions` component on the `Composer.Editor` primitive now
  receives a `mentions` prop instead of a `userIds` one, and the
  `selectedUserId` prop has been renamed to `selectedMentionId`.
- Rename `LiveblocksUIConfig` to `LiveblocksUiConfig` for consistency with other
  Liveblocks APIs.

### `@liveblocks/emails`

- Remove deprecated `htmlBody`/`reactBody` properties from
  `prepareThreadNotificationEmailAsHtml`/`prepareThreadNotificationEmailAsReact`,
  use `body` instead.
- Remove `htmlContent`/`reactContent` properties from
  `prepareTextMentionNotificationEmailAsHtml`/`prepareTextMentionNotificationEmailAsReact`,
  use `content` instead.
- The `prepareTextMentionNotificationEmailAsReact` and
  `prepareTextMentionNotificationEmailAsHtml` functions’ returned data changed
  slightly:
  - The `id` property is now named `textMentionId`, it refers to the mention’s
    Text Mention ID, not the user ID used for the mention
  - The `id` property now refers to the mention’s ID, as in the user ID used for
    the mention
- The `element` prop received by the `Mention` component in
  `prepareTextMentionNotificationEmailAsReact` now contains an `id` property
  instead of `userId`, and a new `kind` property to indicate the mention’s kind.

### `@liveblocks/client` and `@liveblocks/node`

- The `getMentionedIdsFromCommentBody` utility has been replaced by
  `getMentionsFromCommentBody`.

## v2.24.3

### `@liveblocks/react` and `@liveblocks/react-ui`

- Fix an issue with subpath imports (e.g. `@liveblocks/react/suspense`) and
  CommonJS which could happen with certain bundlers.

## v2.24.2

### `@liveblocks/react-ui`

- Disable or hide actions in `Thread` and `Comment` components for users without
  permission to perform them, such as adding reactions or (un)resolving threads.

## v2.24.1

### `@liveblocks/yjs`

- Fix for occasional desync issue

## v2.24.0

We are introducing thread subscriptions to add more granularity to thread
notifications, allowing users to subscribe to threads without participating or
unsubscribing from specific ones.

We are also using this opportunity to rename some of the concepts around
notifications and notification settings to improve clarity. None of these
changes are breaking but you can learn more about them, their rationale, and how
to automatically apply them with a codemod in our
[Upgrade Guide for 2.24](https://liveblocks.io/docs/platform/upgrading/2.24).

### `@liveblocks/react-ui`

- Add "Subscribe to thread" and "Unsubscribe from thread" actions to `Thread`
  and thread `InboxNotification` out of the box.

### `@liveblocks/react`

- Add `useSubscribeToThread` and `useUnsubscribeFromThread` hooks.
- Add `subscribe` and `unsubscribe` methods to the existing
  `useThreadSubscription` hook.
- Add support for `textMentions` in room subscription settings.
- Rename `useRoomNotificationSettings` and `useUpdateRoomNotificationSettings`
  to `useRoomSubscriptionSettings` and `useUpdateRoomSubscriptionSettings`.

### `@liveblocks/node`

- Add `subscribeToThread`, `unsubscribeFromThread`, `getThreadSubscriptions` and
  `getUserRoomSubscriptionSettings` methods.
- Add support for `textMentions` in room subscription settings.
- Rename `getRoomNotificationSettings`, `updateRoomNotificationSettings`, and
  `deleteRoomNotificationSettings` to `getRoomSubscriptionSettings`,
  `updateRoomSubscriptionSettings`, and `deleteRoomSubscriptionSettings`.

### `@liveblocks/client`

- Add `Room.subscribeToThread` and `Room.unsubscribeFromThread` methods.
- Methods which return threads and their associated inbox notifications now also
  return the thread’s associated subscriptions.
- Add support for `textMentions` in room subscription settings.
- Rename `Room.getNotificationSettings` and `Room.updateNotificationSettings` to
  `Room.getSubscriptionSettings` and `Room.updateSubscriptionSettings`.

## v2.23.2

### `@liveblocks/tiptap`

- Add `closeAi` Tiptap command to manually close the AI toolbar.
- Fix `AiToolbar` focus behavior in Safari.
- Fix `FloatingToolbar` focus behavior in Safari.

### `@liveblocks/lexical`

- Fix `FloatingToolbar` focus behavior in Safari.

## v2.23.1

### `@liveblocks/client`

- Fix potential runtime error in browsers that do not support `Symbol.dispose`
  yet.

### `@liveblocks/node`

- Fix a bug in `.mutateStorage()` and `.massMutateStorage()` where mutating
  storage could potentially corrupt the storage tree.

## v2.23.0

### `@liveblocks/node`

- Expose new property `triggeredAt` for notification webhook events.

### `@liveblocks/emails`

- The `prepareThreadNotificationEmailAsHtml` and
  `prepareThreadNotificationEmailAsReact` functions are now avoiding duplicated
  comments between two emails data.

### `@liveblocks/react-ui`

- Improve event propagation from `Composer` and the emoji pickers in
  `Comment`/`Thread`.

### `@liveblocks/react-blocknote`

- Fix crash when unmounting. (Thanks @nperez0111 for the contribution!)
- Fix `withLiveblocksEditorOptions` not passing all options to BlockNote.
  (Thanks @chadnorvell for the contribution!)

## v2.22.3

### `@liveblocks/react-ui`

- The `InboxNotification` component now uses `resolveRoomsInfo` for
  `textMention` notifications to make them link to the mentions’ room
  automatically if `href` isn’t set.
- Fix names capitalization in lists. (e.g. the list of who reacted in reactions’
  tooltips)
- Add `emojibaseUrl` **advanced** option on `LiveblocksUIConfig` to allow
  choosing where Emojibase’s data used by the Liveblocks emoji picker is fetched
  from: another CDN, self-hosted files, etc.

### `@liveblocks/react-blocknote`

- Fix: Update dependencies resolution.
- Fix: Avoid `<AnchoredThreads />` threads rendering if the editor's view is
  `null`.

## v2.22.2

### `@liveblocks/node`

- Optimize `.getOrCreateRoom()` to only make a single round-trip to the server.
- Optimize `.upsertRoom()` to only make a single round-trip to the server.
- Also expose `LiveObject`, `LiveMap`, and `LiveList` in `@liveblocks/node`.

## v2.22.1

### `@liveblocks/react-blocknote`

- Fix report text editor function's call. Now we report correctly `blocknote` as
  text editor type.

### `@liveblocks/react-tiptap`

- Internal refactoring.

### `@liveblocks/node`

- Fix: improve stack traces of REST API errors to include the original error
  location.

## v2.22.0

### `@liveblocks/node`

- Added pagination support to `.getInboxNotifications()`. See
  [docs](https://liveblocks.io/docs/api-reference/liveblocks-node#get-users-userId-inboxNotifications).
- New method `.getOrCreate()` which combines `.getRoom()` and `.createRoom()`.
  See
  [docs](https://liveblocks.io/docs/api-reference/liveblocks-node#get-or-create-rooms-roomId).
- New method `.upsertRoom()` which combines `.updateRoom()` and `.createRoom()`.
  See
  [docs](https://liveblocks.io/docs/api-reference/liveblocks-node#upsert-rooms-roomId).
- New method `.iterRooms()` which is like `.getRooms()` except pagination
  happens automatically. See [docs](https://liveblocks.io).
- New method `.iterInboxNotifications()` which is like
  `.getInboxNotifications()` except pagination happens automatically. See
  [docs](https://liveblocks.io/docs/api-reference/liveblocks-node#iter-users-userId-inboxNotifications).
- New method `.mutateStorage()` which can be used to make changes to Storage
  from your backend. See
  [docs](https://liveblocks.io/docs/api-reference/liveblocks-node#mutate-storage).
- New method `.massMutateStorage()` which can be used to make changes to Storage
  for multiple rooms simultaneously. See
  [docs](https://liveblocks.io/docs/api-reference/liveblocks-node#mass-mutate-storage).
- Updated method `.deleteRoom()` to no longer throw when the room already does
  not exist. See
  [docs](https://liveblocks.io/docs/api-reference/liveblocks-node#delete-rooms-roomId).

### `@liveblocks/react-ui`

- Add new icons to `<Icon.* />`.

### `@liveblocks/emails`

- Implement a new core logic for thread notification event.
- Mark `htmlBody` from `prepareThreadNotificationEmailAsHtml` and `reactBody`
  from `prepareThreadNotificationEmailAsReact` as deprecated. Use `body`
  property instead.

## v2.21.0

### `@liveblocks/react-blocknote`

- New package to support using BlockNote with Liveblock’s comments, mentions,
  and realtime collaboration out of the box.

### `@liveblocks/node`

- Fix `markThreadAsResolved` and `markThreadAsUnresolved` methods not passing
  user ID correctly to the corresponding backend endpoints.

### `@liveblocks/react-ui`

- Improve emoji picker’s performance, bundle size, and add a preview of the
  currently selected emoji.
  - This is the result of us moving the emoji picker to
    [its own package](https://frimousse.liveblocks.io) and improving it in the
    process. You can also combine this package with the primitives to build your
    own reaction picker for example.
- Improve and fix pasting HTML into the composer.

## v2.20.0

### `@liveblocks/client`

- Implement a proxy factory for `UserNotificationSettings` object to return
  `null` to prevent any errors when accessing a disabled notification channel.

### `@liveblocks/node`

- Implement a proxy factory for `UserNotificationSettings` object to return
  `null` to prevent any errors when accessing a disabled notification channel.

### `@liveblocks/react`

- Add optional `useRoom({ allowOutsideRoom: true })` option. When this option is
  set, the hook will return `null` when used outside of a room, whereas the
  default behavior of the hook is be to throw.
- Implement a proxy factory for `UserNotificationSettings` object to return
  `null` to prevent any errors when accessing a disabled notification channel.

### `@liveblocks/react-ui`

- Improve mentions behavior around whitespace, fixing a regression introduced in
  `v2.18.3` when we added support for whitespace _within_ mentions.
- Prevent mention suggestions from scrolling instead of flipping when there’s
  enough space on the other side (e.g. moving from top to bottom).
- Improve event propagation in the formatting toolbar of `Composer`.

## v2.19.0

### `@liveblocks/*`

- Output ES modules by default (but CJS builds are still included)
- Modernize internal build tool settings

### `@liveblocks/node`

- Allow passing optional AbortSignal to all client methods
- Fix bug in encoding of error information in the LiveblocksError when an API
  call fails (thanks for reporting, @robcresswell!)
- Fix `getStorageDocument("my-room", "json")` typing in its output `LiveMap`
  instances as `ReadonlyMap` instead of serialized plain objects.

## v2.18.3

### `@liveblocks/node`

- Fix html escaping in `stringifyCommentBody` utility.

### `@liveblocks/client`

- Log more details in specific error cases to help debugging
- Fix html escaping in `stringifyCommentBody` utility.

### `@liveblocks/react`

- Increases the allowed stale time for polled user threads data. Only affects
  the `useUserThreads_experimental` hook.

### `@liveblocks/react-ui`

- Allow spaces and more non-alphanumeric characters when creating mentions in
  Comments composers.

### `@liveblocks/emails`

- Fix html escaping in prepare as html functions (thanks to @huy-cove for
  reporting the issue and helping us improving our product 🙏🏻).
- Revert deduplication logic introduced in `v2.18.0` as it provided no
  measurable benefits while increasing complexity.

## v2.18.2

### `@liveblocks/client`

- Improve performance of undo/redo operations on large documents (thanks for the
  contribution @rudi-c!)

### `@liveblocks/react-tiptap`

- Fix a performance regression introduced in 2.18.1

## v2.18.1

### `@liveblocks/react-ui`

- Fix `<Composer />` and `<Comment />` overrides not working when set on
  `<Thread />`.

### `@liveblocks/yjs`

- Added a factory function `getYjsProviderForRoom` to grab an instance of yjs
  provider that will be automatically cleaned up when the room is
  disconnected/changed
- Simplified types for `LiveblocksYjsProvider`

### `@liveblocks/react-tiptap`

- Fixed a bug where documents would no longer sync after room the ID changed

## v2.18.0

Introducing user notification settings. You can now create beautiful user
notification settings pages into your app.

### User notification settings (public beta)

Our packages `@liveblocks/client`, `@liveblocks/react` and `@liveblocks/node`
are now exposing functions to manage user notification settings on different
notification channels and kinds.

You can support `thread`, `textMention` and custom notification kinds (starting
by a `$`) on `email`, `Slack`, `Microsoft Teams` and `Web Push` channels.

#### Notification settings in the dashboard

You can choose from our new notifications dashboard page to enable or disable
notification kinds on every channels you want to use in your app. It means our
internal notification system on our infrastructure will decide to send or not an
event on your webhook.

### `@liveblocks/client`

We're adding two new methods in our client to get and update user notification
settings:

```tsx
import { createClient } from '@liveblocks/client'
const client = createClient({ ... })

const settings = await client.getNotificationSettings();
// { email: { thread: true, ... }, slack: { thread: false, ... }, ... }
console.log(settings);

const updatedSettings = await client.updateNotificationSettings({
  email: {
    thread: false,
  }
});
```

### `@liveblocks/react`

We're adding a new set of hooks to manage user notification settings.

You can either choose `useNotificationSettings` is your need to get the current
user notification settings and update them at the same time:

```tsx
// A suspense version of this hook is available
import { useNotificationSettings } from "@liveblocks/react";

const [{ isLoading, error, settings }, updateSettings] =
  useNotificationSettings();
// { email: { thread: true, ... }, slack: { thread: false, ... }, ... }
console.log(settings);

const onSave = () => {
  updateSettings({
    slack: {
      textMention: true,
    },
  });
};
```

Or you can choose `useUpdateNotificationSettings` if you just need to update the
current user notification settings (e.g an unsubscribe button):

```tsx
// A suspense version of this hook is available
import { useUpdateNotificationSettings } from "@liveblocks/react";

const updateSettings = useUpdateNotificationSettings();

const onUnsubscribe = () => {
  updateSettings({
    slack: {
      thread: false,
    },
  });
};
```

### `@liveblocks/node`

Our Node.js client are now exposing three new methods to manage user
notification settings:

```tsx
import { Liveblocks } from "@liveblocks/node";
const liveblocks = new Liveblocks({ secret: "sk_xxx" });

const settings = await liveblocks.getNotificationSettings({ userId });
// { email: { thread: true, ... }, slack: { thread: false, ... }, ... }
console.log(settings);

const updatedSettings = await liveblocks.updateNotificationSettings({
  userId,
  data: {
    teams: {
      $fileUploaded: true,
    },
  },
});
await liveblocks.deleteNotificationSettings({ userId });
```

### `@liveblocks/emails`

- Update the behavior of `prepareThreadNotificationEmailAsHtml` and
  `prepareThreadNotificationEmailAsReact`: the contents of previous emails data
  are now taken into account to avoid repeating mentions and replies that are
  still unread but have already been extracted in another email data.

## v2.17.0

### `@liveblocks/client`

- Report a console error when a client attempts to send a WebSocket message that
  is >1 MB (which is not supported). Previously the client would silently fail
  in this scenario.
- Added a new client config option `largeMessageStrategy` to allow specifying
  the preferred strategy for dealing with messages that are too large to send
  over WebSockets. There now is a choice between:
  - `default` Don’t send anything, but log the error to the console.
  - `split` Split the large message up into smaller chunks (at the cost of
    sacrificing atomicity). Thanks @adam-subframe for the contribution!
  - `experimental-fallback-to-http` Send the message over HTTP instead of
    WebSocket.
- Deprecated the `unstable_fallbackToHTTP` experimental flag (please set
  `largeMessageStrategy="experimental-fallback-to-http"` instead).

### `@liveblocks/react`

- Added `<LiveblocksProvider largeMessageStrategy="..." />` prop to
  LiveblocksProvider. See above for possible options.

### `@liveblocks/react-ui`

- Fix crash when a `Composer` is unmounted during its `onComposerSubmit`
  callback.
- Add new icons to `<Icon.* />`.

### `@liveblocks/react-tiptap`

### AI Toolbar (private beta)

This release adds components and utilities to add an AI toolbar to your text
editor, available in private beta.

- Add `ai` option to `useLiveblocksExtension` to enable (and configure) it.
- Add `<AiToolbar />` component. (with `<AiToolbar.Suggestion />`,
  `<AiToolbar.SuggestionsSeparator />`, etc)
- Add default AI buttons in `Toolbar` and `FloatingToolbar` when the `ai` option
  is enabled.
- Add `askAi` Tiptap command to manually open the toolbar, it can also be
  invoked with a prompt to directly start the request when opening the toolbar.
  (e.g. `editor.commands.askAi("Explain this text")`)

## v2.16.2

### `@liveblocks/react`

- Improve error message if hooks are accidentally called server side

### `@liveblocks/zustand`

- Fix bug in Zustand typing in case the multi-argument form of `set()` is used
  (thanks [@hans-lizihan](https://github.com/hans-lizihan))

## v2.16.1

### `@liveblocks/react-lexical` and `@liveblocks/react-tiptap`

- `<Toolbar.Button />` and `<Toolbar.Toggle />` now display their `name`
  visually if `children` and `icon` aren’t set.

## v2.16.0

Our error listener APIs will now receive more errors in general, including
errors from using Comments & Notifications. Previously, these would only receive
room connection errors from Presence, Storage, or Yjs.

For example, now when creation of a thread fails, deletion of a comment fails,
marking a notification as read fails, etc.

### `@liveblocks/react`

#### **Breaking**: More errors can appear in `useErrorListener()`

```ts
// ❌ Before: required a RoomProvider and would only notify about errors for that room
// ✅ Now: requires a LiveblocksProvider and will notify about errors for any room
useErrorListener((err: LiveblocksError) => {
  /* show toast, or notify Sentry, Datadog, etc */
});
```

See the
[Upgrade Guide for 2.16](https://liveblocks.io/docs/platform/upgrading/2.16) to
learn how to adapt your code.

#### Filtering by absence of metadata

We now support filtering threads by _absence_ of metadata as well in
`useThreads({ query })` (or `useUserThreads_experimental({ query })`).

For example, you can now filter threads that do not have a `color` attribute set
in their metadata:

```ts
useThreads({
  query: {
    // Filter any "pinned" threads that don't have a color set
    metadata: {
      pinned: true,
      color: null, // ✨
    },
  },
});
```

See the
[Upgrade Guide for 2.16](https://liveblocks.io/docs/platform/upgrading/2.16) to
learn how to adapt your code.

#### Bug fixes

- Automatically refresh Comments and Notifications when the browser window
  regains focus.

### `@liveblocks/client`

The error listener APIs will now receive more errors in general, including
errors from using Comments & Notifications. Previously, these would only receive
room connection errors from Presence, Storage, or Yjs.

```ts
// 👌 Same as before, but might now also receive errors related to Comments & Notifications
room.subscribe("error", (err) => { ... });
```

### `@liveblocks/react-ui`

- Most of the icons used in the default components are now usable as
  `<Icon.* />` via `import { Icon } from "@liveblocks/react-ui"`.

### `@liveblocks/react-lexical` and `@liveblocks/react-tiptap`

- Add `<Toolbar />` and `<FloatingToolbar />` components to simplify building
  editor toolbars. They come with default controls out-of-the-box based on what
  the editor they’re attached to supports, but they’re also heavily extendable
  and customizable. Use inner components like `<Toolbar.Toggle />` and
  `<Toolbar.Separator />` to extend the defaults with your own actions, or start
  from scratch while customizing some of the defaults via
  `<Toolbar.SectionInline />` or `<Toolbar.BlockSelector />` for example.

### `@liveblocks/react-lexical`

- Add `isTextFormatActive` and `isBlockNodeActive` utilities.

### `@liveblocks/yjs`

- Add new option `useV2Encoding_experimental` to `LiveblocksYjsProvider` to
  enable experimental V2 encoding for Yjs.

## 2.15.2

### All packages

- Fix `useLayoutEffect` warnings when using React versions lower than 18.3.0 and
  SSR.

### `@liveblocks/react`

- Fix memory leak in some hooks.
- Fix bug where querying metadata with `useThreads()` would not always reuse the
  cache correctly.

## 2.15.1

### All packages

- Fix rollup config to always ensure `"use client"` directives are on top of
  files after build.

## 2.15.0

### `@liveblocks/react`

- **Breaking**: Drop support for React 17 (and 16). If you’re unable to upgrade
  React to 18 or higher, you can still continue to use Liveblocks 2.14.0, which
  is the last version to support React <18.

### All packages

- The published target for all Liveblocks packages is now ES2022 (up from
  ES2020). This should have a positive impact on your bundle size[\*].

- Various internal refactorings and code cleanup.

[\*] If you bundle for the browser, this should not be a problem, as all major
browsers support ES2022. If however you're specifically targeting very old
browsers (mostly IE), then you may need to configure your bundler (Webpack,
rollup, esbuild, etc) to also down-compile code from dependencies inside
`node_modules` for you, if you aren't already.

## 2.14.0

### `@liveblocks/emails`

- Add new functions `prepareTextMentionNotificationEmailAsHtml` and
  `prepareTextMentionNotificationEmailAsReact` to support text mention
  notification event for Lexical and Tiptap text editors and prepare data into
  email-ready formats.

## 2.13.2

### `@liveblocks/react-lexical`

- Fix report text editor function's call. Now we wait for the room's status to
  be `connected` to report the text editor instead of reporting directly after
  room creation / loading.

### `@liveblocks/react-tiptap`

- Fix report text editor function's call. Now we wait for the room's status to
  be `connected` to report the text editor instead of reporting directly after
  room creation / loading.

## 2.13.1

### `@liveblocks/react-ui`

- Improve the spacing consequences of `--lb-line-height` (introduced in 2.13.0)
  in some contexts.

## 2.13.0

### `@liveblocks/react-ui`

- Add a formatting toolbar to `Composer` which appears when selecting text. It’s
  enabled by default in the default components and can also be custom built with
  new primitives (`Composer.FloatingToolbar` and `Composer.MarkToggle`) and new
  APIs (`const { marks, toggleMark } = useComposer()`).
- Add new `--lb-line-height` token to control the line height of main elements
  (e.g. comment bodies in comments and composers).
- Remove `Timestamp` export mistakenly added to `@liveblocks/react-ui`, it
  should be imported from `@liveblocks/react-ui/primitives` instead.

## 2.12.2

### `@liveblocks/react-tiptap`

- Add new options for `useLiveblocksExtension()` to allow setting
  initialContent, experimental offline support, and the field name
- Update floating composer to support onComposerSubmit handler and closing the
  composer with the escape key

### `@liveblocks/zustand`

- Add support for Zustand v5

## 2.12.1

### `@liveblocks/react-ui`

- Prevent unsupported attachment previews from loading infinitely.
- Refactored `Thread` and `Comment` component to be used outside of the
  `RoomProvider` component.

## 2.12.0

This release adds support for tracking synchronization status of pending local
changes for any part of Liveblocks. Whether you use Storage, Text Editors,
Threads, or Notifications.

If the client’s sync status is `synchronized`, it means all local pending
changes have been persisted by our servers. If there are pending local changes
in any part of Liveblocks you’re using, then the client’s sync status will be
`synchronizing`.

Also, we’re introducing a way to prevent browser tabs from being closed while
local changes are not yet synchronized. To opt-in to this protection, enable
`preventUnsavedChanges` option on the client:

- In React: `<LiveblocksProvider preventUnsavedChanges />`
- Otherwise: `createClient({ preventUnsavedChanges: true })`

### `@liveblocks/client`

- Add new API
  [`client.getSyncStatus()`](https://liveblocks.io/docs/api-reference/liveblocks-client#Client.getSyncStatus)
  method.
- Add new
  [client config option](https://liveblocks.io/docs/api-reference/liveblocks-client#createClient):
  `preventUnsavedChanges`.
- Expose `ToImmutable<T>` helper type.

### `@liveblocks/react`

- Add new hook
  [`useSyncStatus`](https://liveblocks.io/docs/api-reference/liveblocks-react#useSyncStatus)
  that can be used to tell whether Liveblocks is synchronizing local changes to
  the server. Useful to display a "Saving..." spinner in your application, when
  used with `useSyncStatus({ smooth: true })`.
- Deprecated APIs:
  - `useStorageStatus` is now deprecated in favor of `useSyncStatus`.

### `@liveblocks/react-ui`

- Take composers into account when the new `preventUnsavedChanges` option is
  set.

### `@liveblocks/react-lexical`

- Add new hook `useIsEditorReady` which can be used to show a skeleton UI before
  the editor has received the initial text from the server.
- Deprecated APIs:
  - `useEditorStatus` is now deprecated in favor of `useIsEditorReady` (or
    `useSyncStatus`).

## 2.11.1

### `@liveblocks/react-lexical`

- Fix an issue with `AnchoredThreads` component not working correctly on certain
  React versions.

### `@liveblocks/react-tiptap`

- Fix an issue with `AnchoredThreads` component not working correctly on certain
  React versions.
- Fix an issue where React components don’t update when
  `shouldRerenderOnTransaction: false` is set.

### `@liveblocks/yjs`

- Adds experimental offline support for `LiveblocksYjsProvider`.

## 2.11.0

### `@liveblocks/react-ui`

- Upgrade dependencies.
- Fix minor appearance issues related to attachments.
- Fix pasting issues introduced in 2.10.0.

### `@liveblocks/react`

- Fix regression with `useThreads` that caused the hook to return an error if
  its associated room did not exist.

### `@liveblocks/react-tiptap`

- Initial release.

### `@liveblocks/emails`

- Initial release.

## 2.10.2

### `@liveblocks/client`

- Internal refactorings and code cleanup across various parts of the client's
  inner workings.

### `@liveblocks/react`

- Implement automatic retry for initial load of inbox notifications, user
  threads, room threads, room versions, or room notification settings—except
  when encountering a 4xx error.
- Background tabs will no longer poll threads, notification, room versions or
  room notification settings.
- Fix incorrect suspense export for `useRoomNotificationSettings` hook.
- Support for React 19 and Next.js 15.

### `@liveblocks/react-ui`

- Support for React 19 and Next.js 15.

### `@liveblocks/react-lexical`

- Support for React 19 and Next.js 15.

## 2.10.0

### `@liveblocks/client`

- Add new methods under `client.resolvers.*` to invalidate the cache of
  `resolveUsers`, `resolveRoomsInfo`, and `resolveMentionSuggestions`.
- In storage update notifications (using
  `room.subscribe(root, ..., { isDeep: true })`), all LiveList deletion updates
  will now also include the item that was deleted (#2008)

### `@liveblocks/react-ui`

- Improve and fix pasting rich text into the composer.
- Improve mention suggestions click behavior.

## 2.9.2

### `@liveblocks/node`

- Detect invalid chars in secret keys and throw a more helpful error message

## 2.9.1

### `@liveblocks/client`

- Fix type definition of `ThreadData`: `updatedAt` is always set
- Fix bug where client wasn't always using the newest delta update backend
  endpoint yet
- Fix regression with metadata filtering on explicitly-`undefined` values

### `@liveblocks/react-ui`

- When `Composer` is disabled, its actions are now also disabled as expected.
- Various event propagation improvements in `Composer`.

## 2.9.0

We are introducing pagination support to allow apps using threads and inbox
notifications to be built in a more user-friendly way, where the initial load is
faster and more data can be fetched incrementally as users interact with the
app.

### `@liveblocks/react`

- Add pagination support to `useInboxNotifications()`

  ```tsx
  const {
    inboxNotifications,
    isLoading,
    error,

    // ✨ New in Liveblocks 2.9
    fetchMore,
    isFetchingMore,
    hasFetchedAll,
    fetchMoreError,
  } = useInboxNotifications();
  ```

- Add pagination support to `useThreads()` and `useUserThreads_experimental()`

  ```tsx
  const {
    threads,
    isLoading,
    error,

    // ✨ New in Liveblocks 2.9
    fetchMore,
    isFetchingMore,
    hasFetchedAll,
    fetchMoreError,
  } = useThreads({ query });
  ```

## 2.8.2

### `@liveblocks/client`

- Send client version in HTTP request headers from the client, to ensure
  backward compatible responses from the server

## 2.8.1

### `@liveblocks/react-ui`

- Expose `onComposerSubmit` on `Thread` to react to the inner composer of a
  thread.

## 2.8.0

We are introducing attachments to allow users to add files to their comments,
for more information about this change please read our
[Upgrade Guide for 2.8](https://liveblocks.io/docs/platform/upgrading/2.8).

### `@liveblocks/react-ui`

- Add out-of-the-box support for attachments in the default components.
- Add new primitives to support attachments in custom components:
  - `Composer.AttachmentsDropArea`: Receives files via drag-and-drop
  - `Composer.AttachFiles`: Opens a file picker
  - `FileSize`: Displays a formatted file size
- Add values and methods to `useComposer` to support attachments in custom
  components.

### `@liveblocks/react`

- Add `useAttachmentUrl` hook to get presigned URLs for attachments.

### `@liveblocks/client`

- Add `prepareAttachment` and `uploadAttachment` methods to `Room` to create
  attachments.
- Add `getAttachmentUrl` method to `Room` to get presigned URLs for attachments.

## 2.7.2

### `@liveblocks/react`

- Fix a bug where under some conditions threads could end up without comments.
- Fix a bug where notifications associated to deleted threads would not be
  deleted.
- Fix a bug where subsequent optimistic updates to the same inbox notification
  could sometimes not get applied correctly.

## 2.7.1

### `@liveblocks/react-lexical`

- Fixed a bug where resolved threads remained visible in the editor and the
  `AnchoredThreads` and `FloatingThreads` components.

## 2.7.0

### `@liveblocks/client`

- Refactor caching internals to prepare for upcoming features

### `@liveblocks/react`

- Add support for `query` argument to `useUserThreads_experimental`
- Fix bug where some combinations of `query` criteria could over-select threads
  in `useThreads`

### Version History

This release adds some new hooks for Version History in text documents. If
you're interested in getting access, please
[contact us](https://liveblocks.io/contact/sales).

- Add `useHistoryVersion` hook to retrieve version history (in
  `@liveblocks/react`)
- Add `HistoryVersionSummaryList` and `HistoryVersionSummary` components to help
  display version history (in `@liveblocks/react-ui`)
- Add `HistoryVersionPreview` component to display and restore a version (in
  `@liveblocks/react-lexical`)

## 2.6.1

### `@liveblocks/react-ui`

- Fix mention suggestions dropdown not following scroll in some scenarios.

## 2.6.0

### `@liveblocks/node`

- Add `getInboxNotifications` method which supports an `unread` query parameter.

## 2.5.1

### `@liveblocks/yjs`

- Fix `LiveblocksProvider` `update`/`change` event not returning `removed`
  users.

## 2.5.0

### `@liveblocks/react`

- Add
  [`useIsInsideRoom`](https://liveblocks.io/docs/api-reference/liveblocks-react#useIsInsideRoom)
  hook, useful for rendering different components inside and outside of
  [`RoomProvider`](https://liveblocks.io/docs/api-reference/liveblocks-react#RoomProvider).

### `@liveblocks/react-lexical`

- Fix a bug in `useEditorStatus` which prevented it from returning a correct
  status when `LexicalPlugin` was rendered conditionally.
- Fix remote cursors not displaying user names.

### `@liveblocks/react-ui`

- Improve event propagation in `Composer`.

## v2.4.0

### `@liveblocks/client`

- Add vanilla Comments and Notifications APIs to `Client` and `Room`.

## v2.3.0

### `@liveblocks/react-lexical`

- New default components: `AnchoredThreads` and `FloatingThreads` to display
  threads that are tied to a specific part of the document, similar to Notion,
  Linear, etc:
  - [`FloatingThreads`](https://liveblocks.io/docs/api-reference/liveblocks-react-lexical#FloatingThreads)
    displays floating `Thread` components below text highlights in the editor.
  - [`AnchoredThreads`](https://liveblocks.io/docs/api-reference/liveblocks-react-lexical#AnchoredThreads)
    displays a list of `Thread` components vertically alongside the editor.
  - These components can be used in the same application to create a UI that
    works on both mobile and desktop.

### `@liveblocks/react`

- Add `useDeleteInboxNotification` and `useDeleteAllInboxNotifications` hooks.
- Fix `resolved` query not being applied when filtering threads with
  `useThreads`.
- Various refactorings to Suspense internals.

### `@liveblocks/react-ui`

- Add "Delete notification" action to `InboxNotification`.
- Hide "Mark as read" action in `InboxNotification` when already read.
- Improve keyboard navigation within emoji pickers.

### `@liveblocks/node`

- Add `deleteInboxNotification` and `deleteAllInboxNotifications` methods.

## v2.2.2

### `@liveblocks/react-ui`

- Fix missing avatar in `textMention` inbox notifications.
- Fix `textMention` usage (and its props type) when customizing rendering via
  `kinds` on `InboxNotification`.
- Fix broken CSS selector in default styles.

## v2.2.1

### `@liveblocks/yjs`

- Don’t attempt to write Yjs changes if the current user has no write access.

## v2.2.0

We are making `resolved` a first-class citizen property on
[threads](https://liveblocks.io/docs/ready-made-features/comments/concepts#Threads),
for more information about this change please read our
[Upgrade Guide for 2.2](https://liveblocks.io/docs/platform/upgrading/2.2).

### `@liveblocks/react`

- Add `useMarkThreadAsResolved` and `useMarkThreadAsUnresolved` hooks.
- Support `query.resolved` when filtering threads.
- The
  [`useStorageStatus`](https://liveblocks.io/docs/api-reference/liveblocks-react#useStorageStatus)
  hook now also has a `{ smooth: true }` setting to make building calm UIs with
  it a bit easier.
- The `useClient()` hook is now also available for users of
  `createRoomContext()` and/or `createLiveblocksContext()`
- Fix: avoid unnecessary re-renders if inbox notifications haven't changed

### `@liveblocks/react-ui`

- Use first-class citizen `resolved` property in `Thread` component.
- Preserve rich text when pasting into the composer.
- Add support for custom links to the composer. (either by pasting URLs with
  plain text selected or by pasting existing links)
- Preserve whitespace and empty lines in comments.
- Mark threads as read when visible (like before), but only if the window is
  focused.
- Fix improper `useTransition` fallback which would break on React versions
  lower than 18.

### `@liveblocks/node`

- Add `markThreadAsResolved` and `markThreadAsUnresolved` methods.
- Add `ThreadMarkedAsResolvedEvent` and `ThreadMarkedAsUnresolvedEvent` webhook
  events.
- Support `query.resolved` when querying threads.

### `@liveblocks/react-lexical`

- Upgrade `lexical` peer dependency to version `^0.16.1` that fixes
  compatibility issues with Next.js versions 14.2.0 and above.

### `@liveblocks/node-lexical`

- Upgrade `lexical` peer dependency to version `0.16.1`.

## v2.1.0

### `@liveblocks/client`

- Various internal refactorings

### `@liveblocks/react`

- Add new hook
  [`useStorageStatus`](https://liveblocks.io/docs/api-reference/liveblocks-react#useStorageStatus),
  which returns the current storage status of the room, and will re-render your
  component whenever it changes. This can used to build "Saving..." UIs.
- Add
  [`useDeleteThread`](https://liveblocks.io/docs/api-reference/liveblocks-react#useDeleteThread)
  hook to delete a thread and its associated comments.
- Fix: add missing JSDoc comments
- Fix: improve some error messages and stack traces to contain more info
- Refactorings to Suspense internals

### `@liveblocks/react-ui`

- Fix improper `useSyncExternalStore` import which would break on React versions
  lower than 18.

## v2.0.5

### `@liveblocks/react`

- Improved DX: `useDeleteThread` will now throw a client-side error if someone
  else than the thread owner tries to delete the thread. This will help you
  catch and handle this case more easily.

## v2.0.4

### All packages

- Improve TS error messages and error locations if custom `UserMeta` or
  `ActivitiesData` types do not match their requirements

### `@liveblocks/client`

- Add missing type export for `CommentReaction`
- Don’t attempt to write missing `initialStorage` keys if the current user has
  no write access to storage. This will no longer throw, but issue a warning
  message in the console.

### `@liveblocks/react`

- Add
  [`useDeleteThread`](https://liveblocks.io/docs/api-reference/liveblocks-react#useDeleteThread)
  hook to delete a thread and its associated comments.

## v2.0.3

### `@liveblocks/client`

- In `client.enterRoom()`, the options `initialPresence` and `initialStorage`
  are now only mandatory if your custom type requires them to be.

### `@liveblocks/react`

- In `<RoomProvider>`, the props `initialPresence` and `initialStorage` are now
  only mandatory if your custom type requires them to be.
- Nesting `<LiveblocksProvider>`s will now throw to prevent incorrect usage.

### `@liveblocks/react-ui`

- Prevent the composer from splitting text being composed.
- Handle parentheses around and within auto links.
- Count whitespace as empty to prevent posting empty comments.
- Prevent clearing the composer if it's not handled. (via `onComposerSubmit`)

### `@liveblocks/yjs`

- Add missing type exports

## v2.0.2

### `@liveblocks/node`

- Add `deleteThread` method to the client to delete a room's thread.
- Add the `threadDeleted` webhook event to notify when a thread is deleted.
- Fix type signatures of `client.identifyUser()` and `client.prepareSession()`
  to require `userInfo` if it's mandatory according to your global `UserMeta`
  type definition.

## v2.0.0

This major release marks the maturity of Liveblocks. It contains new products
(`@liveblocks/react-lexical`) and clarifications (e.g.
`@liveblocks/react-comments` is now called `@liveblocks/react-ui`).

Also, we bring major DX improvements by allowing you to specify your types
globally now. These types will be typed once and shared across all Liveblocks
APIs, which includes your Node backend.

```ts file="liveblocks.config.ts"
// ❌ Before
export const {
  suspense: {
    RoomProvider,
    useRoom,
    // etc
  },
} = createRoomContext<Presence, Storage>(client);

// ✅ After
declare global {
  interface Liveblocks {
    Presence: Presence;
    Storage: Storage;
  }
}
```

In `@liveblocks/react`, you can now import hooks directly:

```ts file="MyComponent.tsx"
// ❌ Before: get hooks exported from your Liveblocks config
import { RoomProvider, useRoom, ... } from "./liveblocks.config";

// ✅ After: import hooks directly
import { RoomProvider, useRoom, ... } from "@liveblocks/react";
import { RoomProvider, useRoom, ... } from "@liveblocks/react/suspense";
```

```ts
// ❌ Before
const client = createClient(/* options */);

// ✅ After
<LiveblocksProvider /* options */>
  <App />
</LiveblocksProvider>
```

For full upgrade instructions and codemods, see the
[2.0 upgrade guide](https://liveblocks.io/docs/platform/upgrading/2.0).

### `create-liveblocks-app`

- Update config generation for Liveblocks 2.0.
- Add `--upgrade` flag to automatically update all Liveblocks package to their
  latest version.

### `@liveblocks/client`

- DX improvements: type once, globally, benefit everywhere

### `@liveblocks/react`

- DX improvement: import hooks directly
- DX improvement: `<ClientSideSuspense>` no longer needs a function as its
  `children`
- New provider: `LiveblocksProvider` (replaces the need for `createClient`)
- New hook: `useClient`
- Tweak `useMutation` error message to be less confusing.
- Allow thread and activity metadata types to contain `undefined` values.

### `@liveblocks/react-ui`

- Rename from `@liveblocks/react-comments`.
- Rename `<CommentsConfig />` to `<LiveblocksUIConfig />`.
- Improve `InboxNotification` props types.

### `@liveblocks/react-lexical`

- Initial release.

### `@liveblocks/node-lexical`

- Initial release.

### `@liveblocks/yjs`

- `LiveblocksProvider` is no longer a default export, it’s now
  `import { LiveblocksYjsProvider } from "@liveblocks/yjs"`.

### `@liveblocks/node`

- DX improvements: all Node client methods will pick up the same global types
  you’re using in your frontend
- Rename `RoomInfo` to `RoomData`.
- The webhook event `NotificationEvent`’s type can represent multiple kinds of
  notifications. (`"thread"`, `"textMention"`, and custom ones (e.g.
  `"$myNotification"`))

### `@liveblocks/codemod`

- Initial release.

## v1.12.0

### `@liveblocks/react`

- Add support for custom notification kinds.
- Add new `useInboxNotificationThread` hook to `createLiveblocksContext`, which
  can be used to retrieve threads within thread notifications for more
  flexibility.
- Add support for `startsWith` operator to `useThreads` when filtering based on
  metadata.

### `@liveblocks/react-comments`

- Add support for custom notification kinds to the `InboxNotification` component
  via the `kinds` prop and the `InboxNotification.Custom` component.
- Add destructive color tokens. (`--lb-destructive`,
  `--lb-destructive-foreground`, and `--lb-destructive-contrast`)

### `@liveblocks/node`

- Add `triggerInboxNotification` method that lets you trigger custom
  notification kinds.
- Enable filtering rooms by room ID in the `getRooms` method. This works via
  `query.roomId`, `metadata` is deprecated and is now `query.metadata`.
- Add support for our query language when filtering with the `getRooms` and
  `getThreads` methods.
- Add support for an alternative object-based query notation to the `getRooms`
  and `getThreads` methods, which supports exact matches and the `startsWith`
  operator.

## v1.11.3

### `@liveblocks/client`

- Fixes a potential `RangeError: Maximum call stack size exceeded` in
  applications that produce many operations

### `@liveblocks/node`

- Add missing `updatedAt` property to `YDocUpdatedEvent` type.
  ([@alexlande](https://github.com/alexlande))

## v1.11.2

### `create-liveblocks-app`

- Add support for the updated Starter Kit.

## v1.11.1

### `@liveblocks/react-comments`

- Fix the composer’s placeholder to appear instantly instead of being initially
  invisible.
- Fix the default composer’s actions not being disabled when the composer is.

### `@liveblocks/node`

- Fix "`process` is undefined" issue in Vite builds. This issue was already
  fixed for `@liveblocks/client`, but not for `@liveblocks/node` yet.

### DevTools

- Improve tree view to visualize Y.js documents and inspect Y.js awareness.

## v1.11.0

### `@liveblocks/node`

- Add `updateRoomId` method that lets you update the room ID of the specified
  room.
- Add an optional `guid` parameter to `sendYjsBinaryUpdate` and
  `getYjsDocumentAsBinaryUpdate` to point to a Yjs subdocument with the
  specified guid.

### `@liveblocks/react`

- Add `scrollOnLoad` option to `useThreads`: enabled by default, this option
  controls whether to scroll to a comment on load based on the URL hash.
- `useUser` and `useRoomInfo` no longer support returning nothing. Returning
  `undefined` will now be treated as an error.
- Fix bug where `useUser` and `useRoomInfo` returned an extra `data` superfluous
  property.
- Fix bug where customizing types on `createLiveblocksContext` would conflict
  with the provided `Client`.

### `@liveblocks/react-comments`

- Add actions to `InboxNotification` with a single action for now: marking as
  read.
- Improve actions hover behavior in `Comment`/`Thread`.
- Change `Comment` background color when it’s linked to or being edited.

## v1.10.4

- Fix bundling issue in Vite projects, where `process is not defined` could
  happen

## v1.10.3

### `@liveblocks/react-comments`

- Add support for Emoji v15.1 in emoji picker, along two additional locales:
  Bengali (`bn`) and Hindi (`hi`).
- Fix bug where the `showRoomName` prop on `InboxNotification.Thread` wasn’t
  applied to notifications about mentions.

### `@liveblocks/react`

- Fix bug where removing metadata via `useEditThreadMetadata` would result in a
  brief flash of the old metadata after the metadata was removed optimistically.

## v1.10.2

### `@liveblocks/client`

- Fix bug where calling `.clone()` immediately after creating a new `LiveObject`
  could throw an error

## v1.10.1

### `@liveblocks/client`

- Fix bug where the client’s backoff delay would not be respected correctly in a
  small edge case.

### `@liveblocks/react-comments`

- Fix date localization in `InboxNotification`.
- Add vendor prefixes to more CSS properties within the default styles.

### `@liveblocks/react`

- Added error retrying to `useThreads`, `useRoomNotificationSettings`, and
  `useInboxNotifications` during initial fetching.

## v1.10.0

This release introduces Notifications (and unread indicators) for Comments.

### `create-liveblocks-app`

- Add `createLiveblocksContext` and Notifications to `--init`.
- Move resolver options from `createRoomContext` to `createClient` and add
  `resolveRoomsInfo` to the list of resolvers.

### `@liveblocks/client`

- Add options to `createClient`: `resolveUsers`, `resolveMentionSuggestions`
  (both were previously defined on `createRoomContext` from
  `@liveblocks/react`), and the new `resolveRoomsInfo`.

### `@liveblocks/react`

- Add new `LiveblocksContext` accessible with `createLiveblocksContext`,
  similarly to `createRoomContext`. This context is meant to live at the root
  since it handles things outside of rooms, like notifications. It contains
  `LiveblocksProvider`, `useUser`, `useRoomInfo`, `useInboxNotifications`,
  `useUnreadInboxNotificationsCount`, `useMarkInboxNotificationAsRead`, and
  `useMarkAllInboxNotificationsAsRead`.
- Add new hooks to `createRoomContext`: `useMarkThreadAsRead`,
  `useThreadSubscription`, `useRoomInfo`, `useRoomNotificationSettings`, and
  `useUpdateRoomNotificationSettings`.
- Make some hooks usable interchangeably between `createLiveblocksContext` and
  `createRoomContext`: `useUser`, and `useRoomInfo`.

### `@liveblocks/react-comments`

- Add new default components: `InboxNotification` and `InboxNotificationList`.
- Add unread indicators to the default `Thread` component.
- Support "@" in mentions. (e.g. `@user@email.com` is now a valid mention and
  will trigger `resolveMentionSuggestions` with `"user@email.com"`)

### `@liveblocks/node`

- Add the Notifications REST APIs as fully typed methods. (includes
  `getInboxNotification`, `getRoomNotificationSettings`,
  `updateRoomNotificationSettings`, and `deleteRoomNotificationSettings`
  methods)
- Add notification webhook event: `NotificationEvent`.

## v1.9.8

### `@liveblocks/client`

- Fix race condition in client that could leave zombie WebSocket connections
  open indefinitely in a small edge case. (thanks for reporting,
  [@dev-badace](https://github.com/dev-badace))

### `@liveblocks/react`

- Fix type definitions of `useOthersListener` hook.
- Fix type definitions of `useErrorListener` hook.

### `@liveblocks/yjs`

- Emit update events from awareness.
- Fix several awareness bugs.

## v1.9.7

### `@liveblocks/node`

- Expose new `nextCursor` field in
  [Get Rooms](https://liveblocks.io/docs/api-reference/liveblocks-node#get-rooms)
  API responses, to make pagination easier to work with
- Update TypeScript types for some responses

### `create-liveblocks-app`

- Adds a fallback for passing data from Safari to the console.

## v1.9.6

### `@liveblocks/react`

- Fix certain Next.js sites not building correctly due to improper
  `useSyncExternalStore` import

## v1.9.5

### `@liveblocks/react-comments`

- Fix mention suggestions not appearing.

## v1.9.4

### `@liveblocks/react`

- Fix polling on `useThreads` hook.

## v1.9.3

### `@liveblocks/react`

- Fix a bug that prevented comments from being used across multiple rooms.

### `@liveblocks/node`

- Fix `getRooms()` not throwing `LiveblocksError` when invalid response was
  received.

## v1.9.2

### `@liveblocks/react-comments`

- Add `portalContainer` prop to `CommentsConfig` to customize where floating
  elements (e.g. tooltips, dropdowns, etc) are portaled into.

## v1.9.1

### `@liveblocks/node`

- Fixes the signature and behavior of the `Liveblocks.sendYjsBinaryUpdate()`
  API. It now takes a Yjs encoded update (`Uint8Array`) directly.

## v1.9.0

### `@liveblocks/node`

- Add the Comments write REST APIs as fully typed methods. (includes
  `createThread`, `editThreadMetadata`, `createComment`, `editComment`,
  `deleteComment`, `addCommentReaction`, and `removeCommentReaction` methods)
- Fix the return type of `getActiveUsers` to match the data returned from the
  endpoint.

### `@liveblocks/react`

- Add `query` option to `useThreads` to filter threads based on their metadata.

### `@liveblocks/react-comments`

- Add support for exit animations to `ComposerSuggestions`.

## v1.8.2

### `@liveblocks/react`

- Improve Comments revalidation when losing network or staying in the
  background.
- Improve error handling of Comments mutations. (e.g. thread creation, comment
  creation, etc.)

### `@liveblocks/client`

- Export the `CommentBody` utilities added to `@liveblocks/node` in v1.8.0.
- Harmonize exports with `@liveblocks/node`. (added `IUserInfo` and
  `PlainLsonObject`)

### `@liveblocks/node`

- Harmonize exports with `@liveblocks/client`. (added `CommentBody`,
  `CommentBodyBlockElement`, `CommentBodyElement`, `CommentBodyInlineElement`,
  `CommentBodyLink`, `CommentBodyMention`, `CommentBodyParagraph`,
  `CommentBodyText`, `JsonArray`, `JsonScalar`, `Lson`, `LsonObject`, and
  `User`)

## v1.8.1

- Fix a bug in `toPlainLson` helper
- Fix a bug where pausing history more than once could lead to history loss

## v1.8.0

This release adds all the REST APIs as fully typed methods, and utilities to
transform comments, to `@liveblocks/node`.

### `@liveblocks/node`

- Add all the REST APIs as fully typed methods to `Liveblocks` client. See
  [docs](https://liveblocks.io/docs/api-reference/liveblocks-node#Liveblocks-client).
- Add utilities to work with the `CommentBody` format from Comments:
  - `getMentionedIdsFromCommentBody(body)` - Get a list of all mentioned IDs
    from a `CommentBody`. See
    [docs](https://liveblocks.io/docs/api-reference/liveblocks-node#get-mentioned-ids-from-comment-body).
  - `stringifyCommentBody(body, options)` - Convert a `CommentBody` to a string,
    either as plain text, HTML, or Markdown. It supports resolving mention IDs
    similarly to `@liveblocks/react` and overriding each element to control the
    formatting. See
    [docs](https://liveblocks.io/docs/api-reference/liveblocks-node#stringify-comment-body).

## 1.7.1

### `@liveblocks/react-comments`

- Fix `Composer` focus issues.
- Improve relative date formatting for some locales. (e.g. the `"fr"`` locale
  formatted “1h ago” as “-1 h” instead of “il y a 1 h”)
- Improve default monospace font for inline code blocks.

## v1.7.0

[Liveblocks Comments](https://liveblocks.io/comments) is now available for
everyone as a public beta, learn more about this
[in the announcement](https://liveblocks.io/blog/liveblocks-comments-is-available-for-everyone).

### `@liveblocks/client`

- Improve some internal logging.

### `@liveblocks/react`

- Improve Comments-specific error logging.

### `@liveblocks/react-comments`

- Improve default relative date formatting. (e.g. “2 hours ago” → “2h ago”)

### `create-liveblocks-app`

- Add `ThreadMetadata` type to `--init` command.

## v1.6.0

### `@liveblocks/yjs`

- Add support for subdocs.

## v1.5.2

### `@liveblocks/react`

- Fix return type of `resolveUsers`.

## v1.5.1

- Fixes a bug in the bounds check of the `backgroundKeepAliveTimeout` option.

## v1.5.0

Support multiple RoomProviders, or mixing and matching our React package in the
same app with a Redux and/or Zustand instance.

At the client level, there is a new API for entering/leaving rooms, which we’re
now recommending over the old APIs. (The old APIs remain working exactly how
they are today, however.)

```ts
// Old APIs we'll no longer be recommending (but that will remain working)
const room = client.enter("my-room", options);
client.getRoom("my-room");
client.leave("my-room");
```

```ts
// New API we'll be recommending instead
const { room, leave } = client.enterRoom("my-room", options);
leave();
```

### `@liveblocks/client`

- New client config option: `backgroundKeepAliveTimeout` (a numeric value in
  milliseconds). See
  [docs](https://liveblocks.io/docs/api-reference/liveblocks-client#createClientBackgroundKeepAliveTimeout).
- New APIs:
  - `Client.enterRoom(roomId, options)` – enters the room and return both the
    room and an "unsubscribe function" to leave that room again. This newer API
    supports entering/leaving the same room multiple times, making it possible
    to connect to the same room from different parts of your application. See
    [docs](https://liveblocks.io/docs/api-reference/liveblocks-client#Client.enterRoom).
  - `Client.logout()` – Call this on the Liveblocks client when you log out a
    user in your application. It will purge all auth tokens and force-leave any
    rooms, if any are still connected. See
    [docs](https://liveblocks.io/docs/api-reference/liveblocks-client#Client.logout).
  - `LiveList.clone()` – see
    [docs](https://liveblocks.io/docs/api-reference/liveblocks-client#LiveList.clone).
  - `LiveMap.clone()` – see
    [docs](https://liveblocks.io/docs/api-reference/liveblocks-client#LiveMap.clone).
  - `LiveObject.clone()` – see
    [docs](https://liveblocks.io/docs/api-reference/liveblocks-client#LiveObject.clone).
- Deprecated APIs:
  - `client.enter(roomId, options)`
  - `client.leave(roomId)`
- Renamed enter option: `shouldInitiallyConnect` → `autoConnect`. Its meaning or
  working did not change.
- Fixes a potential `Cannot set parent: node already has a parent` error when
  initializing storage with Live datastructures that are already tied to a
  Storage tree.

### `@liveblocks/react`

- Support using multiple `RoomProvider` components in your component tree for
  the same room ID.
- Renamed `RoomProvider` prop: `shouldInitiallyConnect` → `autoConnect`. Its
  meaning or working did not change.
- New hook:
  - `useOthersListener({ type, user, others })`, see
    [docs](https://liveblocks.io/docs/api-reference/liveblocks-react#useOthersListener)

### `@liveblocks/redux`

- **Breaking:** The `leaveRoom()` function no longer accepts a `roomId`. It will
  always leave the currently joined room.

### `@liveblocks/zustand`

- The `enterRoom()` function will now return a leave callback function.
- **Breaking:** The `leaveRoom()` function no longer accepts a `roomId`. It will
  always leave the currently joined room.

## v1.4.8

### `create-liveblocks-app`

- Add Comments hooks and options to `--init` command.

### `@liveblocks/client`

- Export all `CommentBody`-related types.

### `@liveblocks/react-comments`

- Improve default styles:
  - Cap CSS selector specificity to improve overridability.
  - Set tokens on `.lb-root` instead of `:root` to improve cascading tokens
    (overriding `--lb-accent` on `body` for example, didn't create the expected
    results), and to work within shadow DOMs.
- Fix reactions and links styles on Safari.

## v1.4.7

### `@liveblocks/react`

- Fix `userIds` type in `ResolveUsersArgs`.

## v1.4.6

### `@liveblocks/react`

- Fix a race condition that could cause a Liveblocks client to hang during
  loading when using Suspense.
- Fix `useStatus` return value on SSR responses.
- **Breaking (beta):** The `resolveUser` option in `createRoomContext` is now
  called `resolveUsers` and it receives a list of user IDs (via the `userIds`
  property, replacing `userId`) instead of a single one. Instead of returning
  user info of a single user ID, this function will now expect a list of users'
  info matching the provided list of user IDs.
- **Breaking (beta):** The `ResolveUserOptions` and
  `ResolveMentionSuggestionsOptions` types were renamed to `ResolveUsersArgs`
  and `ResolveMentionSuggestionsArgs` respectively.
- `resolveUsers` and `resolveMentionSuggestions` now accept synchronous
  functions.
- `resolveUsers` now also provides the current room ID.
- `editThreadMetadata` now correctly allows `null` to be set on a property.
  Doing so deletes existing metadata properties.

### `@liveblocks/react-comments`

- Export `ComposerSubmitComment` type from root too, in addition to
  `/primitives`.
- Add `onThreadDelete` to `Thread`.
- Add `metadata` to `Composer` to attach custom metadata to new threads.
- Add support for specifying a custom `ThreadMetadata` type on `Thread` and
  `Composer`.
- **Breaking (beta):** `Comment`’s `onEdit` and `onDelete` were renamed to
  `onEditComment` and `onDeleteComment` respectively.

## v1.4.5

### `@liveblocks/react`

- Fix `createThread` not creating valid comment.

### `@liveblocks/node`

- Fix URL encoding bug

## v1.4.4

### `@liveblocks/react`

- Fix `removeReaction` not removing reactions which led to reactions displaying
  a count of 0.

### `@liveblocks/react-comments`

- Fix reactions list (and its add button) showing on all comments.
- Improve emoji rendering on Windows.
- Hide country flag emojis when unsupported. (e.g. on Windows)

## v1.4.3

### `@liveblocks/react`

- Add new Comments hooks to add/remove reactions.
- Fix a bug in `useOthers()` that could lead to the warning "The result of
  getServerSnapshot should be cached to avoid an infinite loop"

### `@liveblocks/react-comments`

- Add support for reactions. (👍)
- Add keyboard navigation to emoji picker.

## v1.4.2

### `@liveblocks/client`

- Fix a bug where calculating the insertion position between two existing
  elements could happen incorrectly in a small edge case

## v1.4.1

### `@liveblocks/*`

- [#1177](https://github.com/liveblocks/liveblocks/pull/1177) Fix an issue with
  internal LiveList serialization that could lead to a "ghosting" bug with
  `@liveblocks/zustand` / `@liveblocks/redux` when using tuples.

### `@liveblocks/node`

- Add comment reaction webhook events `CommentReactionAdded` and
  `CommentReactionRemoved`

## v1.4.0

### DevTools

- New Yjs tab: visualize Yjs documents as a diagram, a tree, or as a list of
  operations, and inspect Awareness at the same time as Presence.
- New Events tab: inspect all custom Events a client receives in an event
  timeline, for easy testing/debugging.

### `@liveblocks/yjs`

- Add support for the Liveblocks [DevTools](https://liveblocks.io/devtools).

### `@liveblocks/client`

- Broadcast event messages now include a `user` property to indicate the user
  that sent the event:
  ```tsx
  room.subscribe("event", ({ event, user }) => {
    //                              ^^^^ New!
  });
  ```

### `@liveblocks/react`

- Broadcast event messages now include a `user` property to indicate the user
  that sent the event:
  ```tsx
  useEventListener(({ event, user }) => {
    //                       ^^^^ New!
  });
  ```
- **Breaking (beta):** Comments' hook `useThreads` now returns an object in its
  Suspense version. (`const threads = useThreads()` becomes
  `const { threads } = useThreads()`)

### `@liveblocks/react-comments`

- **Breaking (beta):** `Comment`’s `indentBody` and `Thread`’s
  `indentCommentBody` were renamed to `indentContent` and `indentCommentContent`
  respectively. `Thread`’s `onResolveChange` was renamed to `onResolvedChange`.
- Add emoji button in `Composer`.

### `@liveblocks/node`

- Support using `@liveblocks/node` in
  [Edge runtimes](https://vercel.com/docs/functions/edge-functions/edge-runtime).

## v1.3.6

### `@liveblocks/client`

- Support `unstable_fallbackToHTTP` client option when using any auth token type
  (previously it only worked when using single-room tokens, which we no longer
  recommend since 1.2)

## v1.3.5

### `@liveblocks/react`

- Officially mark `useList()`, `useMap()`, and `useObject()` as deprecated in
  JSDoc comments (we stopped recommending them since the release of 0.18)
- Deduplicate Comments requests and improve how race conditions are handled
  during mutations.
- Fix non-Suspense Comments hooks not working properly in some situations.

### `@liveblocks/react-comments`

- **Breaking (beta):** Replace the render prop API (e.g. `renderMention`,
  `renderLink`, etc) by a single `components` prop. (e.g.
  `components={{ Mention, Link }}`)
- Fix overflowing `Composer.Suggestions`.
- Reduce the impact of icons on bundle size.

## v1.3.4

### `@liveblocks/react`

- Fix confusing `Error: "undefined" is not a valid event name` error when using
  the (deprecated) `useMap()`, `useObject()`, or `useList()` hooks on
  uninitialized storage values.

## v1.3.3

### `@liveblocks/*`

- Fix unescaped room IDs when using Comments.

### `@liveblocks/react-comments`

- Add support for auto links. (e.g. `"www.liveblocks.io"`)

## v1.3.2

### `@liveblocks/client`

- The client will disconnect with an error if your `/api/liveblocks-auth`
  backend returns reused/cached tokens. It’s important that auth tokens are
  always freshly generated, and never get cached or reused. (The client itself
  will cache and reuse tokens already, so implementing additional caching in
  your backend isn’t needed, and could even cause reconnection issues.)

## v1.3.1

### `@liveblocks/client`

- Actually include the new Clear History API.

### `@liveblocks/react`

- Fix missing dependency declaration.

## v1.3.0

This release marks the initial release of
[Liveblocks Comments](https://liveblocks.io/comments) (private beta).

### `@liveblocks/client`

- New history API: `room.history.clear()` allows you to explicitly clear the
  history, which resets the ability to undo beyond the current state.
- Removed long deprecated methods:
  - `others.count` → Use `others.length` instead
  - `others.toArray()` → Use `others` instead (it’s already an array)
- Deprecated the `Others<P, U>` type → Use `readonly User<P, U>[]` instead.

### `@liveblocks/react`

- Add support for Comments.
- `UserMeta["info"]` can no longer be a scalar value.

### `@liveblocks/react-comments`

- Initial release.

### `@liveblocks/node`

- Add Comments helpers to Client.
- Add Comments webhook events.

## v1.2.4

### `@liveblocks/node`

- Fixes a bug where sending an empty (or non-string) user ID with
  `.identifyUser` would confusingly get reported as an HTTP 503.

## v1.2.3

### `@liveblocks/client`

- Improve configuration error messages to be more user friendly.
- Fix bug where entering a new room could potentially initialize the undo stack
  incorrectly.

### `create-liveblocks-app`

- Fix Suspense option when specifying a framework.
- Add helpful comments by default.

## v1.2.2

### `@liveblocks/node`

- Add Yjs document change event (`YDocUpdatedEvent`) to `WebhookHandler`.
- Allow `Header` object to be passed to `headers` in
  `WebhookHandler.verifyRequest()`

## v1.2.1

### `@liveblocks/node`

- Fix session.allow to support path up to 128 characters to meet room id length
  requirement.

## v1.2.0

### `@liveblocks/*`

- Support the new and improved Liveblocks authorization.
- Change client logic to stop retrying if room is full. Instead, the client will
  now disconnect. To retry, call `room.reconnect()` explicitly.

### `@liveblocks/node`

- Add new APIs for authorization. See our migration guide for tips on how to
  adopt the new style of authorizing your Liveblocks clients.

## v1.1.8

- Fix a small TypeScript issue introduced in 1.1.7.

## v1.1.7

### `@liveblocks/client`

- When initializing the client with a
  [custom auth callback](https://liveblocks.io/docs/api-reference/liveblocks-client#createClientCallback),
  you can now return `{ error: "forbidden", reason: ... }` as the response,
  which the client will treat as a sign to stop retrying. The client will then
  disconnect from the room, instead of remaining in `"connecting"` status
  indefinitely.

### `@liveblocks/react`

- Fix a bug with `useSelf()` where it would not correctly re-render after
  entering an empty room. It’s now consistent again with `useMyPresence()`.

### DevTools

- Fix a bug in the Liveblocks [DevTools](https://liveblocks.io/devtools) panel
  where the "me" view would incorrectly stay empty after entering an empty room.

## v1.1.6

### `@liveblocks/*`

- Loosen duplicate import detection so it won't throw when used in test runners
  that deliberately run multiple instances of a module (like Jest or Playwright
  can do).

## v1.1.5

### `@liveblocks/*`

- Ship all of our packages as both ESM and CJS modules again (restore the
  changes that 1.1.3 originally introduced).
- Auto-detect if multiple copies of Liveblocks are included in your production
  bundle. If so, a help page is presented that will help you resolve this issue.
- Fix a bug where the room internals could become non-functional when used in
  combination with Immer due to Immer’s excessive auto-freezing, which would
  break the room’s internals. (This became an issue since Liveblocks 1.1 was
  released.)

## v1.1.4

- Undo the changes made in 1.1.3. We’ve got some bug reports where Liveblocks
  could still be doubly-included in production bundles (in some bundler setups
  only), with storage data corruptions as a possible result. We’re
  investigating.

## v1.1.3

Ship all of our packages as both ESM and CJS modules. By upgrading, your
project’s bundler can now perform (better) tree-shaking on the Liveblocks code.

You can expect (at least) the following bundle size reductions:

- `@liveblocks/client` from 80kB → 70kB
- `@liveblocks/react` from 129kB → 80kB
- `@liveblocks/redux` from 84kB → 38kB
- `@liveblocks/zustand` from 83kB → 37kB
- `@liveblocks/yjs` from 129kB → 74kB

## v1.1.2

### `@liveblocks/yjs`

Added Yjs support to **open beta** through the new `@liveblocks/yjs` package
(not stable yet).

### Fixes

- Fixes a missing internal export.

## v1.1.1

- Fixes a bug where under certain circumstances the Liveblocks client could
  incorrectly throw a `Not started yet` error message.

## v1.1.0

This release improves the client’s internals to ensure a more reliable
connection with Liveblocks servers.

### `@liveblocks/client`

- New APIs:
  - `room.getStatus()`: returns the current status of the WebSocket connection:
    `"initial"`, `"connecting"`, `"connected"`, `"reconnecting"`, or
    `"disconnected"`
  - `room.subscribe("status")`: subscribe to changes of the connection status.
  - `room.subscribe("lost-connection")`: high-level API to get informed when
    Liveblocks’ automatic reconnection process is taking longer than usual, so
    you can show a toast message on screen. (See this
    [example](https://liveblocks.io/examples/connection-status) for an
    illustration.)
- New behavior:
  - The client will stop retrying to establish a connection in cases where
    retrying would not help. For example an explicit 403 forbidden response from
    your backend, or a configuration error.
  - The client will more quickly reconnect even after long periods of sleep.

### `@liveblocks/react`

- New APIs:
  - `useStatus()` - React hook version of `room.getStatus()`
  - `useLostConnectionListener()` - React hook version of
    `room.subscribe("lost-connection")` (See this
    [example](https://liveblocks.io/examples/connection-status) for an
    illustration.)

### Bugs fixed

- Reconnection would sometimes not work after long periods of sleep. Waking up
  is now instant.
- React clients using Suspense could sometimes incorrectly bounce back to the
  Suspense boundary after a successful load. No longer!
- Client could sometimes not load storage after reconnecting. Not anymore!
- Others array will no longer flash during an internal reconnect.
- DevTools now keeps working even when the client goes offline.

### Deprecated APIs

These APIs still work, but are replaced by newer APIs. The old APIs will be
removed in a future release of Liveblocks.

Old connection status codes are replaced by the new ones:

| ❌ Old statuses | ✅ New statuses |
| --------------- | --------------- |
| closed          | initial         |
| authenticating  | connecting      |
| connecting      | connecting      |
| open            | connected       |
| unavailable     | reconnecting    |
| failed          | disconnected    |

Recommended steps to upgrade:

- ❌ `room.getConnectionState()` → ✅ `room.getStatus()`
- ❌ `room.subscribe('connection')` → ✅ `room.subscribe('status')`
- Old client options:
  - ❌ `clientOptions.fetchPolyfill`
  - ❌ `clientOptions.WebSocketPolyfill` → ✅
    `clientOptions.polyfills: { fetch, WebSocket }`

## v1.0.12

### `create-liveblocks-app`

- Added `export type TypedRoom = Room<...>` to init command for non-React apps.

## v1.0.11

### `@liveblocks/client`

- Fix a bug where undo/redo on `LiveObject` creates exponentially larger deltas.

## v1.0.10

### `@liveblocks/client`

- Fix a bug related to proactive token expiration detection.
- Internal refactorings.
- Add unstable_fallbackToHTTP option to the core client to support messages over
  1MB.

### `@liveblocks/node`

- Fix incorrect status code when Liveblocks server cannot be reached
  temporarily.

## v1.0.9

### `@liveblocks/client`

- Export `LiveListUpdate`, `LiveMapUpdate`, and `LiveObjectUpdate` types used by
  the storage update callback.
- Export new utility, `toPlainLson`, to assist in calling the initialize storage
  API.
- Internal refactorings.

## v1.0.8

### `@liveblocks/client`

- Internal refactorings.

### `create-liveblocks-app`

- Added
  [flags](https://github.com/liveblocks/liveblocks/tree/main/tools/create-liveblocks-app#flags-optional)
  for creating config files with `--init`. (e.g. `--framework react`)
- Added an error if an incorrect flag is used.
- Slightly changed the format of the default config file.

### `@liveblocks/client`

- Internal refactorings.

## v1.0.7

- Private API changes only.

## v1.0.6

## Internal changes

- Release `create-liveblocks-app` along with other Liveblocks packages, using
  the same versioning scheme.
- Internal refactorings.

## v1.0.5

Non-existent.

## v1.0.4

Non-existent.

## v1.0.3

Non-existent.

## v1.0.2

- Fix bug where passing down `shouldInitiallyConnect` connection option would
  not always work.

## v1.0.1

- Log stack traces of function calls that resulted in rejected storage mutations
  to the console in non-production builds to ease debugging.

### `@liveblocks/client`

- Fixes bug where the state of `others` in a room was wrong when:
  - Client A disconnects improperly (ex: computer goes to sleep)
  - Then Client B disconnects (ex: computer goes to sleep)
  - Then Client A reconnects: client B still shows in the `others` state

## v1.0.0

This major release marks the maturity of Liveblocks. For upgrade instructions,
see the [1.0 upgrade guide](https://liveblocks.io/docs/platform/upgrading/1.0).

## `@liveblocks/node`

`authorize` option `userId` is now mandatory.

Our new [pricing](https://liveblocks.io/pricing) is based on Monthly Active
Users instead of connections. We're using `userId` to track MAU associated to a
Liveblocks account.

## v0.19.11

## `@liveblocks/node`

- `WebhookHandler` now handles `RoomCreatedEvent` and `RoomDeletedEvent`

## v0.19.10

## `@liveblocks/client`

- Allow
  [`createClient`](https://liveblocks.io/docs/api-reference/liveblocks-client#createClientThrottle)
  `throttle` option to go as low as 16ms.

## v0.19.9

## `@liveblocks/client`

- Adds a `WebhookHandler` class
  - `new WebhookHandler(secret).verifyRequest({ rawBody, headers })` can be used
    to verify event requests from Liveblock's webhook functionality. It also
    provides fully typed `WebhookEvents`.
  - Check out our [Webhooks guide](https://liveblocks.io/docs/guides/webhooks)
    for more details

## v0.19.8

- Fixes a bug where history didn't reliably undo `LiveObject` key set changes if
  any pending local changes existed on that key.
- Fixes a bug where changes performed inside `room.batch` were incorrectly
  ordered inside the history resulting in unexpected undo behavior in some
  cases.
- Fixes a bug where under some circumstances the Liveblocks client could get
  stuck in a "synchronizing" state indefinitely
- Expose `JsonArray` and `JsonScalar` types publicly

## v0.19.7

Fix nested storage event handling issue.

## v0.19.6

Support authentication with cookies.

## v0.19.5

Export the `StorageStatus` type (introduced with 0.19.3).

## v0.19.4

Fix CORS issue.

## v0.19.3

In **@liveblocks/client**:

## Room.getStorageStatus

Get the storage status.

- `not-loaded`: Initial state when entering the room.
- `loading`: Once the storage has been requested via room.getStorage().
- `synchronizing`: When some local updates have not been acknowledged by
  Liveblocks servers.
- `synchronized`: Storage is in sync with Liveblocks servers.

## Room.subscribe("storage-status", status => { })

Subscribe to storage status changes.

Returns an unsubscribe function.

```typescript
room.subscribe("storage-status", (status) => {
  switch (status) {
    case "not-loaded":
      break;
    case "loading":
      break;
    case "synchronizing":
      break;
    case "synchronized":
      break;
    default:
      break;
  }
});
```

## Room.reconnect

Close the room connection and try to reconnect.

## Internal changes

- Add support for the upcoming Liveblocks browser extension

## v0.19.2

Fixes some internal type definitions.

## v0.19.1

Fixes an issue where `import`s from Liveblocks packages could not be resolved
correctly in certain build environments.

## v0.19.0

This release brings Zustand v4 support. This is a breaking change **only if
you’re using @liveblocks/zustand**.

In **@liveblocks/zustand**:

- Support Zustand v4 (actually v4.1.3 or higher)
- Drop support for Zustand v3 (also v4.1.2 or lower are not supported)
- Fix bug where some usage pattern could cause the Zustand store to stop
  synching (#491)

To migrate, make the following code changes:

- `npm install zustand@latest`
- `npm install @liveblocks/zustand@latest`
- Change these imports, if applicable:
  ```diff
  -import { middleware } from "@liveblocks/zustand";
  +import { liveblocks } from "@liveblocks/zustand";
  ```
  and
  ```diff
  -import type { LiveblocksState } from "@liveblocks/zustand";
  +import type { WithLiveblocks } from "@liveblocks/zustand";
  ```
  and rename accordingly.
- Change the pattern:
  ```ts
  create(liveblocks<MyState, ...>(...))
  ```
  to the Zustand v4 recommended pattern:
  ```ts
  create<WithLiveblocks<MyState, ...>>()(liveblocks(...))
  ```
  To be clear:
  1.  First, move the type annotation away from the `liveblocks` middleware
      call, and onto the `create` call.
  2.  Next, wrap your `MyState` type in a `WithLiveblocks<...>` wrapper. This
      will make sure the injected `liveblocks` property on your Zustand state
      will be correctly typed.
  3.  Finally, make sure to add the extra call `()` wrapper, needed by Zustand
      v4 now:
      ```ts
      create<WithLiveblocks<MyState, ...>>()(liveblocks(...))
      //                                  ^^ Not a typo
      ```
- Remove the second argument to `state.liveblocks.enterRoom()`: it no longer
  takes an explicit initial state. Instead, it's automatically be populated from
  your Zustand state.

In **@liveblocks/redux**:

- The main export has been renamed:
  ```diff
  -import { enhancer } from "@liveblocks/redux";
  +import { liveblocksEnhancer } from "@liveblocks/redux";
  ```
- The second argument to `state.liveblocks.enterRoom()` to send in an explicit
  initial state is no longer supported. It will use the state in your Redux
  store, for consistency and ease of use.

## v0.18.5

Bug fix:

- Fixes a small bug in a type definition, `scopes` was removed from
  `BaseUserMeta`.

Internal updates:

- Switch the monorepo over to Turborepo.

## v0.18.4

All packages now provide an `isReadOnly` flag on user instances. It is available
when getting self or others. `isReadOnly` is true when storage is read-only, see
the
[room management guide](https://liveblocks.io/docs/guides/managing-rooms-users-permissions#permissions)
for more information.

```ts
const me = room.getSelf();

me.isReadOnly; // boolean

const others = room.getOthers();
for (const other of others) {
  other.isReadOnly; // boolean
}
```

In **@liveblocks/client**:

- Add a new option `shouldInitiallyConnect` to `client.enter` that let you
  control whether or not the room connects to Liveblocks servers. Default is
  `true`.

  Usually set to false when the client is used from the server to not call the
  authentication endpoint or connect via WebSocket.

In **@liveblocks/react**:

- Add a new property `shouldInitiallyConnect` to `RoomProvider` that let you
  control whether or not the room connects to Liveblocks servers. Default is
  `true`.

  By default equals to `typeof window !== "undefined"`, meaning the RoomProvider
  tries to connect to Liveblocks servers only on the client side.

- Internal package restructurings to increase code sharing. You may notice a new
  dependency show up in your dependency tree: `@liveblocks/core`. It contains
  private APIs that aren't intended for direct consumption.

## v0.18.3

- In **@liveblocks/react**:

  Fixes the "zombie-child" problem that can occur with React 17 or lower. **If
  you’re on React 18: great, you can ignore this!** If you’re using React 17 or
  lower with Liveblocks, we’ll now start to enforce that you pass the
  `unstable_batchedUpdates` prop to RoomProvider, so this problem can be
  circumvented. This small addition may save you hours of debugging time!

  ```tsx
  // ⚠️  Only if you’re using React 17 or lower
  import { unstable_batchedUpdates } from "react-dom";  // 👈

  <RoomProvider
    id="my-room"
    initialPresence={...}
    initialStorage={...}
    unstable_batchedUpdates={unstable_batchedUpdates}  // 👈
  >
    <App />
  </RoomProvider>
  ```

  To read more, see
  https://liveblocks.io/docs/guides/troubleshooting#stale-props-zombie-child

- In **@liveblocks/zustand**:

  - Fix a confusing error message

## v0.18.2

- In **@liveblocks/react**:

  - Make sure that `useOther` will not rerender if tracked users already left
    the room, so that child components won't get rerendered before the parent
    got the chance to unmount them.
  - Disallow `useOther` without selector

## v0.18.1

- In **@liveblocks/react**:

  - Fix a bug that could cause an error when patching presence during local
    development. Not an issue in production builds. (#505)

## v0.18.0

For information, please read our
[Upgrade Guide for 0.18](https://liveblocks.io/docs/platform/upgrading/0.18).

### New React hooks ✨

- In **@liveblocks/react**:

  - [`useStorage`](https://liveblocks.io/docs/api-reference/liveblocks-react#useStorage)
  - [`useMutation`](https://liveblocks.io/docs/api-reference/liveblocks-react#useMutation)
  - [`useSelf`](https://liveblocks.io/docs/api-reference/liveblocks-react#useSelf)
  - [`useOthers`](https://liveblocks.io/docs/api-reference/liveblocks-react#useOthers)
  - [`useOthersMapped`](https://liveblocks.io/docs/api-reference/liveblocks-react#useOthersMapped)
  - [`useOthersConnectionIds`](https://liveblocks.io/docs/api-reference/liveblocks-react#useOthersConnectionIds)
  - [`useOther`](https://liveblocks.io/docs/api-reference/liveblocks-react#useOther)
    (singular)

- In **@liveblocks/client**:

  - New
    [`.toImmutable()`](https://liveblocks.io/docs/api-reference/liveblocks-client#LiveObject.toImmutable)
    method on `LiveObject`, `LiveList`, and `LiveMap` lets you work with an
    immutable representation of the storage objects
  - Improved core performance
  - Reduced bundle size
  - Others only become visible in the `others` array if their presence is known

### Breaking changes

- Remove support for directly importing hooks from **@liveblocks/client** (e.g.
  `import { useMyPresence } from '@liveblocks/react'`). If you’re still using
  these imports, see the
  [Upgrade Guide for 0.17](https://liveblocks.io/docs/platform/upgrading/0.17)
  for instructions.
- Remove `ClientProvider` and `useClient` hook
- Remove `defaultPresence` and `defaultStorageRoot` arguments. (Just use
  `initialPresence` and `initialStorage` arguments now.)
- Remove second argument to `useMap()`, `useList()`, and `useObject()`.
- Remove `new LiveMap(null)` support. (Just use `new LiveMap()` or
  `new LiveMap([])`.)

## v0.17.11

General:

- Fix a packaging bug

In **@liveblocks/react**:

- Deprecate an undocumented API

## v0.17.9

- Fix bug that could cause duplicate copies of @liveblocks/client to end up in
  final bundle, for certain bundler configurations.
- Fix bug where in some conditions the initial presence for a new connection
  would not come through to all existing clients in the room
- Various internal changes

## v0.17.8

### New history APIs ↩️ ↪️

- In **@liveblocks/client**:

  - Add `canUndo()` and `canRedo()` utilities to `room.history`
  - Add `"history"` event type to `room.subscribe()` to subscribe to the current
    user's history changes

- In **@liveblocks/react**:

  - Add `useCanUndo()` and `useCanRedo()` hooks

## v0.17.7

- In **@liveblocks/zustand**:

  - Simplify zustand middleware integration with Typescript. `TPresence`,
    `TStorage`, `TUserMeta`, and `TRoomEvent` are now optional.

Note that `@liveblocks/zustand` does not work with zustand > v4 because v3 and
v4 have completely different type definitions. As soon as zustand v4 is out of
the RC phase, we will consider updating our middleware to work with the latest
version.

### Example

Let's take a look at our
[To-do list](https://github.com/liveblocks/liveblocks/tree/main/examples/zustand-todo-list)
example. Without our middleware, the store would look like this:

```ts
import create from "zustand";

type State = {
  draft: string;
  isTyping: boolean;
  todos: Todo[];
  setDraft: (draft: string) => void;
  addTodo: () => void;
  deleteTodo: (index: number) => void;
};

create<State>(/* ... */);
```

With our middleware, you simply need to move the `State` param at the middleware
level:

```ts
import create from "zustand";
import { createClient } from "@liveblocks/client";
import { middleware } from "@liveblocks/zustand";

const client = createClient({ /*...*/ });

type State = {
  draft: string;
  isTyping: boolean;
  todos: Todo[];
  setDraft: (draft: string) => void;
  addTodo: () => void;
  deleteTodo: (index: number) => void;
};

create(
  middleware<State>(/* ... */, {
    client,
    presenceMapping: { isTyping: true },
    storageMapping: { todos: true }
  })
);
```

If you want to type `others` presence, you can use the `TPresence` generic
argument on the middleware.

```ts

type Presence = {
  isTyping: true;
}

const useStore = create(
  middleware<State, Presence>(/* ... */, {
    client,
    presenceMapping: { isTyping: true },
    storageMapping: { todos: true }
  })
);

// In your component
useStore(state => state.liveblocks.others[0].presence?.isTyping)
```

## v0.17.6

- In **@liveblocks/react**:

  - Expose `RoomContext` in the return value of `createRoomContext()`

## v0.17.5

- In **@liveblocks/react**:

  - Fix bug where changing the `key` argument of `useMap()`, `useList()`,
    `useObject()` did not resubscribe to updates correctly
  - Ignore changes to the `RoomProvider`'s initial presence/storage props on
    subsequent renders. This makes it behave closer to `useState(initialState)`

## v0.17.4

Fix missing documentation for hooks created via `createRoomContext()`.

## v0.17.1

Fix `@liveblocks/nodes` packaging.

## v0.17.0

For information, please read our
[Upgrade Guide](https://liveblocks.io/docs/platform/upgrading/0.17).

### TypeScript improvements ✨

This release contains major TypeScript improvements. The recommended setup now
is that you define your own Presence and Storage types at the highest level
(i.e. where you set up the room). After that initial one-time setup, you will no
longer need to provide any extra type annotations anywhere for your Liveblocks
code! 🙌

To learn how to set that up, follow the instructions in our
[Upgrade Guide](https://liveblocks.io/docs/platform/upgrading/0.17).

- No more `any` types used (in `@liveblocks/client` and `@liveblocks/react`)
- All APIs that work with Presence data will now require it to be
  JSON-serializable
- All APIs that work with Storage data will now require it to be LSON (= JSON +
  Live structures)
- All Live structures now take mandatory type params for their payloads, just
  like the built-in array, object, and map types do:
  - `LiveMap<K, V>` (like `Map<K, V>`)
  - `LiveObject<{ a: number, b: string }>` (like, for example,
    `{ a: number, b: string }`)
  - `LiveList<T>` (like `Array<T>`)

### React Native support ✨

We now support React Native! To learn how to use Liveblocks in your React Native
projects, see our
[API reference](https://liveblocks.io/docs/api-reference/liveblocks-client#createClientReactNative).
It's surprisingly simple!

### New APIs ✨

- In **@liveblocks/react**:

  - [`createRoomContext()`](https://liveblocks.io/docs/api-reference/liveblocks-react#createRoomContext)
    is now the preferred way to initialize hooks.

- In the API:

  - New endpoint to
    [Get Users in a Room](https://liveblocks.io/docs/api-reference/rest-api-endpoints#GetRoomUsers)
  - New endpoint to
    [Get a list of all Rooms](https://liveblocks.io/docs/api-reference/rest-api-endpoints#GetRooms)

### Bug fixes 🐛

- Improved conflict resolution on LiveList
- Various minor internal bug fixes

### Breaking changes

- In **@liveblocks/client**:

  - Removed old `Room.unsubscribe()` API

### New deprecations

- In **@liveblocks/client**:

  - The `defaultPresence` option to `client.enter()` will get renamed to
    `initialPresence`
  - The `defaultStorageRoot` option to `client.enter()` will get renamed to
    `initialStorage`
  - Calling `new LiveMap(null)` will stop working. Please use `new LiveMap()`,
    or `new LiveMap([])`

- In **@liveblocks/react**:

  - Importing the React hooks directly is deprecated, instead use the new
    `createRoomContext()` helper. For help, read the
    [Recommended Upgrade Steps section](https://liveblocks.io/docs/platform/upgrading/0.17#recommended-upgrade-steps)
    within our
    [Upgrade Guide](https://liveblocks.io/docs/platform/upgrading/0.17)
  - The second argument to `useList()`, `useObject()`, and `useMap()` is
    deprecated
  - The RoomProvider's `defaultPresence` is renamed to `initialPresence`
  - The RoomProvider's `defaultStorageRoot` is renamed to `initialStorage`

## v0.16.17

Fix bug in internal code where some legal authentication tokens would be
considered invalid.

## v0.16.16

Internals only.

## v0.16.15

Internals only.

## v0.16.14

Fix an issue where the current user's info would not properly display accented
characters.

## v0.16.13

(Unpublished.)

## v0.16.12

Internals only.

## v0.16.11

Expose helper type to help users adopt to using Live structures with interfaces
they don't own.

## v0.16.10

Restructures a few more internals.

## v0.16.9

Restructures a few internals.

## v0.16.8

Fix bug in private/internal code.

## v0.16.7

Fix bug in private/internal code.

## v0.16.6

Fix bug in example code suggested in deprecation warning.

## v0.16.5

### All packages

- Various internal refactorings

### Bug fixes

- In **@liveblocks/client**:

  - If you're using `@liveblocks/client` in a ES2015 context, you no longer have
    to polyfill `Object.fromEntries()`.

## v0.16.4

### All packages

- Improve our generated bundles. They are now even more tree-shakable, and
  smaller!
- Some APIs are being deprecation and will show warnings in the dev console when
  used

## v0.16.3

### Bug fixes

- In **@liveblocks/client**:

  - Fix bug where internal presence state could not get restored correctly after
    undo/redo in certain circumstances.

- In **@liveblocks/zustand** and **@liveblocks/redux**:

  - Fixes an issue when initializing an array with items would result in having
    duplicated items in other clients. Example:

    - Client A updates state : `{ list: [0] }`
    - Client B states is updated to : `{ list: [0, 0] }`

## v0.16.2

### Bug fixes

- In **@liveblocks/client**:

  - Fix small bug related to new `JsonObject` type, which would reject some
    values that were legal JSON objects.

## v0.16.1

### Bug fixes

- In **@liveblocks/react**:

  - Fix issue with React 18 and StrictMode.

## v0.16.0

### New APIs

#### `LiveList.set`

Set one element at a specified index.

```typescript
const list = new LiveList(["🦁", "🦊", "🐵"]);
list.set(0, "🐺");
list.toArray(); // equals ["🐺", "🦊", "🐵"]
```

https://github.com/liveblocks/liveblocks/pull/147 for more information

⚠️ **_Before using `LiveList.set`, you need to make sure that all connected
clients are using `0.16.0`. If a client is connected to a room with version
`< 0.16`, `LiveList.set` might lead to slightly unexpected behavior._**

### TypeScript improvements

@nvie improved our typescript definitions! They are more precise and restrictive
(for your own good :)). If typescript errors appears after upgrading to `0.16.0`
and they are not clear, please create a Github issue and we'll help you.

More information here: https://github.com/liveblocks/liveblocks/pull/150<|MERGE_RESOLUTION|>--- conflicted
+++ resolved
@@ -1,7 +1,6 @@
-<<<<<<< HEAD
+## vNEXT (not released yet)
+
 ## v3.10.0
-=======
-## vNEXT (not released yet)
 
 ## v3.9.2
 
@@ -9,7 +8,6 @@
 
 - Update type definitions for provider models to support newer Claude variants:
   Opus 4.1, Sonnet 4.5, and Haiku 4.5.
->>>>>>> b1a15613
 
 ## v3.9.1
 
