## vNEXT (not yet published)

## v3.5.2

### `@liveblocks/core`

- Throttle incoming AI delta updates to prevent excessive re-renders during fast
  streaming.
- Optimized partial JSON parser for improved tool invocation streaming
  performance.

<<<<<<< HEAD
### `@liveblocks/react-ui`

- Reasoning in `AiChat` now displays how long it took.
- `AiChat` nows shows when a copilot is searching its knowledge defined on the
  dashboard, as a "Searching 'What is RAG?'…" indicator. It also displays how
  long it took.
- Add `Duration` primitive to display formatted durations, similar to the
  existing `Timestamp` primitive.
=======
### `@liveblocks/react-tiptap`

- Fixes a bug where the a comment could not be selected if it was within a
  previously deleted comment.
>>>>>>> 0f1b0ff8

## v3.5.1

### `@liveblocks/react-tiptap`

- Fixes a bug where deleting a thread/comment from Tiptap would also remove any
  comments contained within it.

## v3.5.0

### `@liveblocks/node`

- Add the following methods for managing AI copilots and knowledge sources:
  - `getAiCopilots`
  - `createAiCopilot`
  - `getAiCopilot`
  - `updateAiCopilot`
  - `deleteAiCopilot`
  - `createWebKnowledgeSource`
  - `createFileKnowledgeSource`
  - `deleteFileKnowledgeSource`
  - `deleteWebKnowledgeSource`
  - `getKnowledgeSources`
  - `getKnowledgeSource`
  - `getFileKnowledgeSourceMarkdown`
  - `getWebKnowledgeSourceLinks`

## v3.4.2

### `@liveblocks/react-ui`

- Fix improved Markdown streaming in `AiChat` only being enabled in reasoning
  blocks, it’s now enabled for all Markdown.

## v3.4.1

### `@liveblocks/core`

- Fix a bug where copilot id wasn't passed when setting tool call result if a
  tool call was defined with `execute` callback.

### `@liveblocks/react`

- Update `useSendAiMessage` to use the the last used copilot id in a chat when
  no copilot id is passed to the hook or the method returned by the hook.

## v3.4.0

### `@liveblocks/react`

Tool calls will now stream in while under construction. This means that tools
will render sooner and more often re-render, while `partialArgs` are streaming
in.

> New behavior (>=3.4):
>
> - 1st render: `{ stage: "receiving", partialArgs: {} }`
> - 2nd render: `{ stage: "receiving", partialArgs: { cities: [] } }`
> - 3rd render: `{ stage: "receiving", partialArgs: { cities: [""] } }`
> - 4th render: `{ stage: "receiving", partialArgs: { cities: ["Pa"] } }`
> - 5th render: `{ stage: "receiving", partialArgs: { cities: ["Paris"] } }`
> - etc.
> - Then `{ stage: "executing", args: { cities: "Paris" } }` (same as before)
> - And `{ stage: "executed", args, result }` (same as before)
>
> Before (<3.4):
>
> - Stage "receiving" would never happen
> - 1st render would be with
>   `{ stage: "executing", args: { cities: ["Paris"] } }`
> - 2nd render would be with `{ stage: "executed", args, result }`

#### Other changes

- In `RoomProvider`, `initialPresence` and `initialStorage` now get re-evaluated
  whenever the room ID (the `id` prop) changes.

### `@liveblocks/react-ui`

- Add a minimal appearance to `AiTool` via a new `variant` prop.
- Improve Markdown rendering during streaming in `AiChat`: incomplete content is
  now handled gracefully so things like bold, links, or tables all render
  instantly without seeing partial Markdown syntax first.
- Render all messages in `AiChat` as Markdown, including ones from the user.
- Fix Markdown rendering of HTML tags in `AiChat`. (e.g. "Use the `<AiChat />`
  component" would render as "Use the `` component")
- Improve shimmer animation visible on elements like the
  "Thinking…"/"Reasoning…" placeholders in `AiChat`.

## v3.3.4

### `@liveblocks/client`

- Fix race condition where AI tools were not always executing. This could happen
  when using `useSendAiMessage` first and then immediately opening the
  `<AiChat />` afterwards.

### `@liveblocks/react-tiptap`

- Scroll thread annotations into view when a thread in `AnchoredThreads` is
  selected, similarly to `@liveblocks/react-lexical`.

## v3.3.1

### `@liveblocks/react-ui`

- Fix `Composer` uploading attachments on drop when `showAttachments` is set to
  `false`.

## v3.3.0

### `@liveblocks/react-ui`

- Add `maxVisibleComments` prop to `Thread` to control the maximum number of
  comments to show. When comments are hidden, a "Show more replies" button is
  shown to allow users to expand the thread.
- Add `onComposerSubmit` callback to `AiChat` triggered when a new message is
  sent. It can also be used to customize message submission by calling
  `useSendAiMessage` yourself.
- Overrides and CSS classes for `AiChat`'s composer have been renamed:
  - Overrides: `AI_CHAT_COMPOSER_SEND` → `AI_COMPOSER_PLACEHOLDER`
  - CSS classes: `.lb-ai-chat-composer-form` → `.lb-ai-composer-form`
- Fix: knowledge passed as a prop to `AiChat` no longer leaks that knowledge to
  other instances of `AiChat` that are currently mounted on screen.

### `@liveblocks/react`

- Add `query` option to `useAiChats` to filter the current user’s AI chats by
  metadata. Supports exact matches for string values, "contains all" for string
  arrays, and filtering by absence using `null` (e.g.
  `{ metadata: { archived: null } }`).
- `useSendAiMessage` now accepts passing the chat ID and/or options to the
  function rather than the hook. This can be useful in dynamic scenarios where
  the chat ID might not be known when calling the hook for example.
- `useCreateAiChat` now accepts a chat ID as a string instead of
  `{ id: "chat-id" }`.

### `@liveblocks/react-tiptap` and `@liveblocks/react-lexical`

- Allow using custom composers in `FloatingComposer` via the
  `components={{ Composer }}` prop.

### `@liveblocks/react-lexical`

- Add `ATTACH_THREAD_COMMAND` command to manually create a thread attached to
  the current selection.

## v3.2.1

### `@liveblocks/react-ui`

- Improve Markdown lists in `AiChat`: better spacing and support for arbitrary
  starting numbers in ordered lists. (e.g. `3.` instead of `1.`)

### `@liveblocks/react`

- Fix `useSyncStatus` returning incorrect synchronization status for Y.js
  provider. We now compare the hash of local and remote snapshot to check for
  synchronization differences between local and remote Y.js document.

### `@liveblocks/yjs`

- Fix `LiveblocksYjsProvider.getStatus()` returning incorrect synchronization
  status for Y.js provider.

## v3.2.0

### `@liveblocks/react-ui`

- Improve `AiChat`'s scroll behavior when sending new messages: the chat will
  now scroll new messages to the top and leave enough space for responses.
- Expose Markdown components in `AiChat`’s `components` prop to customize the
  rendering of Markdown content.
- Add `blurOnSubmit` prop to `Composer` (also available on the `Composer.Form`
  primitive and as `blurComposerOnSubmit` on `Thread`) to control whether a
  composer should lose focus after being submitted.

### `@liveblocks/react`

- `useErrorListener` now receives `"LARGE_MESSAGE_ERROR"` errors when the
  `largeMessageStrategy` option isn’t configured and a message couldn’t be sent
  because it was too large for WebSocket.

### `@liveblocks/node`

- Add `tenantId` to `identifyUser` method as an optional parameter.

## v3.1.4

### `@liveblocks/react-ui`

- Fix copilot id not being passed to 'set-tool-call-result' command that is
  dispatched when a tool call is responded to. Previously, we were using the
  default copilot to generate messages from the tool call result.

## v3.1.3

### `@liveblocks/react-ui`

- Fix `AiChat` component not scrolling instantly to the bottom on render when
  messages are already loaded.

## v3.1.2

### `@liveblocks/react-ui` and `@liveblocks/emails`

- Improve URL sanitization in comments.

## v3.1.1

### `@liveblocks/client`

- Adds experimental setting `LiveObject.detectLargeObjects`, which can be
  enabled globally using `LiveObject.detectLargeObjects = true` (default is
  false). With this setting enabled, calls to `LiveObject.set()` or
  `LiveObject.update()` will throw as soon as you add a value that would make
  the total size of the LiveObject exceed the platform limit of 128 kB. The
  benefit is that you get an early error instead of a silent failure, but the
  downside is that this adds significant runtime overhead if your application
  makes many LiveObject mutations.
- Fix: also display errors in production builds when they happen in `render`
  methods defined with `defineAiTool()`. Previously, these errors would only be
  shown during development.
- Fix an issue with the render component of tool calls not being displayed
  correctly when the tool call signal was read before it was registered.

## v3.1.0

### `@liveblocks/client`

- `defineAiTool()()` now takes an optional `enabled` property. When set to
  `false`, the tool will not be made available to the AI copilot for new/future
  chat messages, but still allow existing tool invocations to be rendered that
  are part of the historic chat record.

### `@liveblocks/react`

- `RegisterAiTool` now also takes an optional `enabled` prop. This is a
  convenience prop that can be used to override the tool’s `enabled` status
  directly in React.

### `@liveblocks/react-ui`

- Reasoning parts in `AiChat` are now automatically collapsed when the reasoning
  is done.
- Add `collapsible` prop to `AiTool` to control whether its content can be
  collapsed/expanded.
- Add `InboxNotification.Inspector` component to help debugging custom inbox
  notifications.

### `@liveblocks/redux`

- Add support for Redux v5.

### `@liveblocks/react-lexical`

- Fix default `z-index` of collaboration cursors, and make them inherit their
  font family instead of always using Arial.
- Add `lb-lexical-cursors` class to the collaboration cursors’ container.
- Improve mentions’ serialization.

### `@liveblocks/node-lexical`

- Improve mentions’ serialization.

## v3.0.0

Liveblocks 3.0 is our third major release, focusing on our newest product,
[AI Copilots](https://liveblocks.io/blog/meet-liveblocks-3-0-the-fastest-way-to-let-your-users-collaborate-with-ai-in-your-product).
We’ve used this as an opportunity to tidy up some of our existing APIs, ensuring
consistency throughout our offering.

For full upgrade instructions and codemods, see the
[3.0 upgrade guide](https://liveblocks.io/docs/platform/upgrading/3.0).

### All packages

- TypeScript 5.0 is now the minimum supported version.
- Remove deprecated APIs, see
  [the deprecated section](https://liveblocks.io/docs/platform/upgrading/3.0#deprecated)
  in the upgrade guide to learn more.

### `@liveblocks/react`

- Introduce hooks and APIs for AI Copilots: `useAiChats`, `useAiChat`,
  `useDeleteAiChat`,`useSendAiMessage`, `RegisterAiTool`, `RegisterAiKnowledge`,
  etc.
- Rename `UPDATE_USER_NOTIFICATION_SETTINGS_ERROR` to
  `UPDATE_NOTIFICATION_SETTINGS_ERROR` when using `useNotificationSettings` or
  `useUpdateNotificationSettings`.

### `@liveblocks/react-ui`

- Introduce pre-built components for AI Copilots: `AiChat`, `AiTool`, etc.
- The `onMentionClick` prop on `Thread` and `Comment` now receives a
  `MentionData` object instead of a `userId` string.
- The `Mention` component on the `Comment.Body` and `Composer.Editor` primitives
  now receives a `mention` prop instead of a `userId` one.
- The `MentionSuggestions` component on the `Composer.Editor` primitive now
  receives a `mentions` prop instead of a `userIds` one, and the
  `selectedUserId` prop has been renamed to `selectedMentionId`.
- Rename `LiveblocksUIConfig` to `LiveblocksUiConfig` for consistency with other
  Liveblocks APIs.

### `@liveblocks/emails`

- Remove deprecated `htmlBody`/`reactBody` properties from
  `prepareThreadNotificationEmailAsHtml`/`prepareThreadNotificationEmailAsReact`,
  use `body` instead.
- Remove `htmlContent`/`reactContent` properties from
  `prepareTextMentionNotificationEmailAsHtml`/`prepareTextMentionNotificationEmailAsReact`,
  use `content` instead.
- The `prepareTextMentionNotificationEmailAsReact` and
  `prepareTextMentionNotificationEmailAsHtml` functions’ returned data changed
  slightly:
  - The `id` property is now named `textMentionId`, it refers to the mention’s
    Text Mention ID, not the user ID used for the mention
  - The `id` property now refers to the mention’s ID, as in the user ID used for
    the mention
- The `element` prop received by the `Mention` component in
  `prepareTextMentionNotificationEmailAsReact` now contains an `id` property
  instead of `userId`, and a new `kind` property to indicate the mention’s kind.

### `@liveblocks/client` and `@liveblocks/node`

- The `getMentionedIdsFromCommentBody` utility has been replaced by
  `getMentionsFromCommentBody`.

## v2.24.3

### `@liveblocks/react` and `@liveblocks/react-ui`

- Fix an issue with subpath imports (e.g. `@liveblocks/react/suspense`) and
  CommonJS which could happen with certain bundlers.

## v2.24.2

### `@liveblocks/react-ui`

- Disable or hide actions in `Thread` and `Comment` components for users without
  permission to perform them, such as adding reactions or (un)resolving threads.

## v2.24.1

### `@liveblocks/yjs`

- Fix for occasional desync issue

## v2.24.0

We are introducing thread subscriptions to add more granularity to thread
notifications, allowing users to subscribe to threads without participating or
unsubscribing from specific ones.

We are also using this opportunity to rename some of the concepts around
notifications and notification settings to improve clarity. None of these
changes are breaking but you can learn more about them, their rationale, and how
to automatically apply them with a codemod in our
[Upgrade Guide for 2.24](https://liveblocks.io/docs/platform/upgrading/2.24).

### `@liveblocks/react-ui`

- Add "Subscribe to thread" and "Unsubscribe from thread" actions to `Thread`
  and thread `InboxNotification` out of the box.

### `@liveblocks/react`

- Add `useSubscribeToThread` and `useUnsubscribeFromThread` hooks.
- Add `subscribe` and `unsubscribe` methods to the existing
  `useThreadSubscription` hook.
- Add support for `textMentions` in room subscription settings.
- Rename `useRoomNotificationSettings` and `useUpdateRoomNotificationSettings`
  to `useRoomSubscriptionSettings` and `useUpdateRoomSubscriptionSettings`.

### `@liveblocks/node`

- Add `subscribeToThread`, `unsubscribeFromThread`, `getThreadSubscriptions` and
  `getUserRoomSubscriptionSettings` methods.
- Add support for `textMentions` in room subscription settings.
- Rename `getRoomNotificationSettings`, `updateRoomNotificationSettings`, and
  `deleteRoomNotificationSettings` to `getRoomSubscriptionSettings`,
  `updateRoomSubscriptionSettings`, and `deleteRoomSubscriptionSettings`.

### `@liveblocks/client`

- Add `Room.subscribeToThread` and `Room.unsubscribeFromThread` methods.
- Methods which return threads and their associated inbox notifications now also
  return the thread’s associated subscriptions.
- Add support for `textMentions` in room subscription settings.
- Rename `Room.getNotificationSettings` and `Room.updateNotificationSettings` to
  `Room.getSubscriptionSettings` and `Room.updateSubscriptionSettings`.

## v2.23.2

### `@liveblocks/tiptap`

- Add `closeAi` Tiptap command to manually close the AI toolbar.
- Fix `AiToolbar` focus behavior in Safari.
- Fix `FloatingToolbar` focus behavior in Safari.

### `@liveblocks/lexical`

- Fix `FloatingToolbar` focus behavior in Safari.

## v2.23.1

### `@liveblocks/client`

- Fix potential runtime error in browsers that do not support `Symbol.dispose`
  yet.

### `@liveblocks/node`

- Fix a bug in `.mutateStorage()` and `.massMutateStorage()` where mutating
  storage could potentially corrupt the storage tree.

## v2.23.0

### `@liveblocks/node`

- Expose new property `triggeredAt` for notification webhook events.

### `@liveblocks/emails`

- The `prepareThreadNotificationEmailAsHtml` and
  `prepareThreadNotificationEmailAsReact` functions are now avoiding duplicated
  comments between two emails data.

### `@liveblocks/react-ui`

- Improve event propagation from `Composer` and the emoji pickers in
  `Comment`/`Thread`.

### `@liveblocks/react-blocknote`

- Fix crash when unmounting. (Thanks @nperez0111 for the contribution!)
- Fix `withLiveblocksEditorOptions` not passing all options to BlockNote.
  (Thanks @chadnorvell for the contribution!)

## v2.22.3

### `@liveblocks/react-ui`

- The `InboxNotification` component now uses `resolveRoomsInfo` for
  `textMention` notifications to make them link to the mentions’ room
  automatically if `href` isn’t set.
- Fix names capitalization in lists. (e.g. the list of who reacted in reactions’
  tooltips)
- Add `emojibaseUrl` **advanced** option on `LiveblocksUIConfig` to allow
  choosing where Emojibase’s data used by the Liveblocks emoji picker is fetched
  from: another CDN, self-hosted files, etc.

### `@liveblocks/react-blocknote`

- Fix: Update dependencies resolution.
- Fix: Avoid `<AnchoredThreads />` threads rendering if the editor's view is
  `null`.

## v2.22.2

### `@liveblocks/node`

- Optimize `.getOrCreateRoom()` to only make a single round-trip to the server.
- Optimize `.upsertRoom()` to only make a single round-trip to the server.
- Also expose `LiveObject`, `LiveMap`, and `LiveList` in `@liveblocks/node`.

## v2.22.1

### `@liveblocks/react-blocknote`

- Fix report text editor function's call. Now we report correctly `blocknote` as
  text editor type.

### `@liveblocks/react-tiptap`

- Internal refactoring.

### `@liveblocks/node`

- Fix: improve stack traces of REST API errors to include the original error
  location.

## v2.22.0

### `@liveblocks/node`

- Added pagination support to `.getInboxNotifications()`. See
  [docs](https://liveblocks.io/docs/api-reference/liveblocks-node#get-users-userId-inboxNotifications).
- New method `.getOrCreate()` which combines `.getRoom()` and `.createRoom()`.
  See
  [docs](https://liveblocks.io/docs/api-reference/liveblocks-node#get-or-create-rooms-roomId).
- New method `.upsertRoom()` which combines `.updateRoom()` and `.createRoom()`.
  See
  [docs](https://liveblocks.io/docs/api-reference/liveblocks-node#upsert-rooms-roomId).
- New method `.iterRooms()` which is like `.getRooms()` except pagination
  happens automatically. See [docs](https://liveblocks.io).
- New method `.iterInboxNotifications()` which is like
  `.getInboxNotifications()` except pagination happens automatically. See
  [docs](https://liveblocks.io/docs/api-reference/liveblocks-node#iter-users-userId-inboxNotifications).
- New method `.mutateStorage()` which can be used to make changes to Storage
  from your backend. See
  [docs](https://liveblocks.io/docs/api-reference/liveblocks-node#mutate-storage).
- New method `.massMutateStorage()` which can be used to make changes to Storage
  for multiple rooms simultaneously. See
  [docs](https://liveblocks.io/docs/api-reference/liveblocks-node#mass-mutate-storage).
- Updated method `.deleteRoom()` to no longer throw when the room already does
  not exist. See
  [docs](https://liveblocks.io/docs/api-reference/liveblocks-node#delete-rooms-roomId).

### `@liveblocks/react-ui`

- Add new icons to `<Icon.* />`.

### `@liveblocks/emails`

- Implement a new core logic for thread notification event.
- Mark `htmlBody` from `prepareThreadNotificationEmailAsHtml` and `reactBody`
  from `prepareThreadNotificationEmailAsReact` as deprecated. Use `body`
  property instead.

## v2.21.0

### `@liveblocks/react-blocknote`

- New package to support using BlockNote with Liveblock’s comments, mentions,
  and realtime collaboration out of the box.

### `@liveblocks/node`

- Fix `markThreadAsResolved` and `markThreadAsUnresolved` methods not passing
  user ID correctly to the corresponding backend endpoints.

### `@liveblocks/react-ui`

- Improve emoji picker’s performance, bundle size, and add a preview of the
  currently selected emoji.
  - This is the result of us moving the emoji picker to
    [its own package](https://frimousse.liveblocks.io) and improving it in the
    process. You can also combine this package with the primitives to build your
    own reaction picker for example.
- Improve and fix pasting HTML into the composer.

## v2.20.0

### `@liveblocks/client`

- Implement a proxy factory for `UserNotificationSettings` object to return
  `null` to prevent any errors when accessing a disabled notification channel.

### `@liveblocks/node`

- Implement a proxy factory for `UserNotificationSettings` object to return
  `null` to prevent any errors when accessing a disabled notification channel.

### `@liveblocks/react`

- Add optional `useRoom({ allowOutsideRoom: true })` option. When this option is
  set, the hook will return `null` when used outside of a room, whereas the
  default behavior of the hook is be to throw.
- Implement a proxy factory for `UserNotificationSettings` object to return
  `null` to prevent any errors when accessing a disabled notification channel.

### `@liveblocks/react-ui`

- Improve mentions behavior around whitespace, fixing a regression introduced in
  `v2.18.3` when we added support for whitespace _within_ mentions.
- Prevent mention suggestions from scrolling instead of flipping when there’s
  enough space on the other side (e.g. moving from top to bottom).
- Improve event propagation in the formatting toolbar of `Composer`.

## v2.19.0

### `@liveblocks/*`

- Output ES modules by default (but CJS builds are still included)
- Modernize internal build tool settings

### `@liveblocks/node`

- Allow passing optional AbortSignal to all client methods
- Fix bug in encoding of error information in the LiveblocksError when an API
  call fails (thanks for reporting, @robcresswell!)
- Fix `getStorageDocument("my-room", "json")` typing in its output `LiveMap`
  instances as `ReadonlyMap` instead of serialized plain objects.

## v2.18.3

### `@liveblocks/node`

- Fix html escaping in `stringifyCommentBody` utility.

### `@liveblocks/client`

- Log more details in specific error cases to help debugging
- Fix html escaping in `stringifyCommentBody` utility.

### `@liveblocks/react`

- Increases the allowed stale time for polled user threads data. Only affects
  the `useUserThreads_experimental` hook.

### `@liveblocks/react-ui`

- Allow spaces and more non-alphanumeric characters when creating mentions in
  Comments composers.

### `@liveblocks/emails`

- Fix html escaping in prepare as html functions (thanks to @huy-cove for
  reporting the issue and helping us improving our product 🙏🏻).
- Revert deduplication logic introduced in `v2.18.0` as it provided no
  measurable benefits while increasing complexity.

## v2.18.2

### `@liveblocks/client`

- Improve performance of undo/redo operations on large documents (thanks for the
  contribution @rudi-c!)

### `@liveblocks/react-tiptap`

- Fix a performance regression introduced in 2.18.1

## v2.18.1

### `@liveblocks/react-ui`

- Fix `<Composer />` and `<Comment />` overrides not working when set on
  `<Thread />`.

### `@liveblocks/yjs`

- Added a factory function `getYjsProviderForRoom` to grab an instance of yjs
  provider that will be automatically cleaned up when the room is
  disconnected/changed
- Simplified types for `LiveblocksYjsProvider`

### `@liveblocks/react-tiptap`

- Fixed a bug where documents would no longer sync after room the ID changed

## v2.18.0

Introducing user notification settings. You can now create beautiful user
notification settings pages into your app.

### User notification settings (public beta)

Our packages `@liveblocks/client`, `@liveblocks/react` and `@liveblocks/node`
are now exposing functions to manage user notification settings on different
notification channels and kinds.

You can support `thread`, `textMention` and custom notification kinds (starting
by a `$`) on `email`, `Slack`, `Microsoft Teams` and `Web Push` channels.

#### Notification settings in the dashboard

You can choose from our new notifications dashboard page to enable or disable
notification kinds on every channels you want to use in your app. It means our
internal notification system on our infrastructure will decide to send or not an
event on your webhook.

### `@liveblocks/client`

We're adding two new methods in our client to get and update user notification
settings:

```tsx
import { createClient } from '@liveblocks/client'
const client = createClient({ ... })

const settings = await client.getNotificationSettings();
// { email: { thread: true, ... }, slack: { thread: false, ... }, ... }
console.log(settings);

const updatedSettings = await client.updateNotificationSettings({
  email: {
    thread: false,
  }
});
```

### `@liveblocks/react`

We're adding a new set of hooks to manage user notification settings.

You can either choose `useNotificationSettings` is your need to get the current
user notification settings and update them at the same time:

```tsx
// A suspense version of this hook is available
import { useNotificationSettings } from "@liveblocks/react";

const [{ isLoading, error, settings }, updateSettings] =
  useNotificationSettings();
// { email: { thread: true, ... }, slack: { thread: false, ... }, ... }
console.log(settings);

const onSave = () => {
  updateSettings({
    slack: {
      textMention: true,
    },
  });
};
```

Or you can choose `useUpdateNotificationSettings` if you just need to update the
current user notification settings (e.g an unsubscribe button):

```tsx
// A suspense version of this hook is available
import { useUpdateNotificationSettings } from "@liveblocks/react";

const updateSettings = useUpdateNotificationSettings();

const onUnsubscribe = () => {
  updateSettings({
    slack: {
      thread: false,
    },
  });
};
```

### `@liveblocks/node`

Our Node.js client are now exposing three new methods to manage user
notification settings:

```tsx
import { Liveblocks } from "@liveblocks/node";
const liveblocks = new Liveblocks({ secret: "sk_xxx" });

const settings = await liveblocks.getNotificationSettings({ userId });
// { email: { thread: true, ... }, slack: { thread: false, ... }, ... }
console.log(settings);

const updatedSettings = await liveblocks.updateNotificationSettings({
  userId,
  data: {
    teams: {
      $fileUploaded: true,
    },
  },
});
await liveblocks.deleteNotificationSettings({ userId });
```

### `@liveblocks/emails`

- Update the behavior of `prepareThreadNotificationEmailAsHtml` and
  `prepareThreadNotificationEmailAsReact`: the contents of previous emails data
  are now taken into account to avoid repeating mentions and replies that are
  still unread but have already been extracted in another email data.

## v2.17.0

### `@liveblocks/client`

- Report a console error when a client attempts to send a WebSocket message that
  is >1 MB (which is not supported). Previously the client would silently fail
  in this scenario.
- Added a new client config option `largeMessageStrategy` to allow specifying
  the preferred strategy for dealing with messages that are too large to send
  over WebSockets. There now is a choice between:
  - `default` Don’t send anything, but log the error to the console.
  - `split` Split the large message up into smaller chunks (at the cost of
    sacrificing atomicity). Thanks @adam-subframe for the contribution!
  - `experimental-fallback-to-http` Send the message over HTTP instead of
    WebSocket.
- Deprecated the `unstable_fallbackToHTTP` experimental flag (please set
  `largeMessageStrategy="experimental-fallback-to-http"` instead).

### `@liveblocks/react`

- Added `<LiveblocksProvider largeMessageStrategy="..." />` prop to
  LiveblocksProvider. See above for possible options.

### `@liveblocks/react-ui`

- Fix crash when a `Composer` is unmounted during its `onComposerSubmit`
  callback.
- Add new icons to `<Icon.* />`.

### `@liveblocks/react-tiptap`

### AI Toolbar (private beta)

This release adds components and utilities to add an AI toolbar to your text
editor, available in private beta.

- Add `ai` option to `useLiveblocksExtension` to enable (and configure) it.
- Add `<AiToolbar />` component. (with `<AiToolbar.Suggestion />`,
  `<AiToolbar.SuggestionsSeparator />`, etc)
- Add default AI buttons in `Toolbar` and `FloatingToolbar` when the `ai` option
  is enabled.
- Add `askAi` Tiptap command to manually open the toolbar, it can also be
  invoked with a prompt to directly start the request when opening the toolbar.
  (e.g. `editor.commands.askAi("Explain this text")`)

## v2.16.2

### `@liveblocks/react`

- Improve error message if hooks are accidentally called server side

### `@liveblocks/zustand`

- Fix bug in Zustand typing in case the multi-argument form of `set()` is used
  (thanks [@hans-lizihan](https://github.com/hans-lizihan))

## v2.16.1

### `@liveblocks/react-lexical` and `@liveblocks/react-tiptap`

- `<Toolbar.Button />` and `<Toolbar.Toggle />` now display their `name`
  visually if `children` and `icon` aren’t set.

## v2.16.0

Our error listener APIs will now receive more errors in general, including
errors from using Comments & Notifications. Previously, these would only receive
room connection errors from Presence, Storage, or Yjs.

For example, now when creation of a thread fails, deletion of a comment fails,
marking a notification as read fails, etc.

### `@liveblocks/react`

#### **Breaking**: More errors can appear in `useErrorListener()`

```ts
// ❌ Before: required a RoomProvider and would only notify about errors for that room
// ✅ Now: requires a LiveblocksProvider and will notify about errors for any room
useErrorListener((err: LiveblocksError) => {
  /* show toast, or notify Sentry, Datadog, etc */
});
```

See the
[Upgrade Guide for 2.16](https://liveblocks.io/docs/platform/upgrading/2.16) to
learn how to adapt your code.

#### Filtering by absence of metadata

We now support filtering threads by _absence_ of metadata as well in
`useThreads({ query })` (or `useUserThreads_experimental({ query })`).

For example, you can now filter threads that do not have a `color` attribute set
in their metadata:

```ts
useThreads({
  query: {
    // Filter any "pinned" threads that don't have a color set
    metadata: {
      pinned: true,
      color: null, // ✨
    },
  },
});
```

See the
[Upgrade Guide for 2.16](https://liveblocks.io/docs/platform/upgrading/2.16) to
learn how to adapt your code.

#### Bug fixes

- Automatically refresh Comments and Notifications when the browser window
  regains focus.

### `@liveblocks/client`

The error listener APIs will now receive more errors in general, including
errors from using Comments & Notifications. Previously, these would only receive
room connection errors from Presence, Storage, or Yjs.

```ts
// 👌 Same as before, but might now also receive errors related to Comments & Notifications
room.subscribe("error", (err) => { ... });
```

### `@liveblocks/react-ui`

- Most of the icons used in the default components are now usable as
  `<Icon.* />` via `import { Icon } from "@liveblocks/react-ui"`.

### `@liveblocks/react-lexical` and `@liveblocks/react-tiptap`

- Add `<Toolbar />` and `<FloatingToolbar />` components to simplify building
  editor toolbars. They come with default controls out-of-the-box based on what
  the editor they’re attached to supports, but they’re also heavily extendable
  and customizable. Use inner components like `<Toolbar.Toggle />` and
  `<Toolbar.Separator />` to extend the defaults with your own actions, or start
  from scratch while customizing some of the defaults via
  `<Toolbar.SectionInline />` or `<Toolbar.BlockSelector />` for example.

### `@liveblocks/react-lexical`

- Add `isTextFormatActive` and `isBlockNodeActive` utilities.

### `@liveblocks/yjs`

- Add new option `useV2Encoding_experimental` to `LiveblocksYjsProvider` to
  enable experimental V2 encoding for Yjs.

## 2.15.2

### All packages

- Fix `useLayoutEffect` warnings when using React versions lower than 18.3.0 and
  SSR.

### `@liveblocks/react`

- Fix memory leak in some hooks.
- Fix bug where querying metadata with `useThreads()` would not always reuse the
  cache correctly.

## 2.15.1

### All packages

- Fix rollup config to always ensure `"use client"` directives are on top of
  files after build.

## 2.15.0

### `@liveblocks/react`

- **Breaking**: Drop support for React 17 (and 16). If you’re unable to upgrade
  React to 18 or higher, you can still continue to use Liveblocks 2.14.0, which
  is the last version to support React <18.

### All packages

- The published target for all Liveblocks packages is now ES2022 (up from
  ES2020). This should have a positive impact on your bundle size[\*].

- Various internal refactorings and code cleanup.

[\*] If you bundle for the browser, this should not be a problem, as all major
browsers support ES2022. If however you're specifically targeting very old
browsers (mostly IE), then you may need to configure your bundler (Webpack,
rollup, esbuild, etc) to also down-compile code from dependencies inside
`node_modules` for you, if you aren't already.

## 2.14.0

### `@liveblocks/emails`

- Add new functions `prepareTextMentionNotificationEmailAsHtml` and
  `prepareTextMentionNotificationEmailAsReact` to support text mention
  notification event for Lexical and Tiptap text editors and prepare data into
  email-ready formats.

## 2.13.2

### `@liveblocks/react-lexical`

- Fix report text editor function's call. Now we wait for the room's status to
  be `connected` to report the text editor instead of reporting directly after
  room creation / loading.

### `@liveblocks/react-tiptap`

- Fix report text editor function's call. Now we wait for the room's status to
  be `connected` to report the text editor instead of reporting directly after
  room creation / loading.

## 2.13.1

### `@liveblocks/react-ui`

- Improve the spacing consequences of `--lb-line-height` (introduced in 2.13.0)
  in some contexts.

## 2.13.0

### `@liveblocks/react-ui`

- Add a formatting toolbar to `Composer` which appears when selecting text. It’s
  enabled by default in the default components and can also be custom built with
  new primitives (`Composer.FloatingToolbar` and `Composer.MarkToggle`) and new
  APIs (`const { marks, toggleMark } = useComposer()`).
- Add new `--lb-line-height` token to control the line height of main elements
  (e.g. comment bodies in comments and composers).
- Remove `Timestamp` export mistakenly added to `@liveblocks/react-ui`, it
  should be imported from `@liveblocks/react-ui/primitives` instead.

## 2.12.2

### `@liveblocks/react-tiptap`

- Add new options for `useLiveblocksExtension()` to allow setting
  initialContent, experimental offline support, and the field name
- Update floating composer to support onComposerSubmit handler and closing the
  composer with the escape key

### `@liveblocks/zustand`

- Add support for Zustand v5

## 2.12.1

### `@liveblocks/react-ui`

- Prevent unsupported attachment previews from loading infinitely.
- Refactored `Thread` and `Comment` component to be used outside of the
  `RoomProvider` component.

## 2.12.0

This release adds support for tracking synchronization status of pending local
changes for any part of Liveblocks. Whether you use Storage, Text Editors,
Threads, or Notifications.

If the client’s sync status is `synchronized`, it means all local pending
changes have been persisted by our servers. If there are pending local changes
in any part of Liveblocks you’re using, then the client’s sync status will be
`synchronizing`.

Also, we’re introducing a way to prevent browser tabs from being closed while
local changes are not yet synchronized. To opt-in to this protection, enable
`preventUnsavedChanges` option on the client:

- In React: `<LiveblocksProvider preventUnsavedChanges />`
- Otherwise: `createClient({ preventUnsavedChanges: true })`

### `@liveblocks/client`

- Add new API
  [`client.getSyncStatus()`](https://liveblocks.io/docs/api-reference/liveblocks-client#Client.getSyncStatus)
  method.
- Add new
  [client config option](https://liveblocks.io/docs/api-reference/liveblocks-client#createClient):
  `preventUnsavedChanges`.
- Expose `ToImmutable<T>` helper type.

### `@liveblocks/react`

- Add new hook
  [`useSyncStatus`](https://liveblocks.io/docs/api-reference/liveblocks-react#useSyncStatus)
  that can be used to tell whether Liveblocks is synchronizing local changes to
  the server. Useful to display a "Saving..." spinner in your application, when
  used with `useSyncStatus({ smooth: true })`.
- Deprecated APIs:
  - `useStorageStatus` is now deprecated in favor of `useSyncStatus`.

### `@liveblocks/react-ui`

- Take composers into account when the new `preventUnsavedChanges` option is
  set.

### `@liveblocks/react-lexical`

- Add new hook `useIsEditorReady` which can be used to show a skeleton UI before
  the editor has received the initial text from the server.
- Deprecated APIs:
  - `useEditorStatus` is now deprecated in favor of `useIsEditorReady` (or
    `useSyncStatus`).

## 2.11.1

### `@liveblocks/react-lexical`

- Fix an issue with `AnchoredThreads` component not working correctly on certain
  React versions.

### `@liveblocks/react-tiptap`

- Fix an issue with `AnchoredThreads` component not working correctly on certain
  React versions.
- Fix an issue where React components don’t update when
  `shouldRerenderOnTransaction: false` is set.

### `@liveblocks/yjs`

- Adds experimental offline support for `LiveblocksYjsProvider`.

## 2.11.0

### `@liveblocks/react-ui`

- Upgrade dependencies.
- Fix minor appearance issues related to attachments.
- Fix pasting issues introduced in 2.10.0.

### `@liveblocks/react`

- Fix regression with `useThreads` that caused the hook to return an error if
  its associated room did not exist.

### `@liveblocks/react-tiptap`

- Initial release.

### `@liveblocks/emails`

- Initial release.

## 2.10.2

### `@liveblocks/client`

- Internal refactorings and code cleanup across various parts of the client's
  inner workings.

### `@liveblocks/react`

- Implement automatic retry for initial load of inbox notifications, user
  threads, room threads, room versions, or room notification settings—except
  when encountering a 4xx error.
- Background tabs will no longer poll threads, notification, room versions or
  room notification settings.
- Fix incorrect suspense export for `useRoomNotificationSettings` hook.
- Support for React 19 and Next.js 15.

### `@liveblocks/react-ui`

- Support for React 19 and Next.js 15.

### `@liveblocks/react-lexical`

- Support for React 19 and Next.js 15.

## 2.10.0

### `@liveblocks/client`

- Add new methods under `client.resolvers.*` to invalidate the cache of
  `resolveUsers`, `resolveRoomsInfo`, and `resolveMentionSuggestions`.
- In storage update notifications (using
  `room.subscribe(root, ..., { isDeep: true })`), all LiveList deletion updates
  will now also include the item that was deleted (#2008)

### `@liveblocks/react-ui`

- Improve and fix pasting rich text into the composer.
- Improve mention suggestions click behavior.

## 2.9.2

### `@liveblocks/node`

- Detect invalid chars in secret keys and throw a more helpful error message

## 2.9.1

### `@liveblocks/client`

- Fix type definition of `ThreadData`: `updatedAt` is always set
- Fix bug where client wasn't always using the newest delta update backend
  endpoint yet
- Fix regression with metadata filtering on explicitly-`undefined` values

### `@liveblocks/react-ui`

- When `Composer` is disabled, its actions are now also disabled as expected.
- Various event propagation improvements in `Composer`.

## 2.9.0

We are introducing pagination support to allow apps using threads and inbox
notifications to be built in a more user-friendly way, where the initial load is
faster and more data can be fetched incrementally as users interact with the
app.

### `@liveblocks/react`

- Add pagination support to `useInboxNotifications()`

  ```tsx
  const {
    inboxNotifications,
    isLoading,
    error,

    // ✨ New in Liveblocks 2.9
    fetchMore,
    isFetchingMore,
    hasFetchedAll,
    fetchMoreError,
  } = useInboxNotifications();
  ```

- Add pagination support to `useThreads()` and `useUserThreads_experimental()`

  ```tsx
  const {
    threads,
    isLoading,
    error,

    // ✨ New in Liveblocks 2.9
    fetchMore,
    isFetchingMore,
    hasFetchedAll,
    fetchMoreError,
  } = useThreads({ query });
  ```

## 2.8.2

### `@liveblocks/client`

- Send client version in HTTP request headers from the client, to ensure
  backward compatible responses from the server

## 2.8.1

### `@liveblocks/react-ui`

- Expose `onComposerSubmit` on `Thread` to react to the inner composer of a
  thread.

## 2.8.0

We are introducing attachments to allow users to add files to their comments,
for more information about this change please read our
[Upgrade Guide for 2.8](https://liveblocks.io/docs/platform/upgrading/2.8).

### `@liveblocks/react-ui`

- Add out-of-the-box support for attachments in the default components.
- Add new primitives to support attachments in custom components:
  - `Composer.AttachmentsDropArea`: Receives files via drag-and-drop
  - `Composer.AttachFiles`: Opens a file picker
  - `FileSize`: Displays a formatted file size
- Add values and methods to `useComposer` to support attachments in custom
  components.

### `@liveblocks/react`

- Add `useAttachmentUrl` hook to get presigned URLs for attachments.

### `@liveblocks/client`

- Add `prepareAttachment` and `uploadAttachment` methods to `Room` to create
  attachments.
- Add `getAttachmentUrl` method to `Room` to get presigned URLs for attachments.

## 2.7.2

### `@liveblocks/react`

- Fix a bug where under some conditions threads could end up without comments.
- Fix a bug where notifications associated to deleted threads would not be
  deleted.
- Fix a bug where subsequent optimistic updates to the same inbox notification
  could sometimes not get applied correctly.

## 2.7.1

### `@liveblocks/react-lexical`

- Fixed a bug where resolved threads remained visible in the editor and the
  `AnchoredThreads` and `FloatingThreads` components.

## 2.7.0

### `@liveblocks/client`

- Refactor caching internals to prepare for upcoming features

### `@liveblocks/react`

- Add support for `query` argument to `useUserThreads_experimental`
- Fix bug where some combinations of `query` criteria could over-select threads
  in `useThreads`

### Version History (private beta)

This release adds some new hooks for Version History in text documents, which is
now available in private beta. If you’re interested in joining the private beta,
please [contact us](https://liveblocks.io/contact/sales).

- Add `useHistoryVersion` hook to retrieve version history (in
  `@liveblocks/react`)
- Add `HistoryVersionSummaryList` and `HistoryVersionSummary` components to help
  display version history (in `@liveblocks/react-ui`)
- Add `HistoryVersionPreview` component to display and restore a version (in
  `@liveblocks/react-lexical`)

## 2.6.1

### `@liveblocks/react-ui`

- Fix mention suggestions dropdown not following scroll in some scenarios.

## 2.6.0

### `@liveblocks/node`

- Add `getInboxNotifications` method which supports an `unread` query parameter.

## 2.5.1

### `@liveblocks/yjs`

- Fix `LiveblocksProvider` `update`/`change` event not returning `removed`
  users.

## 2.5.0

### `@liveblocks/react`

- Add
  [`useIsInsideRoom`](https://liveblocks.io/docs/api-reference/liveblocks-react#useIsInsideRoom)
  hook, useful for rendering different components inside and outside of
  [`RoomProvider`](https://liveblocks.io/docs/api-reference/liveblocks-react#RoomProvider).

### `@liveblocks/react-lexical`

- Fix a bug in `useEditorStatus` which prevented it from returning a correct
  status when `LexicalPlugin` was rendered conditionally.
- Fix remote cursors not displaying user names.

### `@liveblocks/react-ui`

- Improve event propagation in `Composer`.

## v2.4.0

### `@liveblocks/client`

- Add vanilla Comments and Notifications APIs to `Client` and `Room`.

## v2.3.0

### `@liveblocks/react-lexical`

- New default components: `AnchoredThreads` and `FloatingThreads` to display
  threads that are tied to a specific part of the document, similar to Notion,
  Linear, etc:
  - [`FloatingThreads`](https://liveblocks.io/docs/api-reference/liveblocks-react-lexical#FloatingThreads)
    displays floating `Thread` components below text highlights in the editor.
  - [`AnchoredThreads`](https://liveblocks.io/docs/api-reference/liveblocks-react-lexical#AnchoredThreads)
    displays a list of `Thread` components vertically alongside the editor.
  - These components can be used in the same application to create a UI that
    works on both mobile and desktop.

### `@liveblocks/react`

- Add `useDeleteInboxNotification` and `useDeleteAllInboxNotifications` hooks.
- Fix `resolved` query not being applied when filtering threads with
  `useThreads`.
- Various refactorings to Suspense internals.

### `@liveblocks/react-ui`

- Add "Delete notification" action to `InboxNotification`.
- Hide "Mark as read" action in `InboxNotification` when already read.
- Improve keyboard navigation within emoji pickers.

### `@liveblocks/node`

- Add `deleteInboxNotification` and `deleteAllInboxNotifications` methods.

## v2.2.2

### `@liveblocks/react-ui`

- Fix missing avatar in `textMention` inbox notifications.
- Fix `textMention` usage (and its props type) when customizing rendering via
  `kinds` on `InboxNotification`.
- Fix broken CSS selector in default styles.

## v2.2.1

### `@liveblocks/yjs`

- Don’t attempt to write Yjs changes if the current user has no write access.

## v2.2.0

We are making `resolved` a first-class citizen property on
[threads](https://liveblocks.io/docs/ready-made-features/comments/concepts#Threads),
for more information about this change please read our
[Upgrade Guide for 2.2](https://liveblocks.io/docs/platform/upgrading/2.2).

### `@liveblocks/react`

- Add `useMarkThreadAsResolved` and `useMarkThreadAsUnresolved` hooks.
- Support `query.resolved` when filtering threads.
- The
  [`useStorageStatus`](https://liveblocks.io/docs/api-reference/liveblocks-react#useStorageStatus)
  hook now also has a `{ smooth: true }` setting to make building calm UIs with
  it a bit easier.
- The `useClient()` hook is now also available for users of
  `createRoomContext()` and/or `createLiveblocksContext()`
- Fix: avoid unnecessary re-renders if inbox notifications haven't changed

### `@liveblocks/react-ui`

- Use first-class citizen `resolved` property in `Thread` component.
- Preserve rich text when pasting into the composer.
- Add support for custom links to the composer. (either by pasting URLs with
  plain text selected or by pasting existing links)
- Preserve whitespace and empty lines in comments.
- Mark threads as read when visible (like before), but only if the window is
  focused.
- Fix improper `useTransition` fallback which would break on React versions
  lower than 18.

### `@liveblocks/node`

- Add `markThreadAsResolved` and `markThreadAsUnresolved` methods.
- Add `ThreadMarkedAsResolvedEvent` and `ThreadMarkedAsUnresolvedEvent` webhook
  events.
- Support `query.resolved` when querying threads.

### `@liveblocks/react-lexical`

- Upgrade `lexical` peer dependency to version `^0.16.1` that fixes
  compatibility issues with Next.js versions 14.2.0 and above.

### `@liveblocks/node-lexical`

- Upgrade `lexical` peer dependency to version `0.16.1`.

## v2.1.0

### `@liveblocks/client`

- Various internal refactorings

### `@liveblocks/react`

- Add new hook
  [`useStorageStatus`](https://liveblocks.io/docs/api-reference/liveblocks-react#useStorageStatus),
  which returns the current storage status of the room, and will re-render your
  component whenever it changes. This can used to build "Saving..." UIs.
- Add
  [`useDeleteThread`](https://liveblocks.io/docs/api-reference/liveblocks-react#useDeleteThread)
  hook to delete a thread and its associated comments.
- Fix: add missing JSDoc comments
- Fix: improve some error messages and stack traces to contain more info
- Refactorings to Suspense internals

### `@liveblocks/react-ui`

- Fix improper `useSyncExternalStore` import which would break on React versions
  lower than 18.

## v2.0.5

### `@liveblocks/react`

- Improved DX: `useDeleteThread` will now throw a client-side error if someone
  else than the thread owner tries to delete the thread. This will help you
  catch and handle this case more easily.

## v2.0.4

### All packages

- Improve TS error messages and error locations if custom `UserMeta` or
  `ActivitiesData` types do not match their requirements

### `@liveblocks/client`

- Add missing type export for `CommentReaction`
- Don’t attempt to write missing `initialStorage` keys if the current user has
  no write access to storage. This will no longer throw, but issue a warning
  message in the console.

### `@liveblocks/react`

- Add
  [`useDeleteThread`](https://liveblocks.io/docs/api-reference/liveblocks-react#useDeleteThread)
  hook to delete a thread and its associated comments.

## v2.0.3

### `@liveblocks/client`

- In `client.enterRoom()`, the options `initialPresence` and `initialStorage`
  are now only mandatory if your custom type requires them to be.

### `@liveblocks/react`

- In `<RoomProvider>`, the props `initialPresence` and `initialStorage` are now
  only mandatory if your custom type requires them to be.
- Nesting `<LiveblocksProvider>`s will now throw to prevent incorrect usage.

### `@liveblocks/react-ui`

- Prevent the composer from splitting text being composed.
- Handle parentheses around and within auto links.
- Count whitespace as empty to prevent posting empty comments.
- Prevent clearing the composer if it's not handled. (via `onComposerSubmit`)

### `@liveblocks/yjs`

- Add missing type exports

## v2.0.2

### `@liveblocks/node`

- Add `deleteThread` method to the client to delete a room's thread.
- Add the `threadDeleted` webhook event to notify when a thread is deleted.
- Fix type signatures of `client.identifyUser()` and `client.prepareSession()`
  to require `userInfo` if it's mandatory according to your global `UserMeta`
  type definition.

## v2.0.0

This major release marks the maturity of Liveblocks. It contains new products
(`@liveblocks/react-lexical`) and clarifications (e.g.
`@liveblocks/react-comments` is now called `@liveblocks/react-ui`).

Also, we bring major DX improvements by allowing you to specify your types
globally now. These types will be typed once and shared across all Liveblocks
APIs, which includes your Node backend.

```ts file="liveblocks.config.ts"
// ❌ Before
export const {
  suspense: {
    RoomProvider,
    useRoom,
    // etc
  },
} = createRoomContext<Presence, Storage>(client);

// ✅ After
declare global {
  interface Liveblocks {
    Presence: Presence;
    Storage: Storage;
  }
}
```

In `@liveblocks/react`, you can now import hooks directly:

```ts file="MyComponent.tsx"
// ❌ Before: get hooks exported from your Liveblocks config
import { RoomProvider, useRoom, ... } from "./liveblocks.config";

// ✅ After: import hooks directly
import { RoomProvider, useRoom, ... } from "@liveblocks/react";
import { RoomProvider, useRoom, ... } from "@liveblocks/react/suspense";
```

```ts
// ❌ Before
const client = createClient(/* options */);

// ✅ After
<LiveblocksProvider /* options */>
  <App />
</LiveblocksProvider>
```

For full upgrade instructions and codemods, see the
[2.0 upgrade guide](https://liveblocks.io/docs/platform/upgrading/2.0).

### `create-liveblocks-app`

- Update config generation for Liveblocks 2.0.
- Add `--upgrade` flag to automatically update all Liveblocks package to their
  latest version.

### `@liveblocks/client`

- DX improvements: type once, globally, benefit everywhere

### `@liveblocks/react`

- DX improvement: import hooks directly
- DX improvement: `<ClientSideSuspense>` no longer needs a function as its
  `children`
- New provider: `LiveblocksProvider` (replaces the need for `createClient`)
- New hook: `useClient`
- Tweak `useMutation` error message to be less confusing.
- Allow thread and activity metadata types to contain `undefined` values.

### `@liveblocks/react-ui`

- Rename from `@liveblocks/react-comments`.
- Rename `<CommentsConfig />` to `<LiveblocksUIConfig />`.
- Improve `InboxNotification` props types.

### `@liveblocks/react-lexical`

- Initial release.

### `@liveblocks/node-lexical`

- Initial release.

### `@liveblocks/yjs`

- `LiveblocksProvider` is no longer a default export, it’s now
  `import { LiveblocksYjsProvider } from "@liveblocks/yjs"`.

### `@liveblocks/node`

- DX improvements: all Node client methods will pick up the same global types
  you’re using in your frontend
- Rename `RoomInfo` to `RoomData`.
- The webhook event `NotificationEvent`’s type can represent multiple kinds of
  notifications. (`"thread"`, `"textMention"`, and custom ones (e.g.
  `"$myNotification"`))

### `@liveblocks/codemod`

- Initial release.

## v1.12.0

### `@liveblocks/react`

- Add support for custom notification kinds.
- Add new `useInboxNotificationThread` hook to `createLiveblocksContext`, which
  can be used to retrieve threads within thread notifications for more
  flexibility.
- Add support for `startsWith` operator to `useThreads` when filtering based on
  metadata.

### `@liveblocks/react-comments`

- Add support for custom notification kinds to the `InboxNotification` component
  via the `kinds` prop and the `InboxNotification.Custom` component.
- Add destructive color tokens. (`--lb-destructive`,
  `--lb-destructive-foreground`, and `--lb-destructive-contrast`)

### `@liveblocks/node`

- Add `triggerInboxNotification` method that lets you trigger custom
  notification kinds.
- Enable filtering rooms by room ID in the `getRooms` method. This works via
  `query.roomId`, `metadata` is deprecated and is now `query.metadata`.
- Add support for our query language when filtering with the `getRooms` and
  `getThreads` methods.
- Add support for an alternative object-based query notation to the `getRooms`
  and `getThreads` methods, which supports exact matches and the `startsWith`
  operator.

## v1.11.3

### `@liveblocks/client`

- Fixes a potential `RangeError: Maximum call stack size exceeded` in
  applications that produce many operations

### `@liveblocks/node`

- Add missing `updatedAt` property to `YDocUpdatedEvent` type.
  ([@alexlande](https://github.com/alexlande))

## v1.11.2

### `create-liveblocks-app`

- Add support for the updated Starter Kit.

## v1.11.1

### `@liveblocks/react-comments`

- Fix the composer’s placeholder to appear instantly instead of being initially
  invisible.
- Fix the default composer’s actions not being disabled when the composer is.

### `@liveblocks/node`

- Fix "`process` is undefined" issue in Vite builds. This issue was already
  fixed for `@liveblocks/client`, but not for `@liveblocks/node` yet.

### DevTools

- Improve tree view to visualize Y.js documents and inspect Y.js awareness.

## v1.11.0

### `@liveblocks/node`

- Add `updateRoomId` method that lets you update the room ID of the specified
  room.
- Add an optional `guid` parameter to `sendYjsBinaryUpdate` and
  `getYjsDocumentAsBinaryUpdate` to point to a Yjs subdocument with the
  specified guid.

### `@liveblocks/react`

- Add `scrollOnLoad` option to `useThreads`: enabled by default, this option
  controls whether to scroll to a comment on load based on the URL hash.
- `useUser` and `useRoomInfo` no longer support returning nothing. Returning
  `undefined` will now be treated as an error.
- Fix bug where `useUser` and `useRoomInfo` returned an extra `data` superfluous
  property.
- Fix bug where customizing types on `createLiveblocksContext` would conflict
  with the provided `Client`.

### `@liveblocks/react-comments`

- Add actions to `InboxNotification` with a single action for now: marking as
  read.
- Improve actions hover behavior in `Comment`/`Thread`.
- Change `Comment` background color when it’s linked to or being edited.

## v1.10.4

- Fix bundling issue in Vite projects, where `process is not defined` could
  happen

## v1.10.3

### `@liveblocks/react-comments`

- Add support for Emoji v15.1 in emoji picker, along two additional locales:
  Bengali (`bn`) and Hindi (`hi`).
- Fix bug where the `showRoomName` prop on `InboxNotification.Thread` wasn’t
  applied to notifications about mentions.

### `@liveblocks/react`

- Fix bug where removing metadata via `useEditThreadMetadata` would result in a
  brief flash of the old metadata after the metadata was removed optimistically.

## v1.10.2

### `@liveblocks/client`

- Fix bug where calling `.clone()` immediately after creating a new `LiveObject`
  could throw an error

## v1.10.1

### `@liveblocks/client`

- Fix bug where the client’s backoff delay would not be respected correctly in a
  small edge case.

### `@liveblocks/react-comments`

- Fix date localization in `InboxNotification`.
- Add vendor prefixes to more CSS properties within the default styles.

### `@liveblocks/react`

- Added error retrying to `useThreads`, `useRoomNotificationSettings`, and
  `useInboxNotifications` during initial fetching.

## v1.10.0

This release introduces Notifications (and unread indicators) for Comments.

### `create-liveblocks-app`

- Add `createLiveblocksContext` and Notifications to `--init`.
- Move resolver options from `createRoomContext` to `createClient` and add
  `resolveRoomsInfo` to the list of resolvers.

### `@liveblocks/client`

- Add options to `createClient`: `resolveUsers`, `resolveMentionSuggestions`
  (both were previously defined on `createRoomContext` from
  `@liveblocks/react`), and the new `resolveRoomsInfo`.

### `@liveblocks/react`

- Add new `LiveblocksContext` accessible with `createLiveblocksContext`,
  similarly to `createRoomContext`. This context is meant to live at the root
  since it handles things outside of rooms, like notifications. It contains
  `LiveblocksProvider`, `useUser`, `useRoomInfo`, `useInboxNotifications`,
  `useUnreadInboxNotificationsCount`, `useMarkInboxNotificationAsRead`, and
  `useMarkAllInboxNotificationsAsRead`.
- Add new hooks to `createRoomContext`: `useMarkThreadAsRead`,
  `useThreadSubscription`, `useRoomInfo`, `useRoomNotificationSettings`, and
  `useUpdateRoomNotificationSettings`.
- Make some hooks usable interchangeably between `createLiveblocksContext` and
  `createRoomContext`: `useUser`, and `useRoomInfo`.

### `@liveblocks/react-comments`

- Add new default components: `InboxNotification` and `InboxNotificationList`.
- Add unread indicators to the default `Thread` component.
- Support "@" in mentions. (e.g. `@user@email.com` is now a valid mention and
  will trigger `resolveMentionSuggestions` with `"user@email.com"`)

### `@liveblocks/node`

- Add the Notifications REST APIs as fully typed methods. (includes
  `getInboxNotification`, `getRoomNotificationSettings`,
  `updateRoomNotificationSettings`, and `deleteRoomNotificationSettings`
  methods)
- Add notification webhook event: `NotificationEvent`.

## v1.9.8

### `@liveblocks/client`

- Fix race condition in client that could leave zombie WebSocket connections
  open indefinitely in a small edge case. (thanks for reporting,
  [@dev-badace](https://github.com/dev-badace))

### `@liveblocks/react`

- Fix type definitions of `useOthersListener` hook.
- Fix type definitions of `useErrorListener` hook.

### `@liveblocks/yjs`

- Emit update events from awareness.
- Fix several awareness bugs.

## v1.9.7

### `@liveblocks/node`

- Expose new `nextCursor` field in
  [Get Rooms](https://liveblocks.io/docs/api-reference/liveblocks-node#get-rooms)
  API responses, to make pagination easier to work with
- Update TypeScript types for some responses

### `create-liveblocks-app`

- Adds a fallback for passing data from Safari to the console.

## v1.9.6

### `@liveblocks/react`

- Fix certain Next.js sites not building correctly due to improper
  `useSyncExternalStore` import

## v1.9.5

### `@liveblocks/react-comments`

- Fix mention suggestions not appearing.

## v1.9.4

### `@liveblocks/react`

- Fix polling on `useThreads` hook.

## v1.9.3

### `@liveblocks/react`

- Fix a bug that prevented comments from being used across multiple rooms.

### `@liveblocks/node`

- Fix `getRooms()` not throwing `LiveblocksError` when invalid response was
  received.

## v1.9.2

### `@liveblocks/react-comments`

- Add `portalContainer` prop to `CommentsConfig` to customize where floating
  elements (e.g. tooltips, dropdowns, etc) are portaled into.

## v1.9.1

### `@liveblocks/node`

- Fixes the signature and behavior of the `Liveblocks.sendYjsBinaryUpdate()`
  API. It now takes a Yjs encoded update (`Uint8Array`) directly.

## v1.9.0

### `@liveblocks/node`

- Add the Comments write REST APIs as fully typed methods. (includes
  `createThread`, `editThreadMetadata`, `createComment`, `editComment`,
  `deleteComment`, `addCommentReaction`, and `removeCommentReaction` methods)
- Fix the return type of `getActiveUsers` to match the data returned from the
  endpoint.

### `@liveblocks/react`

- Add `query` option to `useThreads` to filter threads based on their metadata.

### `@liveblocks/react-comments`

- Add support for exit animations to `ComposerSuggestions`.

## v1.8.2

### `@liveblocks/react`

- Improve Comments revalidation when losing network or staying in the
  background.
- Improve error handling of Comments mutations. (e.g. thread creation, comment
  creation, etc.)

### `@liveblocks/client`

- Export the `CommentBody` utilities added to `@liveblocks/node` in v1.8.0.
- Harmonize exports with `@liveblocks/node`. (added `IUserInfo` and
  `PlainLsonObject`)

### `@liveblocks/node`

- Harmonize exports with `@liveblocks/client`. (added `CommentBody`,
  `CommentBodyBlockElement`, `CommentBodyElement`, `CommentBodyInlineElement`,
  `CommentBodyLink`, `CommentBodyMention`, `CommentBodyParagraph`,
  `CommentBodyText`, `JsonArray`, `JsonScalar`, `Lson`, `LsonObject`, and
  `User`)

## v1.8.1

- Fix a bug in `toPlainLson` helper
- Fix a bug where pausing history more than once could lead to history loss

## v1.8.0

This release adds all the REST APIs as fully typed methods, and utilities to
transform comments, to `@liveblocks/node`.

### `@liveblocks/node`

- Add all the REST APIs as fully typed methods to `Liveblocks` client. See
  [docs](https://liveblocks.io/docs/api-reference/liveblocks-node#Liveblocks-client).
- Add utilities to work with the `CommentBody` format from Comments:
  - `getMentionedIdsFromCommentBody(body)` - Get a list of all mentioned IDs
    from a `CommentBody`. See
    [docs](https://liveblocks.io/docs/api-reference/liveblocks-node#get-mentioned-ids-from-comment-body).
  - `stringifyCommentBody(body, options)` - Convert a `CommentBody` to a string,
    either as plain text, HTML, or Markdown. It supports resolving mention IDs
    similarly to `@liveblocks/react` and overriding each element to control the
    formatting. See
    [docs](https://liveblocks.io/docs/api-reference/liveblocks-node#stringify-comment-body).

## 1.7.1

### `@liveblocks/react-comments`

- Fix `Composer` focus issues.
- Improve relative date formatting for some locales. (e.g. the `"fr"`` locale
  formatted “1h ago” as “-1 h” instead of “il y a 1 h”)
- Improve default monospace font for inline code blocks.

## v1.7.0

[Liveblocks Comments](https://liveblocks.io/comments) is now available for
everyone as a public beta, learn more about this
[in the announcement](https://liveblocks.io/blog/liveblocks-comments-is-available-for-everyone).

### `@liveblocks/client`

- Improve some internal logging.

### `@liveblocks/react`

- Improve Comments-specific error logging.

### `@liveblocks/react-comments`

- Improve default relative date formatting. (e.g. “2 hours ago” → “2h ago”)

### `create-liveblocks-app`

- Add `ThreadMetadata` type to `--init` command.

## v1.6.0

### `@liveblocks/yjs`

- Add support for subdocs.

## v1.5.2

### `@liveblocks/react`

- Fix return type of `resolveUsers`.

## v1.5.1

- Fixes a bug in the bounds check of the `backgroundKeepAliveTimeout` option.

## v1.5.0

Support multiple RoomProviders, or mixing and matching our React package in the
same app with a Redux and/or Zustand instance.

At the client level, there is a new API for entering/leaving rooms, which we’re
now recommending over the old APIs. (The old APIs remain working exactly how
they are today, however.)

```ts
// Old APIs we'll no longer be recommending (but that will remain working)
const room = client.enter("my-room", options);
client.getRoom("my-room");
client.leave("my-room");
```

```ts
// New API we'll be recommending instead
const { room, leave } = client.enterRoom("my-room", options);
leave();
```

### `@liveblocks/client`

- New client config option: `backgroundKeepAliveTimeout` (a numeric value in
  milliseconds). See
  [docs](https://liveblocks.io/docs/api-reference/liveblocks-client#createClientBackgroundKeepAliveTimeout).
- New APIs:
  - `Client.enterRoom(roomId, options)` – enters the room and return both the
    room and an "unsubscribe function" to leave that room again. This newer API
    supports entering/leaving the same room multiple times, making it possible
    to connect to the same room from different parts of your application. See
    [docs](https://liveblocks.io/docs/api-reference/liveblocks-client#Client.enterRoom).
  - `Client.logout()` – Call this on the Liveblocks client when you log out a
    user in your application. It will purge all auth tokens and force-leave any
    rooms, if any are still connected. See
    [docs](https://liveblocks.io/docs/api-reference/liveblocks-client#Client.logout).
  - `LiveList.clone()` – see
    [docs](https://liveblocks.io/docs/api-reference/liveblocks-client#LiveList.clone).
  - `LiveMap.clone()` – see
    [docs](https://liveblocks.io/docs/api-reference/liveblocks-client#LiveMap.clone).
  - `LiveObject.clone()` – see
    [docs](https://liveblocks.io/docs/api-reference/liveblocks-client#LiveObject.clone).
- Deprecated APIs:
  - `client.enter(roomId, options)`
  - `client.leave(roomId)`
- Renamed enter option: `shouldInitiallyConnect` → `autoConnect`. Its meaning or
  working did not change.
- Fixes a potential `Cannot set parent: node already has a parent` error when
  initializing storage with Live datastructures that are already tied to a
  Storage tree.

### `@liveblocks/react`

- Support using multiple `RoomProvider` components in your component tree for
  the same room ID.
- Renamed `RoomProvider` prop: `shouldInitiallyConnect` → `autoConnect`. Its
  meaning or working did not change.
- New hook:
  - `useOthersListener({ type, user, others })`, see
    [docs](https://liveblocks.io/docs/api-reference/liveblocks-react#useOthersListener)

### `@liveblocks/redux`

- **Breaking:** The `leaveRoom()` function no longer accepts a `roomId`. It will
  always leave the currently joined room.

### `@liveblocks/zustand`

- The `enterRoom()` function will now return a leave callback function.
- **Breaking:** The `leaveRoom()` function no longer accepts a `roomId`. It will
  always leave the currently joined room.

## v1.4.8

### `create-liveblocks-app`

- Add Comments hooks and options to `--init` command.

### `@liveblocks/client`

- Export all `CommentBody`-related types.

### `@liveblocks/react-comments`

- Improve default styles:
  - Cap CSS selector specificity to improve overridability.
  - Set tokens on `.lb-root` instead of `:root` to improve cascading tokens
    (overriding `--lb-accent` on `body` for example, didn't create the expected
    results), and to work within shadow DOMs.
- Fix reactions and links styles on Safari.

## v1.4.7

### `@liveblocks/react`

- Fix `userIds` type in `ResolveUsersArgs`.

## v1.4.6

### `@liveblocks/react`

- Fix a race condition that could cause a Liveblocks client to hang during
  loading when using Suspense.
- Fix `useStatus` return value on SSR responses.
- **Breaking (beta):** The `resolveUser` option in `createRoomContext` is now
  called `resolveUsers` and it receives a list of user IDs (via the `userIds`
  property, replacing `userId`) instead of a single one. Instead of returning
  user info of a single user ID, this function will now expect a list of users'
  info matching the provided list of user IDs.
- **Breaking (beta):** The `ResolveUserOptions` and
  `ResolveMentionSuggestionsOptions` types were renamed to `ResolveUsersArgs`
  and `ResolveMentionSuggestionsArgs` respectively.
- `resolveUsers` and `resolveMentionSuggestions` now accept synchronous
  functions.
- `resolveUsers` now also provides the current room ID.
- `editThreadMetadata` now correctly allows `null` to be set on a property.
  Doing so deletes existing metadata properties.

### `@liveblocks/react-comments`

- Export `ComposerSubmitComment` type from root too, in addition to
  `/primitives`.
- Add `onThreadDelete` to `Thread`.
- Add `metadata` to `Composer` to attach custom metadata to new threads.
- Add support for specifying a custom `ThreadMetadata` type on `Thread` and
  `Composer`.
- **Breaking (beta):** `Comment`’s `onEdit` and `onDelete` were renamed to
  `onEditComment` and `onDeleteComment` respectively.

## v1.4.5

### `@liveblocks/react`

- Fix `createThread` not creating valid comment.

### `@liveblocks/node`

- Fix URL encoding bug

## v1.4.4

### `@liveblocks/react`

- Fix `removeReaction` not removing reactions which led to reactions displaying
  a count of 0.

### `@liveblocks/react-comments`

- Fix reactions list (and its add button) showing on all comments.
- Improve emoji rendering on Windows.
- Hide country flag emojis when unsupported. (e.g. on Windows)

## v1.4.3

### `@liveblocks/react`

- Add new Comments hooks to add/remove reactions.
- Fix a bug in `useOthers()` that could lead to the warning "The result of
  getServerSnapshot should be cached to avoid an infinite loop"

### `@liveblocks/react-comments`

- Add support for reactions. (👍)
- Add keyboard navigation to emoji picker.

## v1.4.2

### `@liveblocks/client`

- Fix a bug where calculating the insertion position between two existing
  elements could happen incorrectly in a small edge case

## v1.4.1

### `@liveblocks/*`

- [#1177](https://github.com/liveblocks/liveblocks/pull/1177) Fix an issue with
  internal LiveList serialization that could lead to a "ghosting" bug with
  `@liveblocks/zustand` / `@liveblocks/redux` when using tuples.

### `@liveblocks/node`

- Add comment reaction webhook events `CommentReactionAdded` and
  `CommentReactionRemoved`

## v1.4.0

### DevTools

- New Yjs tab: visualize Yjs documents as a diagram, a tree, or as a list of
  operations, and inspect Awareness at the same time as Presence.
- New Events tab: inspect all custom Events a client receives in an event
  timeline, for easy testing/debugging.

### `@liveblocks/yjs`

- Add support for the Liveblocks [DevTools](https://liveblocks.io/devtools).

### `@liveblocks/client`

- Broadcast event messages now include a `user` property to indicate the user
  that sent the event:
  ```tsx
  room.subscribe("event", ({ event, user }) => {
    //                              ^^^^ New!
  });
  ```

### `@liveblocks/react`

- Broadcast event messages now include a `user` property to indicate the user
  that sent the event:
  ```tsx
  useEventListener(({ event, user }) => {
    //                       ^^^^ New!
  });
  ```
- **Breaking (beta):** Comments' hook `useThreads` now returns an object in its
  Suspense version. (`const threads = useThreads()` becomes
  `const { threads } = useThreads()`)

### `@liveblocks/react-comments`

- **Breaking (beta):** `Comment`’s `indentBody` and `Thread`’s
  `indentCommentBody` were renamed to `indentContent` and `indentCommentContent`
  respectively. `Thread`’s `onResolveChange` was renamed to `onResolvedChange`.
- Add emoji button in `Composer`.

### `@liveblocks/node`

- Support using `@liveblocks/node` in
  [Edge runtimes](https://vercel.com/docs/functions/edge-functions/edge-runtime).

## v1.3.6

### `@liveblocks/client`

- Support `unstable_fallbackToHTTP` client option when using any auth token type
  (previously it only worked when using single-room tokens, which we no longer
  recommend since 1.2)

## v1.3.5

### `@liveblocks/react`

- Officially mark `useList()`, `useMap()`, and `useObject()` as deprecated in
  JSDoc comments (we stopped recommending them since the release of 0.18)
- Deduplicate Comments requests and improve how race conditions are handled
  during mutations.
- Fix non-Suspense Comments hooks not working properly in some situations.

### `@liveblocks/react-comments`

- **Breaking (beta):** Replace the render prop API (e.g. `renderMention`,
  `renderLink`, etc) by a single `components` prop. (e.g.
  `components={{ Mention, Link }}`)
- Fix overflowing `Composer.Suggestions`.
- Reduce the impact of icons on bundle size.

## v1.3.4

### `@liveblocks/react`

- Fix confusing `Error: "undefined" is not a valid event name` error when using
  the (deprecated) `useMap()`, `useObject()`, or `useList()` hooks on
  uninitialized storage values.

## v1.3.3

### `@liveblocks/*`

- Fix unescaped room IDs when using Comments.

### `@liveblocks/react-comments`

- Add support for auto links. (e.g. `"www.liveblocks.io"`)

## v1.3.2

### `@liveblocks/client`

- The client will disconnect with an error if your `/api/liveblocks-auth`
  backend returns reused/cached tokens. It’s important that auth tokens are
  always freshly generated, and never get cached or reused. (The client itself
  will cache and reuse tokens already, so implementing additional caching in
  your backend isn’t needed, and could even cause reconnection issues.)

## v1.3.1

### `@liveblocks/client`

- Actually include the new Clear History API.

### `@liveblocks/react`

- Fix missing dependency declaration.

## v1.3.0

This release marks the initial release of
[Liveblocks Comments](https://liveblocks.io/comments) (private beta).

### `@liveblocks/client`

- New history API: `room.history.clear()` allows you to explicitly clear the
  history, which resets the ability to undo beyond the current state.
- Removed long deprecated methods:
  - `others.count` → Use `others.length` instead
  - `others.toArray()` → Use `others` instead (it’s already an array)
- Deprecated the `Others<P, U>` type → Use `readonly User<P, U>[]` instead.

### `@liveblocks/react`

- Add support for Comments.
- `UserMeta["info"]` can no longer be a scalar value.

### `@liveblocks/react-comments`

- Initial release.

### `@liveblocks/node`

- Add Comments helpers to Client.
- Add Comments webhook events.

## v1.2.4

### `@liveblocks/node`

- Fixes a bug where sending an empty (or non-string) user ID with
  `.identifyUser` would confusingly get reported as an HTTP 503.

## v1.2.3

### `@liveblocks/client`

- Improve configuration error messages to be more user friendly.
- Fix bug where entering a new room could potentially initialize the undo stack
  incorrectly.

### `create-liveblocks-app`

- Fix Suspense option when specifying a framework.
- Add helpful comments by default.

## v1.2.2

### `@liveblocks/node`

- Add Yjs document change event (`YDocUpdatedEvent`) to `WebhookHandler`.
- Allow `Header` object to be passed to `headers` in
  `WebhookHandler.verifyRequest()`

## v1.2.1

### `@liveblocks/node`

- Fix session.allow to support path up to 128 characters to meet room id length
  requirement.

## v1.2.0

### `@liveblocks/*`

- Support the new and improved Liveblocks authorization.
- Change client logic to stop retrying if room is full. Instead, the client will
  now disconnect. To retry, call `room.reconnect()` explicitly.

### `@liveblocks/node`

- Add new APIs for authorization. See our migration guide for tips on how to
  adopt the new style of authorizing your Liveblocks clients.

## v1.1.8

- Fix a small TypeScript issue introduced in 1.1.7.

## v1.1.7

### `@liveblocks/client`

- When initializing the client with a
  [custom auth callback](https://liveblocks.io/docs/api-reference/liveblocks-client#createClientCallback),
  you can now return `{ error: "forbidden", reason: ... }` as the response,
  which the client will treat as a sign to stop retrying. The client will then
  disconnect from the room, instead of remaining in `"connecting"` status
  indefinitely.

### `@liveblocks/react`

- Fix a bug with `useSelf()` where it would not correctly re-render after
  entering an empty room. It’s now consistent again with `useMyPresence()`.

### DevTools

- Fix a bug in the Liveblocks [DevTools](https://liveblocks.io/devtools) panel
  where the "me" view would incorrectly stay empty after entering an empty room.

## v1.1.6

### `@liveblocks/*`

- Loosen duplicate import detection so it won't throw when used in test runners
  that deliberately run multiple instances of a module (like Jest or Playwright
  can do).

## v1.1.5

### `@liveblocks/*`

- Ship all of our packages as both ESM and CJS modules again (restore the
  changes that 1.1.3 originally introduced).
- Auto-detect if multiple copies of Liveblocks are included in your production
  bundle. If so, a help page is presented that will help you resolve this issue.
- Fix a bug where the room internals could become non-functional when used in
  combination with Immer due to Immer’s excessive auto-freezing, which would
  break the room’s internals. (This became an issue since Liveblocks 1.1 was
  released.)

## v1.1.4

- Undo the changes made in 1.1.3. We’ve got some bug reports where Liveblocks
  could still be doubly-included in production bundles (in some bundler setups
  only), with storage data corruptions as a possible result. We’re
  investigating.

## v1.1.3

Ship all of our packages as both ESM and CJS modules. By upgrading, your
project’s bundler can now perform (better) tree-shaking on the Liveblocks code.

You can expect (at least) the following bundle size reductions:

- `@liveblocks/client` from 80kB → 70kB
- `@liveblocks/react` from 129kB → 80kB
- `@liveblocks/redux` from 84kB → 38kB
- `@liveblocks/zustand` from 83kB → 37kB
- `@liveblocks/yjs` from 129kB → 74kB

## v1.1.2

### `@liveblocks/yjs`

Added Yjs support to **open beta** through the new `@liveblocks/yjs` package
(not stable yet).

### Fixes

- Fixes a missing internal export.

## v1.1.1

- Fixes a bug where under certain circumstances the Liveblocks client could
  incorrectly throw a `Not started yet` error message.

## v1.1.0

This release improves the client’s internals to ensure a more reliable
connection with Liveblocks servers.

### `@liveblocks/client`

- New APIs:
  - `room.getStatus()`: returns the current status of the WebSocket connection:
    `"initial"`, `"connecting"`, `"connected"`, `"reconnecting"`, or
    `"disconnected"`
  - `room.subscribe("status")`: subscribe to changes of the connection status.
  - `room.subscribe("lost-connection")`: high-level API to get informed when
    Liveblocks’ automatic reconnection process is taking longer than usual, so
    you can show a toast message on screen. (See this
    [example](https://liveblocks.io/examples/connection-status) for an
    illustration.)
- New behavior:
  - The client will stop retrying to establish a connection in cases where
    retrying would not help. For example an explicit 403 forbidden response from
    your backend, or a configuration error.
  - The client will more quickly reconnect even after long periods of sleep.

### `@liveblocks/react`

- New APIs:
  - `useStatus()` - React hook version of `room.getStatus()`
  - `useLostConnectionListener()` - React hook version of
    `room.subscribe("lost-connection")` (See this
    [example](https://liveblocks.io/examples/connection-status) for an
    illustration.)

### Bugs fixed

- Reconnection would sometimes not work after long periods of sleep. Waking up
  is now instant.
- React clients using Suspense could sometimes incorrectly bounce back to the
  Suspense boundary after a successful load. No longer!
- Client could sometimes not load storage after reconnecting. Not anymore!
- Others array will no longer flash during an internal reconnect.
- DevTools now keeps working even when the client goes offline.

### Deprecated APIs

These APIs still work, but are replaced by newer APIs. The old APIs will be
removed in a future release of Liveblocks.

Old connection status codes are replaced by the new ones:

| ❌ Old statuses | ✅ New statuses |
| --------------- | --------------- |
| closed          | initial         |
| authenticating  | connecting      |
| connecting      | connecting      |
| open            | connected       |
| unavailable     | reconnecting    |
| failed          | disconnected    |

Recommended steps to upgrade:

- ❌ `room.getConnectionState()` → ✅ `room.getStatus()`
- ❌ `room.subscribe('connection')` → ✅ `room.subscribe('status')`
- Old client options:
  - ❌ `clientOptions.fetchPolyfill`
  - ❌ `clientOptions.WebSocketPolyfill` → ✅
    `clientOptions.polyfills: { fetch, WebSocket }`

## v1.0.12

### `create-liveblocks-app`

- Added `export type TypedRoom = Room<...>` to init command for non-React apps.

## v1.0.11

### `@liveblocks/client`

- Fix a bug where undo/redo on `LiveObject` creates exponentially larger deltas.

## v1.0.10

### `@liveblocks/client`

- Fix a bug related to proactive token expiration detection.
- Internal refactorings.
- Add unstable_fallbackToHTTP option to the core client to support messages over
  1MB.

### `@liveblocks/node`

- Fix incorrect status code when Liveblocks server cannot be reached
  temporarily.

## v1.0.9

### `@liveblocks/client`

- Export `LiveListUpdate`, `LiveMapUpdate`, and `LiveObjectUpdate` types used by
  the storage update callback.
- Export new utility, `toPlainLson`, to assist in calling the initialize storage
  API.
- Internal refactorings.

## v1.0.8

### `@liveblocks/client`

- Internal refactorings.

### `create-liveblocks-app`

- Added
  [flags](https://github.com/liveblocks/liveblocks/tree/main/tools/create-liveblocks-app#flags-optional)
  for creating config files with `--init`. (e.g. `--framework react`)
- Added an error if an incorrect flag is used.
- Slightly changed the format of the default config file.

### `@liveblocks/client`

- Internal refactorings.

## v1.0.7

- Private API changes only.

## v1.0.6

## Internal changes

- Release `create-liveblocks-app` along with other Liveblocks packages, using
  the same versioning scheme.
- Internal refactorings.

## v1.0.5

Non-existent.

## v1.0.4

Non-existent.

## v1.0.3

Non-existent.

## v1.0.2

- Fix bug where passing down `shouldInitiallyConnect` connection option would
  not always work.

## v1.0.1

- Log stack traces of function calls that resulted in rejected storage mutations
  to the console in non-production builds to ease debugging.

### `@liveblocks/client`

- Fixes bug where the state of `others` in a room was wrong when:
  - Client A disconnects improperly (ex: computer goes to sleep)
  - Then Client B disconnects (ex: computer goes to sleep)
  - Then Client A reconnects: client B still shows in the `others` state

## v1.0.0

This major release marks the maturity of Liveblocks. For upgrade instructions,
see the [1.0 upgrade guide](https://liveblocks.io/docs/platform/upgrading/1.0).

## `@liveblocks/node`

`authorize` option `userId` is now mandatory.

Our new [pricing](https://liveblocks.io/pricing) is based on Monthly Active
Users instead of connections. We're using `userId` to track MAU associated to a
Liveblocks account.

## v0.19.11

## `@liveblocks/node`

- `WebhookHandler` now handles `RoomCreatedEvent` and `RoomDeletedEvent`

## v0.19.10

## `@liveblocks/client`

- Allow
  [`createClient`](https://liveblocks.io/docs/api-reference/liveblocks-client#createClientThrottle)
  `throttle` option to go as low as 16ms.

## v0.19.9

## `@liveblocks/client`

- Adds a `WebhookHandler` class
  - `new WebhookHandler(secret).verifyRequest({ rawBody, headers })` can be used
    to verify event requests from Liveblock's webhook functionality. It also
    provides fully typed `WebhookEvents`.
  - Check out our [Webhooks guide](https://liveblocks.io/docs/guides/webhooks)
    for more details

## v0.19.8

- Fixes a bug where history didn't reliably undo `LiveObject` key set changes if
  any pending local changes existed on that key.
- Fixes a bug where changes performed inside `room.batch` were incorrectly
  ordered inside the history resulting in unexpected undo behavior in some
  cases.
- Fixes a bug where under some circumstances the Liveblocks client could get
  stuck in a "synchronizing" state indefinitely
- Expose `JsonArray` and `JsonScalar` types publicly

## v0.19.7

Fix nested storage event handling issue.

## v0.19.6

Support authentication with cookies.

## v0.19.5

Export the `StorageStatus` type (introduced with 0.19.3).

## v0.19.4

Fix CORS issue.

## v0.19.3

In **@liveblocks/client**:

## Room.getStorageStatus

Get the storage status.

- `not-loaded`: Initial state when entering the room.
- `loading`: Once the storage has been requested via room.getStorage().
- `synchronizing`: When some local updates have not been acknowledged by
  Liveblocks servers.
- `synchronized`: Storage is in sync with Liveblocks servers.

## Room.subscribe("storage-status", status => { })

Subscribe to storage status changes.

Returns an unsubscribe function.

```typescript
room.subscribe("storage-status", (status) => {
  switch (status) {
    case "not-loaded":
      break;
    case "loading":
      break;
    case "synchronizing":
      break;
    case "synchronized":
      break;
    default:
      break;
  }
});
```

## Room.reconnect

Close the room connection and try to reconnect.

## Internal changes

- Add support for the upcoming Liveblocks browser extension

## v0.19.2

Fixes some internal type definitions.

## v0.19.1

Fixes an issue where `import`s from Liveblocks packages could not be resolved
correctly in certain build environments.

## v0.19.0

This release brings Zustand v4 support. This is a breaking change **only if
you’re using @liveblocks/zustand**.

In **@liveblocks/zustand**:

- Support Zustand v4 (actually v4.1.3 or higher)
- Drop support for Zustand v3 (also v4.1.2 or lower are not supported)
- Fix bug where some usage pattern could cause the Zustand store to stop
  synching (#491)

To migrate, make the following code changes:

- `npm install zustand@latest`
- `npm install @liveblocks/zustand@latest`
- Change these imports, if applicable:
  ```diff
  -import { middleware } from "@liveblocks/zustand";
  +import { liveblocks } from "@liveblocks/zustand";
  ```
  and
  ```diff
  -import type { LiveblocksState } from "@liveblocks/zustand";
  +import type { WithLiveblocks } from "@liveblocks/zustand";
  ```
  and rename accordingly.
- Change the pattern:
  ```ts
  create(liveblocks<MyState, ...>(...))
  ```
  to the Zustand v4 recommended pattern:
  ```ts
  create<WithLiveblocks<MyState, ...>>()(liveblocks(...))
  ```
  To be clear:
  1.  First, move the type annotation away from the `liveblocks` middleware
      call, and onto the `create` call.
  2.  Next, wrap your `MyState` type in a `WithLiveblocks<...>` wrapper. This
      will make sure the injected `liveblocks` property on your Zustand state
      will be correctly typed.
  3.  Finally, make sure to add the extra call `()` wrapper, needed by Zustand
      v4 now:
      ```ts
      create<WithLiveblocks<MyState, ...>>()(liveblocks(...))
      //                                  ^^ Not a typo
      ```
- Remove the second argument to `state.liveblocks.enterRoom()`: it no longer
  takes an explicit initial state. Instead, it's automatically be populated from
  your Zustand state.

In **@liveblocks/redux**:

- The main export has been renamed:
  ```diff
  -import { enhancer } from "@liveblocks/redux";
  +import { liveblocksEnhancer } from "@liveblocks/redux";
  ```
- The second argument to `state.liveblocks.enterRoom()` to send in an explicit
  initial state is no longer supported. It will use the state in your Redux
  store, for consistency and ease of use.

## v0.18.5

Bug fix:

- Fixes a small bug in a type definition, `scopes` was removed from
  `BaseUserMeta`.

Internal updates:

- Switch the monorepo over to Turborepo.

## v0.18.4

All packages now provide an `isReadOnly` flag on user instances. It is available
when getting self or others. `isReadOnly` is true when storage is read-only, see
the
[room management guide](https://liveblocks.io/docs/guides/managing-rooms-users-permissions#permissions)
for more information.

```ts
const me = room.getSelf();

me.isReadOnly; // boolean

const others = room.getOthers();
for (const other of others) {
  other.isReadOnly; // boolean
}
```

In **@liveblocks/client**:

- Add a new option `shouldInitiallyConnect` to `client.enter` that let you
  control whether or not the room connects to Liveblocks servers. Default is
  `true`.

  Usually set to false when the client is used from the server to not call the
  authentication endpoint or connect via WebSocket.

In **@liveblocks/react**:

- Add a new property `shouldInitiallyConnect` to `RoomProvider` that let you
  control whether or not the room connects to Liveblocks servers. Default is
  `true`.

  By default equals to `typeof window !== "undefined"`, meaning the RoomProvider
  tries to connect to Liveblocks servers only on the client side.

- Internal package restructurings to increase code sharing. You may notice a new
  dependency show up in your dependency tree: `@liveblocks/core`. It contains
  private APIs that aren't intended for direct consumption.

## v0.18.3

- In **@liveblocks/react**:

  Fixes the "zombie-child" problem that can occur with React 17 or lower. **If
  you’re on React 18: great, you can ignore this!** If you’re using React 17 or
  lower with Liveblocks, we’ll now start to enforce that you pass the
  `unstable_batchedUpdates` prop to RoomProvider, so this problem can be
  circumvented. This small addition may save you hours of debugging time!

  ```tsx
  // ⚠️  Only if you’re using React 17 or lower
  import { unstable_batchedUpdates } from "react-dom";  // 👈

  <RoomProvider
    id="my-room"
    initialPresence={...}
    initialStorage={...}
    unstable_batchedUpdates={unstable_batchedUpdates}  // 👈
  >
    <App />
  </RoomProvider>
  ```

  To read more, see
  https://liveblocks.io/docs/guides/troubleshooting#stale-props-zombie-child

- In **@liveblocks/zustand**:

  - Fix a confusing error message

## v0.18.2

- In **@liveblocks/react**:

  - Make sure that `useOther` will not rerender if tracked users already left
    the room, so that child components won't get rerendered before the parent
    got the chance to unmount them.
  - Disallow `useOther` without selector

## v0.18.1

- In **@liveblocks/react**:

  - Fix a bug that could cause an error when patching presence during local
    development. Not an issue in production builds. (#505)

## v0.18.0

For information, please read our
[Upgrade Guide for 0.18](https://liveblocks.io/docs/platform/upgrading/0.18).

### New React hooks ✨

- In **@liveblocks/react**:

  - [`useStorage`](https://liveblocks.io/docs/api-reference/liveblocks-react#useStorage)
  - [`useMutation`](https://liveblocks.io/docs/api-reference/liveblocks-react#useMutation)
  - [`useSelf`](https://liveblocks.io/docs/api-reference/liveblocks-react#useSelf)
  - [`useOthers`](https://liveblocks.io/docs/api-reference/liveblocks-react#useOthers)
  - [`useOthersMapped`](https://liveblocks.io/docs/api-reference/liveblocks-react#useOthersMapped)
  - [`useOthersConnectionIds`](https://liveblocks.io/docs/api-reference/liveblocks-react#useOthersConnectionIds)
  - [`useOther`](https://liveblocks.io/docs/api-reference/liveblocks-react#useOther)
    (singular)

- In **@liveblocks/client**:

  - New
    [`.toImmutable()`](https://liveblocks.io/docs/api-reference/liveblocks-client#LiveObject.toImmutable)
    method on `LiveObject`, `LiveList`, and `LiveMap` lets you work with an
    immutable representation of the storage objects
  - Improved core performance
  - Reduced bundle size
  - Others only become visible in the `others` array if their presence is known

### Breaking changes

- Remove support for directly importing hooks from **@liveblocks/client** (e.g.
  `import { useMyPresence } from '@liveblocks/react'`). If you’re still using
  these imports, see the
  [Upgrade Guide for 0.17](https://liveblocks.io/docs/platform/upgrading/0.17)
  for instructions.
- Remove `ClientProvider` and `useClient` hook
- Remove `defaultPresence` and `defaultStorageRoot` arguments. (Just use
  `initialPresence` and `initialStorage` arguments now.)
- Remove second argument to `useMap()`, `useList()`, and `useObject()`.
- Remove `new LiveMap(null)` support. (Just use `new LiveMap()` or
  `new LiveMap([])`.)

## v0.17.11

General:

- Fix a packaging bug

In **@liveblocks/react**:

- Deprecate an undocumented API

## v0.17.9

- Fix bug that could cause duplicate copies of @liveblocks/client to end up in
  final bundle, for certain bundler configurations.
- Fix bug where in some conditions the initial presence for a new connection
  would not come through to all existing clients in the room
- Various internal changes

## v0.17.8

### New history APIs ↩️ ↪️

- In **@liveblocks/client**:

  - Add `canUndo()` and `canRedo()` utilities to `room.history`
  - Add `"history"` event type to `room.subscribe()` to subscribe to the current
    user's history changes

- In **@liveblocks/react**:

  - Add `useCanUndo()` and `useCanRedo()` hooks

## v0.17.7

- In **@liveblocks/zustand**:

  - Simplify zustand middleware integration with Typescript. `TPresence`,
    `TStorage`, `TUserMeta`, and `TRoomEvent` are now optional.

Note that `@liveblocks/zustand` does not work with zustand > v4 because v3 and
v4 have completely different type definitions. As soon as zustand v4 is out of
the RC phase, we will consider updating our middleware to work with the latest
version.

### Example

Let's take a look at our
[To-do list](https://github.com/liveblocks/liveblocks/tree/main/examples/zustand-todo-list)
example. Without our middleware, the store would look like this:

```ts
import create from "zustand";

type State = {
  draft: string;
  isTyping: boolean;
  todos: Todo[];
  setDraft: (draft: string) => void;
  addTodo: () => void;
  deleteTodo: (index: number) => void;
};

create<State>(/* ... */);
```

With our middleware, you simply need to move the `State` param at the middleware
level:

```ts
import create from "zustand";
import { createClient } from "@liveblocks/client";
import { middleware } from "@liveblocks/zustand";

const client = createClient({ /*...*/ });

type State = {
  draft: string;
  isTyping: boolean;
  todos: Todo[];
  setDraft: (draft: string) => void;
  addTodo: () => void;
  deleteTodo: (index: number) => void;
};

create(
  middleware<State>(/* ... */, {
    client,
    presenceMapping: { isTyping: true },
    storageMapping: { todos: true }
  })
);
```

If you want to type `others` presence, you can use the `TPresence` generic
argument on the middleware.

```ts

type Presence = {
  isTyping: true;
}

const useStore = create(
  middleware<State, Presence>(/* ... */, {
    client,
    presenceMapping: { isTyping: true },
    storageMapping: { todos: true }
  })
);

// In your component
useStore(state => state.liveblocks.others[0].presence?.isTyping)
```

## v0.17.6

- In **@liveblocks/react**:

  - Expose `RoomContext` in the return value of `createRoomContext()`

## v0.17.5

- In **@liveblocks/react**:

  - Fix bug where changing the `key` argument of `useMap()`, `useList()`,
    `useObject()` did not resubscribe to updates correctly
  - Ignore changes to the `RoomProvider`'s initial presence/storage props on
    subsequent renders. This makes it behave closer to `useState(initialState)`

## v0.17.4

Fix missing documentation for hooks created via `createRoomContext()`.

## v0.17.1

Fix `@liveblocks/nodes` packaging.

## v0.17.0

For information, please read our
[Upgrade Guide](https://liveblocks.io/docs/platform/upgrading/0.17).

### TypeScript improvements ✨

This release contains major TypeScript improvements. The recommended setup now
is that you define your own Presence and Storage types at the highest level
(i.e. where you set up the room). After that initial one-time setup, you will no
longer need to provide any extra type annotations anywhere for your Liveblocks
code! 🙌

To learn how to set that up, follow the instructions in our
[Upgrade Guide](https://liveblocks.io/docs/platform/upgrading/0.17).

- No more `any` types used (in `@liveblocks/client` and `@liveblocks/react`)
- All APIs that work with Presence data will now require it to be
  JSON-serializable
- All APIs that work with Storage data will now require it to be LSON (= JSON +
  Live structures)
- All Live structures now take mandatory type params for their payloads, just
  like the built-in array, object, and map types do:
  - `LiveMap<K, V>` (like `Map<K, V>`)
  - `LiveObject<{ a: number, b: string }>` (like, for example,
    `{ a: number, b: string }`)
  - `LiveList<T>` (like `Array<T>`)

### React Native support ✨

We now support React Native! To learn how to use Liveblocks in your React Native
projects, see our
[API reference](https://liveblocks.io/docs/api-reference/liveblocks-client#createClientReactNative).
It's surprisingly simple!

### New APIs ✨

- In **@liveblocks/react**:

  - [`createRoomContext()`](https://liveblocks.io/docs/api-reference/liveblocks-react#createRoomContext)
    is now the preferred way to initialize hooks.

- In the API:

  - New endpoint to
    [Get Users in a Room](https://liveblocks.io/docs/api-reference/rest-api-endpoints#GetRoomUsers)
  - New endpoint to
    [Get a list of all Rooms](https://liveblocks.io/docs/api-reference/rest-api-endpoints#GetRooms)

### Bug fixes 🐛

- Improved conflict resolution on LiveList
- Various minor internal bug fixes

### Breaking changes

- In **@liveblocks/client**:

  - Removed old `Room.unsubscribe()` API

### New deprecations

- In **@liveblocks/client**:

  - The `defaultPresence` option to `client.enter()` will get renamed to
    `initialPresence`
  - The `defaultStorageRoot` option to `client.enter()` will get renamed to
    `initialStorage`
  - Calling `new LiveMap(null)` will stop working. Please use `new LiveMap()`,
    or `new LiveMap([])`

- In **@liveblocks/react**:

  - Importing the React hooks directly is deprecated, instead use the new
    `createRoomContext()` helper. For help, read the
    [Recommended Upgrade Steps section](https://liveblocks.io/docs/platform/upgrading/0.17#recommended-upgrade-steps)
    within our
    [Upgrade Guide](https://liveblocks.io/docs/platform/upgrading/0.17)
  - The second argument to `useList()`, `useObject()`, and `useMap()` is
    deprecated
  - The RoomProvider's `defaultPresence` is renamed to `initialPresence`
  - The RoomProvider's `defaultStorageRoot` is renamed to `initialStorage`

## v0.16.17

Fix bug in internal code where some legal authentication tokens would be
considered invalid.

## v0.16.16

Internals only.

## v0.16.15

Internals only.

## v0.16.14

Fix an issue where the current user's info would not properly display accented
characters.

## v0.16.13

(Unpublished.)

## v0.16.12

Internals only.

## v0.16.11

Expose helper type to help users adopt to using Live structures with interfaces
they don't own.

## v0.16.10

Restructures a few more internals.

## v0.16.9

Restructures a few internals.

## v0.16.8

Fix bug in private/internal code.

## v0.16.7

Fix bug in private/internal code.

## v0.16.6

Fix bug in example code suggested in deprecation warning.

## v0.16.5

### All packages

- Various internal refactorings

### Bug fixes

- In **@liveblocks/client**:

  - If you're using `@liveblocks/client` in a ES2015 context, you no longer have
    to polyfill `Object.fromEntries()`.

## v0.16.4

### All packages

- Improve our generated bundles. They are now even more tree-shakable, and
  smaller!
- Some APIs are being deprecation and will show warnings in the dev console when
  used

## v0.16.3

### Bug fixes

- In **@liveblocks/client**:

  - Fix bug where internal presence state could not get restored correctly after
    undo/redo in certain circumstances.

- In **@liveblocks/zustand** and **@liveblocks/redux**:

  - Fixes an issue when initializing an array with items would result in having
    duplicated items in other clients. Example:

    - Client A updates state : `{ list: [0] }`
    - Client B states is updated to : `{ list: [0, 0] }`

## v0.16.2

### Bug fixes

- In **@liveblocks/client**:

  - Fix small bug related to new `JsonObject` type, which would reject some
    values that were legal JSON objects.

## v0.16.1

### Bug fixes

- In **@liveblocks/react**:

  - Fix issue with React 18 and StrictMode.

## v0.16.0

### New APIs

#### `LiveList.set`

Set one element at a specified index.

```typescript
const list = new LiveList(["🦁", "🦊", "🐵"]);
list.set(0, "🐺");
list.toArray(); // equals ["🐺", "🦊", "🐵"]
```

https://github.com/liveblocks/liveblocks/pull/147 for more information

⚠️ **_Before using `LiveList.set`, you need to make sure that all connected
clients are using `0.16.0`. If a client is connected to a room with version
`< 0.16`, `LiveList.set` might lead to slightly unexpected behavior._**

### TypeScript improvements

@nvie improved our typescript definitions! They are more precise and restrictive
(for your own good :)). If typescript errors appears after upgrading to `0.16.0`
and they are not clear, please create a Github issue and we'll help you.

More information here: https://github.com/liveblocks/liveblocks/pull/150<|MERGE_RESOLUTION|>--- conflicted
+++ resolved
@@ -1,15 +1,5 @@
 ## vNEXT (not yet published)
 
-## v3.5.2
-
-### `@liveblocks/core`
-
-- Throttle incoming AI delta updates to prevent excessive re-renders during fast
-  streaming.
-- Optimized partial JSON parser for improved tool invocation streaming
-  performance.
-
-<<<<<<< HEAD
 ### `@liveblocks/react-ui`
 
 - Reasoning in `AiChat` now displays how long it took.
@@ -18,12 +8,20 @@
   long it took.
 - Add `Duration` primitive to display formatted durations, similar to the
   existing `Timestamp` primitive.
-=======
+
+## v3.5.2
+
+### `@liveblocks/core`
+
+- Throttle incoming AI delta updates to prevent excessive re-renders during fast
+  streaming.
+- Optimized partial JSON parser for improved tool invocation streaming
+  performance.
+
 ### `@liveblocks/react-tiptap`
 
 - Fixes a bug where the a comment could not be selected if it was within a
   previously deleted comment.
->>>>>>> 0f1b0ff8
 
 ## v3.5.1
 
