--- conflicted
+++ resolved
@@ -1,6 +1,5 @@
 ## vNEXT (not yet published)
 
-<<<<<<< HEAD
 ## v2.24.0
 
 We are introducing thread subscriptions to add more granularity to thread
@@ -44,7 +43,7 @@
 - Add support for `textMentions` in room subscription settings.
 - Rename `Room.getNotificationSettings` and `Room.updateNotificationSettings` to
   `Room.getSubscriptionSettings` and `Room.updateSubscriptionSettings`.
-=======
+
 ### `@liveblocks/tiptap`
 
 - Fix `FloatingToolbar` focus behavior in Safari.
@@ -53,7 +52,6 @@
 ### `@liveblocks/lexical`
 
 - Fix `FloatingToolbar` focus behavior in Safari.
->>>>>>> 8baad07d
 
 ## v2.23.1
 
