# v1.8.0

<<<<<<< HEAD
### `@liveblocks/node`

- Add utilities to work with the `CommentBody` format from Comments:
  - `getMentionIdsFromCommentBody(body)` - Get a list of all mentioned IDs from
    a `CommentBody`. See
    [docs](https://liveblocks.io/docs/api-reference/liveblocks-node#get-mention-ids-from-comment-body).
  - `stringifyCommentBody(body, options)` - Convert a `CommentBody` to a string,
    either as plain text, HTML, or Markdown. It supports resolving mention IDs
    similarly to `@liveblocks/react` and overriding each element to control the
    formatting. See
    [docs](https://liveblocks.io/docs/api-reference/liveblocks-node#stringify-comment-body).
=======
This release adds all the REST APIs to the `Liveblocks` client in
`@liveblocks/node` as fully typed methods.
>>>>>>> bbacef53

# v1.7.1

### `@liveblocks/react-comments`

- Fix `Composer` focus issues.
- Improve relative date formatting for some locales. (e.g. the `"fr"`` locale
  formatted “1h ago” as “-1 h” instead of “il y a 1 h”)
- Improve default monospace font for inline code blocks.

# v1.7.0

[Liveblocks Comments](https://liveblocks.io/comments) is now available for
everyone as a public beta, learn more about this
[in the announcement](https://liveblocks.io/blog/liveblocks-comments-is-available-for-everyone).

### `@liveblocks/client`

- Improve some internal logging.

### `@liveblocks/react`

- Improve Comments-specific error logging.

### `@liveblocks/react-comments`

- Improve default relative date formatting. (e.g. “2 hours ago” → “2h ago”)

### `create-liveblocks-app`

- Add `ThreadMetadata` type to `--init` command.

# v1.6.0

### `@liveblocks/yjs`

- Add support for subdocs.

# v1.5.2

### `@liveblocks/react`

- Fix return type of `resolveUsers`.

# v1.5.1

- Fixes a bug in the bounds check of the `backgroundKeepAliveTimeout` option.

# v1.5.0

Support multiple RoomProviders, or mixing and matching our React package in the
same app with a Redux and/or Zustand instance.

At the client level, there is a new API for entering/leaving rooms, which we’re
now recommending over the old APIs. (The old APIs remain working exactly how
they are today, however.)

```ts
// Old APIs we'll no longer be recommending (but that will remain working)
const room = client.enter("my-room", options);
client.getRoom("my-room");
client.leave("my-room");
```

```ts
// New API we'll be recommending instead
const { room, leave } = client.enterRoom("my-room", options);
leave();
```

### `@liveblocks/client`

- New client config option: `backgroundKeepAliveTimeout` (a numeric value in
  milliseconds). See
  [docs](https://liveblocks.io/docs/api-reference/liveblocks-client#createClientBackgroundKeepAliveTimeout).
- New APIs:
  - `Client.enterRoom(roomId, options)` – enters the room and return both the
    room and an "unsubscribe function" to leave that room again. This newer API
    supports entering/leaving the same room multiple times, making it possible
    to connect to the same room from different parts of your application. See
    [docs](https://liveblocks.io/docs/api-reference/liveblocks-client#Client.enterRoom).
  - `Client.logout()` – Call this on the Liveblocks client when you log out a
    user in your application. It will purge all auth tokens and force-leave any
    rooms, if any are still connected. See
    [docs](https://liveblocks.io/docs/api-reference/liveblocks-client#Client.logout).
  - `LiveList.clone()` – see
    [docs](https://liveblocks.io/docs/api-reference/liveblocks-client#LiveList.clone).
  - `LiveMap.clone()` – see
    [docs](https://liveblocks.io/docs/api-reference/liveblocks-client#LiveMap.clone).
  - `LiveObject.clone()` – see
    [docs](https://liveblocks.io/docs/api-reference/liveblocks-client#LiveObject.clone).
- Deprecated APIs:
  - `client.enter(roomId, options)`
  - `client.leave(roomId)`
- Renamed enter option: `shouldInitiallyConnect` → `autoConnect`. Its meaning or
  working did not change.
- Fixes a potential `Cannot set parent: node already has a parent` error when
  initializing storage with Live datastructures that are already tied to a
  Storage tree.

### `@liveblocks/react`

- Support using multiple `RoomProvider` components in your component tree for
  the same room ID.
- Renamed `RoomProvider` prop: `shouldInitiallyConnect` → `autoConnect`. Its
  meaning or working did not change.
- New hook:
  - `useOthersListener({ type, user, others })`, see
    [docs](https://liveblocks.io/docs/api-reference/liveblocks-react#useOthersListener)

### `@liveblocks/redux`

- **Breaking:** The `leaveRoom()` function no longer accepts a `roomId`. It will
  always leave the currently joined room.

### `@liveblocks/zustand`

- The `enterRoom()` function will now return a leave callback function.
- **Breaking:** The `leaveRoom()` function no longer accepts a `roomId`. It will
  always leave the currently joined room.

# v1.4.8

### `create-liveblocks-app`

- Add Comments hooks and options to `--init` command.

### `@liveblocks/client`

- Export all `CommentBody`-related types.

### `@liveblocks/react-comments`

- Improve default styles:
  - Cap CSS selector specificity to improve overridability.
  - Set tokens on `.lb-root` instead of `:root` to improve cascading tokens
    (overriding `--lb-accent` on `body` for example, didn't create the expected
    results), and to work within shadow DOMs.
- Fix reactions and links styles on Safari.

# v1.4.7

### `@liveblocks/react`

- Fix `userIds` type in `ResolveUsersArgs`.

# v1.4.6

### `@liveblocks/react`

- Fix a race condition that could cause a Liveblocks client to hang during
  loading when using Suspense.
- Fix `useStatus` return value on SSR responses.
- **Breaking (beta):** The `resolveUser` option in `createRoomContext` is now
  called `resolveUsers` and it receives a list of user IDs (via the `userIds`
  property, replacing `userId`) instead of a single one. Instead of returning
  user info of a single user ID, this function will now expect a list of users'
  info matching the provided list of user IDs.
- **Breaking (beta):** The `ResolveUserOptions` and
  `ResolveMentionSuggestionsOptions` types were renamed to `ResolveUsersArgs`
  and `ResolveMentionSuggestionsArgs` respectively.
- `resolveUsers` and `resolveMentionSuggestions` now accept synchronous
  functions.
- `resolveUsers` now also provides the current room ID.
- `editThreadMetadata` now correctly allows `null` to be set on a property.
  Doing so deletes existing metadata properties.

### `@liveblocks/react-comments`

- Export `ComposerSubmitComment` type from root too, in addition to
  `/primitives`.
- Add `onThreadDelete` to `Thread`.
- Add `metadata` to `Composer` to attach custom metadata to new threads.
- Add support for specifying a custom `ThreadMetadata` type on `Thread` and
  `Composer`.
- **Breaking (beta):** `Comment`’s `onEdit` and `onDelete` were renamed to
  `onEditComment` and `onDeleteComment` respectively.

# v1.4.5

### `@liveblocks/react`

- Fix `createThread` not creating valid comment.

### `@liveblocks/node`

- Fix URL encoding bug

# v1.4.4

### `@liveblocks/react`

- Fix `removeReaction` not removing reactions which led to reactions displaying
  a count of 0.

### `@liveblocks/react-comments`

- Fix reactions list (and its add button) showing on all comments.
- Improve emoji rendering on Windows.
- Hide country flag emojis when unsupported. (e.g. on Windows)

# v1.4.3

### `@liveblocks/react`

- Add new Comments hooks to add/remove reactions.
- Fix a bug in `useOthers()` that could lead to the warning "The result of
  getServerSnapshot should be cached to avoid an infinite loop"

### `@liveblocks/react-comments`

- Add support for reactions. (👍)
- Add keyboard navigation to emoji picker.

# v1.4.2

### `@liveblocks/client`

- Fix a bug where calculating the insertion position between two existing
  elements could happen incorrectly in a small edge case

# v1.4.1

### `@liveblocks/*`

- [#1177](https://github.com/liveblocks/liveblocks/pull/1177) Fix an issue with
  internal LiveList serialization that could lead to a "ghosting" bug with
  `@liveblocks/zustand` / `@liveblocks/redux` when using tuples.

### `@liveblocks/node`

- Add comment reaction webhook events `CommentReactionAdded` and
  `CommentReactionRemoved`

# v1.4.0

### DevTools

- New Yjs tab: visualize Yjs documents as a diagram, a tree, or as a list of
  operations, and inspect Awareness at the same time as Presence.
- New Events tab: inspect all custom Events a client receives in an event
  timeline, for easy testing/debugging.

### `@liveblocks/yjs`

- Add support for the Liveblocks [DevTools](https://liveblocks.io/devtools).

### `@liveblocks/client`

- Broadcast event messages now include a `user` property to indicate the user
  that sent the event:
  ```tsx
  room.subscribe("event", ({ event, user }) => {
    //                              ^^^^ New!
  });
  ```

### `@liveblocks/react`

- Broadcast event messages now include a `user` property to indicate the user
  that sent the event:
  ```tsx
  useEventListener(({ event, user }) => {
    //                       ^^^^ New!
  });
  ```
- **Breaking (beta):** Comments' hook `useThreads` now returns an object in its
  Suspense version. (`const threads = useThreads()` becomes
  `const { threads } = useThreads()`)

### `@liveblocks/react-comments`

- **Breaking (beta):** `Comment`’s `indentBody` and `Thread`’s
  `indentCommentBody` were renamed to `indentContent` and `indentCommentContent`
  respectively. `Thread`’s `onResolveChange` was renamed to `onResolvedChange`.
- Add emoji button in `Composer`.

### `@liveblocks/node`

- Support using `@liveblocks/node` in
  [Edge runtimes](https://vercel.com/docs/functions/edge-functions/edge-runtime).

# v1.3.6

### `@liveblocks/client`

- Support `unstable_fallbackToHTTP` client option when using any auth token type
  (previously it only worked when using single-room tokens, which we no longer
  recommend since 1.2)

# v1.3.5

### `@liveblocks/react`

- Officially mark `useList()`, `useMap()`, and `useObject()` as deprecated in
  JSDoc comments (we stopped recommending them since the release of 0.18)
- Deduplicate Comments requests and improve how race conditions are handled
  during mutations.
- Fix non-Suspense Comments hooks not working properly in some situations.

### `@liveblocks/react-comments`

- **Breaking (beta):** Replace the render prop API (e.g. `renderMention`,
  `renderLink`, etc) by a single `components` prop. (e.g.
  `components={{ Mention, Link }}`)
- Fix overflowing `Composer.Suggestions`.
- Reduce the impact of icons on bundle size.

# v1.3.4

### `@liveblocks/react`

- Fix confusing `Error: "undefined" is not a valid event name` error when using
  the (deprecated) `useMap()`, `useObject()`, or `useList()` hooks on
  uninitialized storage values.

# v1.3.3

### `@liveblocks/*`

- Fix unescaped room IDs when using Comments.

### `@liveblocks/react-comments`

- Add support for auto-links. (e.g. `"www.liveblocks.io"`)

# v1.3.2

### `@liveblocks/client`

- The client will disconnect with an error if your `/api/liveblocks-auth`
  backend returns reused/cached tokens. It’s important that auth tokens are
  always freshly generated, and never get cached or reused. (The client itself
  will cache and reuse tokens already, so implementing additional caching in
  your backend isn’t needed, and could even cause reconnection issues.)

# v1.3.1

### `@liveblocks/client`

- Actually include the new Clear History API.

### `@liveblocks/react`

- Fix missing dependency declaration.

# v1.3.0

This release marks the initial release of
[Liveblocks Comments](https://liveblocks.io/comments), which is currently in
private beta.

### `@liveblocks/client`

- New history API: `room.history.clear()` allows you to explicitly clear the
  history, which resets the ability to undo beyond the current state.
- Removed long deprecated methods:
  - `others.count` → Use `others.length` instead
  - `others.toArray()` → Use `others` instead (it’s already an array)
- Deprecated the `Others<P, U>` type → Use `readonly User<P, U>[]` instead.

### `@liveblocks/react`

- Add support for Comments.
- `UserMeta["info"]` can no longer be a scalar value.

### `@liveblocks/react-comments`

- Initial release.

### `@liveblocks/node`

- Add Comments helpers to Client.
- Add Comments webhook events.

# v1.2.4

### `@liveblocks/node`

- Fixes a bug where sending an empty (or non-string) user ID with
  `.identifyUser` would confusingly get reported as an HTTP 503.

# v1.2.3

### `@liveblocks/client`

- Improve configuration error messages to be more user friendly.
- Fix bug where entering a new room could potentially initialize the undo stack
  incorrectly.

### `create-liveblocks-app`

- Fix Suspense option when specifying a framework.
- Add helpful comments by default.

# v1.2.2

### `@liveblocks/node`

- Add Yjs document change event (`YDocUpdatedEvent`) to `WebhookHandler`.
- Allow `Header` object to be passed to `headers` in
  `WebhookHandler.verifyRequest()`

# v1.2.1

### `@liveblocks/node`

- Fix session.allow to support path up to 128 characters to meet room id length
  requirement.

# v1.2.0

### `@liveblocks/*`

- Support the new and improved Liveblocks authorization.
- Change client logic to stop retrying if room is full. Instead, the client will
  now disconnect. To retry, call `room.reconnect()` explicitly.

### `@liveblocks/node`

- Add new APIs for authorization. See our migration guide for tips on how to
  adopt the new style of authorizing your Liveblocks clients.

# v1.1.8

- Fix a small TypeScript issue introduced in 1.1.7.

# v1.1.7

### `@liveblocks/client`

- When initializing the client with a
  [custom auth callback](https://liveblocks.io/docs/api-reference/liveblocks-client#createClientCallback),
  you can now return `{ error: "forbidden", reason: ... }` as the response,
  which the client will treat as a sign to stop retrying. The client will then
  disconnect from the room, instead of remaining in `"connecting"` status
  indefinitely.

### `@liveblocks/react`

- Fix a bug with `useSelf()` where it would not correctly re-render after
  entering an empty room. It’s now consistent again with `useMyPresence()`.

### DevTools

- Fix a bug in the Liveblocks [DevTools](https://liveblocks.io/devtools) panel
  where the "me" view would incorrectly stay empty after entering an empty room.

# v1.1.6

### `@liveblocks/*`

- Loosen duplicate import detection so it won't throw when used in test runners
  that deliberately run multiple instances of a module (like Jest or Playwright
  can do).

# v1.1.5

### `@liveblocks/*`

- Ship all of our packages as both ESM and CJS modules again (restore the
  changes that 1.1.3 originally introduced).
- Auto-detect if multiple copies of Liveblocks are included in your production
  bundle. If so, a help page is presented that will help you resolve this issue.
- Fix a bug where the room internals could become non-functional when used in
  combination with Immer due to Immer’s excessive auto-freezing, which would
  break the room’s internals. (This became an issue since Liveblocks 1.1 was
  released.)

# v1.1.4

- Undo the changes made in 1.1.3. We’ve got some bug reports where Liveblocks
  could still be doubly-included in production bundles (in some bundler setups
  only), with storage data corruptions as a possible result. We’re
  investigating.

# v1.1.3

Ship all of our packages as both ESM and CJS modules. By upgrading, your
project’s bundler can now perform (better) tree-shaking on the Liveblocks code.

You can expect (at least) the following bundle size reductions:

- `@liveblocks/client` from 80kB → 70kB
- `@liveblocks/react` from 129kB → 80kB
- `@liveblocks/redux` from 84kB → 38kB
- `@liveblocks/zustand` from 83kB → 37kB
- `@liveblocks/yjs` from 129kB → 74kB

# v1.1.2

### `@liveblocks/yjs`

Added Yjs support to **open beta** through the new `@liveblocks/yjs` package
(not stable yet).

### Fixes

- Fixes a missing internal export.

# v1.1.1

- Fixes a bug where under certain circumstances the Liveblocks client could
  incorrectly throw a `Not started yet` error message.

# v1.1.0

This release improves the client’s internals to ensure a more reliable
connection with Liveblocks servers.

### `@liveblocks/client`

- New APIs:
  - `room.getStatus()`: returns the current status of the WebSocket connection:
    `"initial"`, `"connecting"`, `"connected"`, `"reconnecting"`, or
    `"disconnected"`
  - `room.subscribe("status")`: subscribe to changes of the connection status.
  - `room.subscribe("lost-connection")`: high-level API to get informed when
    Liveblocks’ automatic reconnection process is taking longer than usual, so
    you can show a toast message on screen. (See this
    [example](https://liveblocks.io/examples/connection-status) for an
    illustration.)
- New behavior:
  - The client will stop retrying to establish a connection in cases where
    retrying would not help. For example an explicit 403 forbidden response from
    your backend, or a configuration error.
  - The client will more quickly reconnect even after long periods of sleep.

### `@liveblocks/react`

- New APIs:
  - `useStatus()` - React hook version of `room.getStatus()`
  - `useLostConnectionListener()` - React hook version of
    `room.subscribe("lost-connection")` (See this
    [example](https://liveblocks.io/examples/connection-status) for an
    illustration.)

### Bugs fixed

- Reconnection would sometimes not work after long periods of sleep. Waking up
  is now instant.
- React clients using Suspense could sometimes incorrectly bounce back to the
  Suspense boundary after a successful load. No longer!
- Client could sometimes not load storage after reconnecting. Not anymore!
- Others array will no longer flash during an internal reconnect.
- DevTools now keeps working even when the client goes offline.

### Deprecated APIs

These APIs still work, but are replaced by newer APIs. The old APIs will be
removed in a future release of Liveblocks.

Old connection status codes are replaced by the new ones:

| ❌ Old statuses | ✅ New statuses |
| --------------- | --------------- |
| closed          | initial         |
| authenticating  | connecting      |
| connecting      | connecting      |
| open            | connected       |
| unavailable     | reconnecting    |
| failed          | disconnected    |

Recommended steps to upgrade:

- ❌ `room.getConnectionState()` → ✅ `room.getStatus()`
- ❌ `room.subscribe('connection')` → ✅ `room.subscribe('status')`
- Old client options:
  - ❌ `clientOptions.fetchPolyfill`
  - ❌ `clientOptions.WebSocketPolyfill` → ✅
    `clientOptions.polyfills: { fetch, WebSocket }`

# v1.0.12

### `create-liveblocks-app`

- Added `export type TypedRoom = Room<...>` to init command for non-React apps.

# v1.0.11

### `@liveblocks/client`

- Fix a bug where undo/redo on `LiveObject` creates exponentially larger deltas.

# v1.0.10

### `@liveblocks/client`

- Fix a bug related to proactive token expiration detection.
- Internal refactorings.
- Add unstable_fallbackToHTTP option to the core client to support messages over
  1MB.

### `@liveblocks/node`

- Fix incorrect status code when Liveblocks server cannot be reached
  temporarily.

# v1.0.9

### `@liveblocks/client`

- Export `LiveListUpdate`, `LiveMapUpdate`, and `LiveObjectUpdate` types used by
  the storage update callback.
- Export new utility, `toPlainLson`, to assist in calling the initialize storage
  API.
- Internal refactorings.

# v1.0.8

### `@liveblocks/client`

- Internal refactorings.

### `create-liveblocks-app`

- Added
  [flags](https://github.com/liveblocks/liveblocks/tree/main/packages/create-liveblocks-app#flags-optional)
  for creating config files with `--init`. (e.g. `--framework react`)
- Added an error if an incorrect flag is used.
- Slightly changed the format of the default config file.

### `@liveblocks/client`

- Internal refactorings.

# v1.0.7

- Private API changes only.

# v1.0.6

## Internal changes

- Release `create-liveblocks-app` along with other Liveblocks packages, using
  the same versioning scheme.
- Internal refactorings.

# v1.0.5

Non-existent.

# v1.0.4

Non-existent.

# v1.0.3

Non-existent.

# v1.0.2

- Fix bug where passing down `shouldInitiallyConnect` connection option would
  not always work.

# v1.0.1

- Log stack traces of function calls that resulted in rejected storage mutations
  to the console in non-production builds to ease debugging.

### `@liveblocks/client`

- Fixes bug where the state of `others` in a room was wrong when:
  - Client A disconnects improperly (ex: computer goes to sleep)
  - Then Client B disconnects (ex: computer goes to sleep)
  - Then Client A reconnects: client B still shows in the `others` state

# v1.0.0

This major release marks the maturity of Liveblocks. For upgrade instructions,
see the [1.0 upgrade guide](https://liveblocks.io/docs/guides/upgrading/1.0).

## `@liveblocks/node`

`authorize` option `userId` is now mandatory.

Our new [pricing](https://liveblocks.io/pricing) is based on Monthly Active
Users instead of connections. We're using `userId` to track MAU associated to a
Liveblocks account.

# v0.19.11

## `@liveblocks/node`

- `WebhookHandler` now handles `RoomCreatedEvent` and `RoomDeletedEvent`

# v0.19.10

## `@liveblocks/client`

- Allow
  [`createClient`](https://liveblocks.io/docs/api-reference/liveblocks-client#createClientThrottle)
  `throttle` option to go as low as 16ms.

# v0.19.9

## `@liveblocks/client`

- Adds a `WebhookHandler` class
  - `new WebhookHandler(secret).verifyRequest({ rawBody, headers })` can be used
    to verify event requests from Liveblock's Webhook functionality. It also
    provides fully typed `WebhookEvents`.
  - Check out our [Webhooks guide](https://liveblocks.io/docs/guides/webhooks)
    for more details

# v0.19.8

- Fixes a bug where history didn't reliably undo `LiveObject` key set changes if
  any pending local changes existed on that key.
- Fixes a bug where changes performed inside `room.batch` were incorrectly
  ordered inside the history resulting in unexpected undo behavior in some
  cases.
- Fixes a bug where under some circumstances the Liveblocks client could get
  stuck in a "synchronizing" state indefinitely
- Expose `JsonArray` and `JsonScalar` types publicly

# v0.19.7

Fix nested storage event handling issue.

# v0.19.6

Support authentication with cookies.

# v0.19.5

Export the `StorageStatus` type (introduced with 0.19.3).

# v0.19.4

Fix CORS issue.

# v0.19.3

In **@liveblocks/client**:

## Room.getStorageStatus

Get the storage status.

- `not-loaded`: Initial state when entering the room.
- `loading`: Once the storage has been requested via room.getStorage().
- `synchronizing`: When some local updates have not been acknowledged by
  Liveblocks servers.
- `synchronized`: Storage is in sync with Liveblocks servers.

## Room.subscribe("storage-status", status => { })

Subscribe to storage status changes.

Returns an unsubscribe function.

```typescript
room.subscribe("storage-status", (status) => {
  switch (status) {
    case "not-loaded":
      break;
    case "loading":
      break;
    case "synchronizing":
      break;
    case "synchronized":
      break;
    default:
      break;
  }
});
```

## Room.reconnect

Close the room connection and try to reconnect.

## Internal changes

- Add support for the upcoming Liveblocks browser extension

# v0.19.2

Fixes some internal type definitions.

# v0.19.1

Fixes an issue where `import`s from Liveblocks packages could not be resolved
correctly in certain build environments.

# v0.19.0

This release brings Zustand v4 support. This is a breaking change **only if
you’re using @liveblocks/zustand**.

In **@liveblocks/zustand**:

- Support Zustand v4 (actually v4.1.3 or higher)
- Drop support for Zustand v3 (also v4.1.2 or lower are not supported)
- Fix bug where some usage pattern could cause the Zustand store to stop
  synching (#491)

To migrate, make the following code changes:

- `npm install zustand@latest`
- `npm install @liveblocks/zustand@latest`
- Change these imports, if applicable:
  ```diff
  -import { middleware } from "@liveblocks/zustand";
  +import { liveblocks } from "@liveblocks/zustand";
  ```
  and
  ```diff
  -import type { LiveblocksState } from "@liveblocks/zustand";
  +import type { WithLiveblocks } from "@liveblocks/zustand";
  ```
  and rename accordingly.
- Change the pattern:
  ```ts
  create(liveblocks<MyState, ...>(...))
  ```
  to the Zustand v4 recommended pattern:
  ```ts
  create<WithLiveblocks<MyState, ...>>()(liveblocks(...))
  ```
  To be clear:
  1.  First, move the type annotation away from the `liveblocks` middleware
      call, and onto the `create` call.
  2.  Next, wrap your `MyState` type in a `WithLiveblocks<...>` wrapper. This
      will make sure the injected `liveblocks` property on your Zustand state
      will be correctly typed.
  3.  Finally, make sure to add the extra call `()` wrapper, needed by Zustand
      v4 now:
      ```ts
      create<WithLiveblocks<MyState, ...>>()(liveblocks(...))
      //                                  ^^ Not a typo
      ```
- Remove the second argument to `state.liveblocks.enterRoom()`: it no longer
  takes an explicit initial state. Instead, it's automatically be populated from
  your Zustand state.

In **@liveblocks/redux**:

- The main export has been renamed:
  ```diff
  -import { enhancer } from "@liveblocks/redux";
  +import { liveblocksEnhancer } from "@liveblocks/redux";
  ```
- The second argument to `state.liveblocks.enterRoom()` to send in an explicit
  initial state is no longer supported. It will use the state in your Redux
  store, for consistency and ease of use.

# v0.18.5

Bug fix:

- Fixes a small bug in a type definition, `scopes` was removed from
  `BaseUserMeta`.

Internal updates:

- Switch the monorepo over to Turborepo.

# v0.18.4

All packages now provide an `isReadOnly` flag on user instances. It is available
when getting self or others. `isReadOnly` is true when storage is read-only, see
the
[room management guide](https://liveblocks.io/docs/guides/managing-rooms-users-permissions#permissions)
for more information.

```ts
const me = room.getSelf();

me.isReadOnly; // boolean

const others = room.getOthers();
for (const other of others) {
  other.isReadOnly; // boolean
}
```

In **@liveblocks/client**:

- Add a new option `shouldInitiallyConnect` to `client.enter` that let you
  control whether or not the room connects to Liveblocks servers. Default is
  `true`.

  Usually set to false when the client is used from the server to not call the
  authentication endpoint or connect via WebSocket.

In **@liveblocks/react**:

- Add a new property `shouldInitiallyConnect` to `RoomProvider` that let you
  control whether or not the room connects to Liveblocks servers. Default is
  `true`.

  By default equals to `typeof window !== "undefined"`, meaning the RoomProvider
  tries to connect to Liveblocks servers only on the client side.

- Internal package restructurings to increase code sharing. You may notice a new
  dependency show up in your dependency tree: `@liveblocks/core`. It contains
  private APIs that aren't intended for direct consumption.

# v0.18.3

- In **@liveblocks/react**:

  Fixes the "zombie-child" problem that can occur with React 17 or lower. **If
  you’re on React 18: great, you can ignore this!** If you’re using React 17 or
  lower with Liveblocks, we’ll now start to enforce that you pass the
  `unstable_batchedUpdates` prop to RoomProvider, so this problem can be
  circumvented. This small addition may save you hours of debugging time!

  ```tsx
  // ⚠️  Only if you’re using React 17 or lower
  import { unstable_batchedUpdates } from "react-dom";  // 👈

  <RoomProvider
    id="my-room"
    initialPresence={...}
    initialStorage={...}
    unstable_batchedUpdates={unstable_batchedUpdates}  // 👈
  >
    <App />
  </RoomProvider>
  ```

  To read more, see
  https://liveblocks.io/docs/guides/troubleshooting#stale-props-zombie-child

- In **@liveblocks/zustand**:

  - Fix a confusing error message

# v0.18.2

- In **@liveblocks/react**:

  - Make sure that `useOther` will not rerender if tracked users already left
    the room, so that child components won't get rerendered before the parent
    got the chance to unmount them.
  - Disallow `useOther` without selector

# v0.18.1

- In **@liveblocks/react**:

  - Fix a bug that could cause an error when patching presence during local
    development. Not an issue in production builds. (#505)

# v0.18.0

For information, please read our
[Upgrade Guide for 0.18](https://liveblocks.io/docs/guides/upgrading/0.18).

### New React hooks ✨

- In **@liveblocks/react**:

  - [`useStorage`](https://liveblocks.io/docs/api-reference/liveblocks-react#useStorage)
  - [`useMutation`](https://liveblocks.io/docs/api-reference/liveblocks-react#useMutation)
  - [`useSelf`](https://liveblocks.io/docs/api-reference/liveblocks-react#useSelf)
  - [`useOthers`](https://liveblocks.io/docs/api-reference/liveblocks-react#useOthers)
  - [`useOthersMapped`](https://liveblocks.io/docs/api-reference/liveblocks-react#useOthersMapped)
  - [`useOthersConnectionIds`](https://liveblocks.io/docs/api-reference/liveblocks-react#useOthersConnectionIds)
  - [`useOther`](https://liveblocks.io/docs/api-reference/liveblocks-react#useOther)
    (singular)

- In **@liveblocks/client**:

  - New
    [`.toImmutable()`](https://liveblocks.io/docs/api-reference/liveblocks-client#LiveObject.toImmutable)
    method on `LiveObject`, `LiveList`, and `LiveMap` lets you work with an
    immutable representation of the storage objects
  - Improved core performance
  - Reduced bundle size
  - Others only become visible in the `others` array if their presence is known

### Breaking changes

- Remove support for directly importing hooks from **@liveblocks/client** (e.g.
  `import { useMyPresence } from '@liveblocks/react'`). If you’re still using
  these imports, see the
  [Upgrade Guide for 0.17](https://liveblocks.io/docs/guides/upgrading/0.17) for
  instructions.
- Remove `ClientProvider` and `useClient` hook
- Remove `defaultPresence` and `defaultStorageRoot` arguments. (Just use
  `initialPresence` and `initialStorage` arguments now.)
- Remove second argument to `useMap()`, `useList()`, and `useObject()`.
- Remove `new LiveMap(null)` support. (Just use `new LiveMap()` or
  `new LiveMap([])`.)

# v0.17.11

General:

- Fix a packaging bug

In **@liveblocks/react**:

- Deprecate an undocumented API

# v0.17.9

- Fix bug that could cause duplicate copies of @liveblocks/client to end up in
  final bundle, for certain bundler configurations.
- Fix bug where in some conditions the initial presence for a new connection
  would not come through to all existing clients in the room
- Various internal changes

# v0.17.8

### New history APIs ↩️ ↪️

- In **@liveblocks/client**:

  - Add `canUndo()` and `canRedo()` utilities to `room.history`
  - Add `"history"` event type to `room.subscribe()` to subscribe to the current
    user's history changes

- In **@liveblocks/react**:

  - Add `useCanUndo()` and `useCanRedo()` hooks

# v0.17.7

- In **@liveblocks/zustand**:

  - Simplify zustand middleware integration with Typescript. `TPresence`,
    `TStorage`, `TUserMeta`, and `TRoomEvent` are now optional.

Note that `@liveblocks/zustand` does not work with zustand > v4 because v3 and
v4 have completely different type definitions. As soon as zustand v4 is out of
the RC phase, we will consider updating our middleware to work with the latest
version.

### Example

Let's take a look at our
[To-do list](https://github.com/liveblocks/liveblocks/tree/main/examples/zustand-todo-list)
example. Without our middleware, the store would look like this:

```ts
import create from "zustand";

type State = {
  draft: string;
  isTyping: boolean;
  todos: Todo[];
  setDraft: (draft: string) => void;
  addTodo: () => void;
  deleteTodo: (index: number) => void;
};

create<State>(/* ... */);
```

With our middleware, you simply need to move the `State` param at the middleware
level:

```ts
import create from "zustand";
import { createClient } from "@liveblocks/client";
import { middleware } from "@liveblocks/zustand";

const client = createClient({ /*...*/ });

type State = {
  draft: string;
  isTyping: boolean;
  todos: Todo[];
  setDraft: (draft: string) => void;
  addTodo: () => void;
  deleteTodo: (index: number) => void;
};

create(
  middleware<State>(/* ... */, {
    client,
    presenceMapping: { isTyping: true },
    storageMapping: { todos: true }
  })
);
```

If you want to type `others` presence, you can use the `TPresence` generic
argument on the middleware.

```ts

type Presence = {
  isTyping: true;
}

const useStore = create(
  middleware<State, Presence>(/* ... */, {
    client,
    presenceMapping: { isTyping: true },
    storageMapping: { todos: true }
  })
);

// In your component
useStore(state => state.liveblocks.others[0].presence?.isTyping)
```

# v0.17.6

- In **@liveblocks/react**:

  - Expose `RoomContext` in the return value of `createRoomContext()`

# v0.17.5

- In **@liveblocks/react**:

  - Fix bug where changing the `key` argument of `useMap()`, `useList()`,
    `useObject()` did not resubscribe to updates correctly
  - Ignore changes to the `RoomProvider`'s initial presence/storage props on
    subsequent renders. This makes it behave closer to `useState(initialState)`

# v0.17.4

Fix missing documentation for hooks created via `createRoomContext()`.

# v0.17.1

Fix `@liveblocks/nodes` packaging.

# v0.17.0

For information, please read our
[Upgrade Guide](https://liveblocks.io/docs/guides/upgrading/0.17).

### TypeScript improvements ✨

This release contains major TypeScript improvements. The recommended setup now
is that you define your own Presence and Storage types at the highest level
(i.e. where you set up the room). After that initial one-time setup, you will no
longer need to provide any extra type annotations anywhere for your Liveblocks
code! 🙌

To learn how to set that up, follow the instructions in our
[Upgrade Guide](https://liveblocks.io/docs/guides/upgrading/0.17).

- No more `any` types used (in `@liveblocks/client` and `@liveblocks/react`)
- All APIs that work with Presence data will now require it to be
  JSON-serializable
- All APIs that work with Storage data will now require it to be LSON (= JSON +
  Live structures)
- All Live structures now take mandatory type params for their payloads, just
  like the built-in array, object, and map types do:
  - `LiveMap<K, V>` (like `Map<K, V>`)
  - `LiveObject<{ a: number, b: string }>` (like, for example,
    `{ a: number, b: string }`)
  - `LiveList<T>` (like `Array<T>`)

### React Native support ✨

We now support React Native! To learn how to use Liveblocks in your React Native
projects, see our
[API reference](https://liveblocks.io/docs/api-reference/liveblocks-client#createClientReactNative).
It's surprisingly simple!

### New APIs ✨

- In **@liveblocks/react**:

  - [`createRoomContext()`](https://liveblocks.io/docs/api-reference/liveblocks-react#createRoomContext)
    is now the preferred way to initialize hooks.

- In the API:

  - New endpoint to
    [Get Users in a Room](https://liveblocks.io/docs/api-reference/rest-api-endpoints#GetRoomUsers)
  - New endpoint to
    [Get a list of all Rooms](https://liveblocks.io/docs/api-reference/rest-api-endpoints#GetRooms)

### Bug fixes 🐛

- Improved conflict resolution on LiveList
- Various minor internal bug fixes

### Breaking changes

- In **@liveblocks/client**:

  - Removed old `Room.unsubscribe()` API

### New deprecations

- In **@liveblocks/client**:

  - The `defaultPresence` option to `client.enter()` will get renamed to
    `initialPresence`
  - The `defaultStorageRoot` option to `client.enter()` will get renamed to
    `initialStorage`
  - Calling `new LiveMap(null)` will stop working. Please use `new LiveMap()`,
    or `new LiveMap([])`

- In **@liveblocks/react**:

  - Importing the React hooks directly is deprecated, instead use the new
    `createRoomContext()` helper. For help, read the
    [Recommended Upgrade Steps section](https://liveblocks.io/docs/guides/upgrading/0.17#recommended-upgrade-steps)
    within our [Upgrade Guide](https://liveblocks.io/docs/guides/upgrading/0.17)
  - The second argument to `useList()`, `useObject()`, and `useMap()` is
    deprecated
  - The RoomProvider's `defaultPresence` is renamed to `initialPresence`
  - The RoomProvider's `defaultStorageRoot` is renamed to `initialStorage`

# v0.16.17

Fix bug in internal code where some legal authentication tokens would be
considered invalid.

# v0.16.16

Internals only.

# v0.16.15

Internals only.

# v0.16.14

Fix an issue where the current user's info would not properly display accented
characters.

# v0.16.13

(Unpublished.)

# v0.16.12

Internals only.

# v0.16.11

Expose helper type to help users adopt to using Live structures with interfaces
they don't own.

# v0.16.10

Restructures a few more internals.

# v0.16.9

Restructures a few internals.

# v0.16.8

Fix bug in private/internal code.

# v0.16.7

Fix bug in private/internal code.

# v0.16.6

Fix bug in example code suggested in deprecation warning.

# v0.16.5

### All packages

- Various internal refactorings

### Bug fixes

- In **@liveblocks/client**:

  - If you're using `@liveblocks/client` in a ES2015 context, you no longer have
    to polyfill `Object.fromEntries()`.

# v0.16.4

### All packages

- Improve our generated bundles. They are now even more tree-shakable, and
  smaller!
- Some APIs are being deprecation and will show warnings in the dev console when
  used

# v0.16.3

### Bug fixes

- In **@liveblocks/client**:

  - Fix bug where internal presence state could not get restored correctly after
    undo/redo in certain circumstances.

- In **@liveblocks/zustand** and **@liveblocks/redux**:

  - Fixes an issue when initializing an array with items would result in having
    duplicated items in other clients. Example:

    - Client A updates state : `{ list: [0] }`
    - Client B states is updated to : `{ list: [0, 0] }`

# v0.16.2

### Bug fixes

- In **@liveblocks/client**:

  - Fix small bug related to new `JsonObject` type, which would reject some
    values that were legal JSON objects.

# v0.16.1

### Bug fixes

- In **@liveblocks/react**:

  - Fix issue with React 18 and StrictMode.

# v0.16.0

### New APIs

#### `LiveList.set`

Set one element at a specified index.

```typescript
const list = new LiveList(["🦁", "🦊", "🐵"]);
list.set(0, "🐺");
list.toArray(); // equals ["🐺", "🦊", "🐵"]
```

https://github.com/liveblocks/liveblocks/pull/147 for more information

⚠️ **_Before using `LiveList.set`, you need to make sure that all connected
clients are using `0.16.0`. If a client is connected to a room with version
`< 0.16`, `LiveList.set` might lead to slightly unexpected behavior._**

### TypeScript improvements

@nvie improved our typescript definitions! They are more precise and restrictive
(for your own good :)). If typescript errors appears after upgrading to `0.16.0`
and they are not clear, please create a Github issue and we'll help you.

More information here: https://github.com/liveblocks/liveblocks/pull/150<|MERGE_RESOLUTION|>--- conflicted
+++ resolved
@@ -1,6 +1,8 @@
 # v1.8.0
 
-<<<<<<< HEAD
+This release adds all the REST APIs to the `Liveblocks` client in
+`@liveblocks/node` as fully typed methods.
+
 ### `@liveblocks/node`
 
 - Add utilities to work with the `CommentBody` format from Comments:
@@ -12,10 +14,6 @@
     similarly to `@liveblocks/react` and overriding each element to control the
     formatting. See
     [docs](https://liveblocks.io/docs/api-reference/liveblocks-node#stringify-comment-body).
-=======
-This release adds all the REST APIs to the `Liveblocks` client in
-`@liveblocks/node` as fully typed methods.
->>>>>>> bbacef53
 
 # v1.7.1
 
