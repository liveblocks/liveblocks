--- conflicted
+++ resolved
@@ -1,22 +1,15 @@
-<<<<<<< HEAD
 # v1.11.0
 
 ### `@liveblocks/react`
 
+- Add `scrollOnLoad` option to `useThreads`: enabled by default, this option
+  controls whether to scroll to a comment on load based on the URL hash.
 - `useUser` and `useRoomInfo` no longer support returning nothing. Returning
   `undefined` will now be treated as an error.
 - Fix bug where `useUser` and `useRoomInfo` returned an extra `data` superfluous
   property.
 
-# v1.10.3 (Unpublished)
-=======
-# v1.11.0 (Unpublished)
-
-- Add `scrollOnLoad` option to `useThreads`: enabled by default, this option
-  controls whether to scroll to a comment on load based on the URL hash.
-
 # v1.10.3
->>>>>>> 7c86887f
 
 ### `@liveblocks/react-comments`
 
