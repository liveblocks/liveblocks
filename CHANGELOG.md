--- conflicted
+++ resolved
@@ -1,6 +1,5 @@
 ## vNEXT (not yet published)
 
-<<<<<<< HEAD
 ### `@liveblocks/react-ui`
 
 - Reasoning in `AiChat` now displays how long it took.
@@ -9,7 +8,7 @@
   long it took.
 - Add `Duration` primitive to display formatted durations, similar to the
   existing `Timestamp` primitive.
-=======
+
 ## v3.5.1
 
 ### `@liveblocks/react-tiptap`
@@ -42,7 +41,6 @@
 
 - Fix improved Markdown streaming in `AiChat` only being enabled in reasoning
   blocks, it’s now enabled for all Markdown.
->>>>>>> c32c1685
 
 ## v3.4.1
 
