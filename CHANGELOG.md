<<<<<<< HEAD
# v1.4.1

### `@liveblocks/react`

- Add new Comments hooks to add/remove reactions.

### `@liveblocks/react-comments`

- Add support for reactions. (👍)
=======
# v1.4.2

### `@liveblocks/client`

- Fix a bug where calculating the insertion position between two existing elements could happen incorrectly in a small edge case

# v1.4.1

### `@liveblocks/*`

- [#1177](https://github.com/liveblocks/liveblocks/pull/1177) Fix an issue with
  internal LiveList serialization that could lead to a "ghosting" bug with
  `@liveblocks/zustand` / `@liveblocks/redux` when using tuples.

### `@liveblocks/node`

- Add comment reaction webhook events `CommentReactionAdded` and
  `CommentReactionRemoved`
>>>>>>> 7538f36e

# v1.4.0

### DevTools

- New Yjs tab: visualize Yjs documents as a diagram, a tree, or as a list of
  operations, and inspect Awareness at the same time as Presence.
- New Events tab: inspect all custom Events a client receives in an event
  timeline, for easy testing/debugging.

### `@liveblocks/yjs`

- Add support for the Liveblocks [DevTools](https://liveblocks.io/devtools).

### `@liveblocks/client`

- Broadcast event messages now include a `user` property to indicate the user
  that sent the event:
  ```tsx
  room.subscribe("event", ({ event, user }) => {
    //                              ^^^^ New!
  });
  ```

### `@liveblocks/react`

- Broadcast event messages now include a `user` property to indicate the user
  that sent the event:
  ```tsx
  useEventListener(({ event, user }) => {
    //                       ^^^^ New!
  });
  ```
- **Breaking (beta):** Comments' hook `useThreads` now returns an object in its
  Suspense version. (`const threads = useThreads()` becomes
  `const { threads } = useThreads()`)

### `@liveblocks/react-comments`

- **Breaking (beta):** `Comment`’s `indentBody` and `Thread`’s
  `indentCommentBody` were renamed to `indentContent` and `indentCommentContent`
  respectively. `Thread`’s `onResolveChange` was renamed to `onResolvedChange`.
- Add emoji button in `Composer`.

### `@liveblocks/node`

- Support using `@liveblocks/node` in
  [Edge runtimes](https://vercel.com/docs/functions/edge-functions/edge-runtime).

# v1.3.6

### `@liveblocks/client`

- Support `unstable_fallbackToHTTP` client option when using any auth token type
  (previously it only worked when using single-room tokens, which we no longer
  recommend since 1.2)

# v1.3.5

### `@liveblocks/react`

- Officially mark `useList()`, `useMap()`, and `useObject()` as deprecated in
  JSDoc comments (we stopped recommending them since the release of 0.18)
- Deduplicate Comments requests and improve how race conditions are handled
  during mutations.
- Fix non-Suspense Comments hooks not working properly in some situations.

### `@liveblocks/react-comments`

- **Breaking (beta):** Replace the render prop API (e.g. `renderMention`,
  `renderLink`, etc) by a single `components` prop. (e.g.
  `components={{ Mention, Link }}`)
- Fix overflowing `Composer.Suggestions`.
- Reduce the impact of icons on bundle size.

# v1.3.4

### `@liveblocks/react`

- Fix confusing `Error: "undefined" is not a valid event name` error when using
  the (deprecated) `useMap()`, `useObject()`, or `useList()` hooks on
  uninitialized storage values.

# v1.3.3

### `@liveblocks/*`

- Fix unescaped room IDs when using Comments.

### `@liveblocks/react-comments`

- Add support for auto-links. (e.g. `"www.liveblocks.io"`)

# v1.3.2

### `@liveblocks/client`

- The client will disconnect with an error if your `/api/liveblocks-auth`
  backend returns reused/cached tokens. It’s important that auth tokens are
  always freshly generated, and never get cached or reused. (The client itself
  will cache and reuse tokens already, so implementing additional caching in
  your backend isn’t needed, and could even cause reconnection issues.)

# v1.3.1

### `@liveblocks/client`

- Actually include the new Clear History API.

### `@liveblocks/react`

- Fix missing dependency declaration.

# v1.3.0

This release marks the initial release of
[Liveblocks Comments](https://liveblocks.io/comments), which is currently in
private beta.

### `@liveblocks/client`

- New history API: `room.history.clear()` allows you to explicitly clear the
  history, which resets the ability to undo beyond the current state.
- Removed long deprecated methods:
  - `others.count` → Use `others.length` instead
  - `others.toArray()` → Use `others` instead (it’s already an array)
- Deprecated the `Others<P, U>` type → Use `readonly User<P, U>[]` instead.

### `@liveblocks/react`

- Add support for Comments.
- `UserMeta["info"]` can no longer be a scalar value.

### `@liveblocks/react-comments`

- Initial release.

### `@liveblocks/node`

- Add Comments helpers to Client.
- Add Comments webhook events.

# v1.2.4

### `@liveblocks/node`

- Fixes a bug where sending an empty (or non-string) user ID with
  `.identifyUser` would confusingly get reported as an HTTP 503.

# v1.2.3

### `@liveblocks/client`

- Improve configuration error messages to be more user friendly.
- Fix bug where entering a new room could potentially initialize the undo stack
  incorrectly.

### `create-liveblocks-app`

- Fix Suspense option when specifying a framework.
- Add helpful comments by default.

# v1.2.2

### `@liveblocks/node`

- Add Yjs document change event (`YDocUpdatedEvent`) to `WebhookHandler`.
- Allow `Header` object to be passed to `headers` in
  `WebhookHandler.verifyRequest()`

# v1.2.1

### `@liveblocks/node`

- Fix session.allow to support path up to 128 characters to meet room id length
  requirement.

# v1.2.0

### `@liveblocks/*`

- Support the new and improved Liveblocks authorization.
- Change client logic to stop retrying if room is full. Instead, the client will
  now disconnect. To retry, call `room.reconnect()` explicitly.

### `@liveblocks/node`

- Add new APIs for authorization. See our migration guide for tips on how to
  adopt the new style of authorizing your Liveblocks clients.

# v1.1.8

- Fix a small TypeScript issue introduced in 1.1.7.

# v1.1.7

### `@liveblocks/client`

- When initializing the client with a
  [custom auth callback](https://liveblocks.io/docs/api-reference/liveblocks-client#createClientCallback),
  you can now return `{ error: "forbidden", reason: ... }` as the response,
  which the client will treat as a sign to stop retrying. The client will then
  disconnect from the room, instead of remaining in `"connecting"` status
  indefinitely.

### `@liveblocks/react`

- Fix a bug with `useSelf()` where it would not correctly re-render after
  entering an empty room. It’s now consistent again with `useMyPresence()`.

### DevTools

- Fix a bug in the Liveblocks [DevTools](https://liveblocks.io/devtools) panel
  where the "me" view would incorrectly stay empty after entering an empty room.

# v1.1.6

### `@liveblocks/*`

- Loosen duplicate import detection so it won't throw when used in test runners
  that deliberately run multiple instances of a module (like Jest or Playwright
  can do).

# v1.1.5

### `@liveblocks/*`

- Ship all of our packages as both ESM and CJS modules again (restore the
  changes that 1.1.3 originally introduced).
- Auto-detect if multiple copies of Liveblocks are included in your production
  bundle. If so, a help page is presented that will help you resolve this issue.
- Fix a bug where the room internals could become non-functional when used in
  combination with Immer due to Immer’s excessive auto-freezing, which would
  break the room’s internals. (This became an issue since Liveblocks 1.1 was
  released.)

# v1.1.4

- Undo the changes made in 1.1.3. We’ve got some bug reports where Liveblocks
  could still be doubly-included in production bundles (in some bundler setups
  only), with storage data corruptions as a possible result. We’re
  investigating.

# v1.1.3

Ship all of our packages as both ESM and CJS modules. By upgrading, your
project’s bundler can now perform (better) tree-shaking on the Liveblocks code.

You can expect (at least) the following bundle size reductions:

- `@liveblocks/client` from 80kB → 70kB
- `@liveblocks/react` from 129kB → 80kB
- `@liveblocks/redux` from 84kB → 38kB
- `@liveblocks/zustand` from 83kB → 37kB
- `@liveblocks/yjs` from 129kB → 74kB

# v1.1.2

### `@liveblocks/yjs`

Added Yjs support to **open beta** through the new `@liveblocks/yjs` package
(not stable yet).

### Fixes

- Fixes a missing internal export.

# v1.1.1

- Fixes a bug where under certain circumstances the Liveblocks client could
  incorrectly throw a `Not started yet` error message.

# v1.1.0

This release improves the client’s internals to ensure a more reliable
connection with Liveblocks servers.

### `@liveblocks/client`

- New APIs:
  - `room.getStatus()`: returns the current status of the WebSocket connection:
    `"initial"`, `"connecting"`, `"connected"`, `"reconnecting"`, or
    `"disconnected"`
  - `room.subscribe("status")`: subscribe to changes of the connection status.
  - `room.subscribe("lost-connection")`: high-level API to get informed when
    Liveblocks’ automatic reconnection process is taking longer than usual, so
    you can show a toast message on screen. (See this
    [example](https://liveblocks.io/examples/connection-status) for an
    illustration.)
- New behavior:
  - The client will stop retrying to establish a connection in cases where
    retrying would not help. For example an explicit 403 forbidden response from
    your backend, or a configuration error.
  - The client will more quickly reconnect even after long periods of sleep.

### `@liveblocks/react`

- New APIs:
  - `useStatus()` - React hook version of `room.getStatus()`
  - `useLostConnectionListener()` - React hook version of
    `room.subscribe("lost-connection")` (See this
    [example](https://liveblocks.io/examples/connection-status) for an
    illustration.)

### Bugs fixed

- Reconnection would sometimes not work after long periods of sleep. Waking up
  is now instant.
- React clients using Suspense could sometimes incorrectly bounce back to the
  Suspense boundary after a successful load. No longer!
- Client could sometimes not load storage after reconnecting. Not anymore!
- Others array will no longer flash during an internal reconnect.
- DevTools now keeps working even when the client goes offline.

### Deprecated APIs

These APIs still work, but are replaced by newer APIs. The old APIs will be
removed in a future release of Liveblocks.

Old connection status codes are replaced by the new ones:

| ❌ Old statuses | ✅ New statuses |
| --------------- | --------------- |
| closed          | initial         |
| authenticating  | connecting      |
| connecting      | connecting      |
| open            | connected       |
| unavailable     | reconnecting    |
| failed          | disconnected    |

Recommended steps to upgrade:

- ❌ `room.getConnectionState()` → ✅ `room.getStatus()`
- ❌ `room.subscribe('connection')` → ✅ `room.subscribe('status')`
- Old client options:
  - ❌ `clientOptions.fetchPolyfill`
  - ❌ `clientOptions.WebSocketPolyfill` → ✅
    `clientOptions.polyfills: { fetch, WebSocket }`

# v1.0.12

### `create-liveblocks-app`

- Added `export type TypedRoom = Room<...>` to init command for non-React apps.

# v1.0.11

### `@liveblocks/client`

- Fix a bug where undo/redo on `LiveObject` creates exponentially larger deltas.

# v1.0.10

### `@liveblocks/client`

- Fix a bug related to proactive token expiration detection.
- Internal refactorings.
- Add unstable_fallbackToHTTP option to the core client to support messages over
  1MB.

### `@liveblocks/node`

- Fix incorrect status code when Liveblocks server cannot be reached
  temporarily.

# v1.0.9

### `@liveblocks/client`

- Export `LiveListUpdate`, `LiveMapUpdate`, and `LiveObjectUpdate` types used by
  the storage update callback.
- Export new utility, `toPlainLson`, to assist in calling the initialize storage
  API.
- Internal refactorings.

# v1.0.8

### `@liveblocks/client`

- Internal refactorings.

### `create-liveblocks-app`

- Added
  [flags](https://github.com/liveblocks/liveblocks/tree/main/packages/create-liveblocks-app#flags-optional)
  for creating config files with `--init`. (e.g. `--framework react`)
- Added an error if an incorrect flag is used.
- Slightly changed the format of the default config file.

### `@liveblocks/client`

- Internal refactorings.

# v1.0.7

- Private API changes only.

# v1.0.6

## Internal changes

- Release `create-liveblocks-app` along with other Liveblocks packages, using
  the same versioning scheme.
- Internal refactorings.

# v1.0.5

Non-existent.

# v1.0.4

Non-existent.

# v1.0.3

Non-existent.

# v1.0.2

- Fix bug where passing down `shouldInitiallyConnect` connection option would
  not always work.

# v1.0.1

- Log stack traces of function calls that resulted in rejected storage mutations
  to the console in non-production builds to ease debugging.

### `@liveblocks/client`

- Fixes bug where the state of `others` in a room was wrong when:
  - Client A disconnects improperly (ex: computer goes to sleep)
  - Then Client B disconnects (ex: computer goes to sleep)
  - Then Client A reconnects: client B still shows in the `others` state

# v1.0.0

This major release marks the maturity of Liveblocks. For upgrade instructions,
see the [1.0 upgrade guide](https://liveblocks.io/docs/guides/upgrading/1.0).

## `@liveblocks/node`

`authorize` option `userId` is now mandatory.

Our new [pricing](https://liveblocks.io/pricing) is based on Monthly Active
Users instead of connections. We're using `userId` to track MAU associated to a
Liveblocks account.

# v0.19.11

## `@liveblocks/node`

- `WebhookHandler` now handles `RoomCreatedEvent` and `RoomDeletedEvent`

# v0.19.10

## `@liveblocks/client`

- Allow
  [`createClient`](https://liveblocks.io/docs/api-reference/liveblocks-client#createClientThrottle)
  `throttle` option to go as low as 16ms.

# v0.19.9

## `@liveblocks/client`

- Adds a `WebhookHandler` class
  - `new WebhookHandler(secret).verifyRequest({ rawBody, headers })` can be used
    to verify event requests from Liveblock's Webhook functionality. It also
    provides fully typed `WebhookEvents`.
  - Check out our [Webhooks guide](https://liveblocks.io/docs/guides/webhooks)
    for more details

# v0.19.8

- Fixes a bug where history didn't reliably undo `LiveObject` key set changes if
  any pending local changes existed on that key.
- Fixes a bug where changes performed inside `room.batch` were incorrectly
  ordered inside the history resulting in unexpected undo behavior in some
  cases.
- Fixes a bug where under some circumstances the Liveblocks client could get
  stuck in a "synchronizing" state indefinitely
- Expose `JsonArray` and `JsonScalar` types publicly

# v0.19.7

Fix nested storage event handling issue.

# v0.19.6

Support authentication with cookies.

# v0.19.5

Export the `StorageStatus` type (introduced with 0.19.3).

# v0.19.4

Fix CORS issue.

# v0.19.3

In **@liveblocks/client**:

## Room.getStorageStatus

Get the storage status.

- `not-loaded`: Initial state when entering the room.
- `loading`: Once the storage has been requested via room.getStorage().
- `synchronizing`: When some local updates have not been acknowledged by
  Liveblocks servers.
- `synchronized`: Storage is in sync with Liveblocks servers.

## Room.subscribe("storage-status", status => { })

Subscribe to storage status changes.

Returns an unsubscribe function.

```typescript
room.subscribe("storage-status", (status) => {
  switch (status) {
    case "not-loaded":
      break;
    case "loading":
      break;
    case "synchronizing":
      break;
    case "synchronized":
      break;
    default:
      break;
  }
});
```

## Room.reconnect

Close the room connection and try to reconnect.

## Internal changes

- Add support for the upcoming Liveblocks browser extension

# v0.19.2

Fixes some internal type definitions.

# v0.19.1

Fixes an issue where `import`s from Liveblocks packages could not be resolved
correctly in certain build environments.

# v0.19.0

This release brings Zustand v4 support. This is a breaking change **only if
you’re using @liveblocks/zustand**.

In **@liveblocks/zustand**:

- Support Zustand v4 (actually v4.1.3 or higher)
- Drop support for Zustand v3 (also v4.1.2 or lower are not supported)
- Fix bug where some usage pattern could cause the Zustand store to stop
  synching (#491)

To migrate, make the following code changes:

- `npm install zustand@latest`
- `npm install @liveblocks/zustand@latest`
- Change these imports, if applicable:
  ```diff
  -import { middleware } from "@liveblocks/zustand";
  +import { liveblocks } from "@liveblocks/zustand";
  ```
  and
  ```diff
  -import type { LiveblocksState } from "@liveblocks/zustand";
  +import type { WithLiveblocks } from "@liveblocks/zustand";
  ```
  and rename accordingly.
- Change the pattern:
  ```ts
  create(liveblocks<MyState, ...>(...))
  ```
  to the Zustand v4 recommended pattern:
  ```ts
  create<WithLiveblocks<MyState, ...>>()(liveblocks(...))
  ```
  To be clear:
  1.  First, move the type annotation away from the `liveblocks` middleware
      call, and onto the `create` call.
  2.  Next, wrap your `MyState` type in a `WithLiveblocks<...>` wrapper. This
      will make sure the injected `liveblocks` property on your Zustand state
      will be correctly typed.
  3.  Finally, make sure to add the extra call `()` wrapper, needed by Zustand
      v4 now:
      ```ts
      create<WithLiveblocks<MyState, ...>>()(liveblocks(...))
      //                                  ^^ Not a typo
      ```
- Remove the second argument to `state.liveblocks.enterRoom()`: it no longer
  takes an explicit initial state. Instead, it's automatically be populated from
  your Zustand state.

In **@liveblocks/redux**:

- The main export has been renamed:
  ```diff
  -import { enhancer } from "@liveblocks/redux";
  +import { liveblocksEnhancer } from "@liveblocks/redux";
  ```
- The second argument to `state.liveblocks.enterRoom()` to send in an explicit
  initial state is no longer supported. It will use the state in your Redux
  store, for consistency and ease of use.

# v0.18.5

Bug fix:

- Fixes a small bug in a type definition, `scopes` was removed from
  `BaseUserMeta`.

Internal updates:

- Switch the monorepo over to Turborepo.

# v0.18.4

All packages now provide an `isReadOnly` flag on user instances. It is available
when getting self or others. `isReadOnly` is true when storage is read-only, see
the
[room management guide](https://liveblocks.io/docs/guides/managing-rooms-users-permissions#permissions)
for more information.

```ts
const me = room.getSelf();

me.isReadOnly; // boolean

const others = room.getOthers();
for (const other of others) {
  other.isReadOnly; // boolean
}
```

In **@liveblocks/client**:

- Add a new option `shouldInitiallyConnect` to `client.enter` that let you
  control whether or not the room connects to Liveblocks servers. Default is
  `true`.

  Usually set to false when the client is used from the server to not call the
  authentication endpoint or connect via WebSocket.

In **@liveblocks/react**:

- Add a new property `shouldInitiallyConnect` to `RoomProvider` that let you
  control whether or not the room connects to Liveblocks servers. Default is
  `true`.

  By default equals to `typeof window !== "undefined"`, meaning the RoomProvider
  tries to connect to Liveblocks servers only on the client side.

- Internal package restructurings to increase code sharing. You may notice a new
  dependency show up in your dependency tree: `@liveblocks/core`. It contains
  private APIs that aren't intended for direct consumption.

# v0.18.3

- In **@liveblocks/react**:

  Fixes the "zombie-child" problem that can occur with React 17 or lower. **If
  you’re on React 18: great, you can ignore this!** If you’re using React 17 or
  lower with Liveblocks, we’ll now start to enforce that you pass the
  `unstable_batchedUpdates` prop to RoomProvider, so this problem can be
  circumvented. This small addition may save you hours of debugging time!

  ```tsx
  // ⚠️  Only if you’re using React 17 or lower
  import { unstable_batchedUpdates } from "react-dom";  // 👈

  <RoomProvider
    id="my-room"
    initialPresence={...}
    initialStorage={...}
    unstable_batchedUpdates={unstable_batchedUpdates}  // 👈
  >
    <App />
  </RoomProvider>
  ```

  To read more, see
  https://liveblocks.io/docs/guides/troubleshooting#stale-props-zombie-child

- In **@liveblocks/zustand**:

  - Fix a confusing error message

# v0.18.2

- In **@liveblocks/react**:

  - Make sure that `useOther` will not rerender if tracked users already left
    the room, so that child components won't get rerendered before the parent
    got the chance to unmount them.
  - Disallow `useOther` without selector

# v0.18.1

- In **@liveblocks/react**:

  - Fix a bug that could cause an error when patching presence during local
    development. Not an issue in production builds. (#505)

# v0.18.0

For information, please read our
[Upgrade Guide for 0.18](https://liveblocks.io/docs/guides/upgrading/0.18).

### New React hooks ✨

- In **@liveblocks/react**:

  - [`useStorage`](https://liveblocks.io/docs/api-reference/liveblocks-react#useStorage)
  - [`useMutation`](https://liveblocks.io/docs/api-reference/liveblocks-react#useMutation)
  - [`useSelf`](https://liveblocks.io/docs/api-reference/liveblocks-react#useSelf)
  - [`useOthers`](https://liveblocks.io/docs/api-reference/liveblocks-react#useOthers)
  - [`useOthersMapped`](https://liveblocks.io/docs/api-reference/liveblocks-react#useOthersMapped)
  - [`useOthersConnectionIds`](https://liveblocks.io/docs/api-reference/liveblocks-react#useOthersConnectionIds)
  - [`useOther`](https://liveblocks.io/docs/api-reference/liveblocks-react#useOther)
    (singular)

- In **@liveblocks/client**:

  - New
    [`.toImmutable()`](https://liveblocks.io/docs/api-reference/liveblocks-client#LiveObject.toImmutable)
    method on `LiveObject`, `LiveList`, and `LiveMap` lets you work with an
    immutable representation of the storage objects
  - Improved core performance
  - Reduced bundle size
  - Others only become visible in the `others` array if their presence is known

### Breaking changes

- Remove support for directly importing hooks from **@liveblocks/client** (e.g.
  `import { useMyPresence } from '@liveblocks/react'`). If you’re still using
  these imports, see the
  [Upgrade Guide for 0.17](https://liveblocks.io/docs/guides/upgrading/0.17) for
  instructions.
- Remove `ClientProvider` and `useClient` hook
- Remove `defaultPresence` and `defaultStorageRoot` arguments. (Just use
  `initialPresence` and `initialStorage` arguments now.)
- Remove second argument to `useMap()`, `useList()`, and `useObject()`.
- Remove `new LiveMap(null)` support. (Just use `new LiveMap()` or
  `new LiveMap([])`.)

# v0.17.11

General:

- Fix a packaging bug

In **@liveblocks/react**:

- Deprecate an undocumented API

# v0.17.9

- Fix bug that could cause duplicate copies of @liveblocks/client to end up in
  final bundle, for certain bundler configurations.
- Fix bug where in some conditions the initial presence for a new connection
  would not come through to all existing clients in the room
- Various internal changes

# v0.17.8

### New history APIs ↩️ ↪️

- In **@liveblocks/client**:

  - Add `canUndo()` and `canRedo()` utilities to `room.history`
  - Add `"history"` event type to `room.subscribe()` to subscribe to the current
    user's history changes

- In **@liveblocks/react**:

  - Add `useCanUndo()` and `useCanRedo()` hooks

# v0.17.7

- In **@liveblocks/zustand**:

  - Simplify zustand middleware integration with Typescript. `TPresence`,
    `TStorage`, `TUserMeta`, and `TRoomEvent` are now optional.

Note that `@liveblocks/zustand` does not work with zustand > v4 because v3 and
v4 have completely different type definitions. As soon as zustand v4 is out of
the RC phase, we will consider updating our middleware to work with the latest
version.

### Example

Let's take a look at our
[To-do list](https://github.com/liveblocks/liveblocks/tree/main/examples/zustand-todo-list)
example. Without our middleware, the store would look like this:

```ts
import create from "zustand";

type State = {
  draft: string;
  isTyping: boolean;
  todos: Todo[];
  setDraft: (draft: string) => void;
  addTodo: () => void;
  deleteTodo: (index: number) => void;
};

create<State>(/* ... */);
```

With our middleware, you simply need to move the `State` param at the middleware
level:

```ts
import create from "zustand";
import { createClient } from "@liveblocks/client";
import { middleware } from "@liveblocks/zustand";

const client = createClient({ /*...*/ });

type State = {
  draft: string;
  isTyping: boolean;
  todos: Todo[];
  setDraft: (draft: string) => void;
  addTodo: () => void;
  deleteTodo: (index: number) => void;
};

create(
  middleware<State>(/* ... */, {
    client,
    presenceMapping: { isTyping: true },
    storageMapping: { todos: true }
  })
);
```

If you want to type `others` presence, you can use the `TPresence` generic
argument on the middleware.

```ts

type Presence = {
  isTyping: true;
}

const useStore = create(
  middleware<State, Presence>(/* ... */, {
    client,
    presenceMapping: { isTyping: true },
    storageMapping: { todos: true }
  })
);

// In your component
useStore(state => state.liveblocks.others[0].presence?.isTyping)
```

# v0.17.6

- In **@liveblocks/react**:

  - Expose `RoomContext` in the return value of `createRoomContext()`

# v0.17.5

- In **@liveblocks/react**:

  - Fix bug where changing the `key` argument of `useMap()`, `useList()`,
    `useObject()` did not resubscribe to updates correctly
  - Ignore changes to the `RoomProvider`'s initial presence/storage props on
    subsequent renders. This makes it behave closer to `useState(initialState)`

# v0.17.4

Fix missing documentation for hooks created via `createRoomContext()`.

# v0.17.1

Fix `@liveblocks/nodes` packaging.

# v0.17.0

For information, please read our
[Upgrade Guide](https://liveblocks.io/docs/guides/upgrading/0.17).

### TypeScript improvements ✨

This release contains major TypeScript improvements. The recommended setup now
is that you define your own Presence and Storage types at the highest level
(i.e. where you set up the room). After that initial one-time setup, you will no
longer need to provide any extra type annotations anywhere for your Liveblocks
code! 🙌

To learn how to set that up, follow the instructions in our
[Upgrade Guide](https://liveblocks.io/docs/guides/upgrading/0.17).

- No more `any` types used (in `@liveblocks/client` and `@liveblocks/react`)
- All APIs that work with Presence data will now require it to be
  JSON-serializable
- All APIs that work with Storage data will now require it to be LSON (= JSON +
  Live structures)
- All Live structures now take mandatory type params for their payloads, just
  like the built-in array, object, and map types do:
  - `LiveMap<K, V>` (like `Map<K, V>`)
  - `LiveObject<{ a: number, b: string }>` (like, for example,
    `{ a: number, b: string }`)
  - `LiveList<T>` (like `Array<T>`)

### React Native support ✨

We now support React Native! To learn how to use Liveblocks in your React Native
projects, see our
[API reference](https://liveblocks.io/docs/api-reference/liveblocks-client#createClientReactNative).
It's surprisingly simple!

### New APIs ✨

- In **@liveblocks/react**:

  - [`createRoomContext()`](https://liveblocks.io/docs/api-reference/liveblocks-react#createRoomContext)
    is now the preferred way to initialize hooks.

- In the API:

  - New endpoint to
    [Get Users in a Room](https://liveblocks.io/docs/api-reference/rest-api-endpoints#GetRoomUsers)
  - New endpoint to
    [Get a list of all Rooms](https://liveblocks.io/docs/api-reference/rest-api-endpoints#GetRooms)

### Bug fixes 🐛

- Improved conflict resolution on LiveList
- Various minor internal bug fixes

### Breaking changes

- In **@liveblocks/client**:

  - Removed old `Room.unsubscribe()` API

### New deprecations

- In **@liveblocks/client**:

  - The `defaultPresence` option to `client.enter()` will get renamed to
    `initialPresence`
  - The `defaultStorageRoot` option to `client.enter()` will get renamed to
    `initialStorage`
  - Calling `new LiveMap(null)` will stop working. Please use `new LiveMap()`,
    or `new LiveMap([])`

- In **@liveblocks/react**:

  - Importing the React hooks directly is deprecated, instead use the new
    `createRoomContext()` helper. For help, read the
    [Recommended Upgrade Steps section](https://liveblocks.io/docs/guides/upgrading/0.17#recommended-upgrade-steps)
    within our [Upgrade Guide](https://liveblocks.io/docs/guides/upgrading/0.17)
  - The second argument to `useList()`, `useObject()`, and `useMap()` is
    deprecated
  - The RoomProvider's `defaultPresence` is renamed to `initialPresence`
  - The RoomProvider's `defaultStorageRoot` is renamed to `initialStorage`

# v0.16.17

Fix bug in internal code where some legal authentication tokens would be
considered invalid.

# v0.16.16

Internals only.

# v0.16.15

Internals only.

# v0.16.14

Fix an issue where the current user's info would not properly display accented
characters.

# v0.16.13

(Unpublished.)

# v0.16.12

Internals only.

# v0.16.11

Expose helper type to help users adopt to using Live structures with interfaces
they don't own.

# v0.16.10

Restructures a few more internals.

# v0.16.9

Restructures a few internals.

# v0.16.8

Fix bug in private/internal code.

# v0.16.7

Fix bug in private/internal code.

# v0.16.6

Fix bug in example code suggested in deprecation warning.

# v0.16.5

### All packages

- Various internal refactorings

### Bug fixes

- In **@liveblocks/client**:

  - If you're using `@liveblocks/client` in a ES2015 context, you no longer have
    to polyfill `Object.fromEntries()`.

# v0.16.4

### All packages

- Improve our generated bundles. They are now even more tree-shakable, and
  smaller!
- Some APIs are being deprecation and will show warnings in the dev console when
  used

# v0.16.3

### Bug fixes

- In **@liveblocks/client**:

  - Fix bug where internal presence state could not get restored correctly after
    undo/redo in certain circumstances.

- In **@liveblocks/zustand** and **@liveblocks/redux**:

  - Fixes an issue when initializing an array with items would result in having
    duplicated items in other clients. Example:

    - Client A updates state : `{ list: [0] }`
    - Client B states is updated to : `{ list: [0, 0] }`

# v0.16.2

### Bug fixes

- In **@liveblocks/client**:

  - Fix small bug related to new `JsonObject` type, which would reject some
    values that were legal JSON objects.

# v0.16.1

### Bug fixes

- In **@liveblocks/react**:

  - Fix issue with React 18 and StrictMode.

# v0.16.0

### New APIs

#### `LiveList.set`

Set one element at a specified index.

```typescript
const list = new LiveList(["🦁", "🦊", "🐵"]);
list.set(0, "🐺");
list.toArray(); // equals ["🐺", "🦊", "🐵"]
```

https://github.com/liveblocks/liveblocks/pull/147 for more information

⚠️ **_Before using `LiveList.set`, you need to make sure that all connected
clients are using `0.16.0`. If a client is connected to a room with version
`< 0.16`, `LiveList.set` might lead to slightly unexpected behavior._**

### TypeScript improvements

@nvie improved our typescript definitions! They are more precise and restrictive
(for your own good :)). If typescript errors appears after upgrading to `0.16.0`
and they are not clear, please create a Github issue and we'll help you.

More information here: https://github.com/liveblocks/liveblocks/pull/150<|MERGE_RESOLUTION|>--- conflicted
+++ resolved
@@ -1,5 +1,4 @@
-<<<<<<< HEAD
-# v1.4.1
+# v1.4.3
 
 ### `@liveblocks/react`
 
@@ -8,12 +7,14 @@
 ### `@liveblocks/react-comments`
 
 - Add support for reactions. (👍)
-=======
+- Add keyboard navigation to emoji picker.
+
 # v1.4.2
 
 ### `@liveblocks/client`
 
-- Fix a bug where calculating the insertion position between two existing elements could happen incorrectly in a small edge case
+- Fix a bug where calculating the insertion position between two existing
+  elements could happen incorrectly in a small edge case
 
 # v1.4.1
 
@@ -27,7 +28,6 @@
 
 - Add comment reaction webhook events `CommentReactionAdded` and
   `CommentReactionRemoved`
->>>>>>> 7538f36e
 
 # v1.4.0
 
