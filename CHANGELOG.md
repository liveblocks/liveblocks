## v2.2.0 (not published yet)

We are making `resolved` a first-class citizen property on
[threads](https://liveblocks.io/docs/products/comments/concepts#Threads), for
more information about this change please read our
[Upgrade Guide for 2.2](https://liveblocks.io/docs/guides/upgrading/2.2).

### `@liveblocks/react`

<<<<<<< HEAD
- Add `useMarkThreadAsResolved` and `useMarkThreadAsUnresolved` hooks.
- Support `query.resolved` when filtering threads.
=======
- The
  [`useStorageStatus`](https://liveblocks.io/docs/api-reference/liveblocks-react#useStorageStatus)
  hook now also has a `{ smooth: true }` setting to make building calm UIs with
  it a bit easier
>>>>>>> 2fbcb714
- The `useClient()` hook is now also available for users of
  `createRoomContext()` and/or `createLiveblocksContext()`
- Fix: avoid unnecessary re-renders if inbox notifications haven't changed

### `@liveblocks/react-ui`

- Use first-class citizen `resolved` property in `Thread` component.
- Preserve rich text when pasting into the composer.
- Add support for custom links to the composer. (either by pasting URLs with
  plain text selected or by pasting existing links)
- Preserve whitespace and empty lines in comments.
- Fix improper `useTransition` fallback which would break on React versions
  lower than 18.

### `@liveblocks/node`

- Add `markThreadAsResolved` and `markThreadAsUnresolved` methods.
- Add `ThreadMarkedAsResolvedEvent` and `ThreadMarkedAsUnresolvedEvent` webhook
  events.
- Support `query.resolved` when querying threads.

### @liveblocks/react-lexical

- Upgrade `lexical` peer dependency to version `^0.16.1` that fixes
  compatibility issues with Next.js versions 14.2.0 and above.

### @liveblocks/node-lexical

- Upgrade `lexical` peer dependency to version `0.16.1`.

## v2.1.0

### `@liveblocks/client`

- Various internal refactorings

### `@liveblocks/react`

- Add new hook
  [`useStorageStatus`](https://liveblocks.io/docs/api-reference/liveblocks-react#useStorageStatus),
  which returns the current storage status of the room, and will re-render your
  component whenever it changes. This can used to build "Saving..." UIs.
- Add
  [`useDeleteThread`](https://liveblocks.io/docs/api-reference/liveblocks-react#useDeleteThread)
  hook to delete a thread and its associated comments.
- Fix: add missing JSDoc comments
- Fix: improve some error messages and stack traces to contain more info
- Refactorings to Suspense internals

### `@liveblocks/react-ui`

- Fix improper `useSyncExternalStore` import which would break on React versions
  lower than 18.

## v2.0.5

### `@liveblocks/react`

- Improved DX: `useDeleteThread` will now throw a client-side error if someone
  else than the thread owner tries to delete the thread. This will help you
  catch and handle this case more easily.

## v2.0.4

### All packages

- Improve TS error messages and error locations if custom `UserMeta` or
  `ActivitiesData` types do not match their requirements

### `@liveblocks/client`

- Add missing type export for `CommentReaction`
- Don’t attempt to write missing `initialStorage` keys if the current user has
  no write access to storage. This will no longer throw, but issue a warning
  message in the console.

### `@liveblocks/react`

- Add
  [`useDeleteThread`](https://liveblocks.io/docs/api-reference/liveblocks-react#useDeleteThread)
  hook to delete a thread and its associated comments.

## v2.0.3

### `@liveblocks/client`

- In `client.enterRoom()`, the options `initialPresence` and `initialStorage`
  are now only mandatory if your custom type requires them to be.

### `@liveblocks/react`

- In `<RoomProvider>`, the props `initialPresence` and `initialStorage` are now
  only mandatory if your custom type requires them to be.
- Nesting `<LiveblocksProvider>`s will now throw to prevent incorrect usage.

### `@liveblocks/react-ui`

- Prevent the composer from splitting text being composed.
- Handle parentheses around and within auto links.
- Count whitespace as empty to prevent posting empty comments.
- Prevent clearing the composer if it's not handled. (via `onComposerSubmit`)

### `@liveblocks/yjs`

- Add missing type exports

## v2.0.2

### `@liveblocks/node`

- Add `deleteThread` method to the client to delete a room's thread.
- Add the `threadDeleted` webhook event to notify when a thread is deleted.
- Fix type signatures of `client.identifyUser()` and `client.prepareSession()`
  to require `userInfo` if it's mandatory according to your global `UserMeta`
  type definition.

## v2.0.0

This major release marks the maturity of Liveblocks. It contains new products
(`@liveblocks/react-lexical`) and clarifications (e.g.
`@liveblocks/react-comments` is now called `@liveblocks/react-ui`).

Also, we bring major DX improvements by allowing you to specify your types
globally now. These types will be typed once and shared across all Liveblocks
APIs, which includes your Node backend.

```ts file="liveblocks.config.ts"
// ❌ Before
export const {
  suspense: {
    RoomProvider,
    useRoom,
    // etc
  },
} = createRoomContext<Presence, Storage>(client);

// ✅ After
declare global {
  interface Liveblocks {
    Presence: Presence;
    Storage: Storage;
  }
}
```

In `@liveblocks/react`, you can now import hooks directly:

```ts file="MyComponent.tsx"
// ❌ Before: get hooks exported from your Liveblocks config
import { RoomProvider, useRoom, ... } from "./liveblocks.config";

// ✅ After: import hooks directly
import { RoomProvider, useRoom, ... } from "@liveblocks/react";
import { RoomProvider, useRoom, ... } from "@liveblocks/react/suspense";
```

```ts
// ❌ Before
const client = createClient(/* options */);

// ✅ After
<LiveblocksProvider /* options */>
  <App />
</LiveblocksProvider>
```

For full upgrade instructions and codemods, see the
[2.0 upgrade guide](https://liveblocks.io/docs/platform/upgrading/2.0).

### `create-liveblocks-app`

- Update config generation for Liveblocks 2.0.
- Add `--upgrade` flag to automatically update all Liveblocks package to their
  latest version.

### `@liveblocks/client`

- DX improvements: type once, globally, benefit everywhere

### `@liveblocks/react`

- DX improvement: import hooks directly
- DX improvement: `<ClientSideSuspense>` no longer needs a function as its
  `children`
- New provider: `LiveblocksProvider` (replaces the need for `createClient`)
- New hook: `useClient`
- Tweak `useMutation` error message to be less confusing.
- Allow thread and activity metadata types to contain `undefined` values.

### `@liveblocks/react-ui`

- Rename from `@liveblocks/react-comments`.
- Rename `<CommentsConfig />` to `<LiveblocksUIConfig />`.
- Improve `InboxNotification` props types.

### `@liveblocks/react-lexical`

- Initial release.

### `@liveblocks/node-lexical`

- Initial release.

### `@liveblocks/yjs`

- `LiveblocksProvider` is no longer a default export, it’s now
  `import { LiveblocksYjsProvider } from "@liveblocks/yjs"`.

### `@liveblocks/node`

- DX improvements: all Node client methods will pick up the same global types
  you’re using in your frontend
- Rename `RoomInfo` to `RoomData`.
- The webhook event `NotificationEvent`’s type can represent multiple kinds of
  notifications. (`"thread"`, `"textMention"`, and custom ones (e.g.
  `"$myNotification"`))

### `@liveblocks/codemod`

- Initial release.

## v1.12.0

### `@liveblocks/react`

- Add support for custom notification kinds.
- Add new `useInboxNotificationThread` hook to `createLiveblocksContext`, which
  can be used to retrieve threads within thread notifications for more
  flexibility.
- Add support for `startsWith` operator to `useThreads` when filtering based on
  metadata.

### `@liveblocks/react-comments`

- Add support for custom notification kinds to the `InboxNotification` component
  via the `kinds` prop and the `InboxNotification.Custom` component.
- Add destructive color tokens. (`--lb-destructive`,
  `--lb-destructive-foreground`, and `--lb-destructive-contrast`)

### `@liveblocks/node`

- Add `triggerInboxNotification` method that lets you trigger custom
  notification kinds.
- Enable filtering rooms by room ID in the `getRooms` method. This works via
  `query.roomId`, `metadata` is deprecated and is now `query.metadata`.
- Add support for our query language when filtering with the `getRooms` and
  `getThreads` methods.
- Add support for an alternative object-based query notation to the `getRooms`
  and `getThreads` methods, which supports exact matches and the `startsWith`
  operator.

## v1.11.3

### `@liveblocks/client`

- Fixes a potential `RangeError: Maximum call stack size exceeded` in
  applications that produce many operations

### `@liveblocks/node`

- Add missing `updatedAt` property to `YDocUpdatedEvent` type.
  ([@alexlande](https://github.com/alexlande))

## v1.11.2

### `create-liveblocks-app`

- Add support for the updated Starter Kit.

## v1.11.1

### `@liveblocks/react-comments`

- Fix the composer’s placeholder to appear instantly instead of being initially
  invisible.
- Fix the default composer’s actions not being disabled when the composer is.

### `@liveblocks/node`

- Fix "`process` is undefined" issue in Vite builds. This issue was already
  fixed for `@liveblocks/core`, but not for `@liveblocks/node` yet.

### DevTools

- Improve tree view to visualize Y.js documents and inspect Y.js awareness.

## v1.11.0

### `@liveblocks/node`

- Add `updateRoomId` method that lets you update the room ID of the specified
  room.
- Add an optional `guid` parameter to `sendYjsBinaryUpdate` and
  `getYjsDocumentAsBinaryUpdate` to point to a Yjs subdocument with the
  specified guid.

### `@liveblocks/react`

- Add `scrollOnLoad` option to `useThreads`: enabled by default, this option
  controls whether to scroll to a comment on load based on the URL hash.
- `useUser` and `useRoomInfo` no longer support returning nothing. Returning
  `undefined` will now be treated as an error.
- Fix bug where `useUser` and `useRoomInfo` returned an extra `data` superfluous
  property.
- Fix bug where customizing types on `createLiveblocksContext` would conflict
  with the provided `Client`.

### `@liveblocks/react-comments`

- Add actions to `InboxNotification` with a single action for now: marking as
  read.
- Improve actions hover behavior in `Comment`/`Thread`.
- Change `Comment` background color when it’s linked to or being edited.

## v1.10.4

- Fix bundling issue in Vite projects, where `process is not defined` could
  happen

## v1.10.3

### `@liveblocks/react-comments`

- Add support for Emoji v15.1 in emoji picker, along two additional locales:
  Bengali (`bn`) and Hindi (`hi`).
- Fix bug where the `showRoomName` prop on `InboxNotification.Thread` wasn’t
  applied to notifications about mentions.

### `@liveblocks/react`

- Fix bug where removing metadata via `useEditThreadMetadata` would result in a
  brief flash of the old metadata after the metadata was removed optimistically.

## v1.10.2

### `@liveblocks/client`

- Fix bug where calling `.clone()` immediately after creating a new `LiveObject`
  could throw an error

## v1.10.1

### `@liveblocks/client`

- Fix bug where the client’s backoff delay would not be respected correctly in a
  small edge case.

### `@liveblocks/react-comments`

- Fix date localization in `InboxNotification`.
- Add vendor prefixes to more CSS properties within the default styles.

### `@liveblocks/react`

- Added error retrying to `useThreads`, `useRoomNotificationSettings`, and
  `useInboxNotifications` during initial fetching.

## v1.10.0

This release introduces Notifications (and unread indicators) for Comments.

### `create-liveblocks-app`

- Add `createLiveblocksContext` and Notifications to `--init`.
- Move resolver options from `createRoomContext` to `createClient` and add
  `resolveRoomsInfo` to the list of resolvers.

### `@liveblocks/client`

- Add options to `createClient`: `resolveUsers`, `resolveMentionSuggestions`
  (both were previously defined on `createRoomContext` from
  `@liveblocks/react`), and the new `resolveRoomsInfo`.

### `@liveblocks/react`

- Add new `LiveblocksContext` accessible with `createLiveblocksContext`,
  similarly to `createRoomContext`. This context is meant to live at the root
  since it handles things outside of rooms, like notifications. It contains
  `LiveblocksProvider`, `useUser`, `useRoomInfo`, `useInboxNotifications`,
  `useUnreadInboxNotificationsCount`, `useMarkInboxNotificationAsRead`, and
  `useMarkAllInboxNotificationsAsRead`.
- Add new hooks to `createRoomContext`: `useMarkThreadAsRead`,
  `useThreadSubscription`, `useRoomInfo`, `useRoomNotificationSettings`, and
  `useUpdateRoomNotificationSettings`.
- Make some hooks usable interchangeably between `createLiveblocksContext` and
  `createRoomContext`: `useUser`, and `useRoomInfo`.

### `@liveblocks/react-comments`

- Add new default components: `InboxNotification` and `InboxNotificationList`.
- Add unread indicators to the default `Thread` component.
- Support "@" in mentions. (e.g. `@user@email.com` is now a valid mention and
  will trigger `resolveMentionSuggestions` with `"user@email.com"`)

### `@liveblocks/node`

- Add the Notifications REST APIs as fully typed methods. (includes
  `getInboxNotification`, `getRoomNotificationSettings`,
  `updateRoomNotificationSettings`, and `deleteRoomNotificationSettings`
  methods)
- Add notification webhook event: `NotificationEvent`.

## v1.9.8

### `@liveblocks/client`

- Fix race condition in client that could leave zombie WebSocket connections
  open indefinitely in a small edge case. (thanks for reporting,
  [@dev-badace](https://github.com/dev-badace))

### `@liveblocks/react`

- Fix type definitions of `useOthersListener` hook.
- Fix type definitions of `useErrorListener` hook.

### `@liveblocks/yjs`

- Emit update events from awareness.
- Fix several awareness bugs.

## v1.9.7

### `@liveblocks/node`

- Expose new `nextCursor` field in
  [Get Rooms](https://liveblocks.io/docs/api-reference/liveblocks-node#get-rooms)
  API responses, to make pagination easier to work with
- Update TypeScript types for some responses

### `create-liveblocks-app`

- Adds a fallback for passing data from Safari to the console.

## v1.9.6

### `@liveblocks/react`

- Fix certain Next.js sites not building correctly due to improper
  `useSyncExternalStore` import

## v1.9.5

### `@liveblocks/react-comments`

- Fix mention suggestions not appearing.

## v1.9.4

### `@liveblocks/react`

- Fix polling on `useThreads` hook.

## v1.9.3

### `@liveblocks/react`

- Fix a bug that prevented comments from being used across multiple rooms.

### `@liveblocks/node`

- Fix `getRooms()` not throwing `LiveblocksError` when invalid response was
  received.

## v1.9.2

### `@liveblocks/react-comments`

- Add `portalContainer` prop to `CommentsConfig` to customize where floating
  elements (e.g. tooltips, dropdowns, etc) are portaled into.

## v1.9.1

### `@liveblocks/node`

- Fixes the signature and behavior of the `Liveblocks.sendYjsBinaryUpdate()`
  API. It now takes a Yjs encoded update (`Uint8Array`) directly.

## v1.9.0

### `@liveblocks/node`

- Add the Comments write REST APIs as fully typed methods. (includes
  `createThread`, `editThreadMetadata`, `createComment`, `editComment`,
  `deleteComment`, `addCommentReaction`, and `removeCommentReaction` methods)
- Fix the return type of `getActiveUsers` to match the data returned from the
  endpoint.

### `@liveblocks/react`

- Add `query` option to `useThreads` to filter threads based on their metadata.

### `@liveblocks/react-comments`

- Add support for exit animations to `ComposerSuggestions`.

## v1.8.2

### `@liveblocks/react`

- Improve Comments revalidation when losing network or staying in the
  background.
- Improve error handling of Comments mutations. (e.g. thread creation, comment
  creation, etc.)

### `@liveblocks/client`

- Export the `CommentBody` utilities added to `@liveblocks/node` in v1.8.0.
- Harmonize exports with `@liveblocks/node`. (added `IUserInfo` and
  `PlainLsonObject`)

### `@liveblocks/node`

- Harmonize exports with `@liveblocks/client`. (added `CommentBody`,
  `CommentBodyBlockElement`, `CommentBodyElement`, `CommentBodyInlineElement`,
  `CommentBodyLink`, `CommentBodyMention`, `CommentBodyParagraph`,
  `CommentBodyText`, `JsonArray`, `JsonScalar`, `Lson`, `LsonObject`, and
  `User`)

## v1.8.1

- Fix a bug in `toPlainLson` helper
- Fix a bug where pausing history more than once could lead to history loss

## v1.8.0

This release adds all the REST APIs as fully typed methods, and utilities to
transform comments, to `@liveblocks/node`.

### `@liveblocks/node`

- Add all the REST APIs as fully typed methods to `Liveblocks` client. See
  [docs](https://liveblocks.io/docs/api-reference/liveblocks-node#Liveblocks-client).
- Add utilities to work with the `CommentBody` format from Comments:
  - `getMentionedIdsFromCommentBody(body)` - Get a list of all mentioned IDs
    from a `CommentBody`. See
    [docs](https://liveblocks.io/docs/api-reference/liveblocks-node#get-mentioned-ids-from-comment-body).
  - `stringifyCommentBody(body, options)` - Convert a `CommentBody` to a string,
    either as plain text, HTML, or Markdown. It supports resolving mention IDs
    similarly to `@liveblocks/react` and overriding each element to control the
    formatting. See
    [docs](https://liveblocks.io/docs/api-reference/liveblocks-node#stringify-comment-body).

## 1.7.1

### `@liveblocks/react-comments`

- Fix `Composer` focus issues.
- Improve relative date formatting for some locales. (e.g. the `"fr"`` locale
  formatted “1h ago” as “-1 h” instead of “il y a 1 h”)
- Improve default monospace font for inline code blocks.

## v1.7.0

[Liveblocks Comments](https://liveblocks.io/comments) is now available for
everyone as a public beta, learn more about this
[in the announcement](https://liveblocks.io/blog/liveblocks-comments-is-available-for-everyone).

### `@liveblocks/client`

- Improve some internal logging.

### `@liveblocks/react`

- Improve Comments-specific error logging.

### `@liveblocks/react-comments`

- Improve default relative date formatting. (e.g. “2 hours ago” → “2h ago”)

### `create-liveblocks-app`

- Add `ThreadMetadata` type to `--init` command.

## v1.6.0

### `@liveblocks/yjs`

- Add support for subdocs.

## v1.5.2

### `@liveblocks/react`

- Fix return type of `resolveUsers`.

## v1.5.1

- Fixes a bug in the bounds check of the `backgroundKeepAliveTimeout` option.

## v1.5.0

Support multiple RoomProviders, or mixing and matching our React package in the
same app with a Redux and/or Zustand instance.

At the client level, there is a new API for entering/leaving rooms, which we’re
now recommending over the old APIs. (The old APIs remain working exactly how
they are today, however.)

```ts
// Old APIs we'll no longer be recommending (but that will remain working)
const room = client.enter("my-room", options);
client.getRoom("my-room");
client.leave("my-room");
```

```ts
// New API we'll be recommending instead
const { room, leave } = client.enterRoom("my-room", options);
leave();
```

### `@liveblocks/client`

- New client config option: `backgroundKeepAliveTimeout` (a numeric value in
  milliseconds). See
  [docs](https://liveblocks.io/docs/api-reference/liveblocks-client#createClientBackgroundKeepAliveTimeout).
- New APIs:
  - `Client.enterRoom(roomId, options)` – enters the room and return both the
    room and an "unsubscribe function" to leave that room again. This newer API
    supports entering/leaving the same room multiple times, making it possible
    to connect to the same room from different parts of your application. See
    [docs](https://liveblocks.io/docs/api-reference/liveblocks-client#Client.enterRoom).
  - `Client.logout()` – Call this on the Liveblocks client when you log out a
    user in your application. It will purge all auth tokens and force-leave any
    rooms, if any are still connected. See
    [docs](https://liveblocks.io/docs/api-reference/liveblocks-client#Client.logout).
  - `LiveList.clone()` – see
    [docs](https://liveblocks.io/docs/api-reference/liveblocks-client#LiveList.clone).
  - `LiveMap.clone()` – see
    [docs](https://liveblocks.io/docs/api-reference/liveblocks-client#LiveMap.clone).
  - `LiveObject.clone()` – see
    [docs](https://liveblocks.io/docs/api-reference/liveblocks-client#LiveObject.clone).
- Deprecated APIs:
  - `client.enter(roomId, options)`
  - `client.leave(roomId)`
- Renamed enter option: `shouldInitiallyConnect` → `autoConnect`. Its meaning or
  working did not change.
- Fixes a potential `Cannot set parent: node already has a parent` error when
  initializing storage with Live datastructures that are already tied to a
  Storage tree.

### `@liveblocks/react`

- Support using multiple `RoomProvider` components in your component tree for
  the same room ID.
- Renamed `RoomProvider` prop: `shouldInitiallyConnect` → `autoConnect`. Its
  meaning or working did not change.
- New hook:
  - `useOthersListener({ type, user, others })`, see
    [docs](https://liveblocks.io/docs/api-reference/liveblocks-react#useOthersListener)

### `@liveblocks/redux`

- **Breaking:** The `leaveRoom()` function no longer accepts a `roomId`. It will
  always leave the currently joined room.

### `@liveblocks/zustand`

- The `enterRoom()` function will now return a leave callback function.
- **Breaking:** The `leaveRoom()` function no longer accepts a `roomId`. It will
  always leave the currently joined room.

## v1.4.8

### `create-liveblocks-app`

- Add Comments hooks and options to `--init` command.

### `@liveblocks/client`

- Export all `CommentBody`-related types.

### `@liveblocks/react-comments`

- Improve default styles:
  - Cap CSS selector specificity to improve overridability.
  - Set tokens on `.lb-root` instead of `:root` to improve cascading tokens
    (overriding `--lb-accent` on `body` for example, didn't create the expected
    results), and to work within shadow DOMs.
- Fix reactions and links styles on Safari.

## v1.4.7

### `@liveblocks/react`

- Fix `userIds` type in `ResolveUsersArgs`.

## v1.4.6

### `@liveblocks/react`

- Fix a race condition that could cause a Liveblocks client to hang during
  loading when using Suspense.
- Fix `useStatus` return value on SSR responses.
- **Breaking (beta):** The `resolveUser` option in `createRoomContext` is now
  called `resolveUsers` and it receives a list of user IDs (via the `userIds`
  property, replacing `userId`) instead of a single one. Instead of returning
  user info of a single user ID, this function will now expect a list of users'
  info matching the provided list of user IDs.
- **Breaking (beta):** The `ResolveUserOptions` and
  `ResolveMentionSuggestionsOptions` types were renamed to `ResolveUsersArgs`
  and `ResolveMentionSuggestionsArgs` respectively.
- `resolveUsers` and `resolveMentionSuggestions` now accept synchronous
  functions.
- `resolveUsers` now also provides the current room ID.
- `editThreadMetadata` now correctly allows `null` to be set on a property.
  Doing so deletes existing metadata properties.

### `@liveblocks/react-comments`

- Export `ComposerSubmitComment` type from root too, in addition to
  `/primitives`.
- Add `onThreadDelete` to `Thread`.
- Add `metadata` to `Composer` to attach custom metadata to new threads.
- Add support for specifying a custom `ThreadMetadata` type on `Thread` and
  `Composer`.
- **Breaking (beta):** `Comment`’s `onEdit` and `onDelete` were renamed to
  `onEditComment` and `onDeleteComment` respectively.

## v1.4.5

### `@liveblocks/react`

- Fix `createThread` not creating valid comment.

### `@liveblocks/node`

- Fix URL encoding bug

## v1.4.4

### `@liveblocks/react`

- Fix `removeReaction` not removing reactions which led to reactions displaying
  a count of 0.

### `@liveblocks/react-comments`

- Fix reactions list (and its add button) showing on all comments.
- Improve emoji rendering on Windows.
- Hide country flag emojis when unsupported. (e.g. on Windows)

## v1.4.3

### `@liveblocks/react`

- Add new Comments hooks to add/remove reactions.
- Fix a bug in `useOthers()` that could lead to the warning "The result of
  getServerSnapshot should be cached to avoid an infinite loop"

### `@liveblocks/react-comments`

- Add support for reactions. (👍)
- Add keyboard navigation to emoji picker.

## v1.4.2

### `@liveblocks/client`

- Fix a bug where calculating the insertion position between two existing
  elements could happen incorrectly in a small edge case

## v1.4.1

### `@liveblocks/*`

- [#1177](https://github.com/liveblocks/liveblocks/pull/1177) Fix an issue with
  internal LiveList serialization that could lead to a "ghosting" bug with
  `@liveblocks/zustand` / `@liveblocks/redux` when using tuples.

### `@liveblocks/node`

- Add comment reaction webhook events `CommentReactionAdded` and
  `CommentReactionRemoved`

## v1.4.0

### DevTools

- New Yjs tab: visualize Yjs documents as a diagram, a tree, or as a list of
  operations, and inspect Awareness at the same time as Presence.
- New Events tab: inspect all custom Events a client receives in an event
  timeline, for easy testing/debugging.

### `@liveblocks/yjs`

- Add support for the Liveblocks [DevTools](https://liveblocks.io/devtools).

### `@liveblocks/client`

- Broadcast event messages now include a `user` property to indicate the user
  that sent the event:
  ```tsx
  room.subscribe("event", ({ event, user }) => {
    //                              ^^^^ New!
  });
  ```

### `@liveblocks/react`

- Broadcast event messages now include a `user` property to indicate the user
  that sent the event:
  ```tsx
  useEventListener(({ event, user }) => {
    //                       ^^^^ New!
  });
  ```
- **Breaking (beta):** Comments' hook `useThreads` now returns an object in its
  Suspense version. (`const threads = useThreads()` becomes
  `const { threads } = useThreads()`)

### `@liveblocks/react-comments`

- **Breaking (beta):** `Comment`’s `indentBody` and `Thread`’s
  `indentCommentBody` were renamed to `indentContent` and `indentCommentContent`
  respectively. `Thread`’s `onResolveChange` was renamed to `onResolvedChange`.
- Add emoji button in `Composer`.

### `@liveblocks/node`

- Support using `@liveblocks/node` in
  [Edge runtimes](https://vercel.com/docs/functions/edge-functions/edge-runtime).

## v1.3.6

### `@liveblocks/client`

- Support `unstable_fallbackToHTTP` client option when using any auth token type
  (previously it only worked when using single-room tokens, which we no longer
  recommend since 1.2)

## v1.3.5

### `@liveblocks/react`

- Officially mark `useList()`, `useMap()`, and `useObject()` as deprecated in
  JSDoc comments (we stopped recommending them since the release of 0.18)
- Deduplicate Comments requests and improve how race conditions are handled
  during mutations.
- Fix non-Suspense Comments hooks not working properly in some situations.

### `@liveblocks/react-comments`

- **Breaking (beta):** Replace the render prop API (e.g. `renderMention`,
  `renderLink`, etc) by a single `components` prop. (e.g.
  `components={{ Mention, Link }}`)
- Fix overflowing `Composer.Suggestions`.
- Reduce the impact of icons on bundle size.

## v1.3.4

### `@liveblocks/react`

- Fix confusing `Error: "undefined" is not a valid event name` error when using
  the (deprecated) `useMap()`, `useObject()`, or `useList()` hooks on
  uninitialized storage values.

## v1.3.3

### `@liveblocks/*`

- Fix unescaped room IDs when using Comments.

### `@liveblocks/react-comments`

- Add support for auto links. (e.g. `"www.liveblocks.io"`)

## v1.3.2

### `@liveblocks/client`

- The client will disconnect with an error if your `/api/liveblocks-auth`
  backend returns reused/cached tokens. It’s important that auth tokens are
  always freshly generated, and never get cached or reused. (The client itself
  will cache and reuse tokens already, so implementing additional caching in
  your backend isn’t needed, and could even cause reconnection issues.)

## v1.3.1

### `@liveblocks/client`

- Actually include the new Clear History API.

### `@liveblocks/react`

- Fix missing dependency declaration.

## v1.3.0

This release marks the initial release of
[Liveblocks Comments](https://liveblocks.io/comments) (private beta).

### `@liveblocks/client`

- New history API: `room.history.clear()` allows you to explicitly clear the
  history, which resets the ability to undo beyond the current state.
- Removed long deprecated methods:
  - `others.count` → Use `others.length` instead
  - `others.toArray()` → Use `others` instead (it’s already an array)
- Deprecated the `Others<P, U>` type → Use `readonly User<P, U>[]` instead.

### `@liveblocks/react`

- Add support for Comments.
- `UserMeta["info"]` can no longer be a scalar value.

### `@liveblocks/react-comments`

- Initial release.

### `@liveblocks/node`

- Add Comments helpers to Client.
- Add Comments webhook events.

## v1.2.4

### `@liveblocks/node`

- Fixes a bug where sending an empty (or non-string) user ID with
  `.identifyUser` would confusingly get reported as an HTTP 503.

## v1.2.3

### `@liveblocks/client`

- Improve configuration error messages to be more user friendly.
- Fix bug where entering a new room could potentially initialize the undo stack
  incorrectly.

### `create-liveblocks-app`

- Fix Suspense option when specifying a framework.
- Add helpful comments by default.

## v1.2.2

### `@liveblocks/node`

- Add Yjs document change event (`YDocUpdatedEvent`) to `WebhookHandler`.
- Allow `Header` object to be passed to `headers` in
  `WebhookHandler.verifyRequest()`

## v1.2.1

### `@liveblocks/node`

- Fix session.allow to support path up to 128 characters to meet room id length
  requirement.

## v1.2.0

### `@liveblocks/*`

- Support the new and improved Liveblocks authorization.
- Change client logic to stop retrying if room is full. Instead, the client will
  now disconnect. To retry, call `room.reconnect()` explicitly.

### `@liveblocks/node`

- Add new APIs for authorization. See our migration guide for tips on how to
  adopt the new style of authorizing your Liveblocks clients.

## v1.1.8

- Fix a small TypeScript issue introduced in 1.1.7.

## v1.1.7

### `@liveblocks/client`

- When initializing the client with a
  [custom auth callback](https://liveblocks.io/docs/api-reference/liveblocks-client#createClientCallback),
  you can now return `{ error: "forbidden", reason: ... }` as the response,
  which the client will treat as a sign to stop retrying. The client will then
  disconnect from the room, instead of remaining in `"connecting"` status
  indefinitely.

### `@liveblocks/react`

- Fix a bug with `useSelf()` where it would not correctly re-render after
  entering an empty room. It’s now consistent again with `useMyPresence()`.

### DevTools

- Fix a bug in the Liveblocks [DevTools](https://liveblocks.io/devtools) panel
  where the "me" view would incorrectly stay empty after entering an empty room.

## v1.1.6

### `@liveblocks/*`

- Loosen duplicate import detection so it won't throw when used in test runners
  that deliberately run multiple instances of a module (like Jest or Playwright
  can do).

## v1.1.5

### `@liveblocks/*`

- Ship all of our packages as both ESM and CJS modules again (restore the
  changes that 1.1.3 originally introduced).
- Auto-detect if multiple copies of Liveblocks are included in your production
  bundle. If so, a help page is presented that will help you resolve this issue.
- Fix a bug where the room internals could become non-functional when used in
  combination with Immer due to Immer’s excessive auto-freezing, which would
  break the room’s internals. (This became an issue since Liveblocks 1.1 was
  released.)

## v1.1.4

- Undo the changes made in 1.1.3. We’ve got some bug reports where Liveblocks
  could still be doubly-included in production bundles (in some bundler setups
  only), with storage data corruptions as a possible result. We’re
  investigating.

## v1.1.3

Ship all of our packages as both ESM and CJS modules. By upgrading, your
project’s bundler can now perform (better) tree-shaking on the Liveblocks code.

You can expect (at least) the following bundle size reductions:

- `@liveblocks/client` from 80kB → 70kB
- `@liveblocks/react` from 129kB → 80kB
- `@liveblocks/redux` from 84kB → 38kB
- `@liveblocks/zustand` from 83kB → 37kB
- `@liveblocks/yjs` from 129kB → 74kB

## v1.1.2

### `@liveblocks/yjs`

Added Yjs support to **open beta** through the new `@liveblocks/yjs` package
(not stable yet).

### Fixes

- Fixes a missing internal export.

## v1.1.1

- Fixes a bug where under certain circumstances the Liveblocks client could
  incorrectly throw a `Not started yet` error message.

## v1.1.0

This release improves the client’s internals to ensure a more reliable
connection with Liveblocks servers.

### `@liveblocks/client`

- New APIs:
  - `room.getStatus()`: returns the current status of the WebSocket connection:
    `"initial"`, `"connecting"`, `"connected"`, `"reconnecting"`, or
    `"disconnected"`
  - `room.subscribe("status")`: subscribe to changes of the connection status.
  - `room.subscribe("lost-connection")`: high-level API to get informed when
    Liveblocks’ automatic reconnection process is taking longer than usual, so
    you can show a toast message on screen. (See this
    [example](https://liveblocks.io/examples/connection-status) for an
    illustration.)
- New behavior:
  - The client will stop retrying to establish a connection in cases where
    retrying would not help. For example an explicit 403 forbidden response from
    your backend, or a configuration error.
  - The client will more quickly reconnect even after long periods of sleep.

### `@liveblocks/react`

- New APIs:
  - `useStatus()` - React hook version of `room.getStatus()`
  - `useLostConnectionListener()` - React hook version of
    `room.subscribe("lost-connection")` (See this
    [example](https://liveblocks.io/examples/connection-status) for an
    illustration.)

### Bugs fixed

- Reconnection would sometimes not work after long periods of sleep. Waking up
  is now instant.
- React clients using Suspense could sometimes incorrectly bounce back to the
  Suspense boundary after a successful load. No longer!
- Client could sometimes not load storage after reconnecting. Not anymore!
- Others array will no longer flash during an internal reconnect.
- DevTools now keeps working even when the client goes offline.

### Deprecated APIs

These APIs still work, but are replaced by newer APIs. The old APIs will be
removed in a future release of Liveblocks.

Old connection status codes are replaced by the new ones:

| ❌ Old statuses | ✅ New statuses |
| --------------- | --------------- |
| closed          | initial         |
| authenticating  | connecting      |
| connecting      | connecting      |
| open            | connected       |
| unavailable     | reconnecting    |
| failed          | disconnected    |

Recommended steps to upgrade:

- ❌ `room.getConnectionState()` → ✅ `room.getStatus()`
- ❌ `room.subscribe('connection')` → ✅ `room.subscribe('status')`
- Old client options:
  - ❌ `clientOptions.fetchPolyfill`
  - ❌ `clientOptions.WebSocketPolyfill` → ✅
    `clientOptions.polyfills: { fetch, WebSocket }`

## v1.0.12

### `create-liveblocks-app`

- Added `export type TypedRoom = Room<...>` to init command for non-React apps.

## v1.0.11

### `@liveblocks/client`

- Fix a bug where undo/redo on `LiveObject` creates exponentially larger deltas.

## v1.0.10

### `@liveblocks/client`

- Fix a bug related to proactive token expiration detection.
- Internal refactorings.
- Add unstable_fallbackToHTTP option to the core client to support messages over
  1MB.

### `@liveblocks/node`

- Fix incorrect status code when Liveblocks server cannot be reached
  temporarily.

## v1.0.9

### `@liveblocks/client`

- Export `LiveListUpdate`, `LiveMapUpdate`, and `LiveObjectUpdate` types used by
  the storage update callback.
- Export new utility, `toPlainLson`, to assist in calling the initialize storage
  API.
- Internal refactorings.

## v1.0.8

### `@liveblocks/client`

- Internal refactorings.

### `create-liveblocks-app`

- Added
  [flags](https://github.com/liveblocks/liveblocks/tree/main/tools/create-liveblocks-app#flags-optional)
  for creating config files with `--init`. (e.g. `--framework react`)
- Added an error if an incorrect flag is used.
- Slightly changed the format of the default config file.

### `@liveblocks/client`

- Internal refactorings.

## v1.0.7

- Private API changes only.

## v1.0.6

## Internal changes

- Release `create-liveblocks-app` along with other Liveblocks packages, using
  the same versioning scheme.
- Internal refactorings.

## v1.0.5

Non-existent.

## v1.0.4

Non-existent.

## v1.0.3

Non-existent.

## v1.0.2

- Fix bug where passing down `shouldInitiallyConnect` connection option would
  not always work.

## v1.0.1

- Log stack traces of function calls that resulted in rejected storage mutations
  to the console in non-production builds to ease debugging.

### `@liveblocks/client`

- Fixes bug where the state of `others` in a room was wrong when:
  - Client A disconnects improperly (ex: computer goes to sleep)
  - Then Client B disconnects (ex: computer goes to sleep)
  - Then Client A reconnects: client B still shows in the `others` state

## v1.0.0

This major release marks the maturity of Liveblocks. For upgrade instructions,
see the [1.0 upgrade guide](https://liveblocks.io/docs/guides/upgrading/1.0).

## `@liveblocks/node`

`authorize` option `userId` is now mandatory.

Our new [pricing](https://liveblocks.io/pricing) is based on Monthly Active
Users instead of connections. We're using `userId` to track MAU associated to a
Liveblocks account.

## v0.19.11

## `@liveblocks/node`

- `WebhookHandler` now handles `RoomCreatedEvent` and `RoomDeletedEvent`

## v0.19.10

## `@liveblocks/client`

- Allow
  [`createClient`](https://liveblocks.io/docs/api-reference/liveblocks-client#createClientThrottle)
  `throttle` option to go as low as 16ms.

## v0.19.9

## `@liveblocks/client`

- Adds a `WebhookHandler` class
  - `new WebhookHandler(secret).verifyRequest({ rawBody, headers })` can be used
    to verify event requests from Liveblock's webhook functionality. It also
    provides fully typed `WebhookEvents`.
  - Check out our [Webhooks guide](https://liveblocks.io/docs/guides/webhooks)
    for more details

## v0.19.8

- Fixes a bug where history didn't reliably undo `LiveObject` key set changes if
  any pending local changes existed on that key.
- Fixes a bug where changes performed inside `room.batch` were incorrectly
  ordered inside the history resulting in unexpected undo behavior in some
  cases.
- Fixes a bug where under some circumstances the Liveblocks client could get
  stuck in a "synchronizing" state indefinitely
- Expose `JsonArray` and `JsonScalar` types publicly

## v0.19.7

Fix nested storage event handling issue.

## v0.19.6

Support authentication with cookies.

## v0.19.5

Export the `StorageStatus` type (introduced with 0.19.3).

## v0.19.4

Fix CORS issue.

## v0.19.3

In **@liveblocks/client**:

## Room.getStorageStatus

Get the storage status.

- `not-loaded`: Initial state when entering the room.
- `loading`: Once the storage has been requested via room.getStorage().
- `synchronizing`: When some local updates have not been acknowledged by
  Liveblocks servers.
- `synchronized`: Storage is in sync with Liveblocks servers.

## Room.subscribe("storage-status", status => { })

Subscribe to storage status changes.

Returns an unsubscribe function.

```typescript
room.subscribe("storage-status", (status) => {
  switch (status) {
    case "not-loaded":
      break;
    case "loading":
      break;
    case "synchronizing":
      break;
    case "synchronized":
      break;
    default:
      break;
  }
});
```

## Room.reconnect

Close the room connection and try to reconnect.

## Internal changes

- Add support for the upcoming Liveblocks browser extension

## v0.19.2

Fixes some internal type definitions.

## v0.19.1

Fixes an issue where `import`s from Liveblocks packages could not be resolved
correctly in certain build environments.

## v0.19.0

This release brings Zustand v4 support. This is a breaking change **only if
you’re using @liveblocks/zustand**.

In **@liveblocks/zustand**:

- Support Zustand v4 (actually v4.1.3 or higher)
- Drop support for Zustand v3 (also v4.1.2 or lower are not supported)
- Fix bug where some usage pattern could cause the Zustand store to stop
  synching (#491)

To migrate, make the following code changes:

- `npm install zustand@latest`
- `npm install @liveblocks/zustand@latest`
- Change these imports, if applicable:
  ```diff
  -import { middleware } from "@liveblocks/zustand";
  +import { liveblocks } from "@liveblocks/zustand";
  ```
  and
  ```diff
  -import type { LiveblocksState } from "@liveblocks/zustand";
  +import type { WithLiveblocks } from "@liveblocks/zustand";
  ```
  and rename accordingly.
- Change the pattern:
  ```ts
  create(liveblocks<MyState, ...>(...))
  ```
  to the Zustand v4 recommended pattern:
  ```ts
  create<WithLiveblocks<MyState, ...>>()(liveblocks(...))
  ```
  To be clear:
  1.  First, move the type annotation away from the `liveblocks` middleware
      call, and onto the `create` call.
  2.  Next, wrap your `MyState` type in a `WithLiveblocks<...>` wrapper. This
      will make sure the injected `liveblocks` property on your Zustand state
      will be correctly typed.
  3.  Finally, make sure to add the extra call `()` wrapper, needed by Zustand
      v4 now:
      ```ts
      create<WithLiveblocks<MyState, ...>>()(liveblocks(...))
      //                                  ^^ Not a typo
      ```
- Remove the second argument to `state.liveblocks.enterRoom()`: it no longer
  takes an explicit initial state. Instead, it's automatically be populated from
  your Zustand state.

In **@liveblocks/redux**:

- The main export has been renamed:
  ```diff
  -import { enhancer } from "@liveblocks/redux";
  +import { liveblocksEnhancer } from "@liveblocks/redux";
  ```
- The second argument to `state.liveblocks.enterRoom()` to send in an explicit
  initial state is no longer supported. It will use the state in your Redux
  store, for consistency and ease of use.

## v0.18.5

Bug fix:

- Fixes a small bug in a type definition, `scopes` was removed from
  `BaseUserMeta`.

Internal updates:

- Switch the monorepo over to Turborepo.

## v0.18.4

All packages now provide an `isReadOnly` flag on user instances. It is available
when getting self or others. `isReadOnly` is true when storage is read-only, see
the
[room management guide](https://liveblocks.io/docs/guides/managing-rooms-users-permissions#permissions)
for more information.

```ts
const me = room.getSelf();

me.isReadOnly; // boolean

const others = room.getOthers();
for (const other of others) {
  other.isReadOnly; // boolean
}
```

In **@liveblocks/client**:

- Add a new option `shouldInitiallyConnect` to `client.enter` that let you
  control whether or not the room connects to Liveblocks servers. Default is
  `true`.

  Usually set to false when the client is used from the server to not call the
  authentication endpoint or connect via WebSocket.

In **@liveblocks/react**:

- Add a new property `shouldInitiallyConnect` to `RoomProvider` that let you
  control whether or not the room connects to Liveblocks servers. Default is
  `true`.

  By default equals to `typeof window !== "undefined"`, meaning the RoomProvider
  tries to connect to Liveblocks servers only on the client side.

- Internal package restructurings to increase code sharing. You may notice a new
  dependency show up in your dependency tree: `@liveblocks/core`. It contains
  private APIs that aren't intended for direct consumption.

## v0.18.3

- In **@liveblocks/react**:

  Fixes the "zombie-child" problem that can occur with React 17 or lower. **If
  you’re on React 18: great, you can ignore this!** If you’re using React 17 or
  lower with Liveblocks, we’ll now start to enforce that you pass the
  `unstable_batchedUpdates` prop to RoomProvider, so this problem can be
  circumvented. This small addition may save you hours of debugging time!

  ```tsx
  // ⚠️  Only if you’re using React 17 or lower
  import { unstable_batchedUpdates } from "react-dom";  // 👈

  <RoomProvider
    id="my-room"
    initialPresence={...}
    initialStorage={...}
    unstable_batchedUpdates={unstable_batchedUpdates}  // 👈
  >
    <App />
  </RoomProvider>
  ```

  To read more, see
  https://liveblocks.io/docs/guides/troubleshooting#stale-props-zombie-child

- In **@liveblocks/zustand**:

  - Fix a confusing error message

## v0.18.2

- In **@liveblocks/react**:

  - Make sure that `useOther` will not rerender if tracked users already left
    the room, so that child components won't get rerendered before the parent
    got the chance to unmount them.
  - Disallow `useOther` without selector

## v0.18.1

- In **@liveblocks/react**:

  - Fix a bug that could cause an error when patching presence during local
    development. Not an issue in production builds. (#505)

## v0.18.0

For information, please read our
[Upgrade Guide for 0.18](https://liveblocks.io/docs/guides/upgrading/0.18).

### New React hooks ✨

- In **@liveblocks/react**:

  - [`useStorage`](https://liveblocks.io/docs/api-reference/liveblocks-react#useStorage)
  - [`useMutation`](https://liveblocks.io/docs/api-reference/liveblocks-react#useMutation)
  - [`useSelf`](https://liveblocks.io/docs/api-reference/liveblocks-react#useSelf)
  - [`useOthers`](https://liveblocks.io/docs/api-reference/liveblocks-react#useOthers)
  - [`useOthersMapped`](https://liveblocks.io/docs/api-reference/liveblocks-react#useOthersMapped)
  - [`useOthersConnectionIds`](https://liveblocks.io/docs/api-reference/liveblocks-react#useOthersConnectionIds)
  - [`useOther`](https://liveblocks.io/docs/api-reference/liveblocks-react#useOther)
    (singular)

- In **@liveblocks/client**:

  - New
    [`.toImmutable()`](https://liveblocks.io/docs/api-reference/liveblocks-client#LiveObject.toImmutable)
    method on `LiveObject`, `LiveList`, and `LiveMap` lets you work with an
    immutable representation of the storage objects
  - Improved core performance
  - Reduced bundle size
  - Others only become visible in the `others` array if their presence is known

### Breaking changes

- Remove support for directly importing hooks from **@liveblocks/client** (e.g.
  `import { useMyPresence } from '@liveblocks/react'`). If you’re still using
  these imports, see the
  [Upgrade Guide for 0.17](https://liveblocks.io/docs/guides/upgrading/0.17) for
  instructions.
- Remove `ClientProvider` and `useClient` hook
- Remove `defaultPresence` and `defaultStorageRoot` arguments. (Just use
  `initialPresence` and `initialStorage` arguments now.)
- Remove second argument to `useMap()`, `useList()`, and `useObject()`.
- Remove `new LiveMap(null)` support. (Just use `new LiveMap()` or
  `new LiveMap([])`.)

## v0.17.11

General:

- Fix a packaging bug

In **@liveblocks/react**:

- Deprecate an undocumented API

## v0.17.9

- Fix bug that could cause duplicate copies of @liveblocks/client to end up in
  final bundle, for certain bundler configurations.
- Fix bug where in some conditions the initial presence for a new connection
  would not come through to all existing clients in the room
- Various internal changes

## v0.17.8

### New history APIs ↩️ ↪️

- In **@liveblocks/client**:

  - Add `canUndo()` and `canRedo()` utilities to `room.history`
  - Add `"history"` event type to `room.subscribe()` to subscribe to the current
    user's history changes

- In **@liveblocks/react**:

  - Add `useCanUndo()` and `useCanRedo()` hooks

## v0.17.7

- In **@liveblocks/zustand**:

  - Simplify zustand middleware integration with Typescript. `TPresence`,
    `TStorage`, `TUserMeta`, and `TRoomEvent` are now optional.

Note that `@liveblocks/zustand` does not work with zustand > v4 because v3 and
v4 have completely different type definitions. As soon as zustand v4 is out of
the RC phase, we will consider updating our middleware to work with the latest
version.

### Example

Let's take a look at our
[To-do list](https://github.com/liveblocks/liveblocks/tree/main/examples/zustand-todo-list)
example. Without our middleware, the store would look like this:

```ts
import create from "zustand";

type State = {
  draft: string;
  isTyping: boolean;
  todos: Todo[];
  setDraft: (draft: string) => void;
  addTodo: () => void;
  deleteTodo: (index: number) => void;
};

create<State>(/* ... */);
```

With our middleware, you simply need to move the `State` param at the middleware
level:

```ts
import create from "zustand";
import { createClient } from "@liveblocks/client";
import { middleware } from "@liveblocks/zustand";

const client = createClient({ /*...*/ });

type State = {
  draft: string;
  isTyping: boolean;
  todos: Todo[];
  setDraft: (draft: string) => void;
  addTodo: () => void;
  deleteTodo: (index: number) => void;
};

create(
  middleware<State>(/* ... */, {
    client,
    presenceMapping: { isTyping: true },
    storageMapping: { todos: true }
  })
);
```

If you want to type `others` presence, you can use the `TPresence` generic
argument on the middleware.

```ts

type Presence = {
  isTyping: true;
}

const useStore = create(
  middleware<State, Presence>(/* ... */, {
    client,
    presenceMapping: { isTyping: true },
    storageMapping: { todos: true }
  })
);

// In your component
useStore(state => state.liveblocks.others[0].presence?.isTyping)
```

## v0.17.6

- In **@liveblocks/react**:

  - Expose `RoomContext` in the return value of `createRoomContext()`

## v0.17.5

- In **@liveblocks/react**:

  - Fix bug where changing the `key` argument of `useMap()`, `useList()`,
    `useObject()` did not resubscribe to updates correctly
  - Ignore changes to the `RoomProvider`'s initial presence/storage props on
    subsequent renders. This makes it behave closer to `useState(initialState)`

## v0.17.4

Fix missing documentation for hooks created via `createRoomContext()`.

## v0.17.1

Fix `@liveblocks/nodes` packaging.

## v0.17.0

For information, please read our
[Upgrade Guide](https://liveblocks.io/docs/guides/upgrading/0.17).

### TypeScript improvements ✨

This release contains major TypeScript improvements. The recommended setup now
is that you define your own Presence and Storage types at the highest level
(i.e. where you set up the room). After that initial one-time setup, you will no
longer need to provide any extra type annotations anywhere for your Liveblocks
code! 🙌

To learn how to set that up, follow the instructions in our
[Upgrade Guide](https://liveblocks.io/docs/guides/upgrading/0.17).

- No more `any` types used (in `@liveblocks/client` and `@liveblocks/react`)
- All APIs that work with Presence data will now require it to be
  JSON-serializable
- All APIs that work with Storage data will now require it to be LSON (= JSON +
  Live structures)
- All Live structures now take mandatory type params for their payloads, just
  like the built-in array, object, and map types do:
  - `LiveMap<K, V>` (like `Map<K, V>`)
  - `LiveObject<{ a: number, b: string }>` (like, for example,
    `{ a: number, b: string }`)
  - `LiveList<T>` (like `Array<T>`)

### React Native support ✨

We now support React Native! To learn how to use Liveblocks in your React Native
projects, see our
[API reference](https://liveblocks.io/docs/api-reference/liveblocks-client#createClientReactNative).
It's surprisingly simple!

### New APIs ✨

- In **@liveblocks/react**:

  - [`createRoomContext()`](https://liveblocks.io/docs/api-reference/liveblocks-react#createRoomContext)
    is now the preferred way to initialize hooks.

- In the API:

  - New endpoint to
    [Get Users in a Room](https://liveblocks.io/docs/api-reference/rest-api-endpoints#GetRoomUsers)
  - New endpoint to
    [Get a list of all Rooms](https://liveblocks.io/docs/api-reference/rest-api-endpoints#GetRooms)

### Bug fixes 🐛

- Improved conflict resolution on LiveList
- Various minor internal bug fixes

### Breaking changes

- In **@liveblocks/client**:

  - Removed old `Room.unsubscribe()` API

### New deprecations

- In **@liveblocks/client**:

  - The `defaultPresence` option to `client.enter()` will get renamed to
    `initialPresence`
  - The `defaultStorageRoot` option to `client.enter()` will get renamed to
    `initialStorage`
  - Calling `new LiveMap(null)` will stop working. Please use `new LiveMap()`,
    or `new LiveMap([])`

- In **@liveblocks/react**:

  - Importing the React hooks directly is deprecated, instead use the new
    `createRoomContext()` helper. For help, read the
    [Recommended Upgrade Steps section](https://liveblocks.io/docs/guides/upgrading/0.17#recommended-upgrade-steps)
    within our [Upgrade Guide](https://liveblocks.io/docs/guides/upgrading/0.17)
  - The second argument to `useList()`, `useObject()`, and `useMap()` is
    deprecated
  - The RoomProvider's `defaultPresence` is renamed to `initialPresence`
  - The RoomProvider's `defaultStorageRoot` is renamed to `initialStorage`

## v0.16.17

Fix bug in internal code where some legal authentication tokens would be
considered invalid.

## v0.16.16

Internals only.

## v0.16.15

Internals only.

## v0.16.14

Fix an issue where the current user's info would not properly display accented
characters.

## v0.16.13

(Unpublished.)

## v0.16.12

Internals only.

## v0.16.11

Expose helper type to help users adopt to using Live structures with interfaces
they don't own.

## v0.16.10

Restructures a few more internals.

## v0.16.9

Restructures a few internals.

## v0.16.8

Fix bug in private/internal code.

## v0.16.7

Fix bug in private/internal code.

## v0.16.6

Fix bug in example code suggested in deprecation warning.

## v0.16.5

### All packages

- Various internal refactorings

### Bug fixes

- In **@liveblocks/client**:

  - If you're using `@liveblocks/client` in a ES2015 context, you no longer have
    to polyfill `Object.fromEntries()`.

## v0.16.4

### All packages

- Improve our generated bundles. They are now even more tree-shakable, and
  smaller!
- Some APIs are being deprecation and will show warnings in the dev console when
  used

## v0.16.3

### Bug fixes

- In **@liveblocks/client**:

  - Fix bug where internal presence state could not get restored correctly after
    undo/redo in certain circumstances.

- In **@liveblocks/zustand** and **@liveblocks/redux**:

  - Fixes an issue when initializing an array with items would result in having
    duplicated items in other clients. Example:

    - Client A updates state : `{ list: [0] }`
    - Client B states is updated to : `{ list: [0, 0] }`

## v0.16.2

### Bug fixes

- In **@liveblocks/client**:

  - Fix small bug related to new `JsonObject` type, which would reject some
    values that were legal JSON objects.

## v0.16.1

### Bug fixes

- In **@liveblocks/react**:

  - Fix issue with React 18 and StrictMode.

## v0.16.0

### New APIs

#### `LiveList.set`

Set one element at a specified index.

```typescript
const list = new LiveList(["🦁", "🦊", "🐵"]);
list.set(0, "🐺");
list.toArray(); // equals ["🐺", "🦊", "🐵"]
```

https://github.com/liveblocks/liveblocks/pull/147 for more information

⚠️ **_Before using `LiveList.set`, you need to make sure that all connected
clients are using `0.16.0`. If a client is connected to a room with version
`< 0.16`, `LiveList.set` might lead to slightly unexpected behavior._**

### TypeScript improvements

@nvie improved our typescript definitions! They are more precise and restrictive
(for your own good :)). If typescript errors appears after upgrading to `0.16.0`
and they are not clear, please create a Github issue and we'll help you.

More information here: https://github.com/liveblocks/liveblocks/pull/150<|MERGE_RESOLUTION|>--- conflicted
+++ resolved
@@ -7,15 +7,12 @@
 
 ### `@liveblocks/react`
 
-<<<<<<< HEAD
 - Add `useMarkThreadAsResolved` and `useMarkThreadAsUnresolved` hooks.
 - Support `query.resolved` when filtering threads.
-=======
 - The
   [`useStorageStatus`](https://liveblocks.io/docs/api-reference/liveblocks-react#useStorageStatus)
   hook now also has a `{ smooth: true }` setting to make building calm UIs with
-  it a bit easier
->>>>>>> 2fbcb714
+  it a bit easier.
 - The `useClient()` hook is now also available for users of
   `createRoomContext()` and/or `createLiveblocksContext()`
 - Fix: avoid unnecessary re-renders if inbox notifications haven't changed
