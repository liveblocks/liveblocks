# v1.4.0

<<<<<<< HEAD
### `@liveblocks/client`

- Support Yjs datastructures in the Liveblocks
  [DevTools](https://liveblocks.io/devtools) browser extension

- Broadcast event messages now include a `user` property to indicate the user
  that sent the event:
  ```tsx
  room.subscribe("event", ({ event, user }) => {
    //                              ^^^^ New!
  });
  ```
=======
### DevTools

- New Yjs tab: visualize Yjs documents as a diagram, a tree, or as a list of
  operations, and inspect Awareness at the same time as Presence.

### `@liveblocks/yjs`

- Add support for the Liveblocks [DevTools](https://liveblocks.io/devtools).
>>>>>>> e5762a59

### `@liveblocks/react`

- **Breaking (beta):** Comments' hook `useThreads` now returns an object in its
  Suspense version. (`const threads = useThreads()` becomes
  `const { threads } = useThreads()`)

- Broadcast event messages now include a `user` property to indicate the user
  that sent the event:
  ```tsx
  useEventListener(({ event, user }) => {
    //                       ^^^^ New!
  });
  ```

# v1.3.6

### `@liveblocks/client`

- Support `unstable_fallbackToHTTP` client option when using any auth token type
  (previously it only worked when using single-room tokens, which we no longer
  recommend since 1.2)

# v1.3.5

### `@liveblocks/react`

- Officially mark `useList()`, `useMap()`, and `useObject()` as deprecated in
  JSDoc comments (we stopped recommending them since the release of 0.18)
- Deduplicate Comments requests and improve how race conditions are handled
  during mutations.
- Fix non-Suspense Comments hooks not working properly in some situations.

### `@liveblocks/react-comments`

- **Breaking (beta):** Replace the render prop API (e.g. `renderMention`,
  `renderLink`, etc) by a single `components` prop. (e.g.
  `components={{ Mention, Link }}`)
- Fix overflowing `Composer.Suggestions`.
- Reduce the impact of icons on bundle size.

# v1.3.4

### `@liveblocks/react`

- Fix confusing `Error: "undefined" is not a valid event name` error when using
  the (deprecated) `useMap()`, `useObject()`, or `useList()` hooks on
  uninitialized storage values.

# v1.3.3

### `@liveblocks/*`

- Fix unescaped room IDs when using Comments.

### `@liveblocks/react-comments`

- Add support for auto-links. (e.g. `"www.liveblocks.io"`)

# v1.3.2

### `@liveblocks/client`

- The client will disconnect with an error if your `/api/liveblocks-auth`
  backend returns reused/cached tokens. It’s important that auth tokens are
  always freshly generated, and never get cached or reused. (The client itself
  will cache and reuse tokens already, so implementing additional caching in
  your backend isn’t needed, and could even cause reconnection issues.)

# v1.3.1

### `@liveblocks/client`

- Actually include the new Clear History API.

### `@liveblocks/react`

- Fix missing dependency declaration.

# v1.3.0

This release marks the initial release of
[Liveblocks Comments](https://liveblocks.io/comments), which is currently in
private beta.

### `@liveblocks/client`

- New history API: `room.history.clear()` allows you to explicitly clear the
  history, which resets the ability to undo beyond the current state.
- Removed long deprecated methods:
  - `others.count` → Use `others.length` instead
  - `others.toArray()` → Use `others` instead (it’s already an array)
- Deprecated the `Others<P, U>` type → Use `readonly User<P, U>[]` instead.

### `@liveblocks/react`

- Add support for Comments.
- `UserMeta["info"]` can no longer be a scalar value.

### `@liveblocks/react-comments`

- Initial release.

### `@liveblocks/node`

- Add Comments helpers to Client.
- Add Comments webhook events.

# v1.2.4

### `@liveblocks/node`

- Fixes a bug where sending an empty (or non-string) user ID with
  `.identifyUser` would confusingly get reported as an HTTP 503.

# v1.2.3

### `@liveblocks/client`

- Improve configuration error messages to be more user friendly.
- Fix bug where entering a new room could potentially initialize the undo stack
  incorrectly.

### `create-liveblocks-app`

- Fix Suspense option when specifying a framework.
- Add helpful comments by default.

# v1.2.2

### `@liveblocks/node`

- Add Yjs document change event (`YDocUpdatedEvent`) to `WebhookHandler`.
- Allow `Header` object to be passed to `headers` in
  `WebhookHandler.verifyRequest()`

# v1.2.1

### `@liveblocks/node`

- Fix session.allow to support path up to 128 characters to meet room id length
  requirement.

# v1.2.0

### `@liveblocks/*`

- Support the new and improved Liveblocks authorization.
- Change client logic to stop retrying if room is full. Instead, the client will
  now disconnect. To retry, call `room.reconnect()` explicitly.

### `@liveblocks/node`

- Add new APIs for authorization. See our migration guide for tips on how to
  adopt the new style of authorizing your Liveblocks clients.

# v1.1.8

- Fix a small TypeScript issue introduced in 1.1.7.

# v1.1.7

### `@liveblocks/client`

- When initializing the client with a
  [custom auth callback](https://liveblocks.io/docs/api-reference/liveblocks-client#createClientCallback),
  you can now return `{ error: "forbidden", reason: ... }` as the response,
  which the client will treat as a sign to stop retrying. The client will then
  disconnect from the room, instead of remaining in `"connecting"` status
  indefinitely.

### `@liveblocks/react`

- Fix a bug with `useSelf()` where it would not correctly re-render after
  entering an empty room. It’s now consistent again with `useMyPresence()`.

### DevTools

- Fix a bug in the Liveblocks [DevTools](https://liveblocks.io/devtools) panel
  where the "me" view would incorrectly stay empty after entering an empty room.

# v1.1.6

### `@liveblocks/*`

- Loosen duplicate import detection so it won't throw when used in test runners
  that deliberately run multiple instances of a module (like Jest or Playwright
  can do).

# v1.1.5

### `@liveblocks/*`

- Ship all of our packages as both ESM and CJS modules again (restore the
  changes that 1.1.3 originally introduced).
- Auto-detect if multiple copies of Liveblocks are included in your production
  bundle. If so, a help page is presented that will help you resolve this issue.
- Fix a bug where the room internals could become non-functional when used in
  combination with Immer due to Immer’s excessive auto-freezing, which would
  break the room’s internals. (This became an issue since Liveblocks 1.1 was
  released.)

# v1.1.4

- Undo the changes made in 1.1.3. We’ve got some bug reports where Liveblocks
  could still be doubly-included in production bundles (in some bundler setups
  only), with storage data corruptions as a possible result. We’re
  investigating.

# v1.1.3

Ship all of our packages as both ESM and CJS modules. By upgrading, your
project’s bundler can now perform (better) tree-shaking on the Liveblocks code.

You can expect (at least) the following bundle size reductions:

- `@liveblocks/client` from 80kB → 70kB
- `@liveblocks/react` from 129kB → 80kB
- `@liveblocks/redux` from 84kB → 38kB
- `@liveblocks/zustand` from 83kB → 37kB
- `@liveblocks/yjs` from 129kB → 74kB

# v1.1.2

### `@liveblocks/yjs`

Added Yjs support to **open beta** through the new `@liveblocks/yjs` package
(not stable yet).

### Fixes

- Fixes a missing internal export.

# v1.1.1

- Fixes a bug where under certain circumstances the Liveblocks client could
  incorrectly throw a `Not started yet` error message.

# v1.1.0

This release improves the client’s internals to ensure a more reliable
connection with Liveblocks servers.

### `@liveblocks/client`

- New APIs:
  - `room.getStatus()`: returns the current status of the WebSocket connection:
    `"initial"`, `"connecting"`, `"connected"`, `"reconnecting"`, or
    `"disconnected"`
  - `room.subscribe("status")`: subscribe to changes of the connection status.
  - `room.subscribe("lost-connection")`: high-level API to get informed when
    Liveblocks’ automatic reconnection process is taking longer than usual, so
    you can show a toast message on screen. (See this
    [example](https://liveblocks.io/examples/connection-status) for an
    illustration.)
- New behavior:
  - The client will stop retrying to establish a connection in cases where
    retrying would not help. For example an explicit 403 forbidden response from
    your backend, or a configuration error.
  - The client will more quickly reconnect even after long periods of sleep.

### `@liveblocks/react`

- New APIs:
  - `useStatus()` - React hook version of `room.getStatus()`
  - `useLostConnectionListener()` - React hook version of
    `room.subscribe("lost-connection")` (See this
    [example](https://liveblocks.io/examples/connection-status) for an
    illustration.)

### Bugs fixed

- Reconnection would sometimes not work after long periods of sleep. Waking up
  is now instant.
- React clients using Suspense could sometimes incorrectly bounce back to the
  Suspense boundary after a successful load. No longer!
- Client could sometimes not load storage after reconnecting. Not anymore!
- Others array will no longer flash during an internal reconnect.
- DevTools now keeps working even when the client goes offline.

### Deprecated APIs

These APIs still work, but are replaced by newer APIs. The old APIs will be
removed in a future release of Liveblocks.

Old connection status codes are replaced by the new ones:

| ❌ Old statuses | ✅ New statuses |
| --------------- | --------------- |
| closed          | initial         |
| authenticating  | connecting      |
| connecting      | connecting      |
| open            | connected       |
| unavailable     | reconnecting    |
| failed          | disconnected    |

Recommended steps to upgrade:

- ❌ `room.getConnectionState()` → ✅ `room.getStatus()`
- ❌ `room.subscribe('connection')` → ✅ `room.subscribe('status')`
- Old client options:
  - ❌ `clientOptions.fetchPolyfill`
  - ❌ `clientOptions.WebSocketPolyfill` → ✅
    `clientOptions.polyfills: { fetch, WebSocket }`

# v1.0.12

### `create-liveblocks-app`

- Added `export type TypedRoom = Room<...>` to init command for non-React apps.

# v1.0.11

### `@liveblocks/client`

- Fix a bug where undo/redo on `LiveObject` creates exponentially larger deltas.

# v1.0.10

### `@liveblocks/client`

- Fix a bug related to proactive token expiration detection.
- Internal refactorings.
- Add unstable_fallbackToHTTP option to the core client to support messages over
  1MB.

### `@liveblocks/node`

- Fix incorrect status code when Liveblocks server cannot be reached
  temporarily.

# v1.0.9

### `@liveblocks/client`

- Export `LiveListUpdate`, `LiveMapUpdate`, and `LiveObjectUpdate` types used by
  the storage update callback.
- Export new utility, `toPlainLson`, to assist in calling the initialize storage
  API.
- Internal refactorings.

# v1.0.8

### `@liveblocks/client`

- Internal refactorings.

### `create-liveblocks-app`

- Added
  [flags](https://github.com/liveblocks/liveblocks/tree/main/packages/create-liveblocks-app#flags-optional)
  for creating config files with `--init`. (e.g. `--framework react`)
- Added an error if an incorrect flag is used.
- Slightly changed the format of the default config file.

### `@liveblocks/client`

- Internal refactorings.

# v1.0.7

- Private API changes only.

# v1.0.6

## Internal changes

- Release `create-liveblocks-app` along with other Liveblocks packages, using
  the same versioning scheme.
- Internal refactorings.

# v1.0.5

Non-existent.

# v1.0.4

Non-existent.

# v1.0.3

Non-existent.

# v1.0.2

- Fix bug where passing down `shouldInitiallyConnect` connection option would
  not always work.

# v1.0.1

- Log stack traces of function calls that resulted in rejected storage mutations
  to the console in non-production builds to ease debugging.

### `@liveblocks/client`

- Fixes bug where the state of `others` in a room was wrong when:
  - Client A disconnects improperly (ex: computer goes to sleep)
  - Then Client B disconnects (ex: computer goes to sleep)
  - Then Client A reconnects: client B still shows in the `others` state

# v1.0.0

This major release marks the maturity of Liveblocks. For upgrade instructions,
see the [1.0 upgrade guide](https://liveblocks.io/docs/guides/upgrading/1.0).

## `@liveblocks/node`

`authorize` option `userId` is now mandatory.

Our new [pricing](https://liveblocks.io/pricing) is based on Monthly Active
Users instead of connections. We're using `userId` to track MAU associated to a
Liveblocks account.

# v0.19.11

## `@liveblocks/node`

- `WebhookHandler` now handles `RoomCreatedEvent` and `RoomDeletedEvent`

# v0.19.10

## `@liveblocks/client`

- Allow
  [`createClient`](https://liveblocks.io/docs/api-reference/liveblocks-client#createClientThrottle)
  `throttle` option to go as low as 16ms.

# v0.19.9

## `@liveblocks/client`

- Adds a `WebhookHandler` class
  - `new WebhookHandler(secret).verifyRequest({ rawBody, headers })` can be used
    to verify event requests from Liveblock's Webhook functionality. It also
    provides fully typed `WebhookEvents`.
  - Check out our [Webhooks guide](https://liveblocks.io/docs/guides/webhooks)
    for more details

# v0.19.8

- Fixes a bug where history didn't reliably undo `LiveObject` key set changes if
  any pending local changes existed on that key.
- Fixes a bug where changes performed inside `room.batch` were incorrectly
  ordered inside the history resulting in unexpected undo behavior in some
  cases.
- Fixes a bug where under some circumstances the Liveblocks client could get
  stuck in a "synchronizing" state indefinitely
- Expose `JsonArray` and `JsonScalar` types publicly

# v0.19.7

Fix nested storage event handling issue.

# v0.19.6

Support authentication with cookies.

# v0.19.5

Export the `StorageStatus` type (introduced with 0.19.3).

# v0.19.4

Fix CORS issue.

# v0.19.3

In **@liveblocks/client**:

## Room.getStorageStatus

Get the storage status.

- `not-loaded`: Initial state when entering the room.
- `loading`: Once the storage has been requested via room.getStorage().
- `synchronizing`: When some local updates have not been acknowledged by
  Liveblocks servers.
- `synchronized`: Storage is in sync with Liveblocks servers.

## Room.subscribe("storage-status", status => { })

Subscribe to storage status changes.

Returns an unsubscribe function.

```typescript
room.subscribe("storage-status", (status) => {
  switch (status) {
    case "not-loaded":
      break;
    case "loading":
      break;
    case "synchronizing":
      break;
    case "synchronized":
      break;
    default:
      break;
  }
});
```

## Room.reconnect

Close the room connection and try to reconnect.

## Internal changes

- Add support for the upcoming Liveblocks browser extension

# v0.19.2

Fixes some internal type definitions.

# v0.19.1

Fixes an issue where `import`s from Liveblocks packages could not be resolved
correctly in certain build environments.

# v0.19.0

This release brings Zustand v4 support. This is a breaking change **only if
you’re using @liveblocks/zustand**.

In **@liveblocks/zustand**:

- Support Zustand v4 (actually v4.1.3 or higher)
- Drop support for Zustand v3 (also v4.1.2 or lower are not supported)
- Fix bug where some usage pattern could cause the Zustand store to stop
  synching (#491)

To migrate, make the following code changes:

- `npm install zustand@latest`
- `npm install @liveblocks/zustand@latest`
- Change these imports, if applicable:
  ```diff
  -import { middleware } from "@liveblocks/zustand";
  +import { liveblocks } from "@liveblocks/zustand";
  ```
  and
  ```diff
  -import type { LiveblocksState } from "@liveblocks/zustand";
  +import type { WithLiveblocks } from "@liveblocks/zustand";
  ```
  and rename accordingly.
- Change the pattern:
  ```ts
  create(liveblocks<MyState, ...>(...))
  ```
  to the Zustand v4 recommended pattern:
  ```ts
  create<WithLiveblocks<MyState, ...>>()(liveblocks(...))
  ```
  To be clear:
  1.  First, move the type annotation away from the `liveblocks` middleware
      call, and onto the `create` call.
  2.  Next, wrap your `MyState` type in a `WithLiveblocks<...>` wrapper. This
      will make sure the injected `liveblocks` property on your Zustand state
      will be correctly typed.
  3.  Finally, make sure to add the extra call `()` wrapper, needed by Zustand
      v4 now:
      ```ts
      create<WithLiveblocks<MyState, ...>>()(liveblocks(...))
      //                                  ^^ Not a typo
      ```
- Remove the second argument to `state.liveblocks.enterRoom()`: it no longer
  takes an explicit initial state. Instead, it's automatically be populated from
  your Zustand state.

In **@liveblocks/redux**:

- The main export has been renamed:
  ```diff
  -import { enhancer } from "@liveblocks/redux";
  +import { liveblocksEnhancer } from "@liveblocks/redux";
  ```
- The second argument to `state.liveblocks.enterRoom()` to send in an explicit
  initial state is no longer supported. It will use the state in your Redux
  store, for consistency and ease of use.

# v0.18.5

Bug fix:

- Fixes a small bug in a type definition, `scopes` was removed from
  `BaseUserMeta`.

Internal updates:

- Switch the monorepo over to Turborepo.

# v0.18.4

All packages now provide an `isReadOnly` flag on user instances. It is available
when getting self or others. `isReadOnly` is true when storage is read-only, see
the
[room management guide](https://liveblocks.io/docs/guides/managing-rooms-users-permissions#permissions)
for more information.

```ts
const me = room.getSelf();

me.isReadOnly; // boolean

const others = room.getOthers();
for (const other of others) {
  other.isReadOnly; // boolean
}
```

In **@liveblocks/client**:

- Add a new option `shouldInitiallyConnect` to `client.enter` that let you
  control whether or not the room connects to Liveblocks servers. Default is
  `true`.

  Usually set to false when the client is used from the server to not call the
  authentication endpoint or connect via WebSocket.

In **@liveblocks/react**:

- Add a new property `shouldInitiallyConnect` to `RoomProvider` that let you
  control whether or not the room connects to Liveblocks servers. Default is
  `true`.

  By default equals to `typeof window !== "undefined"`, meaning the RoomProvider
  tries to connect to Liveblocks servers only on the client side.

- Internal package restructurings to increase code sharing. You may notice a new
  dependency show up in your dependency tree: `@liveblocks/core`. It contains
  private APIs that aren't intended for direct consumption.

# v0.18.3

- In **@liveblocks/react**:

  Fixes the "zombie-child" problem that can occur with React 17 or lower. **If
  you’re on React 18: great, you can ignore this!** If you’re using React 17 or
  lower with Liveblocks, we’ll now start to enforce that you pass the
  `unstable_batchedUpdates` prop to RoomProvider, so this problem can be
  circumvented. This small addition may save you hours of debugging time!

  ```tsx
  // ⚠️  Only if you’re using React 17 or lower
  import { unstable_batchedUpdates } from "react-dom";  // 👈

  <RoomProvider
    id="my-room"
    initialPresence={...}
    initialStorage={...}
    unstable_batchedUpdates={unstable_batchedUpdates}  // 👈
  >
    <App />
  </RoomProvider>
  ```

  To read more, see
  https://liveblocks.io/docs/guides/troubleshooting#stale-props-zombie-child

- In **@liveblocks/zustand**:

  - Fix a confusing error message

# v0.18.2

- In **@liveblocks/react**:

  - Make sure that `useOther` will not rerender if tracked users already left
    the room, so that child components won't get rerendered before the parent
    got the chance to unmount them.
  - Disallow `useOther` without selector

# v0.18.1

- In **@liveblocks/react**:

  - Fix a bug that could cause an error when patching presence during local
    development. Not an issue in production builds. (#505)

# v0.18.0

For information, please read our
[Upgrade Guide for 0.18](https://liveblocks.io/docs/guides/upgrading/0.18).

### New React hooks ✨

- In **@liveblocks/react**:

  - [`useStorage`](https://liveblocks.io/docs/api-reference/liveblocks-react#useStorage)
  - [`useMutation`](https://liveblocks.io/docs/api-reference/liveblocks-react#useMutation)
  - [`useSelf`](https://liveblocks.io/docs/api-reference/liveblocks-react#useSelf)
  - [`useOthers`](https://liveblocks.io/docs/api-reference/liveblocks-react#useOthers)
  - [`useOthersMapped`](https://liveblocks.io/docs/api-reference/liveblocks-react#useOthersMapped)
  - [`useOthersConnectionIds`](https://liveblocks.io/docs/api-reference/liveblocks-react#useOthersConnectionIds)
  - [`useOther`](https://liveblocks.io/docs/api-reference/liveblocks-react#useOther)
    (singular)

- In **@liveblocks/client**:

  - New
    [`.toImmutable()`](https://liveblocks.io/docs/api-reference/liveblocks-client#LiveObject.toImmutable)
    method on `LiveObject`, `LiveList`, and `LiveMap` lets you work with an
    immutable representation of the storage objects
  - Improved core performance
  - Reduced bundle size
  - Others only become visible in the `others` array if their presence is known

### Breaking changes

- Remove support for directly importing hooks from **@liveblocks/client** (e.g.
  `import { useMyPresence } from '@liveblocks/react'`). If you’re still using
  these imports, see the
  [Upgrade Guide for 0.17](https://liveblocks.io/docs/guides/upgrading/0.17) for
  instructions.
- Remove `ClientProvider` and `useClient` hook
- Remove `defaultPresence` and `defaultStorageRoot` arguments. (Just use
  `initialPresence` and `initialStorage` arguments now.)
- Remove second argument to `useMap()`, `useList()`, and `useObject()`.
- Remove `new LiveMap(null)` support. (Just use `new LiveMap()` or
  `new LiveMap([])`.)

# v0.17.11

General:

- Fix a packaging bug

In **@liveblocks/react**:

- Deprecate an undocumented API

# v0.17.9

- Fix bug that could cause duplicate copies of @liveblocks/client to end up in
  final bundle, for certain bundler configurations.
- Fix bug where in some conditions the initial presence for a new connection
  would not come through to all existing clients in the room
- Various internal changes

# v0.17.8

### New history APIs ↩️ ↪️

- In **@liveblocks/client**:

  - Add `canUndo()` and `canRedo()` utilities to `room.history`
  - Add `"history"` event type to `room.subscribe()` to subscribe to the current
    user's history changes

- In **@liveblocks/react**:

  - Add `useCanUndo()` and `useCanRedo()` hooks

# v0.17.7

- In **@liveblocks/zustand**:

  - Simplify zustand middleware integration with Typescript. `TPresence`,
    `TStorage`, `TUserMeta`, and `TRoomEvent` are now optional.

Note that `@liveblocks/zustand` does not work with zustand > v4 because v3 and
v4 have completely different type definitions. As soon as zustand v4 is out of
the RC phase, we will consider updating our middleware to work with the latest
version.

### Example

Let's take a look at our
[To-do list](https://github.com/liveblocks/liveblocks/tree/main/examples/zustand-todo-list)
example. Without our middleware, the store would look like this:

```ts
import create from "zustand";

type State = {
  draft: string;
  isTyping: boolean;
  todos: Todo[];
  setDraft: (draft: string) => void;
  addTodo: () => void;
  deleteTodo: (index: number) => void;
};

create<State>(/* ... */);
```

With our middleware, you simply need to move the `State` param at the middleware
level:

```ts
import create from "zustand";
import { createClient } from "@liveblocks/client";
import { middleware } from "@liveblocks/zustand";

const client = createClient({ /*...*/ });

type State = {
  draft: string;
  isTyping: boolean;
  todos: Todo[];
  setDraft: (draft: string) => void;
  addTodo: () => void;
  deleteTodo: (index: number) => void;
};

create(
  middleware<State>(/* ... */, {
    client,
    presenceMapping: { isTyping: true },
    storageMapping: { todos: true }
  })
);
```

If you want to type `others` presence, you can use the `TPresence` generic
argument on the middleware.

```ts

type Presence = {
  isTyping: true;
}

const useStore = create(
  middleware<State, Presence>(/* ... */, {
    client,
    presenceMapping: { isTyping: true },
    storageMapping: { todos: true }
  })
);

// In your component
useStore(state => state.liveblocks.others[0].presence?.isTyping)
```

# v0.17.6

- In **@liveblocks/react**:

  - Expose `RoomContext` in the return value of `createRoomContext()`

# v0.17.5

- In **@liveblocks/react**:

  - Fix bug where changing the `key` argument of `useMap()`, `useList()`,
    `useObject()` did not resubscribe to updates correctly
  - Ignore changes to the `RoomProvider`'s initial presence/storage props on
    subsequent renders. This makes it behave closer to `useState(initialState)`

# v0.17.4

Fix missing documentation for hooks created via `createRoomContext()`.

# v0.17.1

Fix `@liveblocks/nodes` packaging.

# v0.17.0

For information, please read our
[Upgrade Guide](https://liveblocks.io/docs/guides/upgrading/0.17).

### TypeScript improvements ✨

This release contains major TypeScript improvements. The recommended setup now
is that you define your own Presence and Storage types at the highest level
(i.e. where you set up the room). After that initial one-time setup, you will no
longer need to provide any extra type annotations anywhere for your Liveblocks
code! 🙌

To learn how to set that up, follow the instructions in our
[Upgrade Guide](https://liveblocks.io/docs/guides/upgrading/0.17).

- No more `any` types used (in `@liveblocks/client` and `@liveblocks/react`)
- All APIs that work with Presence data will now require it to be
  JSON-serializable
- All APIs that work with Storage data will now require it to be LSON (= JSON +
  Live structures)
- All Live structures now take mandatory type params for their payloads, just
  like the built-in array, object, and map types do:
  - `LiveMap<K, V>` (like `Map<K, V>`)
  - `LiveObject<{ a: number, b: string }>` (like, for example,
    `{ a: number, b: string }`)
  - `LiveList<T>` (like `Array<T>`)

### React Native support ✨

We now support React Native! To learn how to use Liveblocks in your React Native
projects, see our
[API reference](https://liveblocks.io/docs/api-reference/liveblocks-client#createClientReactNative).
It's surprisingly simple!

### New APIs ✨

- In **@liveblocks/react**:

  - [`createRoomContext()`](https://liveblocks.io/docs/api-reference/liveblocks-react#createRoomContext)
    is now the preferred way to initialize hooks.

- In the API:

  - New endpoint to
    [Get Users in a Room](https://liveblocks.io/docs/api-reference/rest-api-endpoints#GetRoomUsers)
  - New endpoint to
    [Get a list of all Rooms](https://liveblocks.io/docs/api-reference/rest-api-endpoints#GetRooms)

### Bug fixes 🐛

- Improved conflict resolution on LiveList
- Various minor internal bug fixes

### Breaking changes

- In **@liveblocks/client**:

  - Removed old `Room.unsubscribe()` API

### New deprecations

- In **@liveblocks/client**:

  - The `defaultPresence` option to `client.enter()` will get renamed to
    `initialPresence`
  - The `defaultStorageRoot` option to `client.enter()` will get renamed to
    `initialStorage`
  - Calling `new LiveMap(null)` will stop working. Please use `new LiveMap()`,
    or `new LiveMap([])`

- In **@liveblocks/react**:

  - Importing the React hooks directly is deprecated, instead use the new
    `createRoomContext()` helper. For help, read the
    [Recommended Upgrade Steps section](https://liveblocks.io/docs/guides/upgrading/0.17#recommended-upgrade-steps)
    within our [Upgrade Guide](https://liveblocks.io/docs/guides/upgrading/0.17)
  - The second argument to `useList()`, `useObject()`, and `useMap()` is
    deprecated
  - The RoomProvider's `defaultPresence` is renamed to `initialPresence`
  - The RoomProvider's `defaultStorageRoot` is renamed to `initialStorage`

# v0.16.17

Fix bug in internal code where some legal authentication tokens would be
considered invalid.

# v0.16.16

Internals only.

# v0.16.15

Internals only.

# v0.16.14

Fix an issue where the current user's info would not properly display accented
characters.

# v0.16.13

(Unpublished.)

# v0.16.12

Internals only.

# v0.16.11

Expose helper type to help users adopt to using Live structures with interfaces
they don't own.

# v0.16.10

Restructures a few more internals.

# v0.16.9

Restructures a few internals.

# v0.16.8

Fix bug in private/internal code.

# v0.16.7

Fix bug in private/internal code.

# v0.16.6

Fix bug in example code suggested in deprecation warning.

# v0.16.5

### All packages

- Various internal refactorings

### Bug fixes

- In **@liveblocks/client**:

  - If you're using `@liveblocks/client` in a ES2015 context, you no longer have
    to polyfill `Object.fromEntries()`.

# v0.16.4

### All packages

- Improve our generated bundles. They are now even more tree-shakable, and
  smaller!
- Some APIs are being deprecation and will show warnings in the dev console when
  used

# v0.16.3

### Bug fixes

- In **@liveblocks/client**:

  - Fix bug where internal presence state could not get restored correctly after
    undo/redo in certain circumstances.

- In **@liveblocks/zustand** and **@liveblocks/redux**:

  - Fixes an issue when initializing an array with items would result in having
    duplicated items in other clients. Example:

    - Client A updates state : `{ list: [0] }`
    - Client B states is updated to : `{ list: [0, 0] }`

# v0.16.2

### Bug fixes

- In **@liveblocks/client**:

  - Fix small bug related to new `JsonObject` type, which would reject some
    values that were legal JSON objects.

# v0.16.1

### Bug fixes

- In **@liveblocks/react**:

  - Fix issue with React 18 and StrictMode.

# v0.16.0

### New APIs

#### `LiveList.set`

Set one element at a specified index.

```typescript
const list = new LiveList(["🦁", "🦊", "🐵"]);
list.set(0, "🐺");
list.toArray(); // equals ["🐺", "🦊", "🐵"]
```

https://github.com/liveblocks/liveblocks/pull/147 for more information

⚠️ **_Before using `LiveList.set`, you need to make sure that all connected
clients are using `0.16.0`. If a client is connected to a room with version
`< 0.16`, `LiveList.set` might lead to slightly unexpected behavior._**

### TypeScript improvements

@nvie improved our typescript definitions! They are more precise and restrictive
(for your own good :)). If typescript errors appears after upgrading to `0.16.0`
and they are not clear, please create a Github issue and we'll help you.

More information here: https://github.com/liveblocks/liveblocks/pull/150<|MERGE_RESOLUTION|>--- conflicted
+++ resolved
@@ -1,10 +1,15 @@
 # v1.4.0
 
-<<<<<<< HEAD
-### `@liveblocks/client`
-
-- Support Yjs datastructures in the Liveblocks
-  [DevTools](https://liveblocks.io/devtools) browser extension
+### DevTools
+
+- New Yjs tab: visualize Yjs documents as a diagram, a tree, or as a list of
+  operations, and inspect Awareness at the same time as Presence.
+
+### `@liveblocks/yjs`
+
+- Add support for the Liveblocks [DevTools](https://liveblocks.io/devtools).
+
+### `@liveblocks/client`
 
 - Broadcast event messages now include a `user` property to indicate the user
   that sent the event:
@@ -13,16 +18,6 @@
     //                              ^^^^ New!
   });
   ```
-=======
-### DevTools
-
-- New Yjs tab: visualize Yjs documents as a diagram, a tree, or as a list of
-  operations, and inspect Awareness at the same time as Presence.
-
-### `@liveblocks/yjs`
-
-- Add support for the Liveblocks [DevTools](https://liveblocks.io/devtools).
->>>>>>> e5762a59
 
 ### `@liveblocks/react`
 
