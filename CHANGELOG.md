--- conflicted
+++ resolved
@@ -40,21 +40,11 @@
   `indentCommentBody` were renamed to `indentContent` and `indentCommentContent`
   respectively. `Thread`’s `onResolveChange` was renamed to `onResolvedChange`.
 - Add emoji button in `Composer`.
-<<<<<<< HEAD
-- Broadcast event messages now include a `user` property to indicate the user
-  that sent the event:
-  ```tsx
-  useEventListener(({ event, user }) => {
-    //                       ^^^^ New!
-  });
-  ```
-=======
 
 ### `@liveblocks/node`
 
 - Support using `@liveblocks/node` in
   [Edge runtimes](https://vercel.com/docs/functions/edge-functions/edge-runtime).
->>>>>>> c76c06cc
 
 # v1.3.6
 
