--- conflicted
+++ resolved
@@ -13,20 +13,18 @@
   chat, indicating whether the chat is idle, currently generating contents, and,
   if so, what type of content is currently generating.
 
-<<<<<<< HEAD
 - Fixes an issue where `useUnreadInboxNotificationsCount` wasn't returning the
   proper count if there were more than a page of unread notifications.
 
 ### `@liveblocks/react-ui`
 
 - The `title` prop on `AiTool` now accepts `ReactNode`, not just strings.
-=======
+
 ### `@liveblocks/node`
 
 - Add new method `Liveblocks.prewarmRoom(roomId, options)`. This method can
   prewarm a room from your backend, preparing it for connectivity and making the
   eventual connection from the frontend faster.
->>>>>>> 817d8216
 
 ## v3.7.1
 
