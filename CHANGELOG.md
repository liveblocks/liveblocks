# v0.17.0 (not yet released)

<<<<<<< HEAD
## Breaking changes

- Removed deprecated APIs:

  - `Room.unsubscribe()`

# v0.16.5 (not yet released)
=======
- ...

# v0.16.5
>>>>>>> 9ae4e075

- Various internal refactorings

- Fix: if you're using `@liveblocks/client` in a ES2015 context, you no longer
  have to polyfill `Object.fromEntries()`.

# v0.16.4

## All packages

- Improve our generated bundles. They are now even more tree-shakable, and smaller!

## `@liveblocks/client`

Some APIs are being **deprecated** and may start showing console warnings when used:

- The `defaultPresence` option to `client.enter()` will get renamed to `initialPresence`
- The `defaultStorageRoot` option to `client.enter()` will get renamed to `initialStorage`

## `@liveblocks/react`

Some APIs are being **deprecated** and may start showing console warnings when used:

- The RoomProvider's `defaultPresence` will get renamed to `initialPresence`
- The RoomProvider's `defaultStorageRoot` will get renamed to `initialStorage`
- The second argument to `useList()`, `useObject()`, and `useMap()` is deprecated

For information, please see https://bit.ly/3Niy5aP.

# v0.16.3

Fix bug where internal presence state could not get restored correctly after
undo/redo in certain circumstances.

## `@liveblocks/zustand` & `@liveblocks/redux`

Fixes an issue when initializing an array with items would result in having duplicated items in other clients.
Examples:

- Client A updates state : `{ list: [0]}`
- Client B states is updated to : `{ list: [0, 0]}`

# v0.16.2

## `@liveblocks/client`

Fix small bug related to new `JsonObject` type, which would reject some values
that were legal JSON objects.

# v0.16.1

## `@liveblocks/react`

Fix issue with React 18 and StrictMode.

# v0.16.0

## `@liveblocks/client`

### `LiveList.set`

Set one element at a specified index.

```typescript
const list = new LiveList(["🦁", "🦊", "🐵"]);
list.set(0, "🐺");
list.toArray(); // equals ["🐺", "🦊", "🐵"]
```

https://github.com/liveblocks/liveblocks/pull/147 for more information

⚠️ **_Before using `LiveList.set`, you need to make sure that all connected
clients are using `0.16.0`. If a client is connected to a room with version
`< 0.16`, `LiveList.set` might lead to slightly unexpected behavior._**

### Typescript improvements

@nvie improved our typescript definitions! They are more precise and
restrictive (for your own good :)). If typescript errors appears after
upgrading to `0.16.0` and they are not clear, please create a Github issue and
we'll help you.

More information here: https://github.com/liveblocks/liveblocks/pull/150<|MERGE_RESOLUTION|>--- conflicted
+++ resolved
@@ -1,18 +1,12 @@
 # v0.17.0 (not yet released)
 
-<<<<<<< HEAD
 ## Breaking changes
 
 - Removed deprecated APIs:
 
   - `Room.unsubscribe()`
 
-# v0.16.5 (not yet released)
-=======
-- ...
-
 # v0.16.5
->>>>>>> 9ae4e075
 
 - Various internal refactorings
 
