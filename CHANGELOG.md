## Not yet published

<<<<<<< HEAD
## 2.14.0

### `@liveblocks/emails`

- Add new functions to support text mention notification event for Lexical and
  Tiptap text editors.
=======
## 2.13.2

### `@liveblocks/react-lexical`

- Fix report text editor function's call. Now we wait for the room's status to
  be `connected` to report the text editor instead of reporting directly after
  room creation / loading.

### `@liveblocks/react-tiptap`

- Fix report text editor function's call. Now we wait for the room's status to
  be `connected` to report the text editor instead of reporting directly after
  room creation / loading.
>>>>>>> e6aaa4f9

## 2.13.1

### `@liveblocks/react-ui`

- Improve the spacing consequences of `--lb-line-height` (introduced in 2.13.0)
  in some contexts.

## 2.13.0

### `@liveblocks/react-ui`

- Add a formatting toolbar to `Composer` which appears when selecting text. It’s
  enabled by default in the default components and can also be custom built with
  new primitives (`Composer.FloatingToolbar` and `Composer.MarkToggle`) and new
  APIs (`const { marks, toggleMark } = useComposer()`).
- Add new `--lb-line-height` token to control the line height of main elements
  (e.g. comment bodies in comments and composers).
- Remove `Timestamp` export mistakenly added to `@liveblocks/react-ui`, it
  should be imported from `@liveblocks/react-ui/primitives` instead.

## 2.12.2

### `@liveblocks/react-tiptap`

- Add new options for `useLiveblocksExtension()` to allow setting
  initialContent, experimental offline support, and the field name
- Update floating composer to support onComposerSubmit handler and closing the
  composer with the escape key

### `@liveblocks/zustand`

- Add support for Zustand v5

## 2.12.1

### `@liveblocks/react-ui`

- Prevent unsupported attachment previews from loading infinitely.
- Refactored `Thread` and `Comment` component to be used outside of the
  `RoomProvider` component.

## 2.12.0

This release adds support for tracking synchronization status of pending local
changes for any part of Liveblocks. Whether you use Storage, Text Editors,
Threads, or Notifications.

If the client’s sync status is `synchronized`, it means all local pending
changes have been persisted by our servers. If there are pending local changes
in any part of Liveblocks you’re using, then the client’s sync status will be
`synchronizing`.

Also, we’re introducing a way to prevent browser tabs from being closed while
local changes are not yet synchronized. To opt-in to this protection, enable
`preventUnsavedChanges` option on the client:

- In React: `<LiveblocksProvider preventUnsavedChanges />`
- Otherwise: `createClient({ preventUnsavedChanges: true })`

### `@liveblocks/client`

- Add new API
  [`client.getSyncStatus()`](https://liveblocks.io/docs/api-reference/liveblocks-client#Client.getSyncStatus)
  method.
- Add new
  [client config option](https://liveblocks.io/docs/api-reference/liveblocks-client#createClient):
  `preventUnsavedChanges`.
- Expose `ToImmutable<T>` helper type.

### `@liveblocks/react`

- Add new hook
  [`useSyncStatus`](https://liveblocks.io/docs/api-reference/liveblocks-react#useSyncStatus)
  that can be used to tell whether Liveblocks is synchronizing local changes to
  the server. Useful to display a "Saving..." spinner in your application, when
  used with `useSyncStatus({ smooth: true })`.
- Deprecated APIs:
  - `useStorageStatus` is now deprecated in favor of `useSyncStatus`.

### `@liveblocks/react-ui`

- Take composers into account when the new `preventUnsavedChanges` option is
  set.

### `@liveblocks/react-lexical`

- Add new hook `useIsEditorReady` which can be used to show a skeleton UI before
  the editor has received the initial text from the server.
- Deprecated APIs:
  - `useEditorStatus` is now deprecated in favor of `useIsEditorReady` (or
    `useSyncStatus`).

## 2.11.1

### `@liveblocks/react-lexical`

- Fix an issue with `AnchoredThreads` component not working correctly on certain
  React versions.

### `@liveblocks/react-tiptap`

- Fix an issue with `AnchoredThreads` component not working correctly on certain
  React versions.
- Fix an issue where React components don’t update when
  `shouldRerenderOnTransaction: false` is set.

### `@liveblocks/yjs`

- Adds experimental offline support for `LiveblocksYjsProvider`.

## 2.11.0

### `@liveblocks/react-ui`

- Upgrade dependencies.
- Fix minor appearance issues related to attachments.
- Fix pasting issues introduced in 2.10.0.

### `@liveblocks/react`

- Fix regression with `useThreads` that caused the hook to return an error if
  its associated room did not exist.

### `@liveblocks/react-tiptap`

- Initial release.

### `@liveblocks/emails`

- Initial release.

## 2.10.2

### `@liveblocks/client`

- Internal refactorings and code cleanup across various parts of the client's
  inner workings.

### `@liveblocks/react`

- Implement automatic retry for initial load of inbox notifications, user
  threads, room threads, room versions, or room notification settings—except
  when encountering a 4xx error.
- Background tabs will no longer poll threads, notification, room versions or
  room notification settings.
- Fix incorrect suspense export for `useRoomNotificationSettings` hook.
- Support for React 19 and Next.js 15.

### `@liveblocks/react-ui`

- Support for React 19 and Next.js 15.

### `@liveblocks/react-lexical`

- Support for React 19 and Next.js 15.

## 2.10.0

### `@liveblocks/client`

- Add new methods under `client.resolvers.*` to invalidate the cache of
  `resolveUsers`, `resolveRoomsInfo`, and `resolveMentionSuggestions`.
- In storage update notifications (using
  `room.subscribe(root, ..., { isDeep: true })`), all LiveList deletion updates
  will now also include the item that was deleted (#2008)

### `@liveblocks/react-ui`

- Improve and fix pasting rich text into the composer.
- Improve mention suggestions click behavior.

## 2.9.2

### `@liveblocks/node`

- Detect invalid chars in secret keys and throw a more helpful error message

## 2.9.1

### `@liveblocks/client`

- Fix type definition of `ThreadData`: `updatedAt` is always set
- Fix bug where client wasn't always using the newest delta update backend
  endpoint yet
- Fix regression with metadata filtering on explicitly-`undefined` values

### `@liveblocks/react-ui`

- When `Composer` is disabled, its actions are now also disabled as expected.
- Various event propagation improvements in `Composer`.

## 2.9.0

We are introducing pagination support to allow apps using threads and inbox
notifications to be built in a more user-friendly way, where the initial load is
faster and more data can be fetched incrementally as users interact with the
app.

### `@liveblocks/react`

- Add pagination support to `useInboxNotifications()`

  ```tsx
  const {
    inboxNotifications,
    isLoading,
    error,

    // ✨ New in Liveblocks 2.9
    fetchMore,
    isFetchingMore,
    hasFetchedAll,
    fetchMoreError,
  } = useInboxNotifications();
  ```

- Add pagination support to `useThreads()` and `useUserThreads_experimental()`

  ```tsx
  const {
    threads,
    isLoading,
    error,

    // ✨ New in Liveblocks 2.9
    fetchMore,
    isFetchingMore,
    hasFetchedAll,
    fetchMoreError,
  } = useThreads({ query });
  ```

## 2.8.2

### `@liveblocks/client`

- Send client version in HTTP request headers from the client, to ensure
  backward compatible responses from the server

## 2.8.1

### `@liveblocks/react-ui`

- Expose `onComposerSubmit` on `Thread` to react to the inner composer of a
  thread.

## 2.8.0

We are introducing attachments to allow users to add files to their comments,
for more information about this change please read our
[Upgrade Guide for 2.8](https://liveblocks.io/docs/platform/upgrading/2.8).

### `@liveblocks/react-ui`

- Add out-of-the-box support for attachments in the default components.
- Add new primitives to support attachments in custom components:
  - `Composer.AttachmentsDropArea`: Receives files via drag-and-drop
  - `Composer.AttachFiles`: Opens a file picker
  - `FileSize`: Displays a formatted file size
- Add values and methods to `useComposer` to support attachments in custom
  components.

### `@liveblocks/react`

- Add `useAttachmentUrl` hook to get presigned URLs for attachments.

### `@liveblocks/client`

- Add `prepareAttachment` and `uploadAttachment` methods to `Room` to create
  attachments.
- Add `getAttachmentUrl` method to `Room` to get presigned URLs for attachments.

## 2.7.2

### `@liveblocks/react`

- Fix a bug where under some conditions threads could end up without comments.
- Fix a bug where notifications associated to deleted threads would not be
  deleted.
- Fix a bug where subsequent optimistic updates to the same inbox notification
  could sometimes not get applied correctly.

## 2.7.1

### `@liveblocks/react-lexical`

- Fixed a bug where resolved threads remained visible in the editor and the
  `AnchoredThreads` and `FloatingThreads` components.

## 2.7.0

### `@liveblocks/client`

- Refactor caching internals to prepare for upcoming features

### `@liveblocks/react`

- Add support for `query` argument to `useUserThreads_experimental`
- Fix bug where some combinations of `query` criteria could over-select threads
  in `useThreads`

### Version History (private beta)

This release adds some new hooks for Version History in text documents, which is
now available in private beta. If you’re interested in joining the private beta,
please [contact us](https://liveblocks.io/contact/sales).

- Add `useHistoryVersion` hook to retrieve version history (in
  `@liveblocks/react`)
- Add `HistoryVersionSummaryList` and `HistoryVersionSummary` components to help
  display version history (in `@liveblocks/react-ui`)
- Add `HistoryVersionPreview` component to display and restore a version (in
  `@liveblocks/react-lexical`)

## 2.6.1

### `@liveblocks/react-ui`

- Fix mention suggestions dropdown not following scroll in some scenarios.

## 2.6.0

### `@liveblocks/node`

- Add `getInboxNotifications` method which supports an `unread` query parameter.

## 2.5.1

### `@liveblocks/yjs`

- Fix `LiveblocksProvider` `update`/`change` event not returning `removed`
  users.

## 2.5.0

### `@liveblocks/react`

- Add
  [`useIsInsideRoom`](https://liveblocks.io/docs/api-reference/liveblocks-react#useIsInsideRoom)
  hook, useful for rendering different components inside and outside of
  [`RoomProvider`](https://liveblocks.io/docs/api-reference/liveblocks-react#RoomProvider).

### `@liveblocks/react-lexical`

- Fix a bug in `useEditorStatus` which prevented it from returning a correct
  status when `LexicalPlugin` was rendered conditionally.
- Fix remote cursors not displaying user names.

### `@liveblocks/react-ui`

- Improve event propagation in `Composer`.

## v2.4.0

### `@liveblocks/client`

- Add vanilla Comments and Notifications APIs to `Client` and `Room`.

## v2.3.0

### `@liveblocks/react-lexical`

- New default components: `AnchoredThreads` and `FloatingThreads` to display
  threads that are tied to a specific part of the document, similar to Notion,
  Linear, etc:
  - [`FloatingThreads`](https://liveblocks.io/docs/api-reference/liveblocks-react-lexical#FloatingThreads)
    displays floating `Thread` components below text highlights in the editor.
  - [`AnchoredThreads`](https://liveblocks.io/docs/api-reference/liveblocks-react-lexical#AnchoredThreads)
    displays a list of `Thread` components vertically alongside the editor.
  - These components can be used in the same application to create a UI that
    works on both mobile and desktop.

### `@liveblocks/react`

- Add `useDeleteInboxNotification` and `useDeleteAllInboxNotifications` hooks.
- Fix `resolved` query not being applied when filtering threads with
  `useThreads`.
- Various refactorings to Suspense internals.

### `@liveblocks/react-ui`

- Add "Delete notification" action to `InboxNotification`.
- Hide "Mark as read" action in `InboxNotification` when already read.
- Improve keyboard navigation within emoji pickers.

### `@liveblocks/node`

- Add `deleteInboxNotification` and `deleteAllInboxNotifications` methods.

## v2.2.2

### `@liveblocks/react-ui`

- Fix missing avatar in `textMention` inbox notifications.
- Fix `textMention` usage (and its props type) when customizing rendering via
  `kinds` on `InboxNotification`.
- Fix broken CSS selector in default styles.

## v2.2.1

### `@liveblocks/yjs`

- Don’t attempt to write Yjs changes if the current user has no write access.

## v2.2.0

We are making `resolved` a first-class citizen property on
[threads](https://liveblocks.io/docs/products/comments/concepts#Threads), for
more information about this change please read our
[Upgrade Guide for 2.2](https://liveblocks.io/docs/platform/upgrading/2.2).

### `@liveblocks/react`

- Add `useMarkThreadAsResolved` and `useMarkThreadAsUnresolved` hooks.
- Support `query.resolved` when filtering threads.
- The
  [`useStorageStatus`](https://liveblocks.io/docs/api-reference/liveblocks-react#useStorageStatus)
  hook now also has a `{ smooth: true }` setting to make building calm UIs with
  it a bit easier.
- The `useClient()` hook is now also available for users of
  `createRoomContext()` and/or `createLiveblocksContext()`
- Fix: avoid unnecessary re-renders if inbox notifications haven't changed

### `@liveblocks/react-ui`

- Use first-class citizen `resolved` property in `Thread` component.
- Preserve rich text when pasting into the composer.
- Add support for custom links to the composer. (either by pasting URLs with
  plain text selected or by pasting existing links)
- Preserve whitespace and empty lines in comments.
- Mark threads as read when visible (like before), but only if the window is
  focused.
- Fix improper `useTransition` fallback which would break on React versions
  lower than 18.

### `@liveblocks/node`

- Add `markThreadAsResolved` and `markThreadAsUnresolved` methods.
- Add `ThreadMarkedAsResolvedEvent` and `ThreadMarkedAsUnresolvedEvent` webhook
  events.
- Support `query.resolved` when querying threads.

### `@liveblocks/react-lexical`

- Upgrade `lexical` peer dependency to version `^0.16.1` that fixes
  compatibility issues with Next.js versions 14.2.0 and above.

### `@liveblocks/node-lexical`

- Upgrade `lexical` peer dependency to version `0.16.1`.

## v2.1.0

### `@liveblocks/client`

- Various internal refactorings

### `@liveblocks/react`

- Add new hook
  [`useStorageStatus`](https://liveblocks.io/docs/api-reference/liveblocks-react#useStorageStatus),
  which returns the current storage status of the room, and will re-render your
  component whenever it changes. This can used to build "Saving..." UIs.
- Add
  [`useDeleteThread`](https://liveblocks.io/docs/api-reference/liveblocks-react#useDeleteThread)
  hook to delete a thread and its associated comments.
- Fix: add missing JSDoc comments
- Fix: improve some error messages and stack traces to contain more info
- Refactorings to Suspense internals

### `@liveblocks/react-ui`

- Fix improper `useSyncExternalStore` import which would break on React versions
  lower than 18.

## v2.0.5

### `@liveblocks/react`

- Improved DX: `useDeleteThread` will now throw a client-side error if someone
  else than the thread owner tries to delete the thread. This will help you
  catch and handle this case more easily.

## v2.0.4

### All packages

- Improve TS error messages and error locations if custom `UserMeta` or
  `ActivitiesData` types do not match their requirements

### `@liveblocks/client`

- Add missing type export for `CommentReaction`
- Don’t attempt to write missing `initialStorage` keys if the current user has
  no write access to storage. This will no longer throw, but issue a warning
  message in the console.

### `@liveblocks/react`

- Add
  [`useDeleteThread`](https://liveblocks.io/docs/api-reference/liveblocks-react#useDeleteThread)
  hook to delete a thread and its associated comments.

## v2.0.3

### `@liveblocks/client`

- In `client.enterRoom()`, the options `initialPresence` and `initialStorage`
  are now only mandatory if your custom type requires them to be.

### `@liveblocks/react`

- In `<RoomProvider>`, the props `initialPresence` and `initialStorage` are now
  only mandatory if your custom type requires them to be.
- Nesting `<LiveblocksProvider>`s will now throw to prevent incorrect usage.

### `@liveblocks/react-ui`

- Prevent the composer from splitting text being composed.
- Handle parentheses around and within auto links.
- Count whitespace as empty to prevent posting empty comments.
- Prevent clearing the composer if it's not handled. (via `onComposerSubmit`)

### `@liveblocks/yjs`

- Add missing type exports

## v2.0.2

### `@liveblocks/node`

- Add `deleteThread` method to the client to delete a room's thread.
- Add the `threadDeleted` webhook event to notify when a thread is deleted.
- Fix type signatures of `client.identifyUser()` and `client.prepareSession()`
  to require `userInfo` if it's mandatory according to your global `UserMeta`
  type definition.

## v2.0.0

This major release marks the maturity of Liveblocks. It contains new products
(`@liveblocks/react-lexical`) and clarifications (e.g.
`@liveblocks/react-comments` is now called `@liveblocks/react-ui`).

Also, we bring major DX improvements by allowing you to specify your types
globally now. These types will be typed once and shared across all Liveblocks
APIs, which includes your Node backend.

```ts file="liveblocks.config.ts"
// ❌ Before
export const {
  suspense: {
    RoomProvider,
    useRoom,
    // etc
  },
} = createRoomContext<Presence, Storage>(client);

// ✅ After
declare global {
  interface Liveblocks {
    Presence: Presence;
    Storage: Storage;
  }
}
```

In `@liveblocks/react`, you can now import hooks directly:

```ts file="MyComponent.tsx"
// ❌ Before: get hooks exported from your Liveblocks config
import { RoomProvider, useRoom, ... } from "./liveblocks.config";

// ✅ After: import hooks directly
import { RoomProvider, useRoom, ... } from "@liveblocks/react";
import { RoomProvider, useRoom, ... } from "@liveblocks/react/suspense";
```

```ts
// ❌ Before
const client = createClient(/* options */);

// ✅ After
<LiveblocksProvider /* options */>
  <App />
</LiveblocksProvider>
```

For full upgrade instructions and codemods, see the
[2.0 upgrade guide](https://liveblocks.io/docs/platform/upgrading/2.0).

### `create-liveblocks-app`

- Update config generation for Liveblocks 2.0.
- Add `--upgrade` flag to automatically update all Liveblocks package to their
  latest version.

### `@liveblocks/client`

- DX improvements: type once, globally, benefit everywhere

### `@liveblocks/react`

- DX improvement: import hooks directly
- DX improvement: `<ClientSideSuspense>` no longer needs a function as its
  `children`
- New provider: `LiveblocksProvider` (replaces the need for `createClient`)
- New hook: `useClient`
- Tweak `useMutation` error message to be less confusing.
- Allow thread and activity metadata types to contain `undefined` values.

### `@liveblocks/react-ui`

- Rename from `@liveblocks/react-comments`.
- Rename `<CommentsConfig />` to `<LiveblocksUIConfig />`.
- Improve `InboxNotification` props types.

### `@liveblocks/react-lexical`

- Initial release.

### `@liveblocks/node-lexical`

- Initial release.

### `@liveblocks/yjs`

- `LiveblocksProvider` is no longer a default export, it’s now
  `import { LiveblocksYjsProvider } from "@liveblocks/yjs"`.

### `@liveblocks/node`

- DX improvements: all Node client methods will pick up the same global types
  you’re using in your frontend
- Rename `RoomInfo` to `RoomData`.
- The webhook event `NotificationEvent`’s type can represent multiple kinds of
  notifications. (`"thread"`, `"textMention"`, and custom ones (e.g.
  `"$myNotification"`))

### `@liveblocks/codemod`

- Initial release.

## v1.12.0

### `@liveblocks/react`

- Add support for custom notification kinds.
- Add new `useInboxNotificationThread` hook to `createLiveblocksContext`, which
  can be used to retrieve threads within thread notifications for more
  flexibility.
- Add support for `startsWith` operator to `useThreads` when filtering based on
  metadata.

### `@liveblocks/react-comments`

- Add support for custom notification kinds to the `InboxNotification` component
  via the `kinds` prop and the `InboxNotification.Custom` component.
- Add destructive color tokens. (`--lb-destructive`,
  `--lb-destructive-foreground`, and `--lb-destructive-contrast`)

### `@liveblocks/node`

- Add `triggerInboxNotification` method that lets you trigger custom
  notification kinds.
- Enable filtering rooms by room ID in the `getRooms` method. This works via
  `query.roomId`, `metadata` is deprecated and is now `query.metadata`.
- Add support for our query language when filtering with the `getRooms` and
  `getThreads` methods.
- Add support for an alternative object-based query notation to the `getRooms`
  and `getThreads` methods, which supports exact matches and the `startsWith`
  operator.

## v1.11.3

### `@liveblocks/client`

- Fixes a potential `RangeError: Maximum call stack size exceeded` in
  applications that produce many operations

### `@liveblocks/node`

- Add missing `updatedAt` property to `YDocUpdatedEvent` type.
  ([@alexlande](https://github.com/alexlande))

## v1.11.2

### `create-liveblocks-app`

- Add support for the updated Starter Kit.

## v1.11.1

### `@liveblocks/react-comments`

- Fix the composer’s placeholder to appear instantly instead of being initially
  invisible.
- Fix the default composer’s actions not being disabled when the composer is.

### `@liveblocks/node`

- Fix "`process` is undefined" issue in Vite builds. This issue was already
  fixed for `@liveblocks/client`, but not for `@liveblocks/node` yet.

### DevTools

- Improve tree view to visualize Y.js documents and inspect Y.js awareness.

## v1.11.0

### `@liveblocks/node`

- Add `updateRoomId` method that lets you update the room ID of the specified
  room.
- Add an optional `guid` parameter to `sendYjsBinaryUpdate` and
  `getYjsDocumentAsBinaryUpdate` to point to a Yjs subdocument with the
  specified guid.

### `@liveblocks/react`

- Add `scrollOnLoad` option to `useThreads`: enabled by default, this option
  controls whether to scroll to a comment on load based on the URL hash.
- `useUser` and `useRoomInfo` no longer support returning nothing. Returning
  `undefined` will now be treated as an error.
- Fix bug where `useUser` and `useRoomInfo` returned an extra `data` superfluous
  property.
- Fix bug where customizing types on `createLiveblocksContext` would conflict
  with the provided `Client`.

### `@liveblocks/react-comments`

- Add actions to `InboxNotification` with a single action for now: marking as
  read.
- Improve actions hover behavior in `Comment`/`Thread`.
- Change `Comment` background color when it’s linked to or being edited.

## v1.10.4

- Fix bundling issue in Vite projects, where `process is not defined` could
  happen

## v1.10.3

### `@liveblocks/react-comments`

- Add support for Emoji v15.1 in emoji picker, along two additional locales:
  Bengali (`bn`) and Hindi (`hi`).
- Fix bug where the `showRoomName` prop on `InboxNotification.Thread` wasn’t
  applied to notifications about mentions.

### `@liveblocks/react`

- Fix bug where removing metadata via `useEditThreadMetadata` would result in a
  brief flash of the old metadata after the metadata was removed optimistically.

## v1.10.2

### `@liveblocks/client`

- Fix bug where calling `.clone()` immediately after creating a new `LiveObject`
  could throw an error

## v1.10.1

### `@liveblocks/client`

- Fix bug where the client’s backoff delay would not be respected correctly in a
  small edge case.

### `@liveblocks/react-comments`

- Fix date localization in `InboxNotification`.
- Add vendor prefixes to more CSS properties within the default styles.

### `@liveblocks/react`

- Added error retrying to `useThreads`, `useRoomNotificationSettings`, and
  `useInboxNotifications` during initial fetching.

## v1.10.0

This release introduces Notifications (and unread indicators) for Comments.

### `create-liveblocks-app`

- Add `createLiveblocksContext` and Notifications to `--init`.
- Move resolver options from `createRoomContext` to `createClient` and add
  `resolveRoomsInfo` to the list of resolvers.

### `@liveblocks/client`

- Add options to `createClient`: `resolveUsers`, `resolveMentionSuggestions`
  (both were previously defined on `createRoomContext` from
  `@liveblocks/react`), and the new `resolveRoomsInfo`.

### `@liveblocks/react`

- Add new `LiveblocksContext` accessible with `createLiveblocksContext`,
  similarly to `createRoomContext`. This context is meant to live at the root
  since it handles things outside of rooms, like notifications. It contains
  `LiveblocksProvider`, `useUser`, `useRoomInfo`, `useInboxNotifications`,
  `useUnreadInboxNotificationsCount`, `useMarkInboxNotificationAsRead`, and
  `useMarkAllInboxNotificationsAsRead`.
- Add new hooks to `createRoomContext`: `useMarkThreadAsRead`,
  `useThreadSubscription`, `useRoomInfo`, `useRoomNotificationSettings`, and
  `useUpdateRoomNotificationSettings`.
- Make some hooks usable interchangeably between `createLiveblocksContext` and
  `createRoomContext`: `useUser`, and `useRoomInfo`.

### `@liveblocks/react-comments`

- Add new default components: `InboxNotification` and `InboxNotificationList`.
- Add unread indicators to the default `Thread` component.
- Support "@" in mentions. (e.g. `@user@email.com` is now a valid mention and
  will trigger `resolveMentionSuggestions` with `"user@email.com"`)

### `@liveblocks/node`

- Add the Notifications REST APIs as fully typed methods. (includes
  `getInboxNotification`, `getRoomNotificationSettings`,
  `updateRoomNotificationSettings`, and `deleteRoomNotificationSettings`
  methods)
- Add notification webhook event: `NotificationEvent`.

## v1.9.8

### `@liveblocks/client`

- Fix race condition in client that could leave zombie WebSocket connections
  open indefinitely in a small edge case. (thanks for reporting,
  [@dev-badace](https://github.com/dev-badace))

### `@liveblocks/react`

- Fix type definitions of `useOthersListener` hook.
- Fix type definitions of `useErrorListener` hook.

### `@liveblocks/yjs`

- Emit update events from awareness.
- Fix several awareness bugs.

## v1.9.7

### `@liveblocks/node`

- Expose new `nextCursor` field in
  [Get Rooms](https://liveblocks.io/docs/api-reference/liveblocks-node#get-rooms)
  API responses, to make pagination easier to work with
- Update TypeScript types for some responses

### `create-liveblocks-app`

- Adds a fallback for passing data from Safari to the console.

## v1.9.6

### `@liveblocks/react`

- Fix certain Next.js sites not building correctly due to improper
  `useSyncExternalStore` import

## v1.9.5

### `@liveblocks/react-comments`

- Fix mention suggestions not appearing.

## v1.9.4

### `@liveblocks/react`

- Fix polling on `useThreads` hook.

## v1.9.3

### `@liveblocks/react`

- Fix a bug that prevented comments from being used across multiple rooms.

### `@liveblocks/node`

- Fix `getRooms()` not throwing `LiveblocksError` when invalid response was
  received.

## v1.9.2

### `@liveblocks/react-comments`

- Add `portalContainer` prop to `CommentsConfig` to customize where floating
  elements (e.g. tooltips, dropdowns, etc) are portaled into.

## v1.9.1

### `@liveblocks/node`

- Fixes the signature and behavior of the `Liveblocks.sendYjsBinaryUpdate()`
  API. It now takes a Yjs encoded update (`Uint8Array`) directly.

## v1.9.0

### `@liveblocks/node`

- Add the Comments write REST APIs as fully typed methods. (includes
  `createThread`, `editThreadMetadata`, `createComment`, `editComment`,
  `deleteComment`, `addCommentReaction`, and `removeCommentReaction` methods)
- Fix the return type of `getActiveUsers` to match the data returned from the
  endpoint.

### `@liveblocks/react`

- Add `query` option to `useThreads` to filter threads based on their metadata.

### `@liveblocks/react-comments`

- Add support for exit animations to `ComposerSuggestions`.

## v1.8.2

### `@liveblocks/react`

- Improve Comments revalidation when losing network or staying in the
  background.
- Improve error handling of Comments mutations. (e.g. thread creation, comment
  creation, etc.)

### `@liveblocks/client`

- Export the `CommentBody` utilities added to `@liveblocks/node` in v1.8.0.
- Harmonize exports with `@liveblocks/node`. (added `IUserInfo` and
  `PlainLsonObject`)

### `@liveblocks/node`

- Harmonize exports with `@liveblocks/client`. (added `CommentBody`,
  `CommentBodyBlockElement`, `CommentBodyElement`, `CommentBodyInlineElement`,
  `CommentBodyLink`, `CommentBodyMention`, `CommentBodyParagraph`,
  `CommentBodyText`, `JsonArray`, `JsonScalar`, `Lson`, `LsonObject`, and
  `User`)

## v1.8.1

- Fix a bug in `toPlainLson` helper
- Fix a bug where pausing history more than once could lead to history loss

## v1.8.0

This release adds all the REST APIs as fully typed methods, and utilities to
transform comments, to `@liveblocks/node`.

### `@liveblocks/node`

- Add all the REST APIs as fully typed methods to `Liveblocks` client. See
  [docs](https://liveblocks.io/docs/api-reference/liveblocks-node#Liveblocks-client).
- Add utilities to work with the `CommentBody` format from Comments:
  - `getMentionedIdsFromCommentBody(body)` - Get a list of all mentioned IDs
    from a `CommentBody`. See
    [docs](https://liveblocks.io/docs/api-reference/liveblocks-node#get-mentioned-ids-from-comment-body).
  - `stringifyCommentBody(body, options)` - Convert a `CommentBody` to a string,
    either as plain text, HTML, or Markdown. It supports resolving mention IDs
    similarly to `@liveblocks/react` and overriding each element to control the
    formatting. See
    [docs](https://liveblocks.io/docs/api-reference/liveblocks-node#stringify-comment-body).

## 1.7.1

### `@liveblocks/react-comments`

- Fix `Composer` focus issues.
- Improve relative date formatting for some locales. (e.g. the `"fr"`` locale
  formatted “1h ago” as “-1 h” instead of “il y a 1 h”)
- Improve default monospace font for inline code blocks.

## v1.7.0

[Liveblocks Comments](https://liveblocks.io/comments) is now available for
everyone as a public beta, learn more about this
[in the announcement](https://liveblocks.io/blog/liveblocks-comments-is-available-for-everyone).

### `@liveblocks/client`

- Improve some internal logging.

### `@liveblocks/react`

- Improve Comments-specific error logging.

### `@liveblocks/react-comments`

- Improve default relative date formatting. (e.g. “2 hours ago” → “2h ago”)

### `create-liveblocks-app`

- Add `ThreadMetadata` type to `--init` command.

## v1.6.0

### `@liveblocks/yjs`

- Add support for subdocs.

## v1.5.2

### `@liveblocks/react`

- Fix return type of `resolveUsers`.

## v1.5.1

- Fixes a bug in the bounds check of the `backgroundKeepAliveTimeout` option.

## v1.5.0

Support multiple RoomProviders, or mixing and matching our React package in the
same app with a Redux and/or Zustand instance.

At the client level, there is a new API for entering/leaving rooms, which we’re
now recommending over the old APIs. (The old APIs remain working exactly how
they are today, however.)

```ts
// Old APIs we'll no longer be recommending (but that will remain working)
const room = client.enter("my-room", options);
client.getRoom("my-room");
client.leave("my-room");
```

```ts
// New API we'll be recommending instead
const { room, leave } = client.enterRoom("my-room", options);
leave();
```

### `@liveblocks/client`

- New client config option: `backgroundKeepAliveTimeout` (a numeric value in
  milliseconds). See
  [docs](https://liveblocks.io/docs/api-reference/liveblocks-client#createClientBackgroundKeepAliveTimeout).
- New APIs:
  - `Client.enterRoom(roomId, options)` – enters the room and return both the
    room and an "unsubscribe function" to leave that room again. This newer API
    supports entering/leaving the same room multiple times, making it possible
    to connect to the same room from different parts of your application. See
    [docs](https://liveblocks.io/docs/api-reference/liveblocks-client#Client.enterRoom).
  - `Client.logout()` – Call this on the Liveblocks client when you log out a
    user in your application. It will purge all auth tokens and force-leave any
    rooms, if any are still connected. See
    [docs](https://liveblocks.io/docs/api-reference/liveblocks-client#Client.logout).
  - `LiveList.clone()` – see
    [docs](https://liveblocks.io/docs/api-reference/liveblocks-client#LiveList.clone).
  - `LiveMap.clone()` – see
    [docs](https://liveblocks.io/docs/api-reference/liveblocks-client#LiveMap.clone).
  - `LiveObject.clone()` – see
    [docs](https://liveblocks.io/docs/api-reference/liveblocks-client#LiveObject.clone).
- Deprecated APIs:
  - `client.enter(roomId, options)`
  - `client.leave(roomId)`
- Renamed enter option: `shouldInitiallyConnect` → `autoConnect`. Its meaning or
  working did not change.
- Fixes a potential `Cannot set parent: node already has a parent` error when
  initializing storage with Live datastructures that are already tied to a
  Storage tree.

### `@liveblocks/react`

- Support using multiple `RoomProvider` components in your component tree for
  the same room ID.
- Renamed `RoomProvider` prop: `shouldInitiallyConnect` → `autoConnect`. Its
  meaning or working did not change.
- New hook:
  - `useOthersListener({ type, user, others })`, see
    [docs](https://liveblocks.io/docs/api-reference/liveblocks-react#useOthersListener)

### `@liveblocks/redux`

- **Breaking:** The `leaveRoom()` function no longer accepts a `roomId`. It will
  always leave the currently joined room.

### `@liveblocks/zustand`

- The `enterRoom()` function will now return a leave callback function.
- **Breaking:** The `leaveRoom()` function no longer accepts a `roomId`. It will
  always leave the currently joined room.

## v1.4.8

### `create-liveblocks-app`

- Add Comments hooks and options to `--init` command.

### `@liveblocks/client`

- Export all `CommentBody`-related types.

### `@liveblocks/react-comments`

- Improve default styles:
  - Cap CSS selector specificity to improve overridability.
  - Set tokens on `.lb-root` instead of `:root` to improve cascading tokens
    (overriding `--lb-accent` on `body` for example, didn't create the expected
    results), and to work within shadow DOMs.
- Fix reactions and links styles on Safari.

## v1.4.7

### `@liveblocks/react`

- Fix `userIds` type in `ResolveUsersArgs`.

## v1.4.6

### `@liveblocks/react`

- Fix a race condition that could cause a Liveblocks client to hang during
  loading when using Suspense.
- Fix `useStatus` return value on SSR responses.
- **Breaking (beta):** The `resolveUser` option in `createRoomContext` is now
  called `resolveUsers` and it receives a list of user IDs (via the `userIds`
  property, replacing `userId`) instead of a single one. Instead of returning
  user info of a single user ID, this function will now expect a list of users'
  info matching the provided list of user IDs.
- **Breaking (beta):** The `ResolveUserOptions` and
  `ResolveMentionSuggestionsOptions` types were renamed to `ResolveUsersArgs`
  and `ResolveMentionSuggestionsArgs` respectively.
- `resolveUsers` and `resolveMentionSuggestions` now accept synchronous
  functions.
- `resolveUsers` now also provides the current room ID.
- `editThreadMetadata` now correctly allows `null` to be set on a property.
  Doing so deletes existing metadata properties.

### `@liveblocks/react-comments`

- Export `ComposerSubmitComment` type from root too, in addition to
  `/primitives`.
- Add `onThreadDelete` to `Thread`.
- Add `metadata` to `Composer` to attach custom metadata to new threads.
- Add support for specifying a custom `ThreadMetadata` type on `Thread` and
  `Composer`.
- **Breaking (beta):** `Comment`’s `onEdit` and `onDelete` were renamed to
  `onEditComment` and `onDeleteComment` respectively.

## v1.4.5

### `@liveblocks/react`

- Fix `createThread` not creating valid comment.

### `@liveblocks/node`

- Fix URL encoding bug

## v1.4.4

### `@liveblocks/react`

- Fix `removeReaction` not removing reactions which led to reactions displaying
  a count of 0.

### `@liveblocks/react-comments`

- Fix reactions list (and its add button) showing on all comments.
- Improve emoji rendering on Windows.
- Hide country flag emojis when unsupported. (e.g. on Windows)

## v1.4.3

### `@liveblocks/react`

- Add new Comments hooks to add/remove reactions.
- Fix a bug in `useOthers()` that could lead to the warning "The result of
  getServerSnapshot should be cached to avoid an infinite loop"

### `@liveblocks/react-comments`

- Add support for reactions. (👍)
- Add keyboard navigation to emoji picker.

## v1.4.2

### `@liveblocks/client`

- Fix a bug where calculating the insertion position between two existing
  elements could happen incorrectly in a small edge case

## v1.4.1

### `@liveblocks/*`

- [#1177](https://github.com/liveblocks/liveblocks/pull/1177) Fix an issue with
  internal LiveList serialization that could lead to a "ghosting" bug with
  `@liveblocks/zustand` / `@liveblocks/redux` when using tuples.

### `@liveblocks/node`

- Add comment reaction webhook events `CommentReactionAdded` and
  `CommentReactionRemoved`

## v1.4.0

### DevTools

- New Yjs tab: visualize Yjs documents as a diagram, a tree, or as a list of
  operations, and inspect Awareness at the same time as Presence.
- New Events tab: inspect all custom Events a client receives in an event
  timeline, for easy testing/debugging.

### `@liveblocks/yjs`

- Add support for the Liveblocks [DevTools](https://liveblocks.io/devtools).

### `@liveblocks/client`

- Broadcast event messages now include a `user` property to indicate the user
  that sent the event:
  ```tsx
  room.subscribe("event", ({ event, user }) => {
    //                              ^^^^ New!
  });
  ```

### `@liveblocks/react`

- Broadcast event messages now include a `user` property to indicate the user
  that sent the event:
  ```tsx
  useEventListener(({ event, user }) => {
    //                       ^^^^ New!
  });
  ```
- **Breaking (beta):** Comments' hook `useThreads` now returns an object in its
  Suspense version. (`const threads = useThreads()` becomes
  `const { threads } = useThreads()`)

### `@liveblocks/react-comments`

- **Breaking (beta):** `Comment`’s `indentBody` and `Thread`’s
  `indentCommentBody` were renamed to `indentContent` and `indentCommentContent`
  respectively. `Thread`’s `onResolveChange` was renamed to `onResolvedChange`.
- Add emoji button in `Composer`.

### `@liveblocks/node`

- Support using `@liveblocks/node` in
  [Edge runtimes](https://vercel.com/docs/functions/edge-functions/edge-runtime).

## v1.3.6

### `@liveblocks/client`

- Support `unstable_fallbackToHTTP` client option when using any auth token type
  (previously it only worked when using single-room tokens, which we no longer
  recommend since 1.2)

## v1.3.5

### `@liveblocks/react`

- Officially mark `useList()`, `useMap()`, and `useObject()` as deprecated in
  JSDoc comments (we stopped recommending them since the release of 0.18)
- Deduplicate Comments requests and improve how race conditions are handled
  during mutations.
- Fix non-Suspense Comments hooks not working properly in some situations.

### `@liveblocks/react-comments`

- **Breaking (beta):** Replace the render prop API (e.g. `renderMention`,
  `renderLink`, etc) by a single `components` prop. (e.g.
  `components={{ Mention, Link }}`)
- Fix overflowing `Composer.Suggestions`.
- Reduce the impact of icons on bundle size.

## v1.3.4

### `@liveblocks/react`

- Fix confusing `Error: "undefined" is not a valid event name` error when using
  the (deprecated) `useMap()`, `useObject()`, or `useList()` hooks on
  uninitialized storage values.

## v1.3.3

### `@liveblocks/*`

- Fix unescaped room IDs when using Comments.

### `@liveblocks/react-comments`

- Add support for auto links. (e.g. `"www.liveblocks.io"`)

## v1.3.2

### `@liveblocks/client`

- The client will disconnect with an error if your `/api/liveblocks-auth`
  backend returns reused/cached tokens. It’s important that auth tokens are
  always freshly generated, and never get cached or reused. (The client itself
  will cache and reuse tokens already, so implementing additional caching in
  your backend isn’t needed, and could even cause reconnection issues.)

## v1.3.1

### `@liveblocks/client`

- Actually include the new Clear History API.

### `@liveblocks/react`

- Fix missing dependency declaration.

## v1.3.0

This release marks the initial release of
[Liveblocks Comments](https://liveblocks.io/comments) (private beta).

### `@liveblocks/client`

- New history API: `room.history.clear()` allows you to explicitly clear the
  history, which resets the ability to undo beyond the current state.
- Removed long deprecated methods:
  - `others.count` → Use `others.length` instead
  - `others.toArray()` → Use `others` instead (it’s already an array)
- Deprecated the `Others<P, U>` type → Use `readonly User<P, U>[]` instead.

### `@liveblocks/react`

- Add support for Comments.
- `UserMeta["info"]` can no longer be a scalar value.

### `@liveblocks/react-comments`

- Initial release.

### `@liveblocks/node`

- Add Comments helpers to Client.
- Add Comments webhook events.

## v1.2.4

### `@liveblocks/node`

- Fixes a bug where sending an empty (or non-string) user ID with
  `.identifyUser` would confusingly get reported as an HTTP 503.

## v1.2.3

### `@liveblocks/client`

- Improve configuration error messages to be more user friendly.
- Fix bug where entering a new room could potentially initialize the undo stack
  incorrectly.

### `create-liveblocks-app`

- Fix Suspense option when specifying a framework.
- Add helpful comments by default.

## v1.2.2

### `@liveblocks/node`

- Add Yjs document change event (`YDocUpdatedEvent`) to `WebhookHandler`.
- Allow `Header` object to be passed to `headers` in
  `WebhookHandler.verifyRequest()`

## v1.2.1

### `@liveblocks/node`

- Fix session.allow to support path up to 128 characters to meet room id length
  requirement.

## v1.2.0

### `@liveblocks/*`

- Support the new and improved Liveblocks authorization.
- Change client logic to stop retrying if room is full. Instead, the client will
  now disconnect. To retry, call `room.reconnect()` explicitly.

### `@liveblocks/node`

- Add new APIs for authorization. See our migration guide for tips on how to
  adopt the new style of authorizing your Liveblocks clients.

## v1.1.8

- Fix a small TypeScript issue introduced in 1.1.7.

## v1.1.7

### `@liveblocks/client`

- When initializing the client with a
  [custom auth callback](https://liveblocks.io/docs/api-reference/liveblocks-client#createClientCallback),
  you can now return `{ error: "forbidden", reason: ... }` as the response,
  which the client will treat as a sign to stop retrying. The client will then
  disconnect from the room, instead of remaining in `"connecting"` status
  indefinitely.

### `@liveblocks/react`

- Fix a bug with `useSelf()` where it would not correctly re-render after
  entering an empty room. It’s now consistent again with `useMyPresence()`.

### DevTools

- Fix a bug in the Liveblocks [DevTools](https://liveblocks.io/devtools) panel
  where the "me" view would incorrectly stay empty after entering an empty room.

## v1.1.6

### `@liveblocks/*`

- Loosen duplicate import detection so it won't throw when used in test runners
  that deliberately run multiple instances of a module (like Jest or Playwright
  can do).

## v1.1.5

### `@liveblocks/*`

- Ship all of our packages as both ESM and CJS modules again (restore the
  changes that 1.1.3 originally introduced).
- Auto-detect if multiple copies of Liveblocks are included in your production
  bundle. If so, a help page is presented that will help you resolve this issue.
- Fix a bug where the room internals could become non-functional when used in
  combination with Immer due to Immer’s excessive auto-freezing, which would
  break the room’s internals. (This became an issue since Liveblocks 1.1 was
  released.)

## v1.1.4

- Undo the changes made in 1.1.3. We’ve got some bug reports where Liveblocks
  could still be doubly-included in production bundles (in some bundler setups
  only), with storage data corruptions as a possible result. We’re
  investigating.

## v1.1.3

Ship all of our packages as both ESM and CJS modules. By upgrading, your
project’s bundler can now perform (better) tree-shaking on the Liveblocks code.

You can expect (at least) the following bundle size reductions:

- `@liveblocks/client` from 80kB → 70kB
- `@liveblocks/react` from 129kB → 80kB
- `@liveblocks/redux` from 84kB → 38kB
- `@liveblocks/zustand` from 83kB → 37kB
- `@liveblocks/yjs` from 129kB → 74kB

## v1.1.2

### `@liveblocks/yjs`

Added Yjs support to **open beta** through the new `@liveblocks/yjs` package
(not stable yet).

### Fixes

- Fixes a missing internal export.

## v1.1.1

- Fixes a bug where under certain circumstances the Liveblocks client could
  incorrectly throw a `Not started yet` error message.

## v1.1.0

This release improves the client’s internals to ensure a more reliable
connection with Liveblocks servers.

### `@liveblocks/client`

- New APIs:
  - `room.getStatus()`: returns the current status of the WebSocket connection:
    `"initial"`, `"connecting"`, `"connected"`, `"reconnecting"`, or
    `"disconnected"`
  - `room.subscribe("status")`: subscribe to changes of the connection status.
  - `room.subscribe("lost-connection")`: high-level API to get informed when
    Liveblocks’ automatic reconnection process is taking longer than usual, so
    you can show a toast message on screen. (See this
    [example](https://liveblocks.io/examples/connection-status) for an
    illustration.)
- New behavior:
  - The client will stop retrying to establish a connection in cases where
    retrying would not help. For example an explicit 403 forbidden response from
    your backend, or a configuration error.
  - The client will more quickly reconnect even after long periods of sleep.

### `@liveblocks/react`

- New APIs:
  - `useStatus()` - React hook version of `room.getStatus()`
  - `useLostConnectionListener()` - React hook version of
    `room.subscribe("lost-connection")` (See this
    [example](https://liveblocks.io/examples/connection-status) for an
    illustration.)

### Bugs fixed

- Reconnection would sometimes not work after long periods of sleep. Waking up
  is now instant.
- React clients using Suspense could sometimes incorrectly bounce back to the
  Suspense boundary after a successful load. No longer!
- Client could sometimes not load storage after reconnecting. Not anymore!
- Others array will no longer flash during an internal reconnect.
- DevTools now keeps working even when the client goes offline.

### Deprecated APIs

These APIs still work, but are replaced by newer APIs. The old APIs will be
removed in a future release of Liveblocks.

Old connection status codes are replaced by the new ones:

| ❌ Old statuses | ✅ New statuses |
| --------------- | --------------- |
| closed          | initial         |
| authenticating  | connecting      |
| connecting      | connecting      |
| open            | connected       |
| unavailable     | reconnecting    |
| failed          | disconnected    |

Recommended steps to upgrade:

- ❌ `room.getConnectionState()` → ✅ `room.getStatus()`
- ❌ `room.subscribe('connection')` → ✅ `room.subscribe('status')`
- Old client options:
  - ❌ `clientOptions.fetchPolyfill`
  - ❌ `clientOptions.WebSocketPolyfill` → ✅
    `clientOptions.polyfills: { fetch, WebSocket }`

## v1.0.12

### `create-liveblocks-app`

- Added `export type TypedRoom = Room<...>` to init command for non-React apps.

## v1.0.11

### `@liveblocks/client`

- Fix a bug where undo/redo on `LiveObject` creates exponentially larger deltas.

## v1.0.10

### `@liveblocks/client`

- Fix a bug related to proactive token expiration detection.
- Internal refactorings.
- Add unstable_fallbackToHTTP option to the core client to support messages over
  1MB.

### `@liveblocks/node`

- Fix incorrect status code when Liveblocks server cannot be reached
  temporarily.

## v1.0.9

### `@liveblocks/client`

- Export `LiveListUpdate`, `LiveMapUpdate`, and `LiveObjectUpdate` types used by
  the storage update callback.
- Export new utility, `toPlainLson`, to assist in calling the initialize storage
  API.
- Internal refactorings.

## v1.0.8

### `@liveblocks/client`

- Internal refactorings.

### `create-liveblocks-app`

- Added
  [flags](https://github.com/liveblocks/liveblocks/tree/main/tools/create-liveblocks-app#flags-optional)
  for creating config files with `--init`. (e.g. `--framework react`)
- Added an error if an incorrect flag is used.
- Slightly changed the format of the default config file.

### `@liveblocks/client`

- Internal refactorings.

## v1.0.7

- Private API changes only.

## v1.0.6

## Internal changes

- Release `create-liveblocks-app` along with other Liveblocks packages, using
  the same versioning scheme.
- Internal refactorings.

## v1.0.5

Non-existent.

## v1.0.4

Non-existent.

## v1.0.3

Non-existent.

## v1.0.2

- Fix bug where passing down `shouldInitiallyConnect` connection option would
  not always work.

## v1.0.1

- Log stack traces of function calls that resulted in rejected storage mutations
  to the console in non-production builds to ease debugging.

### `@liveblocks/client`

- Fixes bug where the state of `others` in a room was wrong when:
  - Client A disconnects improperly (ex: computer goes to sleep)
  - Then Client B disconnects (ex: computer goes to sleep)
  - Then Client A reconnects: client B still shows in the `others` state

## v1.0.0

This major release marks the maturity of Liveblocks. For upgrade instructions,
see the [1.0 upgrade guide](https://liveblocks.io/docs/platform/upgrading/1.0).

## `@liveblocks/node`

`authorize` option `userId` is now mandatory.

Our new [pricing](https://liveblocks.io/pricing) is based on Monthly Active
Users instead of connections. We're using `userId` to track MAU associated to a
Liveblocks account.

## v0.19.11

## `@liveblocks/node`

- `WebhookHandler` now handles `RoomCreatedEvent` and `RoomDeletedEvent`

## v0.19.10

## `@liveblocks/client`

- Allow
  [`createClient`](https://liveblocks.io/docs/api-reference/liveblocks-client#createClientThrottle)
  `throttle` option to go as low as 16ms.

## v0.19.9

## `@liveblocks/client`

- Adds a `WebhookHandler` class
  - `new WebhookHandler(secret).verifyRequest({ rawBody, headers })` can be used
    to verify event requests from Liveblock's webhook functionality. It also
    provides fully typed `WebhookEvents`.
  - Check out our [Webhooks guide](https://liveblocks.io/docs/guides/webhooks)
    for more details

## v0.19.8

- Fixes a bug where history didn't reliably undo `LiveObject` key set changes if
  any pending local changes existed on that key.
- Fixes a bug where changes performed inside `room.batch` were incorrectly
  ordered inside the history resulting in unexpected undo behavior in some
  cases.
- Fixes a bug where under some circumstances the Liveblocks client could get
  stuck in a "synchronizing" state indefinitely
- Expose `JsonArray` and `JsonScalar` types publicly

## v0.19.7

Fix nested storage event handling issue.

## v0.19.6

Support authentication with cookies.

## v0.19.5

Export the `StorageStatus` type (introduced with 0.19.3).

## v0.19.4

Fix CORS issue.

## v0.19.3

In **@liveblocks/client**:

## Room.getStorageStatus

Get the storage status.

- `not-loaded`: Initial state when entering the room.
- `loading`: Once the storage has been requested via room.getStorage().
- `synchronizing`: When some local updates have not been acknowledged by
  Liveblocks servers.
- `synchronized`: Storage is in sync with Liveblocks servers.

## Room.subscribe("storage-status", status => { })

Subscribe to storage status changes.

Returns an unsubscribe function.

```typescript
room.subscribe("storage-status", (status) => {
  switch (status) {
    case "not-loaded":
      break;
    case "loading":
      break;
    case "synchronizing":
      break;
    case "synchronized":
      break;
    default:
      break;
  }
});
```

## Room.reconnect

Close the room connection and try to reconnect.

## Internal changes

- Add support for the upcoming Liveblocks browser extension

## v0.19.2

Fixes some internal type definitions.

## v0.19.1

Fixes an issue where `import`s from Liveblocks packages could not be resolved
correctly in certain build environments.

## v0.19.0

This release brings Zustand v4 support. This is a breaking change **only if
you’re using @liveblocks/zustand**.

In **@liveblocks/zustand**:

- Support Zustand v4 (actually v4.1.3 or higher)
- Drop support for Zustand v3 (also v4.1.2 or lower are not supported)
- Fix bug where some usage pattern could cause the Zustand store to stop
  synching (#491)

To migrate, make the following code changes:

- `npm install zustand@latest`
- `npm install @liveblocks/zustand@latest`
- Change these imports, if applicable:
  ```diff
  -import { middleware } from "@liveblocks/zustand";
  +import { liveblocks } from "@liveblocks/zustand";
  ```
  and
  ```diff
  -import type { LiveblocksState } from "@liveblocks/zustand";
  +import type { WithLiveblocks } from "@liveblocks/zustand";
  ```
  and rename accordingly.
- Change the pattern:
  ```ts
  create(liveblocks<MyState, ...>(...))
  ```
  to the Zustand v4 recommended pattern:
  ```ts
  create<WithLiveblocks<MyState, ...>>()(liveblocks(...))
  ```
  To be clear:
  1.  First, move the type annotation away from the `liveblocks` middleware
      call, and onto the `create` call.
  2.  Next, wrap your `MyState` type in a `WithLiveblocks<...>` wrapper. This
      will make sure the injected `liveblocks` property on your Zustand state
      will be correctly typed.
  3.  Finally, make sure to add the extra call `()` wrapper, needed by Zustand
      v4 now:
      ```ts
      create<WithLiveblocks<MyState, ...>>()(liveblocks(...))
      //                                  ^^ Not a typo
      ```
- Remove the second argument to `state.liveblocks.enterRoom()`: it no longer
  takes an explicit initial state. Instead, it's automatically be populated from
  your Zustand state.

In **@liveblocks/redux**:

- The main export has been renamed:
  ```diff
  -import { enhancer } from "@liveblocks/redux";
  +import { liveblocksEnhancer } from "@liveblocks/redux";
  ```
- The second argument to `state.liveblocks.enterRoom()` to send in an explicit
  initial state is no longer supported. It will use the state in your Redux
  store, for consistency and ease of use.

## v0.18.5

Bug fix:

- Fixes a small bug in a type definition, `scopes` was removed from
  `BaseUserMeta`.

Internal updates:

- Switch the monorepo over to Turborepo.

## v0.18.4

All packages now provide an `isReadOnly` flag on user instances. It is available
when getting self or others. `isReadOnly` is true when storage is read-only, see
the
[room management guide](https://liveblocks.io/docs/guides/managing-rooms-users-permissions#permissions)
for more information.

```ts
const me = room.getSelf();

me.isReadOnly; // boolean

const others = room.getOthers();
for (const other of others) {
  other.isReadOnly; // boolean
}
```

In **@liveblocks/client**:

- Add a new option `shouldInitiallyConnect` to `client.enter` that let you
  control whether or not the room connects to Liveblocks servers. Default is
  `true`.

  Usually set to false when the client is used from the server to not call the
  authentication endpoint or connect via WebSocket.

In **@liveblocks/react**:

- Add a new property `shouldInitiallyConnect` to `RoomProvider` that let you
  control whether or not the room connects to Liveblocks servers. Default is
  `true`.

  By default equals to `typeof window !== "undefined"`, meaning the RoomProvider
  tries to connect to Liveblocks servers only on the client side.

- Internal package restructurings to increase code sharing. You may notice a new
  dependency show up in your dependency tree: `@liveblocks/core`. It contains
  private APIs that aren't intended for direct consumption.

## v0.18.3

- In **@liveblocks/react**:

  Fixes the "zombie-child" problem that can occur with React 17 or lower. **If
  you’re on React 18: great, you can ignore this!** If you’re using React 17 or
  lower with Liveblocks, we’ll now start to enforce that you pass the
  `unstable_batchedUpdates` prop to RoomProvider, so this problem can be
  circumvented. This small addition may save you hours of debugging time!

  ```tsx
  // ⚠️  Only if you’re using React 17 or lower
  import { unstable_batchedUpdates } from "react-dom";  // 👈

  <RoomProvider
    id="my-room"
    initialPresence={...}
    initialStorage={...}
    unstable_batchedUpdates={unstable_batchedUpdates}  // 👈
  >
    <App />
  </RoomProvider>
  ```

  To read more, see
  https://liveblocks.io/docs/guides/troubleshooting#stale-props-zombie-child

- In **@liveblocks/zustand**:

  - Fix a confusing error message

## v0.18.2

- In **@liveblocks/react**:

  - Make sure that `useOther` will not rerender if tracked users already left
    the room, so that child components won't get rerendered before the parent
    got the chance to unmount them.
  - Disallow `useOther` without selector

## v0.18.1

- In **@liveblocks/react**:

  - Fix a bug that could cause an error when patching presence during local
    development. Not an issue in production builds. (#505)

## v0.18.0

For information, please read our
[Upgrade Guide for 0.18](https://liveblocks.io/docs/platform/upgrading/0.18).

### New React hooks ✨

- In **@liveblocks/react**:

  - [`useStorage`](https://liveblocks.io/docs/api-reference/liveblocks-react#useStorage)
  - [`useMutation`](https://liveblocks.io/docs/api-reference/liveblocks-react#useMutation)
  - [`useSelf`](https://liveblocks.io/docs/api-reference/liveblocks-react#useSelf)
  - [`useOthers`](https://liveblocks.io/docs/api-reference/liveblocks-react#useOthers)
  - [`useOthersMapped`](https://liveblocks.io/docs/api-reference/liveblocks-react#useOthersMapped)
  - [`useOthersConnectionIds`](https://liveblocks.io/docs/api-reference/liveblocks-react#useOthersConnectionIds)
  - [`useOther`](https://liveblocks.io/docs/api-reference/liveblocks-react#useOther)
    (singular)

- In **@liveblocks/client**:

  - New
    [`.toImmutable()`](https://liveblocks.io/docs/api-reference/liveblocks-client#LiveObject.toImmutable)
    method on `LiveObject`, `LiveList`, and `LiveMap` lets you work with an
    immutable representation of the storage objects
  - Improved core performance
  - Reduced bundle size
  - Others only become visible in the `others` array if their presence is known

### Breaking changes

- Remove support for directly importing hooks from **@liveblocks/client** (e.g.
  `import { useMyPresence } from '@liveblocks/react'`). If you’re still using
  these imports, see the
  [Upgrade Guide for 0.17](https://liveblocks.io/docs/platform/upgrading/0.17)
  for instructions.
- Remove `ClientProvider` and `useClient` hook
- Remove `defaultPresence` and `defaultStorageRoot` arguments. (Just use
  `initialPresence` and `initialStorage` arguments now.)
- Remove second argument to `useMap()`, `useList()`, and `useObject()`.
- Remove `new LiveMap(null)` support. (Just use `new LiveMap()` or
  `new LiveMap([])`.)

## v0.17.11

General:

- Fix a packaging bug

In **@liveblocks/react**:

- Deprecate an undocumented API

## v0.17.9

- Fix bug that could cause duplicate copies of @liveblocks/client to end up in
  final bundle, for certain bundler configurations.
- Fix bug where in some conditions the initial presence for a new connection
  would not come through to all existing clients in the room
- Various internal changes

## v0.17.8

### New history APIs ↩️ ↪️

- In **@liveblocks/client**:

  - Add `canUndo()` and `canRedo()` utilities to `room.history`
  - Add `"history"` event type to `room.subscribe()` to subscribe to the current
    user's history changes

- In **@liveblocks/react**:

  - Add `useCanUndo()` and `useCanRedo()` hooks

## v0.17.7

- In **@liveblocks/zustand**:

  - Simplify zustand middleware integration with Typescript. `TPresence`,
    `TStorage`, `TUserMeta`, and `TRoomEvent` are now optional.

Note that `@liveblocks/zustand` does not work with zustand > v4 because v3 and
v4 have completely different type definitions. As soon as zustand v4 is out of
the RC phase, we will consider updating our middleware to work with the latest
version.

### Example

Let's take a look at our
[To-do list](https://github.com/liveblocks/liveblocks/tree/main/examples/zustand-todo-list)
example. Without our middleware, the store would look like this:

```ts
import create from "zustand";

type State = {
  draft: string;
  isTyping: boolean;
  todos: Todo[];
  setDraft: (draft: string) => void;
  addTodo: () => void;
  deleteTodo: (index: number) => void;
};

create<State>(/* ... */);
```

With our middleware, you simply need to move the `State` param at the middleware
level:

```ts
import create from "zustand";
import { createClient } from "@liveblocks/client";
import { middleware } from "@liveblocks/zustand";

const client = createClient({ /*...*/ });

type State = {
  draft: string;
  isTyping: boolean;
  todos: Todo[];
  setDraft: (draft: string) => void;
  addTodo: () => void;
  deleteTodo: (index: number) => void;
};

create(
  middleware<State>(/* ... */, {
    client,
    presenceMapping: { isTyping: true },
    storageMapping: { todos: true }
  })
);
```

If you want to type `others` presence, you can use the `TPresence` generic
argument on the middleware.

```ts

type Presence = {
  isTyping: true;
}

const useStore = create(
  middleware<State, Presence>(/* ... */, {
    client,
    presenceMapping: { isTyping: true },
    storageMapping: { todos: true }
  })
);

// In your component
useStore(state => state.liveblocks.others[0].presence?.isTyping)
```

## v0.17.6

- In **@liveblocks/react**:

  - Expose `RoomContext` in the return value of `createRoomContext()`

## v0.17.5

- In **@liveblocks/react**:

  - Fix bug where changing the `key` argument of `useMap()`, `useList()`,
    `useObject()` did not resubscribe to updates correctly
  - Ignore changes to the `RoomProvider`'s initial presence/storage props on
    subsequent renders. This makes it behave closer to `useState(initialState)`

## v0.17.4

Fix missing documentation for hooks created via `createRoomContext()`.

## v0.17.1

Fix `@liveblocks/nodes` packaging.

## v0.17.0

For information, please read our
[Upgrade Guide](https://liveblocks.io/docs/platform/upgrading/0.17).

### TypeScript improvements ✨

This release contains major TypeScript improvements. The recommended setup now
is that you define your own Presence and Storage types at the highest level
(i.e. where you set up the room). After that initial one-time setup, you will no
longer need to provide any extra type annotations anywhere for your Liveblocks
code! 🙌

To learn how to set that up, follow the instructions in our
[Upgrade Guide](https://liveblocks.io/docs/platform/upgrading/0.17).

- No more `any` types used (in `@liveblocks/client` and `@liveblocks/react`)
- All APIs that work with Presence data will now require it to be
  JSON-serializable
- All APIs that work with Storage data will now require it to be LSON (= JSON +
  Live structures)
- All Live structures now take mandatory type params for their payloads, just
  like the built-in array, object, and map types do:
  - `LiveMap<K, V>` (like `Map<K, V>`)
  - `LiveObject<{ a: number, b: string }>` (like, for example,
    `{ a: number, b: string }`)
  - `LiveList<T>` (like `Array<T>`)

### React Native support ✨

We now support React Native! To learn how to use Liveblocks in your React Native
projects, see our
[API reference](https://liveblocks.io/docs/api-reference/liveblocks-client#createClientReactNative).
It's surprisingly simple!

### New APIs ✨

- In **@liveblocks/react**:

  - [`createRoomContext()`](https://liveblocks.io/docs/api-reference/liveblocks-react#createRoomContext)
    is now the preferred way to initialize hooks.

- In the API:

  - New endpoint to
    [Get Users in a Room](https://liveblocks.io/docs/api-reference/rest-api-endpoints#GetRoomUsers)
  - New endpoint to
    [Get a list of all Rooms](https://liveblocks.io/docs/api-reference/rest-api-endpoints#GetRooms)

### Bug fixes 🐛

- Improved conflict resolution on LiveList
- Various minor internal bug fixes

### Breaking changes

- In **@liveblocks/client**:

  - Removed old `Room.unsubscribe()` API

### New deprecations

- In **@liveblocks/client**:

  - The `defaultPresence` option to `client.enter()` will get renamed to
    `initialPresence`
  - The `defaultStorageRoot` option to `client.enter()` will get renamed to
    `initialStorage`
  - Calling `new LiveMap(null)` will stop working. Please use `new LiveMap()`,
    or `new LiveMap([])`

- In **@liveblocks/react**:

  - Importing the React hooks directly is deprecated, instead use the new
    `createRoomContext()` helper. For help, read the
    [Recommended Upgrade Steps section](https://liveblocks.io/docs/platform/upgrading/0.17#recommended-upgrade-steps)
    within our
    [Upgrade Guide](https://liveblocks.io/docs/platform/upgrading/0.17)
  - The second argument to `useList()`, `useObject()`, and `useMap()` is
    deprecated
  - The RoomProvider's `defaultPresence` is renamed to `initialPresence`
  - The RoomProvider's `defaultStorageRoot` is renamed to `initialStorage`

## v0.16.17

Fix bug in internal code where some legal authentication tokens would be
considered invalid.

## v0.16.16

Internals only.

## v0.16.15

Internals only.

## v0.16.14

Fix an issue where the current user's info would not properly display accented
characters.

## v0.16.13

(Unpublished.)

## v0.16.12

Internals only.

## v0.16.11

Expose helper type to help users adopt to using Live structures with interfaces
they don't own.

## v0.16.10

Restructures a few more internals.

## v0.16.9

Restructures a few internals.

## v0.16.8

Fix bug in private/internal code.

## v0.16.7

Fix bug in private/internal code.

## v0.16.6

Fix bug in example code suggested in deprecation warning.

## v0.16.5

### All packages

- Various internal refactorings

### Bug fixes

- In **@liveblocks/client**:

  - If you're using `@liveblocks/client` in a ES2015 context, you no longer have
    to polyfill `Object.fromEntries()`.

## v0.16.4

### All packages

- Improve our generated bundles. They are now even more tree-shakable, and
  smaller!
- Some APIs are being deprecation and will show warnings in the dev console when
  used

## v0.16.3

### Bug fixes

- In **@liveblocks/client**:

  - Fix bug where internal presence state could not get restored correctly after
    undo/redo in certain circumstances.

- In **@liveblocks/zustand** and **@liveblocks/redux**:

  - Fixes an issue when initializing an array with items would result in having
    duplicated items in other clients. Example:

    - Client A updates state : `{ list: [0] }`
    - Client B states is updated to : `{ list: [0, 0] }`

## v0.16.2

### Bug fixes

- In **@liveblocks/client**:

  - Fix small bug related to new `JsonObject` type, which would reject some
    values that were legal JSON objects.

## v0.16.1

### Bug fixes

- In **@liveblocks/react**:

  - Fix issue with React 18 and StrictMode.

## v0.16.0

### New APIs

#### `LiveList.set`

Set one element at a specified index.

```typescript
const list = new LiveList(["🦁", "🦊", "🐵"]);
list.set(0, "🐺");
list.toArray(); // equals ["🐺", "🦊", "🐵"]
```

https://github.com/liveblocks/liveblocks/pull/147 for more information

⚠️ **_Before using `LiveList.set`, you need to make sure that all connected
clients are using `0.16.0`. If a client is connected to a room with version
`< 0.16`, `LiveList.set` might lead to slightly unexpected behavior._**

### TypeScript improvements

@nvie improved our typescript definitions! They are more precise and restrictive
(for your own good :)). If typescript errors appears after upgrading to `0.16.0`
and they are not clear, please create a Github issue and we'll help you.

More information here: https://github.com/liveblocks/liveblocks/pull/150<|MERGE_RESOLUTION|>--- conflicted
+++ resolved
@@ -1,13 +1,12 @@
 ## Not yet published
 
-<<<<<<< HEAD
 ## 2.14.0
 
 ### `@liveblocks/emails`
 
 - Add new functions to support text mention notification event for Lexical and
   Tiptap text editors.
-=======
+
 ## 2.13.2
 
 ### `@liveblocks/react-lexical`
@@ -21,7 +20,6 @@
 - Fix report text editor function's call. Now we wait for the room's status to
   be `connected` to report the text editor instead of reporting directly after
   room creation / loading.
->>>>>>> e6aaa4f9
 
 ## 2.13.1
 
