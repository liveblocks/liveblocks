## vNEXT (not yet published)

<<<<<<< HEAD
This release introduces group mentions (e.g. `@engineering`) across all packages
and first-class support for tenants. Learn more about [group mentions](#) and
[tenants](#) in the docs.

### `@liveblocks/client`

- Add new `resolveGroupsInfo` resolver to provide information about groups (e.g.
  `name`, `avatar`, etc) similar to `resolveUsers`.
- Support returning group mention suggestions in `resolveMentionSuggestions`.
- Support group mentions in `stringifyCommentBody`, it now accepts a
  `resolveGroupsInfo` option that passes the results to mentions as `group`.

### `@liveblocks/react`

- Add `useGroupInfo` hook to use `resolveGroupsInfo` in React, same as `useUser`
  for `resolveUsers`.

### `@liveblocks/react-ui`

- Support group mentions in default components (mentions suggestions dropdowns,
  `Thread`, `Composer`, `InboxNotification`, etc).

### `@liveblocks/react-lexical`, `@liveblocks/react-tiptap`, and `@liveblocks/node-lexical`

- Support group mentions in text editors and comments-related components.

### `@liveblocks/node-lexical` and `@liveblocks/node-prosemirror`

- Support group mentions in text editors.

### `@liveblocks/node`

- Add methods to manage groups on Liveblocks (e.g. `createGroup`,
  `getUserGroups`).
- Add `tenantId` parameters to methods that need it when using tenants.
- Mark `getThreadParticipants` as deprecated, use thread subscriptions or
  `getMentionsFromCommentBody` instead.
- Support group mentions in `stringifyCommentBody`, it now accepts a
  `resolveGroupsInfo` option that passes the results to mentions as `group`.

### `@liveblocks/emails`

- Support group mentions in email notifications helpers. These functions now
  accept a `resolveGroupsInfo` option that passes the results to mentions as
  `group`.
=======
## v3.5.3

### `@liveblocks/client`

- Auto-abort this client's tool calls on page unload to prevent hanging chats.

### `@liveblocks/react-ui`

- Reasoning in `AiChat` now displays how long it took.
- `AiChat` nows shows when a copilot is searching its knowledge defined on the
  dashboard, as a "Searching 'What is RAG?'…" indicator. It also displays how
  long it took.
- Add `Duration` primitive to display formatted durations, similar to the
  existing `Timestamp` primitive.

### `@liveblocks/node`

- Better type safety for copilot creation and update options.
- Add missing type export for AI Copilot and knowledge sources.
>>>>>>> 926a7415

## v3.5.2

### `@liveblocks/client`

- Throttle incoming AI delta updates to prevent excessive re-renders during fast
  streaming.
- Optimized partial JSON parser for improved tool invocation streaming
  performance.

### `@liveblocks/react-tiptap`

- Fixes a bug where the a comment could not be selected if it was within a
  previously deleted comment.

## v3.5.1

### `@liveblocks/react-tiptap`

- Fixes a bug where deleting a thread/comment from Tiptap would also remove any
  comments contained within it.

## v3.5.0

### `@liveblocks/node`

- Add the following methods for managing AI copilots and knowledge sources:
  - `getAiCopilots`
  - `createAiCopilot`
  - `getAiCopilot`
  - `updateAiCopilot`
  - `deleteAiCopilot`
  - `createWebKnowledgeSource`
  - `createFileKnowledgeSource`
  - `deleteFileKnowledgeSource`
  - `deleteWebKnowledgeSource`
  - `getKnowledgeSources`
  - `getKnowledgeSource`
  - `getFileKnowledgeSourceMarkdown`
  - `getWebKnowledgeSourceLinks`

## v3.4.2

### `@liveblocks/react-ui`

- Fix improved Markdown streaming in `AiChat` only being enabled in reasoning
  blocks, it’s now enabled for all Markdown.

## v3.4.1

### `@liveblocks/client`

- Fix a bug where copilot id wasn't passed when setting tool call result if a
  tool call was defined with `execute` callback.

### `@liveblocks/react`

- Update `useSendAiMessage` to use the the last used copilot id in a chat when
  no copilot id is passed to the hook or the method returned by the hook.

## v3.4.0

### `@liveblocks/react`

Tool calls will now stream in while under construction. This means that tools
will render sooner and more often re-render, while `partialArgs` are streaming
in.

> New behavior (>=3.4):
>
> - 1st render: `{ stage: "receiving", partialArgs: {} }`
> - 2nd render: `{ stage: "receiving", partialArgs: { cities: [] } }`
> - 3rd render: `{ stage: "receiving", partialArgs: { cities: [""] } }`
> - 4th render: `{ stage: "receiving", partialArgs: { cities: ["Pa"] } }`
> - 5th render: `{ stage: "receiving", partialArgs: { cities: ["Paris"] } }`
> - etc.
> - Then `{ stage: "executing", args: { cities: "Paris" } }` (same as before)
> - And `{ stage: "executed", args, result }` (same as before)
>
> Before (<3.4):
>
> - Stage "receiving" would never happen
> - 1st render would be with
>   `{ stage: "executing", args: { cities: ["Paris"] } }`
> - 2nd render would be with `{ stage: "executed", args, result }`

#### Other changes

- In `RoomProvider`, `initialPresence` and `initialStorage` now get re-evaluated
  whenever the room ID (the `id` prop) changes.

### `@liveblocks/react-ui`

- Add a minimal appearance to `AiTool` via a new `variant` prop.
- Improve Markdown rendering during streaming in `AiChat`: incomplete content is
  now handled gracefully so things like bold, links, or tables all render
  instantly without seeing partial Markdown syntax first.
- Render all messages in `AiChat` as Markdown, including ones from the user.
- Fix Markdown rendering of HTML tags in `AiChat`. (e.g. "Use the `<AiChat />`
  component" would render as "Use the `` component")
- Improve shimmer animation visible on elements like the
  "Thinking…"/"Reasoning…" placeholders in `AiChat`.

## v3.3.4

### `@liveblocks/client`

- Fix race condition where AI tools were not always executing. This could happen
  when using `useSendAiMessage` first and then immediately opening the
  `<AiChat />` afterwards.

### `@liveblocks/react-tiptap`

- Scroll thread annotations into view when a thread in `AnchoredThreads` is
  selected, similarly to `@liveblocks/react-lexical`.

## v3.3.1

### `@liveblocks/react-ui`

- Fix `Composer` uploading attachments on drop when `showAttachments` is set to
  `false`.

## v3.3.0

### `@liveblocks/react-ui`

- Add `maxVisibleComments` prop to `Thread` to control the maximum number of
  comments to show. When comments are hidden, a "Show more replies" button is
  shown to allow users to expand the thread.
- Add `onComposerSubmit` callback to `AiChat` triggered when a new message is
  sent. It can also be used to customize message submission by calling
  `useSendAiMessage` yourself.
- Overrides and CSS classes for `AiChat`'s composer have been renamed:
  - Overrides: `AI_CHAT_COMPOSER_SEND` → `AI_COMPOSER_PLACEHOLDER`
  - CSS classes: `.lb-ai-chat-composer-form` → `.lb-ai-composer-form`
- Fix: knowledge passed as a prop to `AiChat` no longer leaks that knowledge to
  other instances of `AiChat` that are currently mounted on screen.

### `@liveblocks/react`

- Add `query` option to `useAiChats` to filter the current user’s AI chats by
  metadata. Supports exact matches for string values, "contains all" for string
  arrays, and filtering by absence using `null` (e.g.
  `{ metadata: { archived: null } }`).
- `useSendAiMessage` now accepts passing the chat ID and/or options to the
  function rather than the hook. This can be useful in dynamic scenarios where
  the chat ID might not be known when calling the hook for example.
- `useCreateAiChat` now accepts a chat ID as a string instead of
  `{ id: "chat-id" }`.

### `@liveblocks/react-tiptap` and `@liveblocks/react-lexical`

- Allow using custom composers in `FloatingComposer` via the
  `components={{ Composer }}` prop.

### `@liveblocks/react-lexical`

- Add `ATTACH_THREAD_COMMAND` command to manually create a thread attached to
  the current selection.

## v3.2.1

### `@liveblocks/react-ui`

- Improve Markdown lists in `AiChat`: better spacing and support for arbitrary
  starting numbers in ordered lists. (e.g. `3.` instead of `1.`)

### `@liveblocks/react`

- Fix `useSyncStatus` returning incorrect synchronization status for Y.js
  provider. We now compare the hash of local and remote snapshot to check for
  synchronization differences between local and remote Y.js document.

### `@liveblocks/yjs`

- Fix `LiveblocksYjsProvider.getStatus()` returning incorrect synchronization
  status for Y.js provider.

## v3.2.0

### `@liveblocks/react-ui`

- Improve `AiChat`'s scroll behavior when sending new messages: the chat will
  now scroll new messages to the top and leave enough space for responses.
- Expose Markdown components in `AiChat`’s `components` prop to customize the
  rendering of Markdown content.
- Add `blurOnSubmit` prop to `Composer` (also available on the `Composer.Form`
  primitive and as `blurComposerOnSubmit` on `Thread`) to control whether a
  composer should lose focus after being submitted.

### `@liveblocks/react`

- `useErrorListener` now receives `"LARGE_MESSAGE_ERROR"` errors when the
  `largeMessageStrategy` option isn’t configured and a message couldn’t be sent
  because it was too large for WebSocket.

### `@liveblocks/node`

- Add `tenantId` to `identifyUser` method as an optional parameter.

## v3.1.4

### `@liveblocks/react-ui`

- Fix copilot id not being passed to 'set-tool-call-result' command that is
  dispatched when a tool call is responded to. Previously, we were using the
  default copilot to generate messages from the tool call result.

## v3.1.3

### `@liveblocks/react-ui`

- Fix `AiChat` component not scrolling instantly to the bottom on render when
  messages are already loaded.

## v3.1.2

### `@liveblocks/react-ui` and `@liveblocks/emails`

- Improve URL sanitization in comments.

## v3.1.1

### `@liveblocks/client`

- Adds experimental setting `LiveObject.detectLargeObjects`, which can be
  enabled globally using `LiveObject.detectLargeObjects = true` (default is
  false). With this setting enabled, calls to `LiveObject.set()` or
  `LiveObject.update()` will throw as soon as you add a value that would make
  the total size of the LiveObject exceed the platform limit of 128 kB. The
  benefit is that you get an early error instead of a silent failure, but the
  downside is that this adds significant runtime overhead if your application
  makes many LiveObject mutations.
- Fix: also display errors in production builds when they happen in `render`
  methods defined with `defineAiTool()`. Previously, these errors would only be
  shown during development.
- Fix an issue with the render component of tool calls not being displayed
  correctly when the tool call signal was read before it was registered.

## v3.1.0

### `@liveblocks/client`

- `defineAiTool()()` now takes an optional `enabled` property. When set to
  `false`, the tool will not be made available to the AI copilot for new/future
  chat messages, but still allow existing tool invocations to be rendered that
  are part of the historic chat record.

### `@liveblocks/react`

- `RegisterAiTool` now also takes an optional `enabled` prop. This is a
  convenience prop that can be used to override the tool’s `enabled` status
  directly in React.

### `@liveblocks/react-ui`

- Reasoning parts in `AiChat` are now automatically collapsed when the reasoning
  is done.
- Add `collapsible` prop to `AiTool` to control whether its content can be
  collapsed/expanded.
- Add `InboxNotification.Inspector` component to help debugging custom inbox
  notifications.

### `@liveblocks/redux`

- Add support for Redux v5.

### `@liveblocks/react-lexical`

- Fix default `z-index` of collaboration cursors, and make them inherit their
  font family instead of always using Arial.
- Add `lb-lexical-cursors` class to the collaboration cursors’ container.
- Improve mentions’ serialization.

### `@liveblocks/node-lexical`

- Improve mentions’ serialization.

## v3.0.0

Liveblocks 3.0 is our third major release, focusing on our newest product,
[AI Copilots](https://liveblocks.io/blog/meet-liveblocks-3-0-the-fastest-way-to-let-your-users-collaborate-with-ai-in-your-product).
We’ve used this as an opportunity to tidy up some of our existing APIs, ensuring
consistency throughout our offering.

For full upgrade instructions and codemods, see the
[3.0 upgrade guide](https://liveblocks.io/docs/platform/upgrading/3.0).

### All packages

- TypeScript 5.0 is now the minimum supported version.
- Remove deprecated APIs, see
  [the deprecated section](https://liveblocks.io/docs/platform/upgrading/3.0#deprecated)
  in the upgrade guide to learn more.

### `@liveblocks/react`

- Introduce hooks and APIs for AI Copilots: `useAiChats`, `useAiChat`,
  `useDeleteAiChat`,`useSendAiMessage`, `RegisterAiTool`, `RegisterAiKnowledge`,
  etc.
- Rename `UPDATE_USER_NOTIFICATION_SETTINGS_ERROR` to
  `UPDATE_NOTIFICATION_SETTINGS_ERROR` when using `useNotificationSettings` or
  `useUpdateNotificationSettings`.

### `@liveblocks/react-ui`

- Introduce pre-built components for AI Copilots: `AiChat`, `AiTool`, etc.
- The `onMentionClick` prop on `Thread` and `Comment` now receives a
  `MentionData` object instead of a `userId` string.
- The `Mention` component on the `Comment.Body` and `Composer.Editor` primitives
  now receives a `mention` prop instead of a `userId` one.
- The `MentionSuggestions` component on the `Composer.Editor` primitive now
  receives a `mentions` prop instead of a `userIds` one, and the
  `selectedUserId` prop has been renamed to `selectedMentionId`.
- Rename `LiveblocksUIConfig` to `LiveblocksUiConfig` for consistency with other
  Liveblocks APIs.

### `@liveblocks/emails`

- Remove deprecated `htmlBody`/`reactBody` properties from
  `prepareThreadNotificationEmailAsHtml`/`prepareThreadNotificationEmailAsReact`,
  use `body` instead.
- Remove `htmlContent`/`reactContent` properties from
  `prepareTextMentionNotificationEmailAsHtml`/`prepareTextMentionNotificationEmailAsReact`,
  use `content` instead.
- The `prepareTextMentionNotificationEmailAsReact` and
  `prepareTextMentionNotificationEmailAsHtml` functions’ returned data changed
  slightly:
  - The `id` property is now named `textMentionId`, it refers to the mention’s
    Text Mention ID, not the user ID used for the mention
  - The `id` property now refers to the mention’s ID, as in the user ID used for
    the mention
- The `element` prop received by the `Mention` component in
  `prepareTextMentionNotificationEmailAsReact` now contains an `id` property
  instead of `userId`, and a new `kind` property to indicate the mention’s kind.

### `@liveblocks/client` and `@liveblocks/node`

- The `getMentionedIdsFromCommentBody` utility has been replaced by
  `getMentionsFromCommentBody`.

## v2.24.3

### `@liveblocks/react` and `@liveblocks/react-ui`

- Fix an issue with subpath imports (e.g. `@liveblocks/react/suspense`) and
  CommonJS which could happen with certain bundlers.

## v2.24.2

### `@liveblocks/react-ui`

- Disable or hide actions in `Thread` and `Comment` components for users without
  permission to perform them, such as adding reactions or (un)resolving threads.

## v2.24.1

### `@liveblocks/yjs`

- Fix for occasional desync issue

## v2.24.0

We are introducing thread subscriptions to add more granularity to thread
notifications, allowing users to subscribe to threads without participating or
unsubscribing from specific ones.

We are also using this opportunity to rename some of the concepts around
notifications and notification settings to improve clarity. None of these
changes are breaking but you can learn more about them, their rationale, and how
to automatically apply them with a codemod in our
[Upgrade Guide for 2.24](https://liveblocks.io/docs/platform/upgrading/2.24).

### `@liveblocks/react-ui`

- Add "Subscribe to thread" and "Unsubscribe from thread" actions to `Thread`
  and thread `InboxNotification` out of the box.

### `@liveblocks/react`

- Add `useSubscribeToThread` and `useUnsubscribeFromThread` hooks.
- Add `subscribe` and `unsubscribe` methods to the existing
  `useThreadSubscription` hook.
- Add support for `textMentions` in room subscription settings.
- Rename `useRoomNotificationSettings` and `useUpdateRoomNotificationSettings`
  to `useRoomSubscriptionSettings` and `useUpdateRoomSubscriptionSettings`.

### `@liveblocks/node`

- Add `subscribeToThread`, `unsubscribeFromThread`, `getThreadSubscriptions` and
  `getUserRoomSubscriptionSettings` methods.
- Add support for `textMentions` in room subscription settings.
- Rename `getRoomNotificationSettings`, `updateRoomNotificationSettings`, and
  `deleteRoomNotificationSettings` to `getRoomSubscriptionSettings`,
  `updateRoomSubscriptionSettings`, and `deleteRoomSubscriptionSettings`.

### `@liveblocks/client`

- Add `Room.subscribeToThread` and `Room.unsubscribeFromThread` methods.
- Methods which return threads and their associated inbox notifications now also
  return the thread’s associated subscriptions.
- Add support for `textMentions` in room subscription settings.
- Rename `Room.getNotificationSettings` and `Room.updateNotificationSettings` to
  `Room.getSubscriptionSettings` and `Room.updateSubscriptionSettings`.

## v2.23.2

### `@liveblocks/tiptap`

- Add `closeAi` Tiptap command to manually close the AI toolbar.
- Fix `AiToolbar` focus behavior in Safari.
- Fix `FloatingToolbar` focus behavior in Safari.

### `@liveblocks/lexical`

- Fix `FloatingToolbar` focus behavior in Safari.

## v2.23.1

### `@liveblocks/client`

- Fix potential runtime error in browsers that do not support `Symbol.dispose`
  yet.

### `@liveblocks/node`

- Fix a bug in `.mutateStorage()` and `.massMutateStorage()` where mutating
  storage could potentially corrupt the storage tree.

## v2.23.0

### `@liveblocks/node`

- Expose new property `triggeredAt` for notification webhook events.

### `@liveblocks/emails`

- The `prepareThreadNotificationEmailAsHtml` and
  `prepareThreadNotificationEmailAsReact` functions are now avoiding duplicated
  comments between two emails data.

### `@liveblocks/react-ui`

- Improve event propagation from `Composer` and the emoji pickers in
  `Comment`/`Thread`.

### `@liveblocks/react-blocknote`

- Fix crash when unmounting. (Thanks @nperez0111 for the contribution!)
- Fix `withLiveblocksEditorOptions` not passing all options to BlockNote.
  (Thanks @chadnorvell for the contribution!)

## v2.22.3

### `@liveblocks/react-ui`

- The `InboxNotification` component now uses `resolveRoomsInfo` for
  `textMention` notifications to make them link to the mentions’ room
  automatically if `href` isn’t set.
- Fix names capitalization in lists. (e.g. the list of who reacted in reactions’
  tooltips)
- Add `emojibaseUrl` **advanced** option on `LiveblocksUIConfig` to allow
  choosing where Emojibase’s data used by the Liveblocks emoji picker is fetched
  from: another CDN, self-hosted files, etc.

### `@liveblocks/react-blocknote`

- Fix: Update dependencies resolution.
- Fix: Avoid `<AnchoredThreads />` threads rendering if the editor's view is
  `null`.

## v2.22.2

### `@liveblocks/node`

- Optimize `.getOrCreateRoom()` to only make a single round-trip to the server.
- Optimize `.upsertRoom()` to only make a single round-trip to the server.
- Also expose `LiveObject`, `LiveMap`, and `LiveList` in `@liveblocks/node`.

## v2.22.1

### `@liveblocks/react-blocknote`

- Fix report text editor function's call. Now we report correctly `blocknote` as
  text editor type.

### `@liveblocks/react-tiptap`

- Internal refactoring.

### `@liveblocks/node`

- Fix: improve stack traces of REST API errors to include the original error
  location.

## v2.22.0

### `@liveblocks/node`

- Added pagination support to `.getInboxNotifications()`. See
  [docs](https://liveblocks.io/docs/api-reference/liveblocks-node#get-users-userId-inboxNotifications).
- New method `.getOrCreate()` which combines `.getRoom()` and `.createRoom()`.
  See
  [docs](https://liveblocks.io/docs/api-reference/liveblocks-node#get-or-create-rooms-roomId).
- New method `.upsertRoom()` which combines `.updateRoom()` and `.createRoom()`.
  See
  [docs](https://liveblocks.io/docs/api-reference/liveblocks-node#upsert-rooms-roomId).
- New method `.iterRooms()` which is like `.getRooms()` except pagination
  happens automatically. See [docs](https://liveblocks.io).
- New method `.iterInboxNotifications()` which is like
  `.getInboxNotifications()` except pagination happens automatically. See
  [docs](https://liveblocks.io/docs/api-reference/liveblocks-node#iter-users-userId-inboxNotifications).
- New method `.mutateStorage()` which can be used to make changes to Storage
  from your backend. See
  [docs](https://liveblocks.io/docs/api-reference/liveblocks-node#mutate-storage).
- New method `.massMutateStorage()` which can be used to make changes to Storage
  for multiple rooms simultaneously. See
  [docs](https://liveblocks.io/docs/api-reference/liveblocks-node#mass-mutate-storage).
- Updated method `.deleteRoom()` to no longer throw when the room already does
  not exist. See
  [docs](https://liveblocks.io/docs/api-reference/liveblocks-node#delete-rooms-roomId).

### `@liveblocks/react-ui`

- Add new icons to `<Icon.* />`.

### `@liveblocks/emails`

- Implement a new core logic for thread notification event.
- Mark `htmlBody` from `prepareThreadNotificationEmailAsHtml` and `reactBody`
  from `prepareThreadNotificationEmailAsReact` as deprecated. Use `body`
  property instead.

## v2.21.0

### `@liveblocks/react-blocknote`

- New package to support using BlockNote with Liveblock’s comments, mentions,
  and realtime collaboration out of the box.

### `@liveblocks/node`

- Fix `markThreadAsResolved` and `markThreadAsUnresolved` methods not passing
  user ID correctly to the corresponding backend endpoints.

### `@liveblocks/react-ui`

- Improve emoji picker’s performance, bundle size, and add a preview of the
  currently selected emoji.
  - This is the result of us moving the emoji picker to
    [its own package](https://frimousse.liveblocks.io) and improving it in the
    process. You can also combine this package with the primitives to build your
    own reaction picker for example.
- Improve and fix pasting HTML into the composer.

## v2.20.0

### `@liveblocks/client`

- Implement a proxy factory for `UserNotificationSettings` object to return
  `null` to prevent any errors when accessing a disabled notification channel.

### `@liveblocks/node`

- Implement a proxy factory for `UserNotificationSettings` object to return
  `null` to prevent any errors when accessing a disabled notification channel.

### `@liveblocks/react`

- Add optional `useRoom({ allowOutsideRoom: true })` option. When this option is
  set, the hook will return `null` when used outside of a room, whereas the
  default behavior of the hook is be to throw.
- Implement a proxy factory for `UserNotificationSettings` object to return
  `null` to prevent any errors when accessing a disabled notification channel.

### `@liveblocks/react-ui`

- Improve mentions behavior around whitespace, fixing a regression introduced in
  `v2.18.3` when we added support for whitespace _within_ mentions.
- Prevent mention suggestions from scrolling instead of flipping when there’s
  enough space on the other side (e.g. moving from top to bottom).
- Improve event propagation in the formatting toolbar of `Composer`.

## v2.19.0

### `@liveblocks/*`

- Output ES modules by default (but CJS builds are still included)
- Modernize internal build tool settings

### `@liveblocks/node`

- Allow passing optional AbortSignal to all client methods
- Fix bug in encoding of error information in the LiveblocksError when an API
  call fails (thanks for reporting, @robcresswell!)
- Fix `getStorageDocument("my-room", "json")` typing in its output `LiveMap`
  instances as `ReadonlyMap` instead of serialized plain objects.

## v2.18.3

### `@liveblocks/node`

- Fix html escaping in `stringifyCommentBody` utility.

### `@liveblocks/client`

- Log more details in specific error cases to help debugging
- Fix html escaping in `stringifyCommentBody` utility.

### `@liveblocks/react`

- Increases the allowed stale time for polled user threads data. Only affects
  the `useUserThreads_experimental` hook.

### `@liveblocks/react-ui`

- Allow spaces and more non-alphanumeric characters when creating mentions in
  Comments composers.

### `@liveblocks/emails`

- Fix html escaping in prepare as html functions (thanks to @huy-cove for
  reporting the issue and helping us improving our product 🙏🏻).
- Revert deduplication logic introduced in `v2.18.0` as it provided no
  measurable benefits while increasing complexity.

## v2.18.2

### `@liveblocks/client`

- Improve performance of undo/redo operations on large documents (thanks for the
  contribution @rudi-c!)

### `@liveblocks/react-tiptap`

- Fix a performance regression introduced in 2.18.1

## v2.18.1

### `@liveblocks/react-ui`

- Fix `<Composer />` and `<Comment />` overrides not working when set on
  `<Thread />`.

### `@liveblocks/yjs`

- Added a factory function `getYjsProviderForRoom` to grab an instance of yjs
  provider that will be automatically cleaned up when the room is
  disconnected/changed
- Simplified types for `LiveblocksYjsProvider`

### `@liveblocks/react-tiptap`

- Fixed a bug where documents would no longer sync after room the ID changed

## v2.18.0

Introducing user notification settings. You can now create beautiful user
notification settings pages into your app.

### User notification settings (public beta)

Our packages `@liveblocks/client`, `@liveblocks/react` and `@liveblocks/node`
are now exposing functions to manage user notification settings on different
notification channels and kinds.

You can support `thread`, `textMention` and custom notification kinds (starting
by a `$`) on `email`, `Slack`, `Microsoft Teams` and `Web Push` channels.

#### Notification settings in the dashboard

You can choose from our new notifications dashboard page to enable or disable
notification kinds on every channels you want to use in your app. It means our
internal notification system on our infrastructure will decide to send or not an
event on your webhook.

### `@liveblocks/client`

We're adding two new methods in our client to get and update user notification
settings:

```tsx
import { createClient } from '@liveblocks/client'
const client = createClient({ ... })

const settings = await client.getNotificationSettings();
// { email: { thread: true, ... }, slack: { thread: false, ... }, ... }
console.log(settings);

const updatedSettings = await client.updateNotificationSettings({
  email: {
    thread: false,
  }
});
```

### `@liveblocks/react`

We're adding a new set of hooks to manage user notification settings.

You can either choose `useNotificationSettings` is your need to get the current
user notification settings and update them at the same time:

```tsx
// A suspense version of this hook is available
import { useNotificationSettings } from "@liveblocks/react";

const [{ isLoading, error, settings }, updateSettings] =
  useNotificationSettings();
// { email: { thread: true, ... }, slack: { thread: false, ... }, ... }
console.log(settings);

const onSave = () => {
  updateSettings({
    slack: {
      textMention: true,
    },
  });
};
```

Or you can choose `useUpdateNotificationSettings` if you just need to update the
current user notification settings (e.g an unsubscribe button):

```tsx
// A suspense version of this hook is available
import { useUpdateNotificationSettings } from "@liveblocks/react";

const updateSettings = useUpdateNotificationSettings();

const onUnsubscribe = () => {
  updateSettings({
    slack: {
      thread: false,
    },
  });
};
```

### `@liveblocks/node`

Our Node.js client are now exposing three new methods to manage user
notification settings:

```tsx
import { Liveblocks } from "@liveblocks/node";
const liveblocks = new Liveblocks({ secret: "sk_xxx" });

const settings = await liveblocks.getNotificationSettings({ userId });
// { email: { thread: true, ... }, slack: { thread: false, ... }, ... }
console.log(settings);

const updatedSettings = await liveblocks.updateNotificationSettings({
  userId,
  data: {
    teams: {
      $fileUploaded: true,
    },
  },
});
await liveblocks.deleteNotificationSettings({ userId });
```

### `@liveblocks/emails`

- Update the behavior of `prepareThreadNotificationEmailAsHtml` and
  `prepareThreadNotificationEmailAsReact`: the contents of previous emails data
  are now taken into account to avoid repeating mentions and replies that are
  still unread but have already been extracted in another email data.

## v2.17.0

### `@liveblocks/client`

- Report a console error when a client attempts to send a WebSocket message that
  is >1 MB (which is not supported). Previously the client would silently fail
  in this scenario.
- Added a new client config option `largeMessageStrategy` to allow specifying
  the preferred strategy for dealing with messages that are too large to send
  over WebSockets. There now is a choice between:
  - `default` Don’t send anything, but log the error to the console.
  - `split` Split the large message up into smaller chunks (at the cost of
    sacrificing atomicity). Thanks @adam-subframe for the contribution!
  - `experimental-fallback-to-http` Send the message over HTTP instead of
    WebSocket.
- Deprecated the `unstable_fallbackToHTTP` experimental flag (please set
  `largeMessageStrategy="experimental-fallback-to-http"` instead).

### `@liveblocks/react`

- Added `<LiveblocksProvider largeMessageStrategy="..." />` prop to
  LiveblocksProvider. See above for possible options.

### `@liveblocks/react-ui`

- Fix crash when a `Composer` is unmounted during its `onComposerSubmit`
  callback.
- Add new icons to `<Icon.* />`.

### `@liveblocks/react-tiptap`

### AI Toolbar (private beta)

This release adds components and utilities to add an AI toolbar to your text
editor, available in private beta.

- Add `ai` option to `useLiveblocksExtension` to enable (and configure) it.
- Add `<AiToolbar />` component. (with `<AiToolbar.Suggestion />`,
  `<AiToolbar.SuggestionsSeparator />`, etc)
- Add default AI buttons in `Toolbar` and `FloatingToolbar` when the `ai` option
  is enabled.
- Add `askAi` Tiptap command to manually open the toolbar, it can also be
  invoked with a prompt to directly start the request when opening the toolbar.
  (e.g. `editor.commands.askAi("Explain this text")`)

## v2.16.2

### `@liveblocks/react`

- Improve error message if hooks are accidentally called server side

### `@liveblocks/zustand`

- Fix bug in Zustand typing in case the multi-argument form of `set()` is used
  (thanks [@hans-lizihan](https://github.com/hans-lizihan))

## v2.16.1

### `@liveblocks/react-lexical` and `@liveblocks/react-tiptap`

- `<Toolbar.Button />` and `<Toolbar.Toggle />` now display their `name`
  visually if `children` and `icon` aren’t set.

## v2.16.0

Our error listener APIs will now receive more errors in general, including
errors from using Comments & Notifications. Previously, these would only receive
room connection errors from Presence, Storage, or Yjs.

For example, now when creation of a thread fails, deletion of a comment fails,
marking a notification as read fails, etc.

### `@liveblocks/react`

#### **Breaking**: More errors can appear in `useErrorListener()`

```ts
// ❌ Before: required a RoomProvider and would only notify about errors for that room
// ✅ Now: requires a LiveblocksProvider and will notify about errors for any room
useErrorListener((err: LiveblocksError) => {
  /* show toast, or notify Sentry, Datadog, etc */
});
```

See the
[Upgrade Guide for 2.16](https://liveblocks.io/docs/platform/upgrading/2.16) to
learn how to adapt your code.

#### Filtering by absence of metadata

We now support filtering threads by _absence_ of metadata as well in
`useThreads({ query })` (or `useUserThreads_experimental({ query })`).

For example, you can now filter threads that do not have a `color` attribute set
in their metadata:

```ts
useThreads({
  query: {
    // Filter any "pinned" threads that don't have a color set
    metadata: {
      pinned: true,
      color: null, // ✨
    },
  },
});
```

See the
[Upgrade Guide for 2.16](https://liveblocks.io/docs/platform/upgrading/2.16) to
learn how to adapt your code.

#### Bug fixes

- Automatically refresh Comments and Notifications when the browser window
  regains focus.

### `@liveblocks/client`

The error listener APIs will now receive more errors in general, including
errors from using Comments & Notifications. Previously, these would only receive
room connection errors from Presence, Storage, or Yjs.

```ts
// 👌 Same as before, but might now also receive errors related to Comments & Notifications
room.subscribe("error", (err) => { ... });
```

### `@liveblocks/react-ui`

- Most of the icons used in the default components are now usable as
  `<Icon.* />` via `import { Icon } from "@liveblocks/react-ui"`.

### `@liveblocks/react-lexical` and `@liveblocks/react-tiptap`

- Add `<Toolbar />` and `<FloatingToolbar />` components to simplify building
  editor toolbars. They come with default controls out-of-the-box based on what
  the editor they’re attached to supports, but they’re also heavily extendable
  and customizable. Use inner components like `<Toolbar.Toggle />` and
  `<Toolbar.Separator />` to extend the defaults with your own actions, or start
  from scratch while customizing some of the defaults via
  `<Toolbar.SectionInline />` or `<Toolbar.BlockSelector />` for example.

### `@liveblocks/react-lexical`

- Add `isTextFormatActive` and `isBlockNodeActive` utilities.

### `@liveblocks/yjs`

- Add new option `useV2Encoding_experimental` to `LiveblocksYjsProvider` to
  enable experimental V2 encoding for Yjs.

## 2.15.2

### All packages

- Fix `useLayoutEffect` warnings when using React versions lower than 18.3.0 and
  SSR.

### `@liveblocks/react`

- Fix memory leak in some hooks.
- Fix bug where querying metadata with `useThreads()` would not always reuse the
  cache correctly.

## 2.15.1

### All packages

- Fix rollup config to always ensure `"use client"` directives are on top of
  files after build.

## 2.15.0

### `@liveblocks/react`

- **Breaking**: Drop support for React 17 (and 16). If you’re unable to upgrade
  React to 18 or higher, you can still continue to use Liveblocks 2.14.0, which
  is the last version to support React <18.

### All packages

- The published target for all Liveblocks packages is now ES2022 (up from
  ES2020). This should have a positive impact on your bundle size[\*].

- Various internal refactorings and code cleanup.

[\*] If you bundle for the browser, this should not be a problem, as all major
browsers support ES2022. If however you're specifically targeting very old
browsers (mostly IE), then you may need to configure your bundler (Webpack,
rollup, esbuild, etc) to also down-compile code from dependencies inside
`node_modules` for you, if you aren't already.

## 2.14.0

### `@liveblocks/emails`

- Add new functions `prepareTextMentionNotificationEmailAsHtml` and
  `prepareTextMentionNotificationEmailAsReact` to support text mention
  notification event for Lexical and Tiptap text editors and prepare data into
  email-ready formats.

## 2.13.2

### `@liveblocks/react-lexical`

- Fix report text editor function's call. Now we wait for the room's status to
  be `connected` to report the text editor instead of reporting directly after
  room creation / loading.

### `@liveblocks/react-tiptap`

- Fix report text editor function's call. Now we wait for the room's status to
  be `connected` to report the text editor instead of reporting directly after
  room creation / loading.

## 2.13.1

### `@liveblocks/react-ui`

- Improve the spacing consequences of `--lb-line-height` (introduced in 2.13.0)
  in some contexts.

## 2.13.0

### `@liveblocks/react-ui`

- Add a formatting toolbar to `Composer` which appears when selecting text. It’s
  enabled by default in the default components and can also be custom built with
  new primitives (`Composer.FloatingToolbar` and `Composer.MarkToggle`) and new
  APIs (`const { marks, toggleMark } = useComposer()`).
- Add new `--lb-line-height` token to control the line height of main elements
  (e.g. comment bodies in comments and composers).
- Remove `Timestamp` export mistakenly added to `@liveblocks/react-ui`, it
  should be imported from `@liveblocks/react-ui/primitives` instead.

## 2.12.2

### `@liveblocks/react-tiptap`

- Add new options for `useLiveblocksExtension()` to allow setting
  initialContent, experimental offline support, and the field name
- Update floating composer to support onComposerSubmit handler and closing the
  composer with the escape key

### `@liveblocks/zustand`

- Add support for Zustand v5

## 2.12.1

### `@liveblocks/react-ui`

- Prevent unsupported attachment previews from loading infinitely.
- Refactored `Thread` and `Comment` component to be used outside of the
  `RoomProvider` component.

## 2.12.0

This release adds support for tracking synchronization status of pending local
changes for any part of Liveblocks. Whether you use Storage, Text Editors,
Threads, or Notifications.

If the client’s sync status is `synchronized`, it means all local pending
changes have been persisted by our servers. If there are pending local changes
in any part of Liveblocks you’re using, then the client’s sync status will be
`synchronizing`.

Also, we’re introducing a way to prevent browser tabs from being closed while
local changes are not yet synchronized. To opt-in to this protection, enable
`preventUnsavedChanges` option on the client:

- In React: `<LiveblocksProvider preventUnsavedChanges />`
- Otherwise: `createClient({ preventUnsavedChanges: true })`

### `@liveblocks/client`

- Add new API
  [`client.getSyncStatus()`](https://liveblocks.io/docs/api-reference/liveblocks-client#Client.getSyncStatus)
  method.
- Add new
  [client config option](https://liveblocks.io/docs/api-reference/liveblocks-client#createClient):
  `preventUnsavedChanges`.
- Expose `ToImmutable<T>` helper type.

### `@liveblocks/react`

- Add new hook
  [`useSyncStatus`](https://liveblocks.io/docs/api-reference/liveblocks-react#useSyncStatus)
  that can be used to tell whether Liveblocks is synchronizing local changes to
  the server. Useful to display a "Saving..." spinner in your application, when
  used with `useSyncStatus({ smooth: true })`.
- Deprecated APIs:
  - `useStorageStatus` is now deprecated in favor of `useSyncStatus`.

### `@liveblocks/react-ui`

- Take composers into account when the new `preventUnsavedChanges` option is
  set.

### `@liveblocks/react-lexical`

- Add new hook `useIsEditorReady` which can be used to show a skeleton UI before
  the editor has received the initial text from the server.
- Deprecated APIs:
  - `useEditorStatus` is now deprecated in favor of `useIsEditorReady` (or
    `useSyncStatus`).

## 2.11.1

### `@liveblocks/react-lexical`

- Fix an issue with `AnchoredThreads` component not working correctly on certain
  React versions.

### `@liveblocks/react-tiptap`

- Fix an issue with `AnchoredThreads` component not working correctly on certain
  React versions.
- Fix an issue where React components don’t update when
  `shouldRerenderOnTransaction: false` is set.

### `@liveblocks/yjs`

- Adds experimental offline support for `LiveblocksYjsProvider`.

## 2.11.0

### `@liveblocks/react-ui`

- Upgrade dependencies.
- Fix minor appearance issues related to attachments.
- Fix pasting issues introduced in 2.10.0.

### `@liveblocks/react`

- Fix regression with `useThreads` that caused the hook to return an error if
  its associated room did not exist.

### `@liveblocks/react-tiptap`

- Initial release.

### `@liveblocks/emails`

- Initial release.

## 2.10.2

### `@liveblocks/client`

- Internal refactorings and code cleanup across various parts of the client's
  inner workings.

### `@liveblocks/react`

- Implement automatic retry for initial load of inbox notifications, user
  threads, room threads, room versions, or room notification settings—except
  when encountering a 4xx error.
- Background tabs will no longer poll threads, notification, room versions or
  room notification settings.
- Fix incorrect suspense export for `useRoomNotificationSettings` hook.
- Support for React 19 and Next.js 15.

### `@liveblocks/react-ui`

- Support for React 19 and Next.js 15.

### `@liveblocks/react-lexical`

- Support for React 19 and Next.js 15.

## 2.10.0

### `@liveblocks/client`

- Add new methods under `client.resolvers.*` to invalidate the cache of
  `resolveUsers`, `resolveRoomsInfo`, and `resolveMentionSuggestions`.
- In storage update notifications (using
  `room.subscribe(root, ..., { isDeep: true })`), all LiveList deletion updates
  will now also include the item that was deleted (#2008)

### `@liveblocks/react-ui`

- Improve and fix pasting rich text into the composer.
- Improve mention suggestions click behavior.

## 2.9.2

### `@liveblocks/node`

- Detect invalid chars in secret keys and throw a more helpful error message

## 2.9.1

### `@liveblocks/client`

- Fix type definition of `ThreadData`: `updatedAt` is always set
- Fix bug where client wasn't always using the newest delta update backend
  endpoint yet
- Fix regression with metadata filtering on explicitly-`undefined` values

### `@liveblocks/react-ui`

- When `Composer` is disabled, its actions are now also disabled as expected.
- Various event propagation improvements in `Composer`.

## 2.9.0

We are introducing pagination support to allow apps using threads and inbox
notifications to be built in a more user-friendly way, where the initial load is
faster and more data can be fetched incrementally as users interact with the
app.

### `@liveblocks/react`

- Add pagination support to `useInboxNotifications()`

  ```tsx
  const {
    inboxNotifications,
    isLoading,
    error,

    // ✨ New in Liveblocks 2.9
    fetchMore,
    isFetchingMore,
    hasFetchedAll,
    fetchMoreError,
  } = useInboxNotifications();
  ```

- Add pagination support to `useThreads()` and `useUserThreads_experimental()`

  ```tsx
  const {
    threads,
    isLoading,
    error,

    // ✨ New in Liveblocks 2.9
    fetchMore,
    isFetchingMore,
    hasFetchedAll,
    fetchMoreError,
  } = useThreads({ query });
  ```

## 2.8.2

### `@liveblocks/client`

- Send client version in HTTP request headers from the client, to ensure
  backward compatible responses from the server

## 2.8.1

### `@liveblocks/react-ui`

- Expose `onComposerSubmit` on `Thread` to react to the inner composer of a
  thread.

## 2.8.0

We are introducing attachments to allow users to add files to their comments,
for more information about this change please read our
[Upgrade Guide for 2.8](https://liveblocks.io/docs/platform/upgrading/2.8).

### `@liveblocks/react-ui`

- Add out-of-the-box support for attachments in the default components.
- Add new primitives to support attachments in custom components:
  - `Composer.AttachmentsDropArea`: Receives files via drag-and-drop
  - `Composer.AttachFiles`: Opens a file picker
  - `FileSize`: Displays a formatted file size
- Add values and methods to `useComposer` to support attachments in custom
  components.

### `@liveblocks/react`

- Add `useAttachmentUrl` hook to get presigned URLs for attachments.

### `@liveblocks/client`

- Add `prepareAttachment` and `uploadAttachment` methods to `Room` to create
  attachments.
- Add `getAttachmentUrl` method to `Room` to get presigned URLs for attachments.

## 2.7.2

### `@liveblocks/react`

- Fix a bug where under some conditions threads could end up without comments.
- Fix a bug where notifications associated to deleted threads would not be
  deleted.
- Fix a bug where subsequent optimistic updates to the same inbox notification
  could sometimes not get applied correctly.

## 2.7.1

### `@liveblocks/react-lexical`

- Fixed a bug where resolved threads remained visible in the editor and the
  `AnchoredThreads` and `FloatingThreads` components.

## 2.7.0

### `@liveblocks/client`

- Refactor caching internals to prepare for upcoming features

### `@liveblocks/react`

- Add support for `query` argument to `useUserThreads_experimental`
- Fix bug where some combinations of `query` criteria could over-select threads
  in `useThreads`

### Version History (private beta)

This release adds some new hooks for Version History in text documents, which is
now available in private beta. If you’re interested in joining the private beta,
please [contact us](https://liveblocks.io/contact/sales).

- Add `useHistoryVersion` hook to retrieve version history (in
  `@liveblocks/react`)
- Add `HistoryVersionSummaryList` and `HistoryVersionSummary` components to help
  display version history (in `@liveblocks/react-ui`)
- Add `HistoryVersionPreview` component to display and restore a version (in
  `@liveblocks/react-lexical`)

## 2.6.1

### `@liveblocks/react-ui`

- Fix mention suggestions dropdown not following scroll in some scenarios.

## 2.6.0

### `@liveblocks/node`

- Add `getInboxNotifications` method which supports an `unread` query parameter.

## 2.5.1

### `@liveblocks/yjs`

- Fix `LiveblocksProvider` `update`/`change` event not returning `removed`
  users.

## 2.5.0

### `@liveblocks/react`

- Add
  [`useIsInsideRoom`](https://liveblocks.io/docs/api-reference/liveblocks-react#useIsInsideRoom)
  hook, useful for rendering different components inside and outside of
  [`RoomProvider`](https://liveblocks.io/docs/api-reference/liveblocks-react#RoomProvider).

### `@liveblocks/react-lexical`

- Fix a bug in `useEditorStatus` which prevented it from returning a correct
  status when `LexicalPlugin` was rendered conditionally.
- Fix remote cursors not displaying user names.

### `@liveblocks/react-ui`

- Improve event propagation in `Composer`.

## v2.4.0

### `@liveblocks/client`

- Add vanilla Comments and Notifications APIs to `Client` and `Room`.

## v2.3.0

### `@liveblocks/react-lexical`

- New default components: `AnchoredThreads` and `FloatingThreads` to display
  threads that are tied to a specific part of the document, similar to Notion,
  Linear, etc:
  - [`FloatingThreads`](https://liveblocks.io/docs/api-reference/liveblocks-react-lexical#FloatingThreads)
    displays floating `Thread` components below text highlights in the editor.
  - [`AnchoredThreads`](https://liveblocks.io/docs/api-reference/liveblocks-react-lexical#AnchoredThreads)
    displays a list of `Thread` components vertically alongside the editor.
  - These components can be used in the same application to create a UI that
    works on both mobile and desktop.

### `@liveblocks/react`

- Add `useDeleteInboxNotification` and `useDeleteAllInboxNotifications` hooks.
- Fix `resolved` query not being applied when filtering threads with
  `useThreads`.
- Various refactorings to Suspense internals.

### `@liveblocks/react-ui`

- Add "Delete notification" action to `InboxNotification`.
- Hide "Mark as read" action in `InboxNotification` when already read.
- Improve keyboard navigation within emoji pickers.

### `@liveblocks/node`

- Add `deleteInboxNotification` and `deleteAllInboxNotifications` methods.

## v2.2.2

### `@liveblocks/react-ui`

- Fix missing avatar in `textMention` inbox notifications.
- Fix `textMention` usage (and its props type) when customizing rendering via
  `kinds` on `InboxNotification`.
- Fix broken CSS selector in default styles.

## v2.2.1

### `@liveblocks/yjs`

- Don’t attempt to write Yjs changes if the current user has no write access.

## v2.2.0

We are making `resolved` a first-class citizen property on
[threads](https://liveblocks.io/docs/ready-made-features/comments/concepts#Threads),
for more information about this change please read our
[Upgrade Guide for 2.2](https://liveblocks.io/docs/platform/upgrading/2.2).

### `@liveblocks/react`

- Add `useMarkThreadAsResolved` and `useMarkThreadAsUnresolved` hooks.
- Support `query.resolved` when filtering threads.
- The
  [`useStorageStatus`](https://liveblocks.io/docs/api-reference/liveblocks-react#useStorageStatus)
  hook now also has a `{ smooth: true }` setting to make building calm UIs with
  it a bit easier.
- The `useClient()` hook is now also available for users of
  `createRoomContext()` and/or `createLiveblocksContext()`
- Fix: avoid unnecessary re-renders if inbox notifications haven't changed

### `@liveblocks/react-ui`

- Use first-class citizen `resolved` property in `Thread` component.
- Preserve rich text when pasting into the composer.
- Add support for custom links to the composer. (either by pasting URLs with
  plain text selected or by pasting existing links)
- Preserve whitespace and empty lines in comments.
- Mark threads as read when visible (like before), but only if the window is
  focused.
- Fix improper `useTransition` fallback which would break on React versions
  lower than 18.

### `@liveblocks/node`

- Add `markThreadAsResolved` and `markThreadAsUnresolved` methods.
- Add `ThreadMarkedAsResolvedEvent` and `ThreadMarkedAsUnresolvedEvent` webhook
  events.
- Support `query.resolved` when querying threads.

### `@liveblocks/react-lexical`

- Upgrade `lexical` peer dependency to version `^0.16.1` that fixes
  compatibility issues with Next.js versions 14.2.0 and above.

### `@liveblocks/node-lexical`

- Upgrade `lexical` peer dependency to version `0.16.1`.

## v2.1.0

### `@liveblocks/client`

- Various internal refactorings

### `@liveblocks/react`

- Add new hook
  [`useStorageStatus`](https://liveblocks.io/docs/api-reference/liveblocks-react#useStorageStatus),
  which returns the current storage status of the room, and will re-render your
  component whenever it changes. This can used to build "Saving..." UIs.
- Add
  [`useDeleteThread`](https://liveblocks.io/docs/api-reference/liveblocks-react#useDeleteThread)
  hook to delete a thread and its associated comments.
- Fix: add missing JSDoc comments
- Fix: improve some error messages and stack traces to contain more info
- Refactorings to Suspense internals

### `@liveblocks/react-ui`

- Fix improper `useSyncExternalStore` import which would break on React versions
  lower than 18.

## v2.0.5

### `@liveblocks/react`

- Improved DX: `useDeleteThread` will now throw a client-side error if someone
  else than the thread owner tries to delete the thread. This will help you
  catch and handle this case more easily.

## v2.0.4

### All packages

- Improve TS error messages and error locations if custom `UserMeta` or
  `ActivitiesData` types do not match their requirements

### `@liveblocks/client`

- Add missing type export for `CommentReaction`
- Don’t attempt to write missing `initialStorage` keys if the current user has
  no write access to storage. This will no longer throw, but issue a warning
  message in the console.

### `@liveblocks/react`

- Add
  [`useDeleteThread`](https://liveblocks.io/docs/api-reference/liveblocks-react#useDeleteThread)
  hook to delete a thread and its associated comments.

## v2.0.3

### `@liveblocks/client`

- In `client.enterRoom()`, the options `initialPresence` and `initialStorage`
  are now only mandatory if your custom type requires them to be.

### `@liveblocks/react`

- In `<RoomProvider>`, the props `initialPresence` and `initialStorage` are now
  only mandatory if your custom type requires them to be.
- Nesting `<LiveblocksProvider>`s will now throw to prevent incorrect usage.

### `@liveblocks/react-ui`

- Prevent the composer from splitting text being composed.
- Handle parentheses around and within auto links.
- Count whitespace as empty to prevent posting empty comments.
- Prevent clearing the composer if it's not handled. (via `onComposerSubmit`)

### `@liveblocks/yjs`

- Add missing type exports

## v2.0.2

### `@liveblocks/node`

- Add `deleteThread` method to the client to delete a room's thread.
- Add the `threadDeleted` webhook event to notify when a thread is deleted.
- Fix type signatures of `client.identifyUser()` and `client.prepareSession()`
  to require `userInfo` if it's mandatory according to your global `UserMeta`
  type definition.

## v2.0.0

This major release marks the maturity of Liveblocks. It contains new products
(`@liveblocks/react-lexical`) and clarifications (e.g.
`@liveblocks/react-comments` is now called `@liveblocks/react-ui`).

Also, we bring major DX improvements by allowing you to specify your types
globally now. These types will be typed once and shared across all Liveblocks
APIs, which includes your Node backend.

```ts file="liveblocks.config.ts"
// ❌ Before
export const {
  suspense: {
    RoomProvider,
    useRoom,
    // etc
  },
} = createRoomContext<Presence, Storage>(client);

// ✅ After
declare global {
  interface Liveblocks {
    Presence: Presence;
    Storage: Storage;
  }
}
```

In `@liveblocks/react`, you can now import hooks directly:

```ts file="MyComponent.tsx"
// ❌ Before: get hooks exported from your Liveblocks config
import { RoomProvider, useRoom, ... } from "./liveblocks.config";

// ✅ After: import hooks directly
import { RoomProvider, useRoom, ... } from "@liveblocks/react";
import { RoomProvider, useRoom, ... } from "@liveblocks/react/suspense";
```

```ts
// ❌ Before
const client = createClient(/* options */);

// ✅ After
<LiveblocksProvider /* options */>
  <App />
</LiveblocksProvider>
```

For full upgrade instructions and codemods, see the
[2.0 upgrade guide](https://liveblocks.io/docs/platform/upgrading/2.0).

### `create-liveblocks-app`

- Update config generation for Liveblocks 2.0.
- Add `--upgrade` flag to automatically update all Liveblocks package to their
  latest version.

### `@liveblocks/client`

- DX improvements: type once, globally, benefit everywhere

### `@liveblocks/react`

- DX improvement: import hooks directly
- DX improvement: `<ClientSideSuspense>` no longer needs a function as its
  `children`
- New provider: `LiveblocksProvider` (replaces the need for `createClient`)
- New hook: `useClient`
- Tweak `useMutation` error message to be less confusing.
- Allow thread and activity metadata types to contain `undefined` values.

### `@liveblocks/react-ui`

- Rename from `@liveblocks/react-comments`.
- Rename `<CommentsConfig />` to `<LiveblocksUIConfig />`.
- Improve `InboxNotification` props types.

### `@liveblocks/react-lexical`

- Initial release.

### `@liveblocks/node-lexical`

- Initial release.

### `@liveblocks/yjs`

- `LiveblocksProvider` is no longer a default export, it’s now
  `import { LiveblocksYjsProvider } from "@liveblocks/yjs"`.

### `@liveblocks/node`

- DX improvements: all Node client methods will pick up the same global types
  you’re using in your frontend
- Rename `RoomInfo` to `RoomData`.
- The webhook event `NotificationEvent`’s type can represent multiple kinds of
  notifications. (`"thread"`, `"textMention"`, and custom ones (e.g.
  `"$myNotification"`))

### `@liveblocks/codemod`

- Initial release.

## v1.12.0

### `@liveblocks/react`

- Add support for custom notification kinds.
- Add new `useInboxNotificationThread` hook to `createLiveblocksContext`, which
  can be used to retrieve threads within thread notifications for more
  flexibility.
- Add support for `startsWith` operator to `useThreads` when filtering based on
  metadata.

### `@liveblocks/react-comments`

- Add support for custom notification kinds to the `InboxNotification` component
  via the `kinds` prop and the `InboxNotification.Custom` component.
- Add destructive color tokens. (`--lb-destructive`,
  `--lb-destructive-foreground`, and `--lb-destructive-contrast`)

### `@liveblocks/node`

- Add `triggerInboxNotification` method that lets you trigger custom
  notification kinds.
- Enable filtering rooms by room ID in the `getRooms` method. This works via
  `query.roomId`, `metadata` is deprecated and is now `query.metadata`.
- Add support for our query language when filtering with the `getRooms` and
  `getThreads` methods.
- Add support for an alternative object-based query notation to the `getRooms`
  and `getThreads` methods, which supports exact matches and the `startsWith`
  operator.

## v1.11.3

### `@liveblocks/client`

- Fixes a potential `RangeError: Maximum call stack size exceeded` in
  applications that produce many operations

### `@liveblocks/node`

- Add missing `updatedAt` property to `YDocUpdatedEvent` type.
  ([@alexlande](https://github.com/alexlande))

## v1.11.2

### `create-liveblocks-app`

- Add support for the updated Starter Kit.

## v1.11.1

### `@liveblocks/react-comments`

- Fix the composer’s placeholder to appear instantly instead of being initially
  invisible.
- Fix the default composer’s actions not being disabled when the composer is.

### `@liveblocks/node`

- Fix "`process` is undefined" issue in Vite builds. This issue was already
  fixed for `@liveblocks/client`, but not for `@liveblocks/node` yet.

### DevTools

- Improve tree view to visualize Y.js documents and inspect Y.js awareness.

## v1.11.0

### `@liveblocks/node`

- Add `updateRoomId` method that lets you update the room ID of the specified
  room.
- Add an optional `guid` parameter to `sendYjsBinaryUpdate` and
  `getYjsDocumentAsBinaryUpdate` to point to a Yjs subdocument with the
  specified guid.

### `@liveblocks/react`

- Add `scrollOnLoad` option to `useThreads`: enabled by default, this option
  controls whether to scroll to a comment on load based on the URL hash.
- `useUser` and `useRoomInfo` no longer support returning nothing. Returning
  `undefined` will now be treated as an error.
- Fix bug where `useUser` and `useRoomInfo` returned an extra `data` superfluous
  property.
- Fix bug where customizing types on `createLiveblocksContext` would conflict
  with the provided `Client`.

### `@liveblocks/react-comments`

- Add actions to `InboxNotification` with a single action for now: marking as
  read.
- Improve actions hover behavior in `Comment`/`Thread`.
- Change `Comment` background color when it’s linked to or being edited.

## v1.10.4

- Fix bundling issue in Vite projects, where `process is not defined` could
  happen

## v1.10.3

### `@liveblocks/react-comments`

- Add support for Emoji v15.1 in emoji picker, along two additional locales:
  Bengali (`bn`) and Hindi (`hi`).
- Fix bug where the `showRoomName` prop on `InboxNotification.Thread` wasn’t
  applied to notifications about mentions.

### `@liveblocks/react`

- Fix bug where removing metadata via `useEditThreadMetadata` would result in a
  brief flash of the old metadata after the metadata was removed optimistically.

## v1.10.2

### `@liveblocks/client`

- Fix bug where calling `.clone()` immediately after creating a new `LiveObject`
  could throw an error

## v1.10.1

### `@liveblocks/client`

- Fix bug where the client’s backoff delay would not be respected correctly in a
  small edge case.

### `@liveblocks/react-comments`

- Fix date localization in `InboxNotification`.
- Add vendor prefixes to more CSS properties within the default styles.

### `@liveblocks/react`

- Added error retrying to `useThreads`, `useRoomNotificationSettings`, and
  `useInboxNotifications` during initial fetching.

## v1.10.0

This release introduces Notifications (and unread indicators) for Comments.

### `create-liveblocks-app`

- Add `createLiveblocksContext` and Notifications to `--init`.
- Move resolver options from `createRoomContext` to `createClient` and add
  `resolveRoomsInfo` to the list of resolvers.

### `@liveblocks/client`

- Add options to `createClient`: `resolveUsers`, `resolveMentionSuggestions`
  (both were previously defined on `createRoomContext` from
  `@liveblocks/react`), and the new `resolveRoomsInfo`.

### `@liveblocks/react`

- Add new `LiveblocksContext` accessible with `createLiveblocksContext`,
  similarly to `createRoomContext`. This context is meant to live at the root
  since it handles things outside of rooms, like notifications. It contains
  `LiveblocksProvider`, `useUser`, `useRoomInfo`, `useInboxNotifications`,
  `useUnreadInboxNotificationsCount`, `useMarkInboxNotificationAsRead`, and
  `useMarkAllInboxNotificationsAsRead`.
- Add new hooks to `createRoomContext`: `useMarkThreadAsRead`,
  `useThreadSubscription`, `useRoomInfo`, `useRoomNotificationSettings`, and
  `useUpdateRoomNotificationSettings`.
- Make some hooks usable interchangeably between `createLiveblocksContext` and
  `createRoomContext`: `useUser`, and `useRoomInfo`.

### `@liveblocks/react-comments`

- Add new default components: `InboxNotification` and `InboxNotificationList`.
- Add unread indicators to the default `Thread` component.
- Support "@" in mentions. (e.g. `@user@email.com` is now a valid mention and
  will trigger `resolveMentionSuggestions` with `"user@email.com"`)

### `@liveblocks/node`

- Add the Notifications REST APIs as fully typed methods. (includes
  `getInboxNotification`, `getRoomNotificationSettings`,
  `updateRoomNotificationSettings`, and `deleteRoomNotificationSettings`
  methods)
- Add notification webhook event: `NotificationEvent`.

## v1.9.8

### `@liveblocks/client`

- Fix race condition in client that could leave zombie WebSocket connections
  open indefinitely in a small edge case. (thanks for reporting,
  [@dev-badace](https://github.com/dev-badace))

### `@liveblocks/react`

- Fix type definitions of `useOthersListener` hook.
- Fix type definitions of `useErrorListener` hook.

### `@liveblocks/yjs`

- Emit update events from awareness.
- Fix several awareness bugs.

## v1.9.7

### `@liveblocks/node`

- Expose new `nextCursor` field in
  [Get Rooms](https://liveblocks.io/docs/api-reference/liveblocks-node#get-rooms)
  API responses, to make pagination easier to work with
- Update TypeScript types for some responses

### `create-liveblocks-app`

- Adds a fallback for passing data from Safari to the console.

## v1.9.6

### `@liveblocks/react`

- Fix certain Next.js sites not building correctly due to improper
  `useSyncExternalStore` import

## v1.9.5

### `@liveblocks/react-comments`

- Fix mention suggestions not appearing.

## v1.9.4

### `@liveblocks/react`

- Fix polling on `useThreads` hook.

## v1.9.3

### `@liveblocks/react`

- Fix a bug that prevented comments from being used across multiple rooms.

### `@liveblocks/node`

- Fix `getRooms()` not throwing `LiveblocksError` when invalid response was
  received.

## v1.9.2

### `@liveblocks/react-comments`

- Add `portalContainer` prop to `CommentsConfig` to customize where floating
  elements (e.g. tooltips, dropdowns, etc) are portaled into.

## v1.9.1

### `@liveblocks/node`

- Fixes the signature and behavior of the `Liveblocks.sendYjsBinaryUpdate()`
  API. It now takes a Yjs encoded update (`Uint8Array`) directly.

## v1.9.0

### `@liveblocks/node`

- Add the Comments write REST APIs as fully typed methods. (includes
  `createThread`, `editThreadMetadata`, `createComment`, `editComment`,
  `deleteComment`, `addCommentReaction`, and `removeCommentReaction` methods)
- Fix the return type of `getActiveUsers` to match the data returned from the
  endpoint.

### `@liveblocks/react`

- Add `query` option to `useThreads` to filter threads based on their metadata.

### `@liveblocks/react-comments`

- Add support for exit animations to `ComposerSuggestions`.

## v1.8.2

### `@liveblocks/react`

- Improve Comments revalidation when losing network or staying in the
  background.
- Improve error handling of Comments mutations. (e.g. thread creation, comment
  creation, etc.)

### `@liveblocks/client`

- Export the `CommentBody` utilities added to `@liveblocks/node` in v1.8.0.
- Harmonize exports with `@liveblocks/node`. (added `IUserInfo` and
  `PlainLsonObject`)

### `@liveblocks/node`

- Harmonize exports with `@liveblocks/client`. (added `CommentBody`,
  `CommentBodyBlockElement`, `CommentBodyElement`, `CommentBodyInlineElement`,
  `CommentBodyLink`, `CommentBodyMention`, `CommentBodyParagraph`,
  `CommentBodyText`, `JsonArray`, `JsonScalar`, `Lson`, `LsonObject`, and
  `User`)

## v1.8.1

- Fix a bug in `toPlainLson` helper
- Fix a bug where pausing history more than once could lead to history loss

## v1.8.0

This release adds all the REST APIs as fully typed methods, and utilities to
transform comments, to `@liveblocks/node`.

### `@liveblocks/node`

- Add all the REST APIs as fully typed methods to `Liveblocks` client. See
  [docs](https://liveblocks.io/docs/api-reference/liveblocks-node#Liveblocks-client).
- Add utilities to work with the `CommentBody` format from Comments:
  - `getMentionedIdsFromCommentBody(body)` - Get a list of all mentioned IDs
    from a `CommentBody`. See
    [docs](https://liveblocks.io/docs/api-reference/liveblocks-node#get-mentioned-ids-from-comment-body).
  - `stringifyCommentBody(body, options)` - Convert a `CommentBody` to a string,
    either as plain text, HTML, or Markdown. It supports resolving mention IDs
    similarly to `@liveblocks/react` and overriding each element to control the
    formatting. See
    [docs](https://liveblocks.io/docs/api-reference/liveblocks-node#stringify-comment-body).

## 1.7.1

### `@liveblocks/react-comments`

- Fix `Composer` focus issues.
- Improve relative date formatting for some locales. (e.g. the `"fr"`` locale
  formatted “1h ago” as “-1 h” instead of “il y a 1 h”)
- Improve default monospace font for inline code blocks.

## v1.7.0

[Liveblocks Comments](https://liveblocks.io/comments) is now available for
everyone as a public beta, learn more about this
[in the announcement](https://liveblocks.io/blog/liveblocks-comments-is-available-for-everyone).

### `@liveblocks/client`

- Improve some internal logging.

### `@liveblocks/react`

- Improve Comments-specific error logging.

### `@liveblocks/react-comments`

- Improve default relative date formatting. (e.g. “2 hours ago” → “2h ago”)

### `create-liveblocks-app`

- Add `ThreadMetadata` type to `--init` command.

## v1.6.0

### `@liveblocks/yjs`

- Add support for subdocs.

## v1.5.2

### `@liveblocks/react`

- Fix return type of `resolveUsers`.

## v1.5.1

- Fixes a bug in the bounds check of the `backgroundKeepAliveTimeout` option.

## v1.5.0

Support multiple RoomProviders, or mixing and matching our React package in the
same app with a Redux and/or Zustand instance.

At the client level, there is a new API for entering/leaving rooms, which we’re
now recommending over the old APIs. (The old APIs remain working exactly how
they are today, however.)

```ts
// Old APIs we'll no longer be recommending (but that will remain working)
const room = client.enter("my-room", options);
client.getRoom("my-room");
client.leave("my-room");
```

```ts
// New API we'll be recommending instead
const { room, leave } = client.enterRoom("my-room", options);
leave();
```

### `@liveblocks/client`

- New client config option: `backgroundKeepAliveTimeout` (a numeric value in
  milliseconds). See
  [docs](https://liveblocks.io/docs/api-reference/liveblocks-client#createClientBackgroundKeepAliveTimeout).
- New APIs:
  - `Client.enterRoom(roomId, options)` – enters the room and return both the
    room and an "unsubscribe function" to leave that room again. This newer API
    supports entering/leaving the same room multiple times, making it possible
    to connect to the same room from different parts of your application. See
    [docs](https://liveblocks.io/docs/api-reference/liveblocks-client#Client.enterRoom).
  - `Client.logout()` – Call this on the Liveblocks client when you log out a
    user in your application. It will purge all auth tokens and force-leave any
    rooms, if any are still connected. See
    [docs](https://liveblocks.io/docs/api-reference/liveblocks-client#Client.logout).
  - `LiveList.clone()` – see
    [docs](https://liveblocks.io/docs/api-reference/liveblocks-client#LiveList.clone).
  - `LiveMap.clone()` – see
    [docs](https://liveblocks.io/docs/api-reference/liveblocks-client#LiveMap.clone).
  - `LiveObject.clone()` – see
    [docs](https://liveblocks.io/docs/api-reference/liveblocks-client#LiveObject.clone).
- Deprecated APIs:
  - `client.enter(roomId, options)`
  - `client.leave(roomId)`
- Renamed enter option: `shouldInitiallyConnect` → `autoConnect`. Its meaning or
  working did not change.
- Fixes a potential `Cannot set parent: node already has a parent` error when
  initializing storage with Live datastructures that are already tied to a
  Storage tree.

### `@liveblocks/react`

- Support using multiple `RoomProvider` components in your component tree for
  the same room ID.
- Renamed `RoomProvider` prop: `shouldInitiallyConnect` → `autoConnect`. Its
  meaning or working did not change.
- New hook:
  - `useOthersListener({ type, user, others })`, see
    [docs](https://liveblocks.io/docs/api-reference/liveblocks-react#useOthersListener)

### `@liveblocks/redux`

- **Breaking:** The `leaveRoom()` function no longer accepts a `roomId`. It will
  always leave the currently joined room.

### `@liveblocks/zustand`

- The `enterRoom()` function will now return a leave callback function.
- **Breaking:** The `leaveRoom()` function no longer accepts a `roomId`. It will
  always leave the currently joined room.

## v1.4.8

### `create-liveblocks-app`

- Add Comments hooks and options to `--init` command.

### `@liveblocks/client`

- Export all `CommentBody`-related types.

### `@liveblocks/react-comments`

- Improve default styles:
  - Cap CSS selector specificity to improve overridability.
  - Set tokens on `.lb-root` instead of `:root` to improve cascading tokens
    (overriding `--lb-accent` on `body` for example, didn't create the expected
    results), and to work within shadow DOMs.
- Fix reactions and links styles on Safari.

## v1.4.7

### `@liveblocks/react`

- Fix `userIds` type in `ResolveUsersArgs`.

## v1.4.6

### `@liveblocks/react`

- Fix a race condition that could cause a Liveblocks client to hang during
  loading when using Suspense.
- Fix `useStatus` return value on SSR responses.
- **Breaking (beta):** The `resolveUser` option in `createRoomContext` is now
  called `resolveUsers` and it receives a list of user IDs (via the `userIds`
  property, replacing `userId`) instead of a single one. Instead of returning
  user info of a single user ID, this function will now expect a list of users'
  info matching the provided list of user IDs.
- **Breaking (beta):** The `ResolveUserOptions` and
  `ResolveMentionSuggestionsOptions` types were renamed to `ResolveUsersArgs`
  and `ResolveMentionSuggestionsArgs` respectively.
- `resolveUsers` and `resolveMentionSuggestions` now accept synchronous
  functions.
- `resolveUsers` now also provides the current room ID.
- `editThreadMetadata` now correctly allows `null` to be set on a property.
  Doing so deletes existing metadata properties.

### `@liveblocks/react-comments`

- Export `ComposerSubmitComment` type from root too, in addition to
  `/primitives`.
- Add `onThreadDelete` to `Thread`.
- Add `metadata` to `Composer` to attach custom metadata to new threads.
- Add support for specifying a custom `ThreadMetadata` type on `Thread` and
  `Composer`.
- **Breaking (beta):** `Comment`’s `onEdit` and `onDelete` were renamed to
  `onEditComment` and `onDeleteComment` respectively.

## v1.4.5

### `@liveblocks/react`

- Fix `createThread` not creating valid comment.

### `@liveblocks/node`

- Fix URL encoding bug

## v1.4.4

### `@liveblocks/react`

- Fix `removeReaction` not removing reactions which led to reactions displaying
  a count of 0.

### `@liveblocks/react-comments`

- Fix reactions list (and its add button) showing on all comments.
- Improve emoji rendering on Windows.
- Hide country flag emojis when unsupported. (e.g. on Windows)

## v1.4.3

### `@liveblocks/react`

- Add new Comments hooks to add/remove reactions.
- Fix a bug in `useOthers()` that could lead to the warning "The result of
  getServerSnapshot should be cached to avoid an infinite loop"

### `@liveblocks/react-comments`

- Add support for reactions. (👍)
- Add keyboard navigation to emoji picker.

## v1.4.2

### `@liveblocks/client`

- Fix a bug where calculating the insertion position between two existing
  elements could happen incorrectly in a small edge case

## v1.4.1

### `@liveblocks/*`

- [#1177](https://github.com/liveblocks/liveblocks/pull/1177) Fix an issue with
  internal LiveList serialization that could lead to a "ghosting" bug with
  `@liveblocks/zustand` / `@liveblocks/redux` when using tuples.

### `@liveblocks/node`

- Add comment reaction webhook events `CommentReactionAdded` and
  `CommentReactionRemoved`

## v1.4.0

### DevTools

- New Yjs tab: visualize Yjs documents as a diagram, a tree, or as a list of
  operations, and inspect Awareness at the same time as Presence.
- New Events tab: inspect all custom Events a client receives in an event
  timeline, for easy testing/debugging.

### `@liveblocks/yjs`

- Add support for the Liveblocks [DevTools](https://liveblocks.io/devtools).

### `@liveblocks/client`

- Broadcast event messages now include a `user` property to indicate the user
  that sent the event:
  ```tsx
  room.subscribe("event", ({ event, user }) => {
    //                              ^^^^ New!
  });
  ```

### `@liveblocks/react`

- Broadcast event messages now include a `user` property to indicate the user
  that sent the event:
  ```tsx
  useEventListener(({ event, user }) => {
    //                       ^^^^ New!
  });
  ```
- **Breaking (beta):** Comments' hook `useThreads` now returns an object in its
  Suspense version. (`const threads = useThreads()` becomes
  `const { threads } = useThreads()`)

### `@liveblocks/react-comments`

- **Breaking (beta):** `Comment`’s `indentBody` and `Thread`’s
  `indentCommentBody` were renamed to `indentContent` and `indentCommentContent`
  respectively. `Thread`’s `onResolveChange` was renamed to `onResolvedChange`.
- Add emoji button in `Composer`.

### `@liveblocks/node`

- Support using `@liveblocks/node` in
  [Edge runtimes](https://vercel.com/docs/functions/edge-functions/edge-runtime).

## v1.3.6

### `@liveblocks/client`

- Support `unstable_fallbackToHTTP` client option when using any auth token type
  (previously it only worked when using single-room tokens, which we no longer
  recommend since 1.2)

## v1.3.5

### `@liveblocks/react`

- Officially mark `useList()`, `useMap()`, and `useObject()` as deprecated in
  JSDoc comments (we stopped recommending them since the release of 0.18)
- Deduplicate Comments requests and improve how race conditions are handled
  during mutations.
- Fix non-Suspense Comments hooks not working properly in some situations.

### `@liveblocks/react-comments`

- **Breaking (beta):** Replace the render prop API (e.g. `renderMention`,
  `renderLink`, etc) by a single `components` prop. (e.g.
  `components={{ Mention, Link }}`)
- Fix overflowing `Composer.Suggestions`.
- Reduce the impact of icons on bundle size.

## v1.3.4

### `@liveblocks/react`

- Fix confusing `Error: "undefined" is not a valid event name` error when using
  the (deprecated) `useMap()`, `useObject()`, or `useList()` hooks on
  uninitialized storage values.

## v1.3.3

### `@liveblocks/*`

- Fix unescaped room IDs when using Comments.

### `@liveblocks/react-comments`

- Add support for auto links. (e.g. `"www.liveblocks.io"`)

## v1.3.2

### `@liveblocks/client`

- The client will disconnect with an error if your `/api/liveblocks-auth`
  backend returns reused/cached tokens. It’s important that auth tokens are
  always freshly generated, and never get cached or reused. (The client itself
  will cache and reuse tokens already, so implementing additional caching in
  your backend isn’t needed, and could even cause reconnection issues.)

## v1.3.1

### `@liveblocks/client`

- Actually include the new Clear History API.

### `@liveblocks/react`

- Fix missing dependency declaration.

## v1.3.0

This release marks the initial release of
[Liveblocks Comments](https://liveblocks.io/comments) (private beta).

### `@liveblocks/client`

- New history API: `room.history.clear()` allows you to explicitly clear the
  history, which resets the ability to undo beyond the current state.
- Removed long deprecated methods:
  - `others.count` → Use `others.length` instead
  - `others.toArray()` → Use `others` instead (it’s already an array)
- Deprecated the `Others<P, U>` type → Use `readonly User<P, U>[]` instead.

### `@liveblocks/react`

- Add support for Comments.
- `UserMeta["info"]` can no longer be a scalar value.

### `@liveblocks/react-comments`

- Initial release.

### `@liveblocks/node`

- Add Comments helpers to Client.
- Add Comments webhook events.

## v1.2.4

### `@liveblocks/node`

- Fixes a bug where sending an empty (or non-string) user ID with
  `.identifyUser` would confusingly get reported as an HTTP 503.

## v1.2.3

### `@liveblocks/client`

- Improve configuration error messages to be more user friendly.
- Fix bug where entering a new room could potentially initialize the undo stack
  incorrectly.

### `create-liveblocks-app`

- Fix Suspense option when specifying a framework.
- Add helpful comments by default.

## v1.2.2

### `@liveblocks/node`

- Add Yjs document change event (`YDocUpdatedEvent`) to `WebhookHandler`.
- Allow `Header` object to be passed to `headers` in
  `WebhookHandler.verifyRequest()`

## v1.2.1

### `@liveblocks/node`

- Fix session.allow to support path up to 128 characters to meet room id length
  requirement.

## v1.2.0

### `@liveblocks/*`

- Support the new and improved Liveblocks authorization.
- Change client logic to stop retrying if room is full. Instead, the client will
  now disconnect. To retry, call `room.reconnect()` explicitly.

### `@liveblocks/node`

- Add new APIs for authorization. See our migration guide for tips on how to
  adopt the new style of authorizing your Liveblocks clients.

## v1.1.8

- Fix a small TypeScript issue introduced in 1.1.7.

## v1.1.7

### `@liveblocks/client`

- When initializing the client with a
  [custom auth callback](https://liveblocks.io/docs/api-reference/liveblocks-client#createClientCallback),
  you can now return `{ error: "forbidden", reason: ... }` as the response,
  which the client will treat as a sign to stop retrying. The client will then
  disconnect from the room, instead of remaining in `"connecting"` status
  indefinitely.

### `@liveblocks/react`

- Fix a bug with `useSelf()` where it would not correctly re-render after
  entering an empty room. It’s now consistent again with `useMyPresence()`.

### DevTools

- Fix a bug in the Liveblocks [DevTools](https://liveblocks.io/devtools) panel
  where the "me" view would incorrectly stay empty after entering an empty room.

## v1.1.6

### `@liveblocks/*`

- Loosen duplicate import detection so it won't throw when used in test runners
  that deliberately run multiple instances of a module (like Jest or Playwright
  can do).

## v1.1.5

### `@liveblocks/*`

- Ship all of our packages as both ESM and CJS modules again (restore the
  changes that 1.1.3 originally introduced).
- Auto-detect if multiple copies of Liveblocks are included in your production
  bundle. If so, a help page is presented that will help you resolve this issue.
- Fix a bug where the room internals could become non-functional when used in
  combination with Immer due to Immer’s excessive auto-freezing, which would
  break the room’s internals. (This became an issue since Liveblocks 1.1 was
  released.)

## v1.1.4

- Undo the changes made in 1.1.3. We’ve got some bug reports where Liveblocks
  could still be doubly-included in production bundles (in some bundler setups
  only), with storage data corruptions as a possible result. We’re
  investigating.

## v1.1.3

Ship all of our packages as both ESM and CJS modules. By upgrading, your
project’s bundler can now perform (better) tree-shaking on the Liveblocks code.

You can expect (at least) the following bundle size reductions:

- `@liveblocks/client` from 80kB → 70kB
- `@liveblocks/react` from 129kB → 80kB
- `@liveblocks/redux` from 84kB → 38kB
- `@liveblocks/zustand` from 83kB → 37kB
- `@liveblocks/yjs` from 129kB → 74kB

## v1.1.2

### `@liveblocks/yjs`

Added Yjs support to **open beta** through the new `@liveblocks/yjs` package
(not stable yet).

### Fixes

- Fixes a missing internal export.

## v1.1.1

- Fixes a bug where under certain circumstances the Liveblocks client could
  incorrectly throw a `Not started yet` error message.

## v1.1.0

This release improves the client’s internals to ensure a more reliable
connection with Liveblocks servers.

### `@liveblocks/client`

- New APIs:
  - `room.getStatus()`: returns the current status of the WebSocket connection:
    `"initial"`, `"connecting"`, `"connected"`, `"reconnecting"`, or
    `"disconnected"`
  - `room.subscribe("status")`: subscribe to changes of the connection status.
  - `room.subscribe("lost-connection")`: high-level API to get informed when
    Liveblocks’ automatic reconnection process is taking longer than usual, so
    you can show a toast message on screen. (See this
    [example](https://liveblocks.io/examples/connection-status) for an
    illustration.)
- New behavior:
  - The client will stop retrying to establish a connection in cases where
    retrying would not help. For example an explicit 403 forbidden response from
    your backend, or a configuration error.
  - The client will more quickly reconnect even after long periods of sleep.

### `@liveblocks/react`

- New APIs:
  - `useStatus()` - React hook version of `room.getStatus()`
  - `useLostConnectionListener()` - React hook version of
    `room.subscribe("lost-connection")` (See this
    [example](https://liveblocks.io/examples/connection-status) for an
    illustration.)

### Bugs fixed

- Reconnection would sometimes not work after long periods of sleep. Waking up
  is now instant.
- React clients using Suspense could sometimes incorrectly bounce back to the
  Suspense boundary after a successful load. No longer!
- Client could sometimes not load storage after reconnecting. Not anymore!
- Others array will no longer flash during an internal reconnect.
- DevTools now keeps working even when the client goes offline.

### Deprecated APIs

These APIs still work, but are replaced by newer APIs. The old APIs will be
removed in a future release of Liveblocks.

Old connection status codes are replaced by the new ones:

| ❌ Old statuses | ✅ New statuses |
| --------------- | --------------- |
| closed          | initial         |
| authenticating  | connecting      |
| connecting      | connecting      |
| open            | connected       |
| unavailable     | reconnecting    |
| failed          | disconnected    |

Recommended steps to upgrade:

- ❌ `room.getConnectionState()` → ✅ `room.getStatus()`
- ❌ `room.subscribe('connection')` → ✅ `room.subscribe('status')`
- Old client options:
  - ❌ `clientOptions.fetchPolyfill`
  - ❌ `clientOptions.WebSocketPolyfill` → ✅
    `clientOptions.polyfills: { fetch, WebSocket }`

## v1.0.12

### `create-liveblocks-app`

- Added `export type TypedRoom = Room<...>` to init command for non-React apps.

## v1.0.11

### `@liveblocks/client`

- Fix a bug where undo/redo on `LiveObject` creates exponentially larger deltas.

## v1.0.10

### `@liveblocks/client`

- Fix a bug related to proactive token expiration detection.
- Internal refactorings.
- Add unstable_fallbackToHTTP option to the core client to support messages over
  1MB.

### `@liveblocks/node`

- Fix incorrect status code when Liveblocks server cannot be reached
  temporarily.

## v1.0.9

### `@liveblocks/client`

- Export `LiveListUpdate`, `LiveMapUpdate`, and `LiveObjectUpdate` types used by
  the storage update callback.
- Export new utility, `toPlainLson`, to assist in calling the initialize storage
  API.
- Internal refactorings.

## v1.0.8

### `@liveblocks/client`

- Internal refactorings.

### `create-liveblocks-app`

- Added
  [flags](https://github.com/liveblocks/liveblocks/tree/main/tools/create-liveblocks-app#flags-optional)
  for creating config files with `--init`. (e.g. `--framework react`)
- Added an error if an incorrect flag is used.
- Slightly changed the format of the default config file.

### `@liveblocks/client`

- Internal refactorings.

## v1.0.7

- Private API changes only.

## v1.0.6

## Internal changes

- Release `create-liveblocks-app` along with other Liveblocks packages, using
  the same versioning scheme.
- Internal refactorings.

## v1.0.5

Non-existent.

## v1.0.4

Non-existent.

## v1.0.3

Non-existent.

## v1.0.2

- Fix bug where passing down `shouldInitiallyConnect` connection option would
  not always work.

## v1.0.1

- Log stack traces of function calls that resulted in rejected storage mutations
  to the console in non-production builds to ease debugging.

### `@liveblocks/client`

- Fixes bug where the state of `others` in a room was wrong when:
  - Client A disconnects improperly (ex: computer goes to sleep)
  - Then Client B disconnects (ex: computer goes to sleep)
  - Then Client A reconnects: client B still shows in the `others` state

## v1.0.0

This major release marks the maturity of Liveblocks. For upgrade instructions,
see the [1.0 upgrade guide](https://liveblocks.io/docs/platform/upgrading/1.0).

## `@liveblocks/node`

`authorize` option `userId` is now mandatory.

Our new [pricing](https://liveblocks.io/pricing) is based on Monthly Active
Users instead of connections. We're using `userId` to track MAU associated to a
Liveblocks account.

## v0.19.11

## `@liveblocks/node`

- `WebhookHandler` now handles `RoomCreatedEvent` and `RoomDeletedEvent`

## v0.19.10

## `@liveblocks/client`

- Allow
  [`createClient`](https://liveblocks.io/docs/api-reference/liveblocks-client#createClientThrottle)
  `throttle` option to go as low as 16ms.

## v0.19.9

## `@liveblocks/client`

- Adds a `WebhookHandler` class
  - `new WebhookHandler(secret).verifyRequest({ rawBody, headers })` can be used
    to verify event requests from Liveblock's webhook functionality. It also
    provides fully typed `WebhookEvents`.
  - Check out our [Webhooks guide](https://liveblocks.io/docs/guides/webhooks)
    for more details

## v0.19.8

- Fixes a bug where history didn't reliably undo `LiveObject` key set changes if
  any pending local changes existed on that key.
- Fixes a bug where changes performed inside `room.batch` were incorrectly
  ordered inside the history resulting in unexpected undo behavior in some
  cases.
- Fixes a bug where under some circumstances the Liveblocks client could get
  stuck in a "synchronizing" state indefinitely
- Expose `JsonArray` and `JsonScalar` types publicly

## v0.19.7

Fix nested storage event handling issue.

## v0.19.6

Support authentication with cookies.

## v0.19.5

Export the `StorageStatus` type (introduced with 0.19.3).

## v0.19.4

Fix CORS issue.

## v0.19.3

In **@liveblocks/client**:

## Room.getStorageStatus

Get the storage status.

- `not-loaded`: Initial state when entering the room.
- `loading`: Once the storage has been requested via room.getStorage().
- `synchronizing`: When some local updates have not been acknowledged by
  Liveblocks servers.
- `synchronized`: Storage is in sync with Liveblocks servers.

## Room.subscribe("storage-status", status => { })

Subscribe to storage status changes.

Returns an unsubscribe function.

```typescript
room.subscribe("storage-status", (status) => {
  switch (status) {
    case "not-loaded":
      break;
    case "loading":
      break;
    case "synchronizing":
      break;
    case "synchronized":
      break;
    default:
      break;
  }
});
```

## Room.reconnect

Close the room connection and try to reconnect.

## Internal changes

- Add support for the upcoming Liveblocks browser extension

## v0.19.2

Fixes some internal type definitions.

## v0.19.1

Fixes an issue where `import`s from Liveblocks packages could not be resolved
correctly in certain build environments.

## v0.19.0

This release brings Zustand v4 support. This is a breaking change **only if
you’re using @liveblocks/zustand**.

In **@liveblocks/zustand**:

- Support Zustand v4 (actually v4.1.3 or higher)
- Drop support for Zustand v3 (also v4.1.2 or lower are not supported)
- Fix bug where some usage pattern could cause the Zustand store to stop
  synching (#491)

To migrate, make the following code changes:

- `npm install zustand@latest`
- `npm install @liveblocks/zustand@latest`
- Change these imports, if applicable:
  ```diff
  -import { middleware } from "@liveblocks/zustand";
  +import { liveblocks } from "@liveblocks/zustand";
  ```
  and
  ```diff
  -import type { LiveblocksState } from "@liveblocks/zustand";
  +import type { WithLiveblocks } from "@liveblocks/zustand";
  ```
  and rename accordingly.
- Change the pattern:
  ```ts
  create(liveblocks<MyState, ...>(...))
  ```
  to the Zustand v4 recommended pattern:
  ```ts
  create<WithLiveblocks<MyState, ...>>()(liveblocks(...))
  ```
  To be clear:
  1.  First, move the type annotation away from the `liveblocks` middleware
      call, and onto the `create` call.
  2.  Next, wrap your `MyState` type in a `WithLiveblocks<...>` wrapper. This
      will make sure the injected `liveblocks` property on your Zustand state
      will be correctly typed.
  3.  Finally, make sure to add the extra call `()` wrapper, needed by Zustand
      v4 now:
      ```ts
      create<WithLiveblocks<MyState, ...>>()(liveblocks(...))
      //                                  ^^ Not a typo
      ```
- Remove the second argument to `state.liveblocks.enterRoom()`: it no longer
  takes an explicit initial state. Instead, it's automatically be populated from
  your Zustand state.

In **@liveblocks/redux**:

- The main export has been renamed:
  ```diff
  -import { enhancer } from "@liveblocks/redux";
  +import { liveblocksEnhancer } from "@liveblocks/redux";
  ```
- The second argument to `state.liveblocks.enterRoom()` to send in an explicit
  initial state is no longer supported. It will use the state in your Redux
  store, for consistency and ease of use.

## v0.18.5

Bug fix:

- Fixes a small bug in a type definition, `scopes` was removed from
  `BaseUserMeta`.

Internal updates:

- Switch the monorepo over to Turborepo.

## v0.18.4

All packages now provide an `isReadOnly` flag on user instances. It is available
when getting self or others. `isReadOnly` is true when storage is read-only, see
the
[room management guide](https://liveblocks.io/docs/guides/managing-rooms-users-permissions#permissions)
for more information.

```ts
const me = room.getSelf();

me.isReadOnly; // boolean

const others = room.getOthers();
for (const other of others) {
  other.isReadOnly; // boolean
}
```

In **@liveblocks/client**:

- Add a new option `shouldInitiallyConnect` to `client.enter` that let you
  control whether or not the room connects to Liveblocks servers. Default is
  `true`.

  Usually set to false when the client is used from the server to not call the
  authentication endpoint or connect via WebSocket.

In **@liveblocks/react**:

- Add a new property `shouldInitiallyConnect` to `RoomProvider` that let you
  control whether or not the room connects to Liveblocks servers. Default is
  `true`.

  By default equals to `typeof window !== "undefined"`, meaning the RoomProvider
  tries to connect to Liveblocks servers only on the client side.

- Internal package restructurings to increase code sharing. You may notice a new
  dependency show up in your dependency tree: `@liveblocks/core`. It contains
  private APIs that aren't intended for direct consumption.

## v0.18.3

- In **@liveblocks/react**:

  Fixes the "zombie-child" problem that can occur with React 17 or lower. **If
  you’re on React 18: great, you can ignore this!** If you’re using React 17 or
  lower with Liveblocks, we’ll now start to enforce that you pass the
  `unstable_batchedUpdates` prop to RoomProvider, so this problem can be
  circumvented. This small addition may save you hours of debugging time!

  ```tsx
  // ⚠️  Only if you’re using React 17 or lower
  import { unstable_batchedUpdates } from "react-dom";  // 👈

  <RoomProvider
    id="my-room"
    initialPresence={...}
    initialStorage={...}
    unstable_batchedUpdates={unstable_batchedUpdates}  // 👈
  >
    <App />
  </RoomProvider>
  ```

  To read more, see
  https://liveblocks.io/docs/guides/troubleshooting#stale-props-zombie-child

- In **@liveblocks/zustand**:

  - Fix a confusing error message

## v0.18.2

- In **@liveblocks/react**:

  - Make sure that `useOther` will not rerender if tracked users already left
    the room, so that child components won't get rerendered before the parent
    got the chance to unmount them.
  - Disallow `useOther` without selector

## v0.18.1

- In **@liveblocks/react**:

  - Fix a bug that could cause an error when patching presence during local
    development. Not an issue in production builds. (#505)

## v0.18.0

For information, please read our
[Upgrade Guide for 0.18](https://liveblocks.io/docs/platform/upgrading/0.18).

### New React hooks ✨

- In **@liveblocks/react**:

  - [`useStorage`](https://liveblocks.io/docs/api-reference/liveblocks-react#useStorage)
  - [`useMutation`](https://liveblocks.io/docs/api-reference/liveblocks-react#useMutation)
  - [`useSelf`](https://liveblocks.io/docs/api-reference/liveblocks-react#useSelf)
  - [`useOthers`](https://liveblocks.io/docs/api-reference/liveblocks-react#useOthers)
  - [`useOthersMapped`](https://liveblocks.io/docs/api-reference/liveblocks-react#useOthersMapped)
  - [`useOthersConnectionIds`](https://liveblocks.io/docs/api-reference/liveblocks-react#useOthersConnectionIds)
  - [`useOther`](https://liveblocks.io/docs/api-reference/liveblocks-react#useOther)
    (singular)

- In **@liveblocks/client**:

  - New
    [`.toImmutable()`](https://liveblocks.io/docs/api-reference/liveblocks-client#LiveObject.toImmutable)
    method on `LiveObject`, `LiveList`, and `LiveMap` lets you work with an
    immutable representation of the storage objects
  - Improved core performance
  - Reduced bundle size
  - Others only become visible in the `others` array if their presence is known

### Breaking changes

- Remove support for directly importing hooks from **@liveblocks/client** (e.g.
  `import { useMyPresence } from '@liveblocks/react'`). If you’re still using
  these imports, see the
  [Upgrade Guide for 0.17](https://liveblocks.io/docs/platform/upgrading/0.17)
  for instructions.
- Remove `ClientProvider` and `useClient` hook
- Remove `defaultPresence` and `defaultStorageRoot` arguments. (Just use
  `initialPresence` and `initialStorage` arguments now.)
- Remove second argument to `useMap()`, `useList()`, and `useObject()`.
- Remove `new LiveMap(null)` support. (Just use `new LiveMap()` or
  `new LiveMap([])`.)

## v0.17.11

General:

- Fix a packaging bug

In **@liveblocks/react**:

- Deprecate an undocumented API

## v0.17.9

- Fix bug that could cause duplicate copies of @liveblocks/client to end up in
  final bundle, for certain bundler configurations.
- Fix bug where in some conditions the initial presence for a new connection
  would not come through to all existing clients in the room
- Various internal changes

## v0.17.8

### New history APIs ↩️ ↪️

- In **@liveblocks/client**:

  - Add `canUndo()` and `canRedo()` utilities to `room.history`
  - Add `"history"` event type to `room.subscribe()` to subscribe to the current
    user's history changes

- In **@liveblocks/react**:

  - Add `useCanUndo()` and `useCanRedo()` hooks

## v0.17.7

- In **@liveblocks/zustand**:

  - Simplify zustand middleware integration with Typescript. `TPresence`,
    `TStorage`, `TUserMeta`, and `TRoomEvent` are now optional.

Note that `@liveblocks/zustand` does not work with zustand > v4 because v3 and
v4 have completely different type definitions. As soon as zustand v4 is out of
the RC phase, we will consider updating our middleware to work with the latest
version.

### Example

Let's take a look at our
[To-do list](https://github.com/liveblocks/liveblocks/tree/main/examples/zustand-todo-list)
example. Without our middleware, the store would look like this:

```ts
import create from "zustand";

type State = {
  draft: string;
  isTyping: boolean;
  todos: Todo[];
  setDraft: (draft: string) => void;
  addTodo: () => void;
  deleteTodo: (index: number) => void;
};

create<State>(/* ... */);
```

With our middleware, you simply need to move the `State` param at the middleware
level:

```ts
import create from "zustand";
import { createClient } from "@liveblocks/client";
import { middleware } from "@liveblocks/zustand";

const client = createClient({ /*...*/ });

type State = {
  draft: string;
  isTyping: boolean;
  todos: Todo[];
  setDraft: (draft: string) => void;
  addTodo: () => void;
  deleteTodo: (index: number) => void;
};

create(
  middleware<State>(/* ... */, {
    client,
    presenceMapping: { isTyping: true },
    storageMapping: { todos: true }
  })
);
```

If you want to type `others` presence, you can use the `TPresence` generic
argument on the middleware.

```ts

type Presence = {
  isTyping: true;
}

const useStore = create(
  middleware<State, Presence>(/* ... */, {
    client,
    presenceMapping: { isTyping: true },
    storageMapping: { todos: true }
  })
);

// In your component
useStore(state => state.liveblocks.others[0].presence?.isTyping)
```

## v0.17.6

- In **@liveblocks/react**:

  - Expose `RoomContext` in the return value of `createRoomContext()`

## v0.17.5

- In **@liveblocks/react**:

  - Fix bug where changing the `key` argument of `useMap()`, `useList()`,
    `useObject()` did not resubscribe to updates correctly
  - Ignore changes to the `RoomProvider`'s initial presence/storage props on
    subsequent renders. This makes it behave closer to `useState(initialState)`

## v0.17.4

Fix missing documentation for hooks created via `createRoomContext()`.

## v0.17.1

Fix `@liveblocks/nodes` packaging.

## v0.17.0

For information, please read our
[Upgrade Guide](https://liveblocks.io/docs/platform/upgrading/0.17).

### TypeScript improvements ✨

This release contains major TypeScript improvements. The recommended setup now
is that you define your own Presence and Storage types at the highest level
(i.e. where you set up the room). After that initial one-time setup, you will no
longer need to provide any extra type annotations anywhere for your Liveblocks
code! 🙌

To learn how to set that up, follow the instructions in our
[Upgrade Guide](https://liveblocks.io/docs/platform/upgrading/0.17).

- No more `any` types used (in `@liveblocks/client` and `@liveblocks/react`)
- All APIs that work with Presence data will now require it to be
  JSON-serializable
- All APIs that work with Storage data will now require it to be LSON (= JSON +
  Live structures)
- All Live structures now take mandatory type params for their payloads, just
  like the built-in array, object, and map types do:
  - `LiveMap<K, V>` (like `Map<K, V>`)
  - `LiveObject<{ a: number, b: string }>` (like, for example,
    `{ a: number, b: string }`)
  - `LiveList<T>` (like `Array<T>`)

### React Native support ✨

We now support React Native! To learn how to use Liveblocks in your React Native
projects, see our
[API reference](https://liveblocks.io/docs/api-reference/liveblocks-client#createClientReactNative).
It's surprisingly simple!

### New APIs ✨

- In **@liveblocks/react**:

  - [`createRoomContext()`](https://liveblocks.io/docs/api-reference/liveblocks-react#createRoomContext)
    is now the preferred way to initialize hooks.

- In the API:

  - New endpoint to
    [Get Users in a Room](https://liveblocks.io/docs/api-reference/rest-api-endpoints#GetRoomUsers)
  - New endpoint to
    [Get a list of all Rooms](https://liveblocks.io/docs/api-reference/rest-api-endpoints#GetRooms)

### Bug fixes 🐛

- Improved conflict resolution on LiveList
- Various minor internal bug fixes

### Breaking changes

- In **@liveblocks/client**:

  - Removed old `Room.unsubscribe()` API

### New deprecations

- In **@liveblocks/client**:

  - The `defaultPresence` option to `client.enter()` will get renamed to
    `initialPresence`
  - The `defaultStorageRoot` option to `client.enter()` will get renamed to
    `initialStorage`
  - Calling `new LiveMap(null)` will stop working. Please use `new LiveMap()`,
    or `new LiveMap([])`

- In **@liveblocks/react**:

  - Importing the React hooks directly is deprecated, instead use the new
    `createRoomContext()` helper. For help, read the
    [Recommended Upgrade Steps section](https://liveblocks.io/docs/platform/upgrading/0.17#recommended-upgrade-steps)
    within our
    [Upgrade Guide](https://liveblocks.io/docs/platform/upgrading/0.17)
  - The second argument to `useList()`, `useObject()`, and `useMap()` is
    deprecated
  - The RoomProvider's `defaultPresence` is renamed to `initialPresence`
  - The RoomProvider's `defaultStorageRoot` is renamed to `initialStorage`

## v0.16.17

Fix bug in internal code where some legal authentication tokens would be
considered invalid.

## v0.16.16

Internals only.

## v0.16.15

Internals only.

## v0.16.14

Fix an issue where the current user's info would not properly display accented
characters.

## v0.16.13

(Unpublished.)

## v0.16.12

Internals only.

## v0.16.11

Expose helper type to help users adopt to using Live structures with interfaces
they don't own.

## v0.16.10

Restructures a few more internals.

## v0.16.9

Restructures a few internals.

## v0.16.8

Fix bug in private/internal code.

## v0.16.7

Fix bug in private/internal code.

## v0.16.6

Fix bug in example code suggested in deprecation warning.

## v0.16.5

### All packages

- Various internal refactorings

### Bug fixes

- In **@liveblocks/client**:

  - If you're using `@liveblocks/client` in a ES2015 context, you no longer have
    to polyfill `Object.fromEntries()`.

## v0.16.4

### All packages

- Improve our generated bundles. They are now even more tree-shakable, and
  smaller!
- Some APIs are being deprecation and will show warnings in the dev console when
  used

## v0.16.3

### Bug fixes

- In **@liveblocks/client**:

  - Fix bug where internal presence state could not get restored correctly after
    undo/redo in certain circumstances.

- In **@liveblocks/zustand** and **@liveblocks/redux**:

  - Fixes an issue when initializing an array with items would result in having
    duplicated items in other clients. Example:

    - Client A updates state : `{ list: [0] }`
    - Client B states is updated to : `{ list: [0, 0] }`

## v0.16.2

### Bug fixes

- In **@liveblocks/client**:

  - Fix small bug related to new `JsonObject` type, which would reject some
    values that were legal JSON objects.

## v0.16.1

### Bug fixes

- In **@liveblocks/react**:

  - Fix issue with React 18 and StrictMode.

## v0.16.0

### New APIs

#### `LiveList.set`

Set one element at a specified index.

```typescript
const list = new LiveList(["🦁", "🦊", "🐵"]);
list.set(0, "🐺");
list.toArray(); // equals ["🐺", "🦊", "🐵"]
```

https://github.com/liveblocks/liveblocks/pull/147 for more information

⚠️ **_Before using `LiveList.set`, you need to make sure that all connected
clients are using `0.16.0`. If a client is connected to a room with version
`< 0.16`, `LiveList.set` might lead to slightly unexpected behavior._**

### TypeScript improvements

@nvie improved our typescript definitions! They are more precise and restrictive
(for your own good :)). If typescript errors appears after upgrading to `0.16.0`
and they are not clear, please create a Github issue and we'll help you.

More information here: https://github.com/liveblocks/liveblocks/pull/150<|MERGE_RESOLUTION|>--- conflicted
+++ resolved
@@ -1,6 +1,7 @@
 ## vNEXT (not yet published)
 
-<<<<<<< HEAD
+## v3.7.0
+
 This release introduces group mentions (e.g. `@engineering`) across all packages
 and first-class support for tenants. Learn more about [group mentions](#) and
 [tenants](#) in the docs.
@@ -46,7 +47,7 @@
 - Support group mentions in email notifications helpers. These functions now
   accept a `resolveGroupsInfo` option that passes the results to mentions as
   `group`.
-=======
+
 ## v3.5.3
 
 ### `@liveblocks/client`
@@ -66,7 +67,6 @@
 
 - Better type safety for copilot creation and update options.
 - Add missing type export for AI Copilot and knowledge sources.
->>>>>>> 926a7415
 
 ## v3.5.2
 
