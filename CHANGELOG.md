--- conflicted
+++ resolved
@@ -1,13 +1,11 @@
 ## vNEXT (not yet published)
 
-<<<<<<< HEAD
+## v3.2.0
+
 ### `@liveblocks/react-ui`
 
 - Expose Markdown components in `AiChat`’s `components` prop to customize the
   rendering of Markdown content.
-=======
-## v3.2.0
->>>>>>> f8ff0154
 
 ## v3.1.3
 
