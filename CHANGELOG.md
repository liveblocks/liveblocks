--- conflicted
+++ resolved
@@ -1,18 +1,13 @@
 # v1.0.9 (not yet released)
-<<<<<<< HEAD
 
 - Export `LiveListUpdate`, `LiveMapUpdate`, and `LiveObjectUpdate` types used by
   the storage update callback.
 
 # v1.0.8
-=======
->>>>>>> ed13cee9
 
 ### `@liveblocks/client`
 
 - Internal refactorings
-
-# v1.0.8
 
 ### `create-liveblocks-app`
 - Added [flags](https://github.com/liveblocks/liveblocks/tree/main/packages/create-liveblocks-app#flags-optional) for creating config files with `--init` (e.g. `--framework react`)
