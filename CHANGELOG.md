# Unreleased

<<<<<<< HEAD
### `create-liveblocks-app`

- Adds a fallback for passing data from Safari to the console.
=======
### `@liveblocks/node`

- Expose new `nextCursor` field in
  [Get Rooms](https://liveblocks.io/docs/api-reference/liveblocks-node#get-rooms)
  API responses, to make pagination easier to work with
- Update TypeScript types for some responses
>>>>>>> 36c44c81

# v1.9.6

### `@liveblocks/react`

- Fix certain Next.js sites not building correctly due to improper
  `useSyncExternalStore` import

# v1.9.5

### `@liveblocks/react-comments`

- Fix mention suggestions not appearing.

# v1.9.4

### `@liveblocks/react`

- Fix polling on `useThreads` hook.

# v1.9.3

### `@liveblocks/react`

- Fix a bug that prevented comments from being used across multiple rooms.

### `@liveblocks/node`

- Fix `getRooms()` not throwing `LiveblocksError` when invalid response was
  received.

# v1.9.2

### `@liveblocks/react-comments`

- Add `portalContainer` prop to `CommentsConfig` to customize where floating
  elements (e.g. tooltips, dropdowns, etc) are portaled into.

# v1.9.1

### `@liveblocks/node`

- Fixes the signature and behavior of the `Liveblocks.sendYjsBinaryUpdate()`
  API. It now takes a Yjs encoded update (`Uint8Array`) directly.

# v1.9.0

### `@liveblocks/node`

- Add the Comments write REST APIs as fully typed methods. (includes
  `createThread`, `editThreadMetadata`, `createComment`, `editComment`,
  `deleteComment`, `addCommentReaction`, and `removeCommentReaction` methods)
- Fix the return type of `getActiveUsers` to match the data returned from the
  endpoint.

### `@liveblocks/react`

- Add `query` option to `useThreads` to filter threads based on their metadata.

### `@liveblocks/react-comments`

- Add support for exit animations to `ComposerSuggestions`.

# v1.8.2

### `@liveblocks/react`

- Improve Comments revalidation when losing network or staying in the
  background.
- Improve error handling of Comments mutations. (e.g. thread creation, comment
  creation, etc.)

### `@liveblocks/client`

- Export the `CommentBody` utilities added to `@liveblocks/node` in v1.8.0.
- Harmonize exports with `@liveblocks/node`. (added `IUserInfo` and
  `PlainLsonObject`)

### `@liveblocks/node`

- Harmonize exports with `@liveblocks/client`. (added `CommentBody`,
  `CommentBodyBlockElement`, `CommentBodyElement`, `CommentBodyInlineElement`,
  `CommentBodyLink`, `CommentBodyMention`, `CommentBodyParagraph`,
  `CommentBodyText`, `JsonArray`, `JsonScalar`, `Lson`, `LsonObject`, and
  `User`)

# v1.8.1

- Fix a bug in `toPlainLson` helper
- Fix a bug where pausing history more than once could lead to history loss

# v1.8.0

This release adds all the REST APIs as fully typed methods, and utilities to
transform comments, to `@liveblocks/node`.

### `@liveblocks/node`

- Add all the REST APIs as fully typed methods to `Liveblocks` client. See
  [docs](https://liveblocks.io/docs/api-reference/liveblocks-node#Liveblocks-client).
- Add utilities to work with the `CommentBody` format from Comments:
  - `getMentionedIdsFromCommentBody(body)` - Get a list of all mentioned IDs
    from a `CommentBody`. See
    [docs](https://liveblocks.io/docs/api-reference/liveblocks-node#get-mentioned-ids-from-comment-body).
  - `stringifyCommentBody(body, options)` - Convert a `CommentBody` to a string,
    either as plain text, HTML, or Markdown. It supports resolving mention IDs
    similarly to `@liveblocks/react` and overriding each element to control the
    formatting. See
    [docs](https://liveblocks.io/docs/api-reference/liveblocks-node#stringify-comment-body).

# 1.7.1

### `@liveblocks/react-comments`

- Fix `Composer` focus issues.
- Improve relative date formatting for some locales. (e.g. the `"fr"`` locale
  formatted “1h ago” as “-1 h” instead of “il y a 1 h”)
- Improve default monospace font for inline code blocks.

# v1.7.0

[Liveblocks Comments](https://liveblocks.io/comments) is now available for
everyone as a public beta, learn more about this
[in the announcement](https://liveblocks.io/blog/liveblocks-comments-is-available-for-everyone).

### `@liveblocks/client`

- Improve some internal logging.

### `@liveblocks/react`

- Improve Comments-specific error logging.

### `@liveblocks/react-comments`

- Improve default relative date formatting. (e.g. “2 hours ago” → “2h ago”)

### `create-liveblocks-app`

- Add `ThreadMetadata` type to `--init` command.

# v1.6.0

### `@liveblocks/yjs`

- Add support for subdocs.

# v1.5.2

### `@liveblocks/react`

- Fix return type of `resolveUsers`.

# v1.5.1

- Fixes a bug in the bounds check of the `backgroundKeepAliveTimeout` option.

# v1.5.0

Support multiple RoomProviders, or mixing and matching our React package in the
same app with a Redux and/or Zustand instance.

At the client level, there is a new API for entering/leaving rooms, which we’re
now recommending over the old APIs. (The old APIs remain working exactly how
they are today, however.)

```ts
// Old APIs we'll no longer be recommending (but that will remain working)
const room = client.enter("my-room", options);
client.getRoom("my-room");
client.leave("my-room");
```

```ts
// New API we'll be recommending instead
const { room, leave } = client.enterRoom("my-room", options);
leave();
```

### `@liveblocks/client`

- New client config option: `backgroundKeepAliveTimeout` (a numeric value in
  milliseconds). See
  [docs](https://liveblocks.io/docs/api-reference/liveblocks-client#createClientBackgroundKeepAliveTimeout).
- New APIs:
  - `Client.enterRoom(roomId, options)` – enters the room and return both the
    room and an "unsubscribe function" to leave that room again. This newer API
    supports entering/leaving the same room multiple times, making it possible
    to connect to the same room from different parts of your application. See
    [docs](https://liveblocks.io/docs/api-reference/liveblocks-client#Client.enterRoom).
  - `Client.logout()` – Call this on the Liveblocks client when you log out a
    user in your application. It will purge all auth tokens and force-leave any
    rooms, if any are still connected. See
    [docs](https://liveblocks.io/docs/api-reference/liveblocks-client#Client.logout).
  - `LiveList.clone()` – see
    [docs](https://liveblocks.io/docs/api-reference/liveblocks-client#LiveList.clone).
  - `LiveMap.clone()` – see
    [docs](https://liveblocks.io/docs/api-reference/liveblocks-client#LiveMap.clone).
  - `LiveObject.clone()` – see
    [docs](https://liveblocks.io/docs/api-reference/liveblocks-client#LiveObject.clone).
- Deprecated APIs:
  - `client.enter(roomId, options)`
  - `client.leave(roomId)`
- Renamed enter option: `shouldInitiallyConnect` → `autoConnect`. Its meaning or
  working did not change.
- Fixes a potential `Cannot set parent: node already has a parent` error when
  initializing storage with Live datastructures that are already tied to a
  Storage tree.

### `@liveblocks/react`

- Support using multiple `RoomProvider` components in your component tree for
  the same room ID.
- Renamed `RoomProvider` prop: `shouldInitiallyConnect` → `autoConnect`. Its
  meaning or working did not change.
- New hook:
  - `useOthersListener({ type, user, others })`, see
    [docs](https://liveblocks.io/docs/api-reference/liveblocks-react#useOthersListener)

### `@liveblocks/redux`

- **Breaking:** The `leaveRoom()` function no longer accepts a `roomId`. It will
  always leave the currently joined room.

### `@liveblocks/zustand`

- The `enterRoom()` function will now return a leave callback function.
- **Breaking:** The `leaveRoom()` function no longer accepts a `roomId`. It will
  always leave the currently joined room.

# v1.4.8

### `create-liveblocks-app`

- Add Comments hooks and options to `--init` command.

### `@liveblocks/client`

- Export all `CommentBody`-related types.

### `@liveblocks/react-comments`

- Improve default styles:
  - Cap CSS selector specificity to improve overridability.
  - Set tokens on `.lb-root` instead of `:root` to improve cascading tokens
    (overriding `--lb-accent` on `body` for example, didn't create the expected
    results), and to work within shadow DOMs.
- Fix reactions and links styles on Safari.

# v1.4.7

### `@liveblocks/react`

- Fix `userIds` type in `ResolveUsersArgs`.

# v1.4.6

### `@liveblocks/react`

- Fix a race condition that could cause a Liveblocks client to hang during
  loading when using Suspense.
- Fix `useStatus` return value on SSR responses.
- **Breaking (beta):** The `resolveUser` option in `createRoomContext` is now
  called `resolveUsers` and it receives a list of user IDs (via the `userIds`
  property, replacing `userId`) instead of a single one. Instead of returning
  user info of a single user ID, this function will now expect a list of users'
  info matching the provided list of user IDs.
- **Breaking (beta):** The `ResolveUserOptions` and
  `ResolveMentionSuggestionsOptions` types were renamed to `ResolveUsersArgs`
  and `ResolveMentionSuggestionsArgs` respectively.
- `resolveUsers` and `resolveMentionSuggestions` now accept synchronous
  functions.
- `resolveUsers` now also provides the current room ID.
- `editThreadMetadata` now correctly allows `null` to be set on a property.
  Doing so deletes existing metadata properties.

### `@liveblocks/react-comments`

- Export `ComposerSubmitComment` type from root too, in addition to
  `/primitives`.
- Add `onThreadDelete` to `Thread`.
- Add `metadata` to `Composer` to attach custom metadata to new threads.
- Add support for specifying a custom `ThreadMetadata` type on `Thread` and
  `Composer`.
- **Breaking (beta):** `Comment`’s `onEdit` and `onDelete` were renamed to
  `onEditComment` and `onDeleteComment` respectively.

# v1.4.5

### `@liveblocks/react`

- Fix `createThread` not creating valid comment.

### `@liveblocks/node`

- Fix URL encoding bug

# v1.4.4

### `@liveblocks/react`

- Fix `removeReaction` not removing reactions which led to reactions displaying
  a count of 0.

### `@liveblocks/react-comments`

- Fix reactions list (and its add button) showing on all comments.
- Improve emoji rendering on Windows.
- Hide country flag emojis when unsupported. (e.g. on Windows)

# v1.4.3

### `@liveblocks/react`

- Add new Comments hooks to add/remove reactions.
- Fix a bug in `useOthers()` that could lead to the warning "The result of
  getServerSnapshot should be cached to avoid an infinite loop"

### `@liveblocks/react-comments`

- Add support for reactions. (👍)
- Add keyboard navigation to emoji picker.

# v1.4.2

### `@liveblocks/client`

- Fix a bug where calculating the insertion position between two existing
  elements could happen incorrectly in a small edge case

# v1.4.1

### `@liveblocks/*`

- [#1177](https://github.com/liveblocks/liveblocks/pull/1177) Fix an issue with
  internal LiveList serialization that could lead to a "ghosting" bug with
  `@liveblocks/zustand` / `@liveblocks/redux` when using tuples.

### `@liveblocks/node`

- Add comment reaction webhook events `CommentReactionAdded` and
  `CommentReactionRemoved`

# v1.4.0

### DevTools

- New Yjs tab: visualize Yjs documents as a diagram, a tree, or as a list of
  operations, and inspect Awareness at the same time as Presence.
- New Events tab: inspect all custom Events a client receives in an event
  timeline, for easy testing/debugging.

### `@liveblocks/yjs`

- Add support for the Liveblocks [DevTools](https://liveblocks.io/devtools).

### `@liveblocks/client`

- Broadcast event messages now include a `user` property to indicate the user
  that sent the event:
  ```tsx
  room.subscribe("event", ({ event, user }) => {
    //                              ^^^^ New!
  });
  ```

### `@liveblocks/react`

- Broadcast event messages now include a `user` property to indicate the user
  that sent the event:
  ```tsx
  useEventListener(({ event, user }) => {
    //                       ^^^^ New!
  });
  ```
- **Breaking (beta):** Comments' hook `useThreads` now returns an object in its
  Suspense version. (`const threads = useThreads()` becomes
  `const { threads } = useThreads()`)

### `@liveblocks/react-comments`

- **Breaking (beta):** `Comment`’s `indentBody` and `Thread`’s
  `indentCommentBody` were renamed to `indentContent` and `indentCommentContent`
  respectively. `Thread`’s `onResolveChange` was renamed to `onResolvedChange`.
- Add emoji button in `Composer`.

### `@liveblocks/node`

- Support using `@liveblocks/node` in
  [Edge runtimes](https://vercel.com/docs/functions/edge-functions/edge-runtime).

# v1.3.6

### `@liveblocks/client`

- Support `unstable_fallbackToHTTP` client option when using any auth token type
  (previously it only worked when using single-room tokens, which we no longer
  recommend since 1.2)

# v1.3.5

### `@liveblocks/react`

- Officially mark `useList()`, `useMap()`, and `useObject()` as deprecated in
  JSDoc comments (we stopped recommending them since the release of 0.18)
- Deduplicate Comments requests and improve how race conditions are handled
  during mutations.
- Fix non-Suspense Comments hooks not working properly in some situations.

### `@liveblocks/react-comments`

- **Breaking (beta):** Replace the render prop API (e.g. `renderMention`,
  `renderLink`, etc) by a single `components` prop. (e.g.
  `components={{ Mention, Link }}`)
- Fix overflowing `Composer.Suggestions`.
- Reduce the impact of icons on bundle size.

# v1.3.4

### `@liveblocks/react`

- Fix confusing `Error: "undefined" is not a valid event name` error when using
  the (deprecated) `useMap()`, `useObject()`, or `useList()` hooks on
  uninitialized storage values.

# v1.3.3

### `@liveblocks/*`

- Fix unescaped room IDs when using Comments.

### `@liveblocks/react-comments`

- Add support for auto-links. (e.g. `"www.liveblocks.io"`)

# v1.3.2

### `@liveblocks/client`

- The client will disconnect with an error if your `/api/liveblocks-auth`
  backend returns reused/cached tokens. It’s important that auth tokens are
  always freshly generated, and never get cached or reused. (The client itself
  will cache and reuse tokens already, so implementing additional caching in
  your backend isn’t needed, and could even cause reconnection issues.)

# v1.3.1

### `@liveblocks/client`

- Actually include the new Clear History API.

### `@liveblocks/react`

- Fix missing dependency declaration.

# v1.3.0

This release marks the initial release of
[Liveblocks Comments](https://liveblocks.io/comments), which is currently in
private beta.

### `@liveblocks/client`

- New history API: `room.history.clear()` allows you to explicitly clear the
  history, which resets the ability to undo beyond the current state.
- Removed long deprecated methods:
  - `others.count` → Use `others.length` instead
  - `others.toArray()` → Use `others` instead (it’s already an array)
- Deprecated the `Others<P, U>` type → Use `readonly User<P, U>[]` instead.

### `@liveblocks/react`

- Add support for Comments.
- `UserMeta["info"]` can no longer be a scalar value.

### `@liveblocks/react-comments`

- Initial release.

### `@liveblocks/node`

- Add Comments helpers to Client.
- Add Comments webhook events.

# v1.2.4

### `@liveblocks/node`

- Fixes a bug where sending an empty (or non-string) user ID with
  `.identifyUser` would confusingly get reported as an HTTP 503.

# v1.2.3

### `@liveblocks/client`

- Improve configuration error messages to be more user friendly.
- Fix bug where entering a new room could potentially initialize the undo stack
  incorrectly.

### `create-liveblocks-app`

- Fix Suspense option when specifying a framework.
- Add helpful comments by default.

# v1.2.2

### `@liveblocks/node`

- Add Yjs document change event (`YDocUpdatedEvent`) to `WebhookHandler`.
- Allow `Header` object to be passed to `headers` in
  `WebhookHandler.verifyRequest()`

# v1.2.1

### `@liveblocks/node`

- Fix session.allow to support path up to 128 characters to meet room id length
  requirement.

# v1.2.0

### `@liveblocks/*`

- Support the new and improved Liveblocks authorization.
- Change client logic to stop retrying if room is full. Instead, the client will
  now disconnect. To retry, call `room.reconnect()` explicitly.

### `@liveblocks/node`

- Add new APIs for authorization. See our migration guide for tips on how to
  adopt the new style of authorizing your Liveblocks clients.

# v1.1.8

- Fix a small TypeScript issue introduced in 1.1.7.

# v1.1.7

### `@liveblocks/client`

- When initializing the client with a
  [custom auth callback](https://liveblocks.io/docs/api-reference/liveblocks-client#createClientCallback),
  you can now return `{ error: "forbidden", reason: ... }` as the response,
  which the client will treat as a sign to stop retrying. The client will then
  disconnect from the room, instead of remaining in `"connecting"` status
  indefinitely.

### `@liveblocks/react`

- Fix a bug with `useSelf()` where it would not correctly re-render after
  entering an empty room. It’s now consistent again with `useMyPresence()`.

### DevTools

- Fix a bug in the Liveblocks [DevTools](https://liveblocks.io/devtools) panel
  where the "me" view would incorrectly stay empty after entering an empty room.

# v1.1.6

### `@liveblocks/*`

- Loosen duplicate import detection so it won't throw when used in test runners
  that deliberately run multiple instances of a module (like Jest or Playwright
  can do).

# v1.1.5

### `@liveblocks/*`

- Ship all of our packages as both ESM and CJS modules again (restore the
  changes that 1.1.3 originally introduced).
- Auto-detect if multiple copies of Liveblocks are included in your production
  bundle. If so, a help page is presented that will help you resolve this issue.
- Fix a bug where the room internals could become non-functional when used in
  combination with Immer due to Immer’s excessive auto-freezing, which would
  break the room’s internals. (This became an issue since Liveblocks 1.1 was
  released.)

# v1.1.4

- Undo the changes made in 1.1.3. We’ve got some bug reports where Liveblocks
  could still be doubly-included in production bundles (in some bundler setups
  only), with storage data corruptions as a possible result. We’re
  investigating.

# v1.1.3

Ship all of our packages as both ESM and CJS modules. By upgrading, your
project’s bundler can now perform (better) tree-shaking on the Liveblocks code.

You can expect (at least) the following bundle size reductions:

- `@liveblocks/client` from 80kB → 70kB
- `@liveblocks/react` from 129kB → 80kB
- `@liveblocks/redux` from 84kB → 38kB
- `@liveblocks/zustand` from 83kB → 37kB
- `@liveblocks/yjs` from 129kB → 74kB

# v1.1.2

### `@liveblocks/yjs`

Added Yjs support to **open beta** through the new `@liveblocks/yjs` package
(not stable yet).

### Fixes

- Fixes a missing internal export.

# v1.1.1

- Fixes a bug where under certain circumstances the Liveblocks client could
  incorrectly throw a `Not started yet` error message.

# v1.1.0

This release improves the client’s internals to ensure a more reliable
connection with Liveblocks servers.

### `@liveblocks/client`

- New APIs:
  - `room.getStatus()`: returns the current status of the WebSocket connection:
    `"initial"`, `"connecting"`, `"connected"`, `"reconnecting"`, or
    `"disconnected"`
  - `room.subscribe("status")`: subscribe to changes of the connection status.
  - `room.subscribe("lost-connection")`: high-level API to get informed when
    Liveblocks’ automatic reconnection process is taking longer than usual, so
    you can show a toast message on screen. (See this
    [example](https://liveblocks.io/examples/connection-status) for an
    illustration.)
- New behavior:
  - The client will stop retrying to establish a connection in cases where
    retrying would not help. For example an explicit 403 forbidden response from
    your backend, or a configuration error.
  - The client will more quickly reconnect even after long periods of sleep.

### `@liveblocks/react`

- New APIs:
  - `useStatus()` - React hook version of `room.getStatus()`
  - `useLostConnectionListener()` - React hook version of
    `room.subscribe("lost-connection")` (See this
    [example](https://liveblocks.io/examples/connection-status) for an
    illustration.)

### Bugs fixed

- Reconnection would sometimes not work after long periods of sleep. Waking up
  is now instant.
- React clients using Suspense could sometimes incorrectly bounce back to the
  Suspense boundary after a successful load. No longer!
- Client could sometimes not load storage after reconnecting. Not anymore!
- Others array will no longer flash during an internal reconnect.
- DevTools now keeps working even when the client goes offline.

### Deprecated APIs

These APIs still work, but are replaced by newer APIs. The old APIs will be
removed in a future release of Liveblocks.

Old connection status codes are replaced by the new ones:

| ❌ Old statuses | ✅ New statuses |
| --------------- | --------------- |
| closed          | initial         |
| authenticating  | connecting      |
| connecting      | connecting      |
| open            | connected       |
| unavailable     | reconnecting    |
| failed          | disconnected    |

Recommended steps to upgrade:

- ❌ `room.getConnectionState()` → ✅ `room.getStatus()`
- ❌ `room.subscribe('connection')` → ✅ `room.subscribe('status')`
- Old client options:
  - ❌ `clientOptions.fetchPolyfill`
  - ❌ `clientOptions.WebSocketPolyfill` → ✅
    `clientOptions.polyfills: { fetch, WebSocket }`

# v1.0.12

### `create-liveblocks-app`

- Added `export type TypedRoom = Room<...>` to init command for non-React apps.

# v1.0.11

### `@liveblocks/client`

- Fix a bug where undo/redo on `LiveObject` creates exponentially larger deltas.

# v1.0.10

### `@liveblocks/client`

- Fix a bug related to proactive token expiration detection.
- Internal refactorings.
- Add unstable_fallbackToHTTP option to the core client to support messages over
  1MB.

### `@liveblocks/node`

- Fix incorrect status code when Liveblocks server cannot be reached
  temporarily.

# v1.0.9

### `@liveblocks/client`

- Export `LiveListUpdate`, `LiveMapUpdate`, and `LiveObjectUpdate` types used by
  the storage update callback.
- Export new utility, `toPlainLson`, to assist in calling the initialize storage
  API.
- Internal refactorings.

# v1.0.8

### `@liveblocks/client`

- Internal refactorings.

### `create-liveblocks-app`

- Added
  [flags](https://github.com/liveblocks/liveblocks/tree/main/packages/create-liveblocks-app#flags-optional)
  for creating config files with `--init`. (e.g. `--framework react`)
- Added an error if an incorrect flag is used.
- Slightly changed the format of the default config file.

### `@liveblocks/client`

- Internal refactorings.

# v1.0.7

- Private API changes only.

# v1.0.6

## Internal changes

- Release `create-liveblocks-app` along with other Liveblocks packages, using
  the same versioning scheme.
- Internal refactorings.

# v1.0.5

Non-existent.

# v1.0.4

Non-existent.

# v1.0.3

Non-existent.

# v1.0.2

- Fix bug where passing down `shouldInitiallyConnect` connection option would
  not always work.

# v1.0.1

- Log stack traces of function calls that resulted in rejected storage mutations
  to the console in non-production builds to ease debugging.

### `@liveblocks/client`

- Fixes bug where the state of `others` in a room was wrong when:
  - Client A disconnects improperly (ex: computer goes to sleep)
  - Then Client B disconnects (ex: computer goes to sleep)
  - Then Client A reconnects: client B still shows in the `others` state

# v1.0.0

This major release marks the maturity of Liveblocks. For upgrade instructions,
see the [1.0 upgrade guide](https://liveblocks.io/docs/guides/upgrading/1.0).

## `@liveblocks/node`

`authorize` option `userId` is now mandatory.

Our new [pricing](https://liveblocks.io/pricing) is based on Monthly Active
Users instead of connections. We're using `userId` to track MAU associated to a
Liveblocks account.

# v0.19.11

## `@liveblocks/node`

- `WebhookHandler` now handles `RoomCreatedEvent` and `RoomDeletedEvent`

# v0.19.10

## `@liveblocks/client`

- Allow
  [`createClient`](https://liveblocks.io/docs/api-reference/liveblocks-client#createClientThrottle)
  `throttle` option to go as low as 16ms.

# v0.19.9

## `@liveblocks/client`

- Adds a `WebhookHandler` class
  - `new WebhookHandler(secret).verifyRequest({ rawBody, headers })` can be used
    to verify event requests from Liveblock's Webhook functionality. It also
    provides fully typed `WebhookEvents`.
  - Check out our [Webhooks guide](https://liveblocks.io/docs/guides/webhooks)
    for more details

# v0.19.8

- Fixes a bug where history didn't reliably undo `LiveObject` key set changes if
  any pending local changes existed on that key.
- Fixes a bug where changes performed inside `room.batch` were incorrectly
  ordered inside the history resulting in unexpected undo behavior in some
  cases.
- Fixes a bug where under some circumstances the Liveblocks client could get
  stuck in a "synchronizing" state indefinitely
- Expose `JsonArray` and `JsonScalar` types publicly

# v0.19.7

Fix nested storage event handling issue.

# v0.19.6

Support authentication with cookies.

# v0.19.5

Export the `StorageStatus` type (introduced with 0.19.3).

# v0.19.4

Fix CORS issue.

# v0.19.3

In **@liveblocks/client**:

## Room.getStorageStatus

Get the storage status.

- `not-loaded`: Initial state when entering the room.
- `loading`: Once the storage has been requested via room.getStorage().
- `synchronizing`: When some local updates have not been acknowledged by
  Liveblocks servers.
- `synchronized`: Storage is in sync with Liveblocks servers.

## Room.subscribe("storage-status", status => { })

Subscribe to storage status changes.

Returns an unsubscribe function.

```typescript
room.subscribe("storage-status", (status) => {
  switch (status) {
    case "not-loaded":
      break;
    case "loading":
      break;
    case "synchronizing":
      break;
    case "synchronized":
      break;
    default:
      break;
  }
});
```

## Room.reconnect

Close the room connection and try to reconnect.

## Internal changes

- Add support for the upcoming Liveblocks browser extension

# v0.19.2

Fixes some internal type definitions.

# v0.19.1

Fixes an issue where `import`s from Liveblocks packages could not be resolved
correctly in certain build environments.

# v0.19.0

This release brings Zustand v4 support. This is a breaking change **only if
you’re using @liveblocks/zustand**.

In **@liveblocks/zustand**:

- Support Zustand v4 (actually v4.1.3 or higher)
- Drop support for Zustand v3 (also v4.1.2 or lower are not supported)
- Fix bug where some usage pattern could cause the Zustand store to stop
  synching (#491)

To migrate, make the following code changes:

- `npm install zustand@latest`
- `npm install @liveblocks/zustand@latest`
- Change these imports, if applicable:
  ```diff
  -import { middleware } from "@liveblocks/zustand";
  +import { liveblocks } from "@liveblocks/zustand";
  ```
  and
  ```diff
  -import type { LiveblocksState } from "@liveblocks/zustand";
  +import type { WithLiveblocks } from "@liveblocks/zustand";
  ```
  and rename accordingly.
- Change the pattern:
  ```ts
  create(liveblocks<MyState, ...>(...))
  ```
  to the Zustand v4 recommended pattern:
  ```ts
  create<WithLiveblocks<MyState, ...>>()(liveblocks(...))
  ```
  To be clear:
  1.  First, move the type annotation away from the `liveblocks` middleware
      call, and onto the `create` call.
  2.  Next, wrap your `MyState` type in a `WithLiveblocks<...>` wrapper. This
      will make sure the injected `liveblocks` property on your Zustand state
      will be correctly typed.
  3.  Finally, make sure to add the extra call `()` wrapper, needed by Zustand
      v4 now:
      ```ts
      create<WithLiveblocks<MyState, ...>>()(liveblocks(...))
      //                                  ^^ Not a typo
      ```
- Remove the second argument to `state.liveblocks.enterRoom()`: it no longer
  takes an explicit initial state. Instead, it's automatically be populated from
  your Zustand state.

In **@liveblocks/redux**:

- The main export has been renamed:
  ```diff
  -import { enhancer } from "@liveblocks/redux";
  +import { liveblocksEnhancer } from "@liveblocks/redux";
  ```
- The second argument to `state.liveblocks.enterRoom()` to send in an explicit
  initial state is no longer supported. It will use the state in your Redux
  store, for consistency and ease of use.

# v0.18.5

Bug fix:

- Fixes a small bug in a type definition, `scopes` was removed from
  `BaseUserMeta`.

Internal updates:

- Switch the monorepo over to Turborepo.

# v0.18.4

All packages now provide an `isReadOnly` flag on user instances. It is available
when getting self or others. `isReadOnly` is true when storage is read-only, see
the
[room management guide](https://liveblocks.io/docs/guides/managing-rooms-users-permissions#permissions)
for more information.

```ts
const me = room.getSelf();

me.isReadOnly; // boolean

const others = room.getOthers();
for (const other of others) {
  other.isReadOnly; // boolean
}
```

In **@liveblocks/client**:

- Add a new option `shouldInitiallyConnect` to `client.enter` that let you
  control whether or not the room connects to Liveblocks servers. Default is
  `true`.

  Usually set to false when the client is used from the server to not call the
  authentication endpoint or connect via WebSocket.

In **@liveblocks/react**:

- Add a new property `shouldInitiallyConnect` to `RoomProvider` that let you
  control whether or not the room connects to Liveblocks servers. Default is
  `true`.

  By default equals to `typeof window !== "undefined"`, meaning the RoomProvider
  tries to connect to Liveblocks servers only on the client side.

- Internal package restructurings to increase code sharing. You may notice a new
  dependency show up in your dependency tree: `@liveblocks/core`. It contains
  private APIs that aren't intended for direct consumption.

# v0.18.3

- In **@liveblocks/react**:

  Fixes the "zombie-child" problem that can occur with React 17 or lower. **If
  you’re on React 18: great, you can ignore this!** If you’re using React 17 or
  lower with Liveblocks, we’ll now start to enforce that you pass the
  `unstable_batchedUpdates` prop to RoomProvider, so this problem can be
  circumvented. This small addition may save you hours of debugging time!

  ```tsx
  // ⚠️  Only if you’re using React 17 or lower
  import { unstable_batchedUpdates } from "react-dom";  // 👈

  <RoomProvider
    id="my-room"
    initialPresence={...}
    initialStorage={...}
    unstable_batchedUpdates={unstable_batchedUpdates}  // 👈
  >
    <App />
  </RoomProvider>
  ```

  To read more, see
  https://liveblocks.io/docs/guides/troubleshooting#stale-props-zombie-child

- In **@liveblocks/zustand**:

  - Fix a confusing error message

# v0.18.2

- In **@liveblocks/react**:

  - Make sure that `useOther` will not rerender if tracked users already left
    the room, so that child components won't get rerendered before the parent
    got the chance to unmount them.
  - Disallow `useOther` without selector

# v0.18.1

- In **@liveblocks/react**:

  - Fix a bug that could cause an error when patching presence during local
    development. Not an issue in production builds. (#505)

# v0.18.0

For information, please read our
[Upgrade Guide for 0.18](https://liveblocks.io/docs/guides/upgrading/0.18).

### New React hooks ✨

- In **@liveblocks/react**:

  - [`useStorage`](https://liveblocks.io/docs/api-reference/liveblocks-react#useStorage)
  - [`useMutation`](https://liveblocks.io/docs/api-reference/liveblocks-react#useMutation)
  - [`useSelf`](https://liveblocks.io/docs/api-reference/liveblocks-react#useSelf)
  - [`useOthers`](https://liveblocks.io/docs/api-reference/liveblocks-react#useOthers)
  - [`useOthersMapped`](https://liveblocks.io/docs/api-reference/liveblocks-react#useOthersMapped)
  - [`useOthersConnectionIds`](https://liveblocks.io/docs/api-reference/liveblocks-react#useOthersConnectionIds)
  - [`useOther`](https://liveblocks.io/docs/api-reference/liveblocks-react#useOther)
    (singular)

- In **@liveblocks/client**:

  - New
    [`.toImmutable()`](https://liveblocks.io/docs/api-reference/liveblocks-client#LiveObject.toImmutable)
    method on `LiveObject`, `LiveList`, and `LiveMap` lets you work with an
    immutable representation of the storage objects
  - Improved core performance
  - Reduced bundle size
  - Others only become visible in the `others` array if their presence is known

### Breaking changes

- Remove support for directly importing hooks from **@liveblocks/client** (e.g.
  `import { useMyPresence } from '@liveblocks/react'`). If you’re still using
  these imports, see the
  [Upgrade Guide for 0.17](https://liveblocks.io/docs/guides/upgrading/0.17) for
  instructions.
- Remove `ClientProvider` and `useClient` hook
- Remove `defaultPresence` and `defaultStorageRoot` arguments. (Just use
  `initialPresence` and `initialStorage` arguments now.)
- Remove second argument to `useMap()`, `useList()`, and `useObject()`.
- Remove `new LiveMap(null)` support. (Just use `new LiveMap()` or
  `new LiveMap([])`.)

# v0.17.11

General:

- Fix a packaging bug

In **@liveblocks/react**:

- Deprecate an undocumented API

# v0.17.9

- Fix bug that could cause duplicate copies of @liveblocks/client to end up in
  final bundle, for certain bundler configurations.
- Fix bug where in some conditions the initial presence for a new connection
  would not come through to all existing clients in the room
- Various internal changes

# v0.17.8

### New history APIs ↩️ ↪️

- In **@liveblocks/client**:

  - Add `canUndo()` and `canRedo()` utilities to `room.history`
  - Add `"history"` event type to `room.subscribe()` to subscribe to the current
    user's history changes

- In **@liveblocks/react**:

  - Add `useCanUndo()` and `useCanRedo()` hooks

# v0.17.7

- In **@liveblocks/zustand**:

  - Simplify zustand middleware integration with Typescript. `TPresence`,
    `TStorage`, `TUserMeta`, and `TRoomEvent` are now optional.

Note that `@liveblocks/zustand` does not work with zustand > v4 because v3 and
v4 have completely different type definitions. As soon as zustand v4 is out of
the RC phase, we will consider updating our middleware to work with the latest
version.

### Example

Let's take a look at our
[To-do list](https://github.com/liveblocks/liveblocks/tree/main/examples/zustand-todo-list)
example. Without our middleware, the store would look like this:

```ts
import create from "zustand";

type State = {
  draft: string;
  isTyping: boolean;
  todos: Todo[];
  setDraft: (draft: string) => void;
  addTodo: () => void;
  deleteTodo: (index: number) => void;
};

create<State>(/* ... */);
```

With our middleware, you simply need to move the `State` param at the middleware
level:

```ts
import create from "zustand";
import { createClient } from "@liveblocks/client";
import { middleware } from "@liveblocks/zustand";

const client = createClient({ /*...*/ });

type State = {
  draft: string;
  isTyping: boolean;
  todos: Todo[];
  setDraft: (draft: string) => void;
  addTodo: () => void;
  deleteTodo: (index: number) => void;
};

create(
  middleware<State>(/* ... */, {
    client,
    presenceMapping: { isTyping: true },
    storageMapping: { todos: true }
  })
);
```

If you want to type `others` presence, you can use the `TPresence` generic
argument on the middleware.

```ts

type Presence = {
  isTyping: true;
}

const useStore = create(
  middleware<State, Presence>(/* ... */, {
    client,
    presenceMapping: { isTyping: true },
    storageMapping: { todos: true }
  })
);

// In your component
useStore(state => state.liveblocks.others[0].presence?.isTyping)
```

# v0.17.6

- In **@liveblocks/react**:

  - Expose `RoomContext` in the return value of `createRoomContext()`

# v0.17.5

- In **@liveblocks/react**:

  - Fix bug where changing the `key` argument of `useMap()`, `useList()`,
    `useObject()` did not resubscribe to updates correctly
  - Ignore changes to the `RoomProvider`'s initial presence/storage props on
    subsequent renders. This makes it behave closer to `useState(initialState)`

# v0.17.4

Fix missing documentation for hooks created via `createRoomContext()`.

# v0.17.1

Fix `@liveblocks/nodes` packaging.

# v0.17.0

For information, please read our
[Upgrade Guide](https://liveblocks.io/docs/guides/upgrading/0.17).

### TypeScript improvements ✨

This release contains major TypeScript improvements. The recommended setup now
is that you define your own Presence and Storage types at the highest level
(i.e. where you set up the room). After that initial one-time setup, you will no
longer need to provide any extra type annotations anywhere for your Liveblocks
code! 🙌

To learn how to set that up, follow the instructions in our
[Upgrade Guide](https://liveblocks.io/docs/guides/upgrading/0.17).

- No more `any` types used (in `@liveblocks/client` and `@liveblocks/react`)
- All APIs that work with Presence data will now require it to be
  JSON-serializable
- All APIs that work with Storage data will now require it to be LSON (= JSON +
  Live structures)
- All Live structures now take mandatory type params for their payloads, just
  like the built-in array, object, and map types do:
  - `LiveMap<K, V>` (like `Map<K, V>`)
  - `LiveObject<{ a: number, b: string }>` (like, for example,
    `{ a: number, b: string }`)
  - `LiveList<T>` (like `Array<T>`)

### React Native support ✨

We now support React Native! To learn how to use Liveblocks in your React Native
projects, see our
[API reference](https://liveblocks.io/docs/api-reference/liveblocks-client#createClientReactNative).
It's surprisingly simple!

### New APIs ✨

- In **@liveblocks/react**:

  - [`createRoomContext()`](https://liveblocks.io/docs/api-reference/liveblocks-react#createRoomContext)
    is now the preferred way to initialize hooks.

- In the API:

  - New endpoint to
    [Get Users in a Room](https://liveblocks.io/docs/api-reference/rest-api-endpoints#GetRoomUsers)
  - New endpoint to
    [Get a list of all Rooms](https://liveblocks.io/docs/api-reference/rest-api-endpoints#GetRooms)

### Bug fixes 🐛

- Improved conflict resolution on LiveList
- Various minor internal bug fixes

### Breaking changes

- In **@liveblocks/client**:

  - Removed old `Room.unsubscribe()` API

### New deprecations

- In **@liveblocks/client**:

  - The `defaultPresence` option to `client.enter()` will get renamed to
    `initialPresence`
  - The `defaultStorageRoot` option to `client.enter()` will get renamed to
    `initialStorage`
  - Calling `new LiveMap(null)` will stop working. Please use `new LiveMap()`,
    or `new LiveMap([])`

- In **@liveblocks/react**:

  - Importing the React hooks directly is deprecated, instead use the new
    `createRoomContext()` helper. For help, read the
    [Recommended Upgrade Steps section](https://liveblocks.io/docs/guides/upgrading/0.17#recommended-upgrade-steps)
    within our [Upgrade Guide](https://liveblocks.io/docs/guides/upgrading/0.17)
  - The second argument to `useList()`, `useObject()`, and `useMap()` is
    deprecated
  - The RoomProvider's `defaultPresence` is renamed to `initialPresence`
  - The RoomProvider's `defaultStorageRoot` is renamed to `initialStorage`

# v0.16.17

Fix bug in internal code where some legal authentication tokens would be
considered invalid.

# v0.16.16

Internals only.

# v0.16.15

Internals only.

# v0.16.14

Fix an issue where the current user's info would not properly display accented
characters.

# v0.16.13

(Unpublished.)

# v0.16.12

Internals only.

# v0.16.11

Expose helper type to help users adopt to using Live structures with interfaces
they don't own.

# v0.16.10

Restructures a few more internals.

# v0.16.9

Restructures a few internals.

# v0.16.8

Fix bug in private/internal code.

# v0.16.7

Fix bug in private/internal code.

# v0.16.6

Fix bug in example code suggested in deprecation warning.

# v0.16.5

### All packages

- Various internal refactorings

### Bug fixes

- In **@liveblocks/client**:

  - If you're using `@liveblocks/client` in a ES2015 context, you no longer have
    to polyfill `Object.fromEntries()`.

# v0.16.4

### All packages

- Improve our generated bundles. They are now even more tree-shakable, and
  smaller!
- Some APIs are being deprecation and will show warnings in the dev console when
  used

# v0.16.3

### Bug fixes

- In **@liveblocks/client**:

  - Fix bug where internal presence state could not get restored correctly after
    undo/redo in certain circumstances.

- In **@liveblocks/zustand** and **@liveblocks/redux**:

  - Fixes an issue when initializing an array with items would result in having
    duplicated items in other clients. Example:

    - Client A updates state : `{ list: [0] }`
    - Client B states is updated to : `{ list: [0, 0] }`

# v0.16.2

### Bug fixes

- In **@liveblocks/client**:

  - Fix small bug related to new `JsonObject` type, which would reject some
    values that were legal JSON objects.

# v0.16.1

### Bug fixes

- In **@liveblocks/react**:

  - Fix issue with React 18 and StrictMode.

# v0.16.0

### New APIs

#### `LiveList.set`

Set one element at a specified index.

```typescript
const list = new LiveList(["🦁", "🦊", "🐵"]);
list.set(0, "🐺");
list.toArray(); // equals ["🐺", "🦊", "🐵"]
```

https://github.com/liveblocks/liveblocks/pull/147 for more information

⚠️ **_Before using `LiveList.set`, you need to make sure that all connected
clients are using `0.16.0`. If a client is connected to a room with version
`< 0.16`, `LiveList.set` might lead to slightly unexpected behavior._**

### TypeScript improvements

@nvie improved our typescript definitions! They are more precise and restrictive
(for your own good :)). If typescript errors appears after upgrading to `0.16.0`
and they are not clear, please create a Github issue and we'll help you.

More information here: https://github.com/liveblocks/liveblocks/pull/150<|MERGE_RESOLUTION|>--- conflicted
+++ resolved
@@ -1,17 +1,15 @@
 # Unreleased
 
-<<<<<<< HEAD
-### `create-liveblocks-app`
-
-- Adds a fallback for passing data from Safari to the console.
-=======
 ### `@liveblocks/node`
 
 - Expose new `nextCursor` field in
   [Get Rooms](https://liveblocks.io/docs/api-reference/liveblocks-node#get-rooms)
   API responses, to make pagination easier to work with
 - Update TypeScript types for some responses
->>>>>>> 36c44c81
+
+### `create-liveblocks-app`
+
+- Adds a fallback for passing data from Safari to the console.
 
 # v1.9.6
 
