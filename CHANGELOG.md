<<<<<<< HEAD
## 2.10.0 (Not published yet)

### `@liveblocks/client`

- Add new methods under `client.resolvers.*` to invalidate the cache of
  `resolveUsers`, `resolveRoomsInfo`, and `resolveMentionSuggestions`.
=======
## 2.9.2

### `@liveblocks/node`

- Detect invalid chars in secret keys and throw a more helpful error message
>>>>>>> 3666815b

## 2.9.1

### `@liveblocks/client`

- Fix type definition of `ThreadData`: `updatedAt` is always set
- Fix bug where client wasn't always using the newest delta update backend
  endpoint yet
- Fix regression with metadata filtering on explicitly-`undefined` values

### `@liveblocks/react-ui`

- When `Composer` is disabled, its actions are now also disabled as expected.
- Various event propagation improvements in `Composer`.

## 2.9.0

We are introducing pagination support to allow apps using threads and inbox
notifications to be built in a more user-friendly way, where the initial load is
faster and more data can be fetched incrementally as users interact with the
app.

### `@liveblocks/react`

- Add pagination support to `useInboxNotifications()`

  ```tsx
  const {
    inboxNotifications,
    isLoading,
    error,

    // ✨ New in Liveblocks 2.9
    fetchMore,
    isFetchingMore,
    hasFetchedAll,
    fetchMoreError,
  } = useInboxNotifications();
  ```

- Add pagination support to `useThreads()` and `useUserThreads_experimental()`

  ```tsx
  const {
    threads,
    isLoading,
    error,

    // ✨ New in Liveblocks 2.9
    fetchMore,
    isFetchingMore,
    hasFetchedAll,
    fetchMoreError,
  } = useThreads({ query });
  ```

## 2.8.2

### `@liveblocks/client`

- Send client version in HTTP request headers from the client, to ensure
  backward compatible responses from the server

## 2.8.1

### `@liveblocks/react-ui`

- Expose `onComposerSubmit` on `Thread` to react to the inner composer of a
  thread.

## 2.8.0

We are introducing attachments to allow users to add files to their comments,
for more information about this change please read our
[Upgrade Guide for 2.8](https://liveblocks.io/docs/platform/upgrading/2.8).

### `@liveblocks/react-ui`

- Add out-of-the-box support for attachments in the default components.
- Add new primitives to support attachments in custom components:
  - `Composer.AttachmentsDropArea`: Receives files via drag-and-drop
  - `Composer.AttachFiles`: Opens a file picker
  - `FileSize`: Displays a formatted file size
- Add values and methods to `useComposer` to support attachments in custom
  components.

### `@liveblocks/react`

- Add `useAttachmentUrl` hook to get presigned URLs for attachments.

### `@liveblocks/client`

- Add `prepareAttachment` and `uploadAttachment` methods to `Room` to create
  attachments.
- Add `getAttachmentUrl` method to `Room` to get presigned URLs for attachments.

## 2.7.2

### `@liveblocks/react`

- Fix a bug where under some conditions threads could end up without comments.
- Fix a bug where notifications associated to deleted threads would not be
  deleted.
- Fix a bug where subsequent optimistic updates to the same inbox notification
  could sometimes not get applied correctly.

## 2.7.1

### `@liveblocks/react-lexical`

- Fixed a bug where resolved threads remained visible in the editor and the
  `AnchoredThreads` and `FloatingThreads` components.

## 2.7.0

### `@liveblocks/client`

- Refactor caching internals to prepare for upcoming features

### `@liveblocks/react`

- Add support for `query` argument to `useUserThreads_experimental`
- Fix bug where some combinations of `query` criteria could over-select threads
  in `useThreads`

### Version History (private beta)

This release adds some new hooks for Version History in text documents, which is
now available in private beta. If you’re interested in joining the private beta,
please [contact us](https://liveblocks.io/contact/sales).

- Add `useHistoryVersion` hook to retrieve version history (in
  `@liveblocks/react`)
- Add `HistoryVersionSummaryList` and `HistoryVersionSummary` components to help
  display version history (in `@liveblocks/react-ui`)
- Add `HistoryVersionPreview` component to display and restore a version (in
  `@liveblocks/react-lexical`)

## 2.6.1

### `@liveblocks/react-ui`

- Fix mention suggestions dropdown not following scroll in some scenarios.

## 2.6.0

### `@liveblocks/node`

- Add `getInboxNotifications` method which supports an `unread` query parameter.

## 2.5.1

### `@liveblocks/yjs`

- Fix `LiveblocksProvider` `update`/`change` event not returning `removed`
  users.

## 2.5.0

### `@liveblocks/react`

- Add
  [`useIsInsideRoom`](https://liveblocks.io/docs/api-reference/liveblocks-react#useIsInsideRoom)
  hook, useful for rendering different components inside and outside of
  [`RoomProvider`](https://liveblocks.io/docs/api-reference/liveblocks-react#RoomProvider).

### `@liveblocks/react-lexical`

- Fix a bug in `useEditorStatus` which prevented it from returning a correct
  status when `LexicalPlugin` was rendered conditionally.
- Fix remote cursors not displaying user names.

### `@liveblocks/react-ui`

- Improve event propagation in `Composer`.

## v2.4.0

### `@liveblocks/client`

- Add vanilla Comments and Notifications APIs to `Client` and `Room`.

## v2.3.0

### `@liveblocks/react-lexical`

- New default components: `AnchoredThreads` and `FloatingThreads` to display
  threads that are tied to a specific part of the document, similar to Notion,
  Linear, etc:
  - [`FloatingThreads`](https://liveblocks.io/docs/api-reference/liveblocks-react-lexical#FloatingThreads)
    displays floating `Thread` components below text highlights in the editor.
  - [`AnchoredThreads`](https://liveblocks.io/docs/api-reference/liveblocks-react-lexical#AnchoredThreads)
    displays a list of `Thread` components vertically alongside the editor.
  - These components can be used in the same application to create a UI that
    works on both mobile and desktop.

### `@liveblocks/react`

- Add `useDeleteInboxNotification` and `useDeleteAllInboxNotifications` hooks.
- Fix `resolved` query not being applied when filtering threads with
  `useThreads`.
- Various refactorings to Suspense internals.

### `@liveblocks/react-ui`

- Add "Delete notification" action to `InboxNotification`.
- Hide "Mark as read" action in `InboxNotification` when already read.
- Improve keyboard navigation within emoji pickers.

### `@liveblocks/node`

- Add `deleteInboxNotification` and `deleteAllInboxNotifications` methods.

## v2.2.2

### `@liveblocks/react-ui`

- Fix missing avatar in `textMention` inbox notifications.
- Fix `textMention` usage (and its props type) when customizing rendering via
  `kinds` on `InboxNotification`.
- Fix broken CSS selector in default styles.

## v2.2.1

### `@liveblocks/yjs`

- Don’t attempt to write Yjs changes if the current user has no write access.

## v2.2.0

We are making `resolved` a first-class citizen property on
[threads](https://liveblocks.io/docs/products/comments/concepts#Threads), for
more information about this change please read our
[Upgrade Guide for 2.2](https://liveblocks.io/docs/platform/upgrading/2.2).

### `@liveblocks/react`

- Add `useMarkThreadAsResolved` and `useMarkThreadAsUnresolved` hooks.
- Support `query.resolved` when filtering threads.
- The
  [`useStorageStatus`](https://liveblocks.io/docs/api-reference/liveblocks-react#useStorageStatus)
  hook now also has a `{ smooth: true }` setting to make building calm UIs with
  it a bit easier.
- The `useClient()` hook is now also available for users of
  `createRoomContext()` and/or `createLiveblocksContext()`
- Fix: avoid unnecessary re-renders if inbox notifications haven't changed

### `@liveblocks/react-ui`

- Use first-class citizen `resolved` property in `Thread` component.
- Preserve rich text when pasting into the composer.
- Add support for custom links to the composer. (either by pasting URLs with
  plain text selected or by pasting existing links)
- Preserve whitespace and empty lines in comments.
- Mark threads as read when visible (like before), but only if the window is
  focused.
- Fix improper `useTransition` fallback which would break on React versions
  lower than 18.

### `@liveblocks/node`

- Add `markThreadAsResolved` and `markThreadAsUnresolved` methods.
- Add `ThreadMarkedAsResolvedEvent` and `ThreadMarkedAsUnresolvedEvent` webhook
  events.
- Support `query.resolved` when querying threads.

### `@liveblocks/react-lexical`

- Upgrade `lexical` peer dependency to version `^0.16.1` that fixes
  compatibility issues with Next.js versions 14.2.0 and above.

### `@liveblocks/node-lexical`

- Upgrade `lexical` peer dependency to version `0.16.1`.

## v2.1.0

### `@liveblocks/client`

- Various internal refactorings

### `@liveblocks/react`

- Add new hook
  [`useStorageStatus`](https://liveblocks.io/docs/api-reference/liveblocks-react#useStorageStatus),
  which returns the current storage status of the room, and will re-render your
  component whenever it changes. This can used to build "Saving..." UIs.
- Add
  [`useDeleteThread`](https://liveblocks.io/docs/api-reference/liveblocks-react#useDeleteThread)
  hook to delete a thread and its associated comments.
- Fix: add missing JSDoc comments
- Fix: improve some error messages and stack traces to contain more info
- Refactorings to Suspense internals

### `@liveblocks/react-ui`

- Fix improper `useSyncExternalStore` import which would break on React versions
  lower than 18.

## v2.0.5

### `@liveblocks/react`

- Improved DX: `useDeleteThread` will now throw a client-side error if someone
  else than the thread owner tries to delete the thread. This will help you
  catch and handle this case more easily.

## v2.0.4

### All packages

- Improve TS error messages and error locations if custom `UserMeta` or
  `ActivitiesData` types do not match their requirements

### `@liveblocks/client`

- Add missing type export for `CommentReaction`
- Don’t attempt to write missing `initialStorage` keys if the current user has
  no write access to storage. This will no longer throw, but issue a warning
  message in the console.

### `@liveblocks/react`

- Add
  [`useDeleteThread`](https://liveblocks.io/docs/api-reference/liveblocks-react#useDeleteThread)
  hook to delete a thread and its associated comments.

## v2.0.3

### `@liveblocks/client`

- In `client.enterRoom()`, the options `initialPresence` and `initialStorage`
  are now only mandatory if your custom type requires them to be.

### `@liveblocks/react`

- In `<RoomProvider>`, the props `initialPresence` and `initialStorage` are now
  only mandatory if your custom type requires them to be.
- Nesting `<LiveblocksProvider>`s will now throw to prevent incorrect usage.

### `@liveblocks/react-ui`

- Prevent the composer from splitting text being composed.
- Handle parentheses around and within auto links.
- Count whitespace as empty to prevent posting empty comments.
- Prevent clearing the composer if it's not handled. (via `onComposerSubmit`)

### `@liveblocks/yjs`

- Add missing type exports

## v2.0.2

### `@liveblocks/node`

- Add `deleteThread` method to the client to delete a room's thread.
- Add the `threadDeleted` webhook event to notify when a thread is deleted.
- Fix type signatures of `client.identifyUser()` and `client.prepareSession()`
  to require `userInfo` if it's mandatory according to your global `UserMeta`
  type definition.

## v2.0.0

This major release marks the maturity of Liveblocks. It contains new products
(`@liveblocks/react-lexical`) and clarifications (e.g.
`@liveblocks/react-comments` is now called `@liveblocks/react-ui`).

Also, we bring major DX improvements by allowing you to specify your types
globally now. These types will be typed once and shared across all Liveblocks
APIs, which includes your Node backend.

```ts file="liveblocks.config.ts"
// ❌ Before
export const {
  suspense: {
    RoomProvider,
    useRoom,
    // etc
  },
} = createRoomContext<Presence, Storage>(client);

// ✅ After
declare global {
  interface Liveblocks {
    Presence: Presence;
    Storage: Storage;
  }
}
```

In `@liveblocks/react`, you can now import hooks directly:

```ts file="MyComponent.tsx"
// ❌ Before: get hooks exported from your Liveblocks config
import { RoomProvider, useRoom, ... } from "./liveblocks.config";

// ✅ After: import hooks directly
import { RoomProvider, useRoom, ... } from "@liveblocks/react";
import { RoomProvider, useRoom, ... } from "@liveblocks/react/suspense";
```

```ts
// ❌ Before
const client = createClient(/* options */);

// ✅ After
<LiveblocksProvider /* options */>
  <App />
</LiveblocksProvider>
```

For full upgrade instructions and codemods, see the
[2.0 upgrade guide](https://liveblocks.io/docs/platform/upgrading/2.0).

### `create-liveblocks-app`

- Update config generation for Liveblocks 2.0.
- Add `--upgrade` flag to automatically update all Liveblocks package to their
  latest version.

### `@liveblocks/client`

- DX improvements: type once, globally, benefit everywhere

### `@liveblocks/react`

- DX improvement: import hooks directly
- DX improvement: `<ClientSideSuspense>` no longer needs a function as its
  `children`
- New provider: `LiveblocksProvider` (replaces the need for `createClient`)
- New hook: `useClient`
- Tweak `useMutation` error message to be less confusing.
- Allow thread and activity metadata types to contain `undefined` values.

### `@liveblocks/react-ui`

- Rename from `@liveblocks/react-comments`.
- Rename `<CommentsConfig />` to `<LiveblocksUIConfig />`.
- Improve `InboxNotification` props types.

### `@liveblocks/react-lexical`

- Initial release.

### `@liveblocks/node-lexical`

- Initial release.

### `@liveblocks/yjs`

- `LiveblocksProvider` is no longer a default export, it’s now
  `import { LiveblocksYjsProvider } from "@liveblocks/yjs"`.

### `@liveblocks/node`

- DX improvements: all Node client methods will pick up the same global types
  you’re using in your frontend
- Rename `RoomInfo` to `RoomData`.
- The webhook event `NotificationEvent`’s type can represent multiple kinds of
  notifications. (`"thread"`, `"textMention"`, and custom ones (e.g.
  `"$myNotification"`))

### `@liveblocks/codemod`

- Initial release.

## v1.12.0

### `@liveblocks/react`

- Add support for custom notification kinds.
- Add new `useInboxNotificationThread` hook to `createLiveblocksContext`, which
  can be used to retrieve threads within thread notifications for more
  flexibility.
- Add support for `startsWith` operator to `useThreads` when filtering based on
  metadata.

### `@liveblocks/react-comments`

- Add support for custom notification kinds to the `InboxNotification` component
  via the `kinds` prop and the `InboxNotification.Custom` component.
- Add destructive color tokens. (`--lb-destructive`,
  `--lb-destructive-foreground`, and `--lb-destructive-contrast`)

### `@liveblocks/node`

- Add `triggerInboxNotification` method that lets you trigger custom
  notification kinds.
- Enable filtering rooms by room ID in the `getRooms` method. This works via
  `query.roomId`, `metadata` is deprecated and is now `query.metadata`.
- Add support for our query language when filtering with the `getRooms` and
  `getThreads` methods.
- Add support for an alternative object-based query notation to the `getRooms`
  and `getThreads` methods, which supports exact matches and the `startsWith`
  operator.

## v1.11.3

### `@liveblocks/client`

- Fixes a potential `RangeError: Maximum call stack size exceeded` in
  applications that produce many operations

### `@liveblocks/node`

- Add missing `updatedAt` property to `YDocUpdatedEvent` type.
  ([@alexlande](https://github.com/alexlande))

## v1.11.2

### `create-liveblocks-app`

- Add support for the updated Starter Kit.

## v1.11.1

### `@liveblocks/react-comments`

- Fix the composer’s placeholder to appear instantly instead of being initially
  invisible.
- Fix the default composer’s actions not being disabled when the composer is.

### `@liveblocks/node`

- Fix "`process` is undefined" issue in Vite builds. This issue was already
  fixed for `@liveblocks/client`, but not for `@liveblocks/node` yet.

### DevTools

- Improve tree view to visualize Y.js documents and inspect Y.js awareness.

## v1.11.0

### `@liveblocks/node`

- Add `updateRoomId` method that lets you update the room ID of the specified
  room.
- Add an optional `guid` parameter to `sendYjsBinaryUpdate` and
  `getYjsDocumentAsBinaryUpdate` to point to a Yjs subdocument with the
  specified guid.

### `@liveblocks/react`

- Add `scrollOnLoad` option to `useThreads`: enabled by default, this option
  controls whether to scroll to a comment on load based on the URL hash.
- `useUser` and `useRoomInfo` no longer support returning nothing. Returning
  `undefined` will now be treated as an error.
- Fix bug where `useUser` and `useRoomInfo` returned an extra `data` superfluous
  property.
- Fix bug where customizing types on `createLiveblocksContext` would conflict
  with the provided `Client`.

### `@liveblocks/react-comments`

- Add actions to `InboxNotification` with a single action for now: marking as
  read.
- Improve actions hover behavior in `Comment`/`Thread`.
- Change `Comment` background color when it’s linked to or being edited.

## v1.10.4

- Fix bundling issue in Vite projects, where `process is not defined` could
  happen

## v1.10.3

### `@liveblocks/react-comments`

- Add support for Emoji v15.1 in emoji picker, along two additional locales:
  Bengali (`bn`) and Hindi (`hi`).
- Fix bug where the `showRoomName` prop on `InboxNotification.Thread` wasn’t
  applied to notifications about mentions.

### `@liveblocks/react`

- Fix bug where removing metadata via `useEditThreadMetadata` would result in a
  brief flash of the old metadata after the metadata was removed optimistically.

## v1.10.2

### `@liveblocks/client`

- Fix bug where calling `.clone()` immediately after creating a new `LiveObject`
  could throw an error

## v1.10.1

### `@liveblocks/client`

- Fix bug where the client’s backoff delay would not be respected correctly in a
  small edge case.

### `@liveblocks/react-comments`

- Fix date localization in `InboxNotification`.
- Add vendor prefixes to more CSS properties within the default styles.

### `@liveblocks/react`

- Added error retrying to `useThreads`, `useRoomNotificationSettings`, and
  `useInboxNotifications` during initial fetching.

## v1.10.0

This release introduces Notifications (and unread indicators) for Comments.

### `create-liveblocks-app`

- Add `createLiveblocksContext` and Notifications to `--init`.
- Move resolver options from `createRoomContext` to `createClient` and add
  `resolveRoomsInfo` to the list of resolvers.

### `@liveblocks/client`

- Add options to `createClient`: `resolveUsers`, `resolveMentionSuggestions`
  (both were previously defined on `createRoomContext` from
  `@liveblocks/react`), and the new `resolveRoomsInfo`.

### `@liveblocks/react`

- Add new `LiveblocksContext` accessible with `createLiveblocksContext`,
  similarly to `createRoomContext`. This context is meant to live at the root
  since it handles things outside of rooms, like notifications. It contains
  `LiveblocksProvider`, `useUser`, `useRoomInfo`, `useInboxNotifications`,
  `useUnreadInboxNotificationsCount`, `useMarkInboxNotificationAsRead`, and
  `useMarkAllInboxNotificationsAsRead`.
- Add new hooks to `createRoomContext`: `useMarkThreadAsRead`,
  `useThreadSubscription`, `useRoomInfo`, `useRoomNotificationSettings`, and
  `useUpdateRoomNotificationSettings`.
- Make some hooks usable interchangeably between `createLiveblocksContext` and
  `createRoomContext`: `useUser`, and `useRoomInfo`.

### `@liveblocks/react-comments`

- Add new default components: `InboxNotification` and `InboxNotificationList`.
- Add unread indicators to the default `Thread` component.
- Support "@" in mentions. (e.g. `@user@email.com` is now a valid mention and
  will trigger `resolveMentionSuggestions` with `"user@email.com"`)

### `@liveblocks/node`

- Add the Notifications REST APIs as fully typed methods. (includes
  `getInboxNotification`, `getRoomNotificationSettings`,
  `updateRoomNotificationSettings`, and `deleteRoomNotificationSettings`
  methods)
- Add notification webhook event: `NotificationEvent`.

## v1.9.8

### `@liveblocks/client`

- Fix race condition in client that could leave zombie WebSocket connections
  open indefinitely in a small edge case. (thanks for reporting,
  [@dev-badace](https://github.com/dev-badace))

### `@liveblocks/react`

- Fix type definitions of `useOthersListener` hook.
- Fix type definitions of `useErrorListener` hook.

### `@liveblocks/yjs`

- Emit update events from awareness.
- Fix several awareness bugs.

## v1.9.7

### `@liveblocks/node`

- Expose new `nextCursor` field in
  [Get Rooms](https://liveblocks.io/docs/api-reference/liveblocks-node#get-rooms)
  API responses, to make pagination easier to work with
- Update TypeScript types for some responses

### `create-liveblocks-app`

- Adds a fallback for passing data from Safari to the console.

## v1.9.6

### `@liveblocks/react`

- Fix certain Next.js sites not building correctly due to improper
  `useSyncExternalStore` import

## v1.9.5

### `@liveblocks/react-comments`

- Fix mention suggestions not appearing.

## v1.9.4

### `@liveblocks/react`

- Fix polling on `useThreads` hook.

## v1.9.3

### `@liveblocks/react`

- Fix a bug that prevented comments from being used across multiple rooms.

### `@liveblocks/node`

- Fix `getRooms()` not throwing `LiveblocksError` when invalid response was
  received.

## v1.9.2

### `@liveblocks/react-comments`

- Add `portalContainer` prop to `CommentsConfig` to customize where floating
  elements (e.g. tooltips, dropdowns, etc) are portaled into.

## v1.9.1

### `@liveblocks/node`

- Fixes the signature and behavior of the `Liveblocks.sendYjsBinaryUpdate()`
  API. It now takes a Yjs encoded update (`Uint8Array`) directly.

## v1.9.0

### `@liveblocks/node`

- Add the Comments write REST APIs as fully typed methods. (includes
  `createThread`, `editThreadMetadata`, `createComment`, `editComment`,
  `deleteComment`, `addCommentReaction`, and `removeCommentReaction` methods)
- Fix the return type of `getActiveUsers` to match the data returned from the
  endpoint.

### `@liveblocks/react`

- Add `query` option to `useThreads` to filter threads based on their metadata.

### `@liveblocks/react-comments`

- Add support for exit animations to `ComposerSuggestions`.

## v1.8.2

### `@liveblocks/react`

- Improve Comments revalidation when losing network or staying in the
  background.
- Improve error handling of Comments mutations. (e.g. thread creation, comment
  creation, etc.)

### `@liveblocks/client`

- Export the `CommentBody` utilities added to `@liveblocks/node` in v1.8.0.
- Harmonize exports with `@liveblocks/node`. (added `IUserInfo` and
  `PlainLsonObject`)

### `@liveblocks/node`

- Harmonize exports with `@liveblocks/client`. (added `CommentBody`,
  `CommentBodyBlockElement`, `CommentBodyElement`, `CommentBodyInlineElement`,
  `CommentBodyLink`, `CommentBodyMention`, `CommentBodyParagraph`,
  `CommentBodyText`, `JsonArray`, `JsonScalar`, `Lson`, `LsonObject`, and
  `User`)

## v1.8.1

- Fix a bug in `toPlainLson` helper
- Fix a bug where pausing history more than once could lead to history loss

## v1.8.0

This release adds all the REST APIs as fully typed methods, and utilities to
transform comments, to `@liveblocks/node`.

### `@liveblocks/node`

- Add all the REST APIs as fully typed methods to `Liveblocks` client. See
  [docs](https://liveblocks.io/docs/api-reference/liveblocks-node#Liveblocks-client).
- Add utilities to work with the `CommentBody` format from Comments:
  - `getMentionedIdsFromCommentBody(body)` - Get a list of all mentioned IDs
    from a `CommentBody`. See
    [docs](https://liveblocks.io/docs/api-reference/liveblocks-node#get-mentioned-ids-from-comment-body).
  - `stringifyCommentBody(body, options)` - Convert a `CommentBody` to a string,
    either as plain text, HTML, or Markdown. It supports resolving mention IDs
    similarly to `@liveblocks/react` and overriding each element to control the
    formatting. See
    [docs](https://liveblocks.io/docs/api-reference/liveblocks-node#stringify-comment-body).

## 1.7.1

### `@liveblocks/react-comments`

- Fix `Composer` focus issues.
- Improve relative date formatting for some locales. (e.g. the `"fr"`` locale
  formatted “1h ago” as “-1 h” instead of “il y a 1 h”)
- Improve default monospace font for inline code blocks.

## v1.7.0

[Liveblocks Comments](https://liveblocks.io/comments) is now available for
everyone as a public beta, learn more about this
[in the announcement](https://liveblocks.io/blog/liveblocks-comments-is-available-for-everyone).

### `@liveblocks/client`

- Improve some internal logging.

### `@liveblocks/react`

- Improve Comments-specific error logging.

### `@liveblocks/react-comments`

- Improve default relative date formatting. (e.g. “2 hours ago” → “2h ago”)

### `create-liveblocks-app`

- Add `ThreadMetadata` type to `--init` command.

## v1.6.0

### `@liveblocks/yjs`

- Add support for subdocs.

## v1.5.2

### `@liveblocks/react`

- Fix return type of `resolveUsers`.

## v1.5.1

- Fixes a bug in the bounds check of the `backgroundKeepAliveTimeout` option.

## v1.5.0

Support multiple RoomProviders, or mixing and matching our React package in the
same app with a Redux and/or Zustand instance.

At the client level, there is a new API for entering/leaving rooms, which we’re
now recommending over the old APIs. (The old APIs remain working exactly how
they are today, however.)

```ts
// Old APIs we'll no longer be recommending (but that will remain working)
const room = client.enter("my-room", options);
client.getRoom("my-room");
client.leave("my-room");
```

```ts
// New API we'll be recommending instead
const { room, leave } = client.enterRoom("my-room", options);
leave();
```

### `@liveblocks/client`

- New client config option: `backgroundKeepAliveTimeout` (a numeric value in
  milliseconds). See
  [docs](https://liveblocks.io/docs/api-reference/liveblocks-client#createClientBackgroundKeepAliveTimeout).
- New APIs:
  - `Client.enterRoom(roomId, options)` – enters the room and return both the
    room and an "unsubscribe function" to leave that room again. This newer API
    supports entering/leaving the same room multiple times, making it possible
    to connect to the same room from different parts of your application. See
    [docs](https://liveblocks.io/docs/api-reference/liveblocks-client#Client.enterRoom).
  - `Client.logout()` – Call this on the Liveblocks client when you log out a
    user in your application. It will purge all auth tokens and force-leave any
    rooms, if any are still connected. See
    [docs](https://liveblocks.io/docs/api-reference/liveblocks-client#Client.logout).
  - `LiveList.clone()` – see
    [docs](https://liveblocks.io/docs/api-reference/liveblocks-client#LiveList.clone).
  - `LiveMap.clone()` – see
    [docs](https://liveblocks.io/docs/api-reference/liveblocks-client#LiveMap.clone).
  - `LiveObject.clone()` – see
    [docs](https://liveblocks.io/docs/api-reference/liveblocks-client#LiveObject.clone).
- Deprecated APIs:
  - `client.enter(roomId, options)`
  - `client.leave(roomId)`
- Renamed enter option: `shouldInitiallyConnect` → `autoConnect`. Its meaning or
  working did not change.
- Fixes a potential `Cannot set parent: node already has a parent` error when
  initializing storage with Live datastructures that are already tied to a
  Storage tree.

### `@liveblocks/react`

- Support using multiple `RoomProvider` components in your component tree for
  the same room ID.
- Renamed `RoomProvider` prop: `shouldInitiallyConnect` → `autoConnect`. Its
  meaning or working did not change.
- New hook:
  - `useOthersListener({ type, user, others })`, see
    [docs](https://liveblocks.io/docs/api-reference/liveblocks-react#useOthersListener)

### `@liveblocks/redux`

- **Breaking:** The `leaveRoom()` function no longer accepts a `roomId`. It will
  always leave the currently joined room.

### `@liveblocks/zustand`

- The `enterRoom()` function will now return a leave callback function.
- **Breaking:** The `leaveRoom()` function no longer accepts a `roomId`. It will
  always leave the currently joined room.

## v1.4.8

### `create-liveblocks-app`

- Add Comments hooks and options to `--init` command.

### `@liveblocks/client`

- Export all `CommentBody`-related types.

### `@liveblocks/react-comments`

- Improve default styles:
  - Cap CSS selector specificity to improve overridability.
  - Set tokens on `.lb-root` instead of `:root` to improve cascading tokens
    (overriding `--lb-accent` on `body` for example, didn't create the expected
    results), and to work within shadow DOMs.
- Fix reactions and links styles on Safari.

## v1.4.7

### `@liveblocks/react`

- Fix `userIds` type in `ResolveUsersArgs`.

## v1.4.6

### `@liveblocks/react`

- Fix a race condition that could cause a Liveblocks client to hang during
  loading when using Suspense.
- Fix `useStatus` return value on SSR responses.
- **Breaking (beta):** The `resolveUser` option in `createRoomContext` is now
  called `resolveUsers` and it receives a list of user IDs (via the `userIds`
  property, replacing `userId`) instead of a single one. Instead of returning
  user info of a single user ID, this function will now expect a list of users'
  info matching the provided list of user IDs.
- **Breaking (beta):** The `ResolveUserOptions` and
  `ResolveMentionSuggestionsOptions` types were renamed to `ResolveUsersArgs`
  and `ResolveMentionSuggestionsArgs` respectively.
- `resolveUsers` and `resolveMentionSuggestions` now accept synchronous
  functions.
- `resolveUsers` now also provides the current room ID.
- `editThreadMetadata` now correctly allows `null` to be set on a property.
  Doing so deletes existing metadata properties.

### `@liveblocks/react-comments`

- Export `ComposerSubmitComment` type from root too, in addition to
  `/primitives`.
- Add `onThreadDelete` to `Thread`.
- Add `metadata` to `Composer` to attach custom metadata to new threads.
- Add support for specifying a custom `ThreadMetadata` type on `Thread` and
  `Composer`.
- **Breaking (beta):** `Comment`’s `onEdit` and `onDelete` were renamed to
  `onEditComment` and `onDeleteComment` respectively.

## v1.4.5

### `@liveblocks/react`

- Fix `createThread` not creating valid comment.

### `@liveblocks/node`

- Fix URL encoding bug

## v1.4.4

### `@liveblocks/react`

- Fix `removeReaction` not removing reactions which led to reactions displaying
  a count of 0.

### `@liveblocks/react-comments`

- Fix reactions list (and its add button) showing on all comments.
- Improve emoji rendering on Windows.
- Hide country flag emojis when unsupported. (e.g. on Windows)

## v1.4.3

### `@liveblocks/react`

- Add new Comments hooks to add/remove reactions.
- Fix a bug in `useOthers()` that could lead to the warning "The result of
  getServerSnapshot should be cached to avoid an infinite loop"

### `@liveblocks/react-comments`

- Add support for reactions. (👍)
- Add keyboard navigation to emoji picker.

## v1.4.2

### `@liveblocks/client`

- Fix a bug where calculating the insertion position between two existing
  elements could happen incorrectly in a small edge case

## v1.4.1

### `@liveblocks/*`

- [#1177](https://github.com/liveblocks/liveblocks/pull/1177) Fix an issue with
  internal LiveList serialization that could lead to a "ghosting" bug with
  `@liveblocks/zustand` / `@liveblocks/redux` when using tuples.

### `@liveblocks/node`

- Add comment reaction webhook events `CommentReactionAdded` and
  `CommentReactionRemoved`

## v1.4.0

### DevTools

- New Yjs tab: visualize Yjs documents as a diagram, a tree, or as a list of
  operations, and inspect Awareness at the same time as Presence.
- New Events tab: inspect all custom Events a client receives in an event
  timeline, for easy testing/debugging.

### `@liveblocks/yjs`

- Add support for the Liveblocks [DevTools](https://liveblocks.io/devtools).

### `@liveblocks/client`

- Broadcast event messages now include a `user` property to indicate the user
  that sent the event:
  ```tsx
  room.subscribe("event", ({ event, user }) => {
    //                              ^^^^ New!
  });
  ```

### `@liveblocks/react`

- Broadcast event messages now include a `user` property to indicate the user
  that sent the event:
  ```tsx
  useEventListener(({ event, user }) => {
    //                       ^^^^ New!
  });
  ```
- **Breaking (beta):** Comments' hook `useThreads` now returns an object in its
  Suspense version. (`const threads = useThreads()` becomes
  `const { threads } = useThreads()`)

### `@liveblocks/react-comments`

- **Breaking (beta):** `Comment`’s `indentBody` and `Thread`’s
  `indentCommentBody` were renamed to `indentContent` and `indentCommentContent`
  respectively. `Thread`’s `onResolveChange` was renamed to `onResolvedChange`.
- Add emoji button in `Composer`.

### `@liveblocks/node`

- Support using `@liveblocks/node` in
  [Edge runtimes](https://vercel.com/docs/functions/edge-functions/edge-runtime).

## v1.3.6

### `@liveblocks/client`

- Support `unstable_fallbackToHTTP` client option when using any auth token type
  (previously it only worked when using single-room tokens, which we no longer
  recommend since 1.2)

## v1.3.5

### `@liveblocks/react`

- Officially mark `useList()`, `useMap()`, and `useObject()` as deprecated in
  JSDoc comments (we stopped recommending them since the release of 0.18)
- Deduplicate Comments requests and improve how race conditions are handled
  during mutations.
- Fix non-Suspense Comments hooks not working properly in some situations.

### `@liveblocks/react-comments`

- **Breaking (beta):** Replace the render prop API (e.g. `renderMention`,
  `renderLink`, etc) by a single `components` prop. (e.g.
  `components={{ Mention, Link }}`)
- Fix overflowing `Composer.Suggestions`.
- Reduce the impact of icons on bundle size.

## v1.3.4

### `@liveblocks/react`

- Fix confusing `Error: "undefined" is not a valid event name` error when using
  the (deprecated) `useMap()`, `useObject()`, or `useList()` hooks on
  uninitialized storage values.

## v1.3.3

### `@liveblocks/*`

- Fix unescaped room IDs when using Comments.

### `@liveblocks/react-comments`

- Add support for auto links. (e.g. `"www.liveblocks.io"`)

## v1.3.2

### `@liveblocks/client`

- The client will disconnect with an error if your `/api/liveblocks-auth`
  backend returns reused/cached tokens. It’s important that auth tokens are
  always freshly generated, and never get cached or reused. (The client itself
  will cache and reuse tokens already, so implementing additional caching in
  your backend isn’t needed, and could even cause reconnection issues.)

## v1.3.1

### `@liveblocks/client`

- Actually include the new Clear History API.

### `@liveblocks/react`

- Fix missing dependency declaration.

## v1.3.0

This release marks the initial release of
[Liveblocks Comments](https://liveblocks.io/comments) (private beta).

### `@liveblocks/client`

- New history API: `room.history.clear()` allows you to explicitly clear the
  history, which resets the ability to undo beyond the current state.
- Removed long deprecated methods:
  - `others.count` → Use `others.length` instead
  - `others.toArray()` → Use `others` instead (it’s already an array)
- Deprecated the `Others<P, U>` type → Use `readonly User<P, U>[]` instead.

### `@liveblocks/react`

- Add support for Comments.
- `UserMeta["info"]` can no longer be a scalar value.

### `@liveblocks/react-comments`

- Initial release.

### `@liveblocks/node`

- Add Comments helpers to Client.
- Add Comments webhook events.

## v1.2.4

### `@liveblocks/node`

- Fixes a bug where sending an empty (or non-string) user ID with
  `.identifyUser` would confusingly get reported as an HTTP 503.

## v1.2.3

### `@liveblocks/client`

- Improve configuration error messages to be more user friendly.
- Fix bug where entering a new room could potentially initialize the undo stack
  incorrectly.

### `create-liveblocks-app`

- Fix Suspense option when specifying a framework.
- Add helpful comments by default.

## v1.2.2

### `@liveblocks/node`

- Add Yjs document change event (`YDocUpdatedEvent`) to `WebhookHandler`.
- Allow `Header` object to be passed to `headers` in
  `WebhookHandler.verifyRequest()`

## v1.2.1

### `@liveblocks/node`

- Fix session.allow to support path up to 128 characters to meet room id length
  requirement.

## v1.2.0

### `@liveblocks/*`

- Support the new and improved Liveblocks authorization.
- Change client logic to stop retrying if room is full. Instead, the client will
  now disconnect. To retry, call `room.reconnect()` explicitly.

### `@liveblocks/node`

- Add new APIs for authorization. See our migration guide for tips on how to
  adopt the new style of authorizing your Liveblocks clients.

## v1.1.8

- Fix a small TypeScript issue introduced in 1.1.7.

## v1.1.7

### `@liveblocks/client`

- When initializing the client with a
  [custom auth callback](https://liveblocks.io/docs/api-reference/liveblocks-client#createClientCallback),
  you can now return `{ error: "forbidden", reason: ... }` as the response,
  which the client will treat as a sign to stop retrying. The client will then
  disconnect from the room, instead of remaining in `"connecting"` status
  indefinitely.

### `@liveblocks/react`

- Fix a bug with `useSelf()` where it would not correctly re-render after
  entering an empty room. It’s now consistent again with `useMyPresence()`.

### DevTools

- Fix a bug in the Liveblocks [DevTools](https://liveblocks.io/devtools) panel
  where the "me" view would incorrectly stay empty after entering an empty room.

## v1.1.6

### `@liveblocks/*`

- Loosen duplicate import detection so it won't throw when used in test runners
  that deliberately run multiple instances of a module (like Jest or Playwright
  can do).

## v1.1.5

### `@liveblocks/*`

- Ship all of our packages as both ESM and CJS modules again (restore the
  changes that 1.1.3 originally introduced).
- Auto-detect if multiple copies of Liveblocks are included in your production
  bundle. If so, a help page is presented that will help you resolve this issue.
- Fix a bug where the room internals could become non-functional when used in
  combination with Immer due to Immer’s excessive auto-freezing, which would
  break the room’s internals. (This became an issue since Liveblocks 1.1 was
  released.)

## v1.1.4

- Undo the changes made in 1.1.3. We’ve got some bug reports where Liveblocks
  could still be doubly-included in production bundles (in some bundler setups
  only), with storage data corruptions as a possible result. We’re
  investigating.

## v1.1.3

Ship all of our packages as both ESM and CJS modules. By upgrading, your
project’s bundler can now perform (better) tree-shaking on the Liveblocks code.

You can expect (at least) the following bundle size reductions:

- `@liveblocks/client` from 80kB → 70kB
- `@liveblocks/react` from 129kB → 80kB
- `@liveblocks/redux` from 84kB → 38kB
- `@liveblocks/zustand` from 83kB → 37kB
- `@liveblocks/yjs` from 129kB → 74kB

## v1.1.2

### `@liveblocks/yjs`

Added Yjs support to **open beta** through the new `@liveblocks/yjs` package
(not stable yet).

### Fixes

- Fixes a missing internal export.

## v1.1.1

- Fixes a bug where under certain circumstances the Liveblocks client could
  incorrectly throw a `Not started yet` error message.

## v1.1.0

This release improves the client’s internals to ensure a more reliable
connection with Liveblocks servers.

### `@liveblocks/client`

- New APIs:
  - `room.getStatus()`: returns the current status of the WebSocket connection:
    `"initial"`, `"connecting"`, `"connected"`, `"reconnecting"`, or
    `"disconnected"`
  - `room.subscribe("status")`: subscribe to changes of the connection status.
  - `room.subscribe("lost-connection")`: high-level API to get informed when
    Liveblocks’ automatic reconnection process is taking longer than usual, so
    you can show a toast message on screen. (See this
    [example](https://liveblocks.io/examples/connection-status) for an
    illustration.)
- New behavior:
  - The client will stop retrying to establish a connection in cases where
    retrying would not help. For example an explicit 403 forbidden response from
    your backend, or a configuration error.
  - The client will more quickly reconnect even after long periods of sleep.

### `@liveblocks/react`

- New APIs:
  - `useStatus()` - React hook version of `room.getStatus()`
  - `useLostConnectionListener()` - React hook version of
    `room.subscribe("lost-connection")` (See this
    [example](https://liveblocks.io/examples/connection-status) for an
    illustration.)

### Bugs fixed

- Reconnection would sometimes not work after long periods of sleep. Waking up
  is now instant.
- React clients using Suspense could sometimes incorrectly bounce back to the
  Suspense boundary after a successful load. No longer!
- Client could sometimes not load storage after reconnecting. Not anymore!
- Others array will no longer flash during an internal reconnect.
- DevTools now keeps working even when the client goes offline.

### Deprecated APIs

These APIs still work, but are replaced by newer APIs. The old APIs will be
removed in a future release of Liveblocks.

Old connection status codes are replaced by the new ones:

| ❌ Old statuses | ✅ New statuses |
| --------------- | --------------- |
| closed          | initial         |
| authenticating  | connecting      |
| connecting      | connecting      |
| open            | connected       |
| unavailable     | reconnecting    |
| failed          | disconnected    |

Recommended steps to upgrade:

- ❌ `room.getConnectionState()` → ✅ `room.getStatus()`
- ❌ `room.subscribe('connection')` → ✅ `room.subscribe('status')`
- Old client options:
  - ❌ `clientOptions.fetchPolyfill`
  - ❌ `clientOptions.WebSocketPolyfill` → ✅
    `clientOptions.polyfills: { fetch, WebSocket }`

## v1.0.12

### `create-liveblocks-app`

- Added `export type TypedRoom = Room<...>` to init command for non-React apps.

## v1.0.11

### `@liveblocks/client`

- Fix a bug where undo/redo on `LiveObject` creates exponentially larger deltas.

## v1.0.10

### `@liveblocks/client`

- Fix a bug related to proactive token expiration detection.
- Internal refactorings.
- Add unstable_fallbackToHTTP option to the core client to support messages over
  1MB.

### `@liveblocks/node`

- Fix incorrect status code when Liveblocks server cannot be reached
  temporarily.

## v1.0.9

### `@liveblocks/client`

- Export `LiveListUpdate`, `LiveMapUpdate`, and `LiveObjectUpdate` types used by
  the storage update callback.
- Export new utility, `toPlainLson`, to assist in calling the initialize storage
  API.
- Internal refactorings.

## v1.0.8

### `@liveblocks/client`

- Internal refactorings.

### `create-liveblocks-app`

- Added
  [flags](https://github.com/liveblocks/liveblocks/tree/main/tools/create-liveblocks-app#flags-optional)
  for creating config files with `--init`. (e.g. `--framework react`)
- Added an error if an incorrect flag is used.
- Slightly changed the format of the default config file.

### `@liveblocks/client`

- Internal refactorings.

## v1.0.7

- Private API changes only.

## v1.0.6

## Internal changes

- Release `create-liveblocks-app` along with other Liveblocks packages, using
  the same versioning scheme.
- Internal refactorings.

## v1.0.5

Non-existent.

## v1.0.4

Non-existent.

## v1.0.3

Non-existent.

## v1.0.2

- Fix bug where passing down `shouldInitiallyConnect` connection option would
  not always work.

## v1.0.1

- Log stack traces of function calls that resulted in rejected storage mutations
  to the console in non-production builds to ease debugging.

### `@liveblocks/client`

- Fixes bug where the state of `others` in a room was wrong when:
  - Client A disconnects improperly (ex: computer goes to sleep)
  - Then Client B disconnects (ex: computer goes to sleep)
  - Then Client A reconnects: client B still shows in the `others` state

## v1.0.0

This major release marks the maturity of Liveblocks. For upgrade instructions,
see the [1.0 upgrade guide](https://liveblocks.io/docs/platform/upgrading/1.0).

## `@liveblocks/node`

`authorize` option `userId` is now mandatory.

Our new [pricing](https://liveblocks.io/pricing) is based on Monthly Active
Users instead of connections. We're using `userId` to track MAU associated to a
Liveblocks account.

## v0.19.11

## `@liveblocks/node`

- `WebhookHandler` now handles `RoomCreatedEvent` and `RoomDeletedEvent`

## v0.19.10

## `@liveblocks/client`

- Allow
  [`createClient`](https://liveblocks.io/docs/api-reference/liveblocks-client#createClientThrottle)
  `throttle` option to go as low as 16ms.

## v0.19.9

## `@liveblocks/client`

- Adds a `WebhookHandler` class
  - `new WebhookHandler(secret).verifyRequest({ rawBody, headers })` can be used
    to verify event requests from Liveblock's webhook functionality. It also
    provides fully typed `WebhookEvents`.
  - Check out our [Webhooks guide](https://liveblocks.io/docs/guides/webhooks)
    for more details

## v0.19.8

- Fixes a bug where history didn't reliably undo `LiveObject` key set changes if
  any pending local changes existed on that key.
- Fixes a bug where changes performed inside `room.batch` were incorrectly
  ordered inside the history resulting in unexpected undo behavior in some
  cases.
- Fixes a bug where under some circumstances the Liveblocks client could get
  stuck in a "synchronizing" state indefinitely
- Expose `JsonArray` and `JsonScalar` types publicly

## v0.19.7

Fix nested storage event handling issue.

## v0.19.6

Support authentication with cookies.

## v0.19.5

Export the `StorageStatus` type (introduced with 0.19.3).

## v0.19.4

Fix CORS issue.

## v0.19.3

In **@liveblocks/client**:

## Room.getStorageStatus

Get the storage status.

- `not-loaded`: Initial state when entering the room.
- `loading`: Once the storage has been requested via room.getStorage().
- `synchronizing`: When some local updates have not been acknowledged by
  Liveblocks servers.
- `synchronized`: Storage is in sync with Liveblocks servers.

## Room.subscribe("storage-status", status => { })

Subscribe to storage status changes.

Returns an unsubscribe function.

```typescript
room.subscribe("storage-status", (status) => {
  switch (status) {
    case "not-loaded":
      break;
    case "loading":
      break;
    case "synchronizing":
      break;
    case "synchronized":
      break;
    default:
      break;
  }
});
```

## Room.reconnect

Close the room connection and try to reconnect.

## Internal changes

- Add support for the upcoming Liveblocks browser extension

## v0.19.2

Fixes some internal type definitions.

## v0.19.1

Fixes an issue where `import`s from Liveblocks packages could not be resolved
correctly in certain build environments.

## v0.19.0

This release brings Zustand v4 support. This is a breaking change **only if
you’re using @liveblocks/zustand**.

In **@liveblocks/zustand**:

- Support Zustand v4 (actually v4.1.3 or higher)
- Drop support for Zustand v3 (also v4.1.2 or lower are not supported)
- Fix bug where some usage pattern could cause the Zustand store to stop
  synching (#491)

To migrate, make the following code changes:

- `npm install zustand@latest`
- `npm install @liveblocks/zustand@latest`
- Change these imports, if applicable:
  ```diff
  -import { middleware } from "@liveblocks/zustand";
  +import { liveblocks } from "@liveblocks/zustand";
  ```
  and
  ```diff
  -import type { LiveblocksState } from "@liveblocks/zustand";
  +import type { WithLiveblocks } from "@liveblocks/zustand";
  ```
  and rename accordingly.
- Change the pattern:
  ```ts
  create(liveblocks<MyState, ...>(...))
  ```
  to the Zustand v4 recommended pattern:
  ```ts
  create<WithLiveblocks<MyState, ...>>()(liveblocks(...))
  ```
  To be clear:
  1.  First, move the type annotation away from the `liveblocks` middleware
      call, and onto the `create` call.
  2.  Next, wrap your `MyState` type in a `WithLiveblocks<...>` wrapper. This
      will make sure the injected `liveblocks` property on your Zustand state
      will be correctly typed.
  3.  Finally, make sure to add the extra call `()` wrapper, needed by Zustand
      v4 now:
      ```ts
      create<WithLiveblocks<MyState, ...>>()(liveblocks(...))
      //                                  ^^ Not a typo
      ```
- Remove the second argument to `state.liveblocks.enterRoom()`: it no longer
  takes an explicit initial state. Instead, it's automatically be populated from
  your Zustand state.

In **@liveblocks/redux**:

- The main export has been renamed:
  ```diff
  -import { enhancer } from "@liveblocks/redux";
  +import { liveblocksEnhancer } from "@liveblocks/redux";
  ```
- The second argument to `state.liveblocks.enterRoom()` to send in an explicit
  initial state is no longer supported. It will use the state in your Redux
  store, for consistency and ease of use.

## v0.18.5

Bug fix:

- Fixes a small bug in a type definition, `scopes` was removed from
  `BaseUserMeta`.

Internal updates:

- Switch the monorepo over to Turborepo.

## v0.18.4

All packages now provide an `isReadOnly` flag on user instances. It is available
when getting self or others. `isReadOnly` is true when storage is read-only, see
the
[room management guide](https://liveblocks.io/docs/guides/managing-rooms-users-permissions#permissions)
for more information.

```ts
const me = room.getSelf();

me.isReadOnly; // boolean

const others = room.getOthers();
for (const other of others) {
  other.isReadOnly; // boolean
}
```

In **@liveblocks/client**:

- Add a new option `shouldInitiallyConnect` to `client.enter` that let you
  control whether or not the room connects to Liveblocks servers. Default is
  `true`.

  Usually set to false when the client is used from the server to not call the
  authentication endpoint or connect via WebSocket.

In **@liveblocks/react**:

- Add a new property `shouldInitiallyConnect` to `RoomProvider` that let you
  control whether or not the room connects to Liveblocks servers. Default is
  `true`.

  By default equals to `typeof window !== "undefined"`, meaning the RoomProvider
  tries to connect to Liveblocks servers only on the client side.

- Internal package restructurings to increase code sharing. You may notice a new
  dependency show up in your dependency tree: `@liveblocks/core`. It contains
  private APIs that aren't intended for direct consumption.

## v0.18.3

- In **@liveblocks/react**:

  Fixes the "zombie-child" problem that can occur with React 17 or lower. **If
  you’re on React 18: great, you can ignore this!** If you’re using React 17 or
  lower with Liveblocks, we’ll now start to enforce that you pass the
  `unstable_batchedUpdates` prop to RoomProvider, so this problem can be
  circumvented. This small addition may save you hours of debugging time!

  ```tsx
  // ⚠️  Only if you’re using React 17 or lower
  import { unstable_batchedUpdates } from "react-dom";  // 👈

  <RoomProvider
    id="my-room"
    initialPresence={...}
    initialStorage={...}
    unstable_batchedUpdates={unstable_batchedUpdates}  // 👈
  >
    <App />
  </RoomProvider>
  ```

  To read more, see
  https://liveblocks.io/docs/guides/troubleshooting#stale-props-zombie-child

- In **@liveblocks/zustand**:

  - Fix a confusing error message

## v0.18.2

- In **@liveblocks/react**:

  - Make sure that `useOther` will not rerender if tracked users already left
    the room, so that child components won't get rerendered before the parent
    got the chance to unmount them.
  - Disallow `useOther` without selector

## v0.18.1

- In **@liveblocks/react**:

  - Fix a bug that could cause an error when patching presence during local
    development. Not an issue in production builds. (#505)

## v0.18.0

For information, please read our
[Upgrade Guide for 0.18](https://liveblocks.io/docs/platform/upgrading/0.18).

### New React hooks ✨

- In **@liveblocks/react**:

  - [`useStorage`](https://liveblocks.io/docs/api-reference/liveblocks-react#useStorage)
  - [`useMutation`](https://liveblocks.io/docs/api-reference/liveblocks-react#useMutation)
  - [`useSelf`](https://liveblocks.io/docs/api-reference/liveblocks-react#useSelf)
  - [`useOthers`](https://liveblocks.io/docs/api-reference/liveblocks-react#useOthers)
  - [`useOthersMapped`](https://liveblocks.io/docs/api-reference/liveblocks-react#useOthersMapped)
  - [`useOthersConnectionIds`](https://liveblocks.io/docs/api-reference/liveblocks-react#useOthersConnectionIds)
  - [`useOther`](https://liveblocks.io/docs/api-reference/liveblocks-react#useOther)
    (singular)

- In **@liveblocks/client**:

  - New
    [`.toImmutable()`](https://liveblocks.io/docs/api-reference/liveblocks-client#LiveObject.toImmutable)
    method on `LiveObject`, `LiveList`, and `LiveMap` lets you work with an
    immutable representation of the storage objects
  - Improved core performance
  - Reduced bundle size
  - Others only become visible in the `others` array if their presence is known

### Breaking changes

- Remove support for directly importing hooks from **@liveblocks/client** (e.g.
  `import { useMyPresence } from '@liveblocks/react'`). If you’re still using
  these imports, see the
  [Upgrade Guide for 0.17](https://liveblocks.io/docs/platform/upgrading/0.17)
  for instructions.
- Remove `ClientProvider` and `useClient` hook
- Remove `defaultPresence` and `defaultStorageRoot` arguments. (Just use
  `initialPresence` and `initialStorage` arguments now.)
- Remove second argument to `useMap()`, `useList()`, and `useObject()`.
- Remove `new LiveMap(null)` support. (Just use `new LiveMap()` or
  `new LiveMap([])`.)

## v0.17.11

General:

- Fix a packaging bug

In **@liveblocks/react**:

- Deprecate an undocumented API

## v0.17.9

- Fix bug that could cause duplicate copies of @liveblocks/client to end up in
  final bundle, for certain bundler configurations.
- Fix bug where in some conditions the initial presence for a new connection
  would not come through to all existing clients in the room
- Various internal changes

## v0.17.8

### New history APIs ↩️ ↪️

- In **@liveblocks/client**:

  - Add `canUndo()` and `canRedo()` utilities to `room.history`
  - Add `"history"` event type to `room.subscribe()` to subscribe to the current
    user's history changes

- In **@liveblocks/react**:

  - Add `useCanUndo()` and `useCanRedo()` hooks

## v0.17.7

- In **@liveblocks/zustand**:

  - Simplify zustand middleware integration with Typescript. `TPresence`,
    `TStorage`, `TUserMeta`, and `TRoomEvent` are now optional.

Note that `@liveblocks/zustand` does not work with zustand > v4 because v3 and
v4 have completely different type definitions. As soon as zustand v4 is out of
the RC phase, we will consider updating our middleware to work with the latest
version.

### Example

Let's take a look at our
[To-do list](https://github.com/liveblocks/liveblocks/tree/main/examples/zustand-todo-list)
example. Without our middleware, the store would look like this:

```ts
import create from "zustand";

type State = {
  draft: string;
  isTyping: boolean;
  todos: Todo[];
  setDraft: (draft: string) => void;
  addTodo: () => void;
  deleteTodo: (index: number) => void;
};

create<State>(/* ... */);
```

With our middleware, you simply need to move the `State` param at the middleware
level:

```ts
import create from "zustand";
import { createClient } from "@liveblocks/client";
import { middleware } from "@liveblocks/zustand";

const client = createClient({ /*...*/ });

type State = {
  draft: string;
  isTyping: boolean;
  todos: Todo[];
  setDraft: (draft: string) => void;
  addTodo: () => void;
  deleteTodo: (index: number) => void;
};

create(
  middleware<State>(/* ... */, {
    client,
    presenceMapping: { isTyping: true },
    storageMapping: { todos: true }
  })
);
```

If you want to type `others` presence, you can use the `TPresence` generic
argument on the middleware.

```ts

type Presence = {
  isTyping: true;
}

const useStore = create(
  middleware<State, Presence>(/* ... */, {
    client,
    presenceMapping: { isTyping: true },
    storageMapping: { todos: true }
  })
);

// In your component
useStore(state => state.liveblocks.others[0].presence?.isTyping)
```

## v0.17.6

- In **@liveblocks/react**:

  - Expose `RoomContext` in the return value of `createRoomContext()`

## v0.17.5

- In **@liveblocks/react**:

  - Fix bug where changing the `key` argument of `useMap()`, `useList()`,
    `useObject()` did not resubscribe to updates correctly
  - Ignore changes to the `RoomProvider`'s initial presence/storage props on
    subsequent renders. This makes it behave closer to `useState(initialState)`

## v0.17.4

Fix missing documentation for hooks created via `createRoomContext()`.

## v0.17.1

Fix `@liveblocks/nodes` packaging.

## v0.17.0

For information, please read our
[Upgrade Guide](https://liveblocks.io/docs/platform/upgrading/0.17).

### TypeScript improvements ✨

This release contains major TypeScript improvements. The recommended setup now
is that you define your own Presence and Storage types at the highest level
(i.e. where you set up the room). After that initial one-time setup, you will no
longer need to provide any extra type annotations anywhere for your Liveblocks
code! 🙌

To learn how to set that up, follow the instructions in our
[Upgrade Guide](https://liveblocks.io/docs/platform/upgrading/0.17).

- No more `any` types used (in `@liveblocks/client` and `@liveblocks/react`)
- All APIs that work with Presence data will now require it to be
  JSON-serializable
- All APIs that work with Storage data will now require it to be LSON (= JSON +
  Live structures)
- All Live structures now take mandatory type params for their payloads, just
  like the built-in array, object, and map types do:
  - `LiveMap<K, V>` (like `Map<K, V>`)
  - `LiveObject<{ a: number, b: string }>` (like, for example,
    `{ a: number, b: string }`)
  - `LiveList<T>` (like `Array<T>`)

### React Native support ✨

We now support React Native! To learn how to use Liveblocks in your React Native
projects, see our
[API reference](https://liveblocks.io/docs/api-reference/liveblocks-client#createClientReactNative).
It's surprisingly simple!

### New APIs ✨

- In **@liveblocks/react**:

  - [`createRoomContext()`](https://liveblocks.io/docs/api-reference/liveblocks-react#createRoomContext)
    is now the preferred way to initialize hooks.

- In the API:

  - New endpoint to
    [Get Users in a Room](https://liveblocks.io/docs/api-reference/rest-api-endpoints#GetRoomUsers)
  - New endpoint to
    [Get a list of all Rooms](https://liveblocks.io/docs/api-reference/rest-api-endpoints#GetRooms)

### Bug fixes 🐛

- Improved conflict resolution on LiveList
- Various minor internal bug fixes

### Breaking changes

- In **@liveblocks/client**:

  - Removed old `Room.unsubscribe()` API

### New deprecations

- In **@liveblocks/client**:

  - The `defaultPresence` option to `client.enter()` will get renamed to
    `initialPresence`
  - The `defaultStorageRoot` option to `client.enter()` will get renamed to
    `initialStorage`
  - Calling `new LiveMap(null)` will stop working. Please use `new LiveMap()`,
    or `new LiveMap([])`

- In **@liveblocks/react**:

  - Importing the React hooks directly is deprecated, instead use the new
    `createRoomContext()` helper. For help, read the
    [Recommended Upgrade Steps section](https://liveblocks.io/docs/platform/upgrading/0.17#recommended-upgrade-steps)
    within our
    [Upgrade Guide](https://liveblocks.io/docs/platform/upgrading/0.17)
  - The second argument to `useList()`, `useObject()`, and `useMap()` is
    deprecated
  - The RoomProvider's `defaultPresence` is renamed to `initialPresence`
  - The RoomProvider's `defaultStorageRoot` is renamed to `initialStorage`

## v0.16.17

Fix bug in internal code where some legal authentication tokens would be
considered invalid.

## v0.16.16

Internals only.

## v0.16.15

Internals only.

## v0.16.14

Fix an issue where the current user's info would not properly display accented
characters.

## v0.16.13

(Unpublished.)

## v0.16.12

Internals only.

## v0.16.11

Expose helper type to help users adopt to using Live structures with interfaces
they don't own.

## v0.16.10

Restructures a few more internals.

## v0.16.9

Restructures a few internals.

## v0.16.8

Fix bug in private/internal code.

## v0.16.7

Fix bug in private/internal code.

## v0.16.6

Fix bug in example code suggested in deprecation warning.

## v0.16.5

### All packages

- Various internal refactorings

### Bug fixes

- In **@liveblocks/client**:

  - If you're using `@liveblocks/client` in a ES2015 context, you no longer have
    to polyfill `Object.fromEntries()`.

## v0.16.4

### All packages

- Improve our generated bundles. They are now even more tree-shakable, and
  smaller!
- Some APIs are being deprecation and will show warnings in the dev console when
  used

## v0.16.3

### Bug fixes

- In **@liveblocks/client**:

  - Fix bug where internal presence state could not get restored correctly after
    undo/redo in certain circumstances.

- In **@liveblocks/zustand** and **@liveblocks/redux**:

  - Fixes an issue when initializing an array with items would result in having
    duplicated items in other clients. Example:

    - Client A updates state : `{ list: [0] }`
    - Client B states is updated to : `{ list: [0, 0] }`

## v0.16.2

### Bug fixes

- In **@liveblocks/client**:

  - Fix small bug related to new `JsonObject` type, which would reject some
    values that were legal JSON objects.

## v0.16.1

### Bug fixes

- In **@liveblocks/react**:

  - Fix issue with React 18 and StrictMode.

## v0.16.0

### New APIs

#### `LiveList.set`

Set one element at a specified index.

```typescript
const list = new LiveList(["🦁", "🦊", "🐵"]);
list.set(0, "🐺");
list.toArray(); // equals ["🐺", "🦊", "🐵"]
```

https://github.com/liveblocks/liveblocks/pull/147 for more information

⚠️ **_Before using `LiveList.set`, you need to make sure that all connected
clients are using `0.16.0`. If a client is connected to a room with version
`< 0.16`, `LiveList.set` might lead to slightly unexpected behavior._**

### TypeScript improvements

@nvie improved our typescript definitions! They are more precise and restrictive
(for your own good :)). If typescript errors appears after upgrading to `0.16.0`
and they are not clear, please create a Github issue and we'll help you.

More information here: https://github.com/liveblocks/liveblocks/pull/150<|MERGE_RESOLUTION|>--- conflicted
+++ resolved
@@ -1,17 +1,15 @@
-<<<<<<< HEAD
 ## 2.10.0 (Not published yet)
 
 ### `@liveblocks/client`
 
 - Add new methods under `client.resolvers.*` to invalidate the cache of
   `resolveUsers`, `resolveRoomsInfo`, and `resolveMentionSuggestions`.
-=======
+
 ## 2.9.2
 
 ### `@liveblocks/node`
 
 - Detect invalid chars in secret keys and throw a more helpful error message
->>>>>>> 3666815b
 
 ## 2.9.1
 
