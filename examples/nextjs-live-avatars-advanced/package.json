--- conflicted
+++ resolved
@@ -8,15 +8,9 @@
     "start": "next start"
   },
   "dependencies": {
-<<<<<<< HEAD
-    "@liveblocks/client": "^0.18.0-beta4",
-    "@liveblocks/node": "^0.18.0-beta4",
-    "@liveblocks/react": "^0.18.0-beta4",
-=======
     "@liveblocks/client": "^0.18.1",
     "@liveblocks/node": "^0.18.1",
     "@liveblocks/react": "^0.18.1",
->>>>>>> e16581cd
     "classnames": "^2.3.1",
     "framer-motion": "^6.3.6",
     "next": "^12.2.5",
