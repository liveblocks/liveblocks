--- conflicted
+++ resolved
@@ -8,13 +8,8 @@
     "start": "next start"
   },
   "dependencies": {
-<<<<<<< HEAD
-    "@liveblocks/client": "^0.18.0-beta4",
-    "@liveblocks/react": "^0.18.0-beta4",
-=======
     "@liveblocks/client": "^0.18.1",
     "@liveblocks/react": "^0.18.1",
->>>>>>> e16581cd
     "next": "^12.1.6",
     "react": "^18.1.0",
     "react-dom": "^18.1.0"
