{
  "name": "@liveblocks-examples/react-comments",
  "description": "This example shows how to build comments with Liveblocks and React.",
  "license": "Apache-2.0",
  "private": true,
  "type": "module",
  "scripts": {
    "dev": "vite",
    "build": "tsc && vite build",
    "preview": "vite preview"
  },
  "dependencies": {
<<<<<<< HEAD
    "@liveblocks/client": "1.10.0-beta1",
    "@liveblocks/node": "1.10.0-beta1",
    "@liveblocks/react": "1.10.0-beta1",
    "@liveblocks/react-comments": "1.10.0-beta1",
=======
    "@liveblocks/client": "^1.10.0",
    "@liveblocks/node": "^1.10.0",
    "@liveblocks/react": "^1.10.0",
    "@liveblocks/react-comments": "^1.10.0",
>>>>>>> 3affc11c
    "react": "^18.2.0",
    "react-dom": "^18.2.0",
    "react-error-boundary": "^4.0.11"
  },
  "devDependencies": {
    "@types/react": "^18.2.20",
    "@types/react-dom": "^18.2.7",
    "@vitejs/plugin-react": "^4.0.4",
    "prettier": "^3.0.2",
    "typescript": "^5.1.6",
    "vite": "^4.4.9"
  }
}<|MERGE_RESOLUTION|>--- conflicted
+++ resolved
@@ -10,17 +10,10 @@
     "preview": "vite preview"
   },
   "dependencies": {
-<<<<<<< HEAD
-    "@liveblocks/client": "1.10.0-beta1",
-    "@liveblocks/node": "1.10.0-beta1",
-    "@liveblocks/react": "1.10.0-beta1",
-    "@liveblocks/react-comments": "1.10.0-beta1",
-=======
     "@liveblocks/client": "^1.10.0",
     "@liveblocks/node": "^1.10.0",
     "@liveblocks/react": "^1.10.0",
     "@liveblocks/react-comments": "^1.10.0",
->>>>>>> 3affc11c
     "react": "^18.2.0",
     "react-dom": "^18.2.0",
     "react-error-boundary": "^4.0.11"
