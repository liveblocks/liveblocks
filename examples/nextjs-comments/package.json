{
  "name": "@liveblocks-examples/nextjs-comments",
  "description": "This example shows how to build comments with Liveblocks and Next.js.",
  "license": "Apache-2.0",
  "private": true,
  "scripts": {
    "dev": "next dev",
    "build": "next build",
    "start": "next start"
  },
  "dependencies": {
<<<<<<< HEAD
    "@liveblocks/client": "file:../../packages/liveblocks-client",
    "@liveblocks/node": "file:../../packages/liveblocks-node",
    "@liveblocks/react": "file:../../packages/liveblocks-react",
    "@liveblocks/react-ui": "file:../../packages/liveblocks-react-ui",
=======
    "@liveblocks/client": "^3.3.0",
    "@liveblocks/node": "^3.3.0",
    "@liveblocks/react": "^3.3.0",
    "@liveblocks/react-ui": "^3.3.0",
>>>>>>> c7665977
    "next": "^13.4.16",
    "react": "^18.2.0",
    "react-dom": "^18.2.0",
    "react-error-boundary": "^4.0.11"
  },
  "devDependencies": {
    "@types/node": "^20.4.2",
    "@types/react": "^18.3.3",
    "prettier": "^3.3.2",
    "typescript": "^5.4.5"
  }
}<|MERGE_RESOLUTION|>--- conflicted
+++ resolved
@@ -9,17 +9,10 @@
     "start": "next start"
   },
   "dependencies": {
-<<<<<<< HEAD
-    "@liveblocks/client": "file:../../packages/liveblocks-client",
-    "@liveblocks/node": "file:../../packages/liveblocks-node",
-    "@liveblocks/react": "file:../../packages/liveblocks-react",
-    "@liveblocks/react-ui": "file:../../packages/liveblocks-react-ui",
-=======
     "@liveblocks/client": "^3.3.0",
     "@liveblocks/node": "^3.3.0",
     "@liveblocks/react": "^3.3.0",
     "@liveblocks/react-ui": "^3.3.0",
->>>>>>> c7665977
     "next": "^13.4.16",
     "react": "^18.2.0",
     "react-dom": "^18.2.0",
