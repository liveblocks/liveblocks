--- conflicted
+++ resolved
@@ -9,17 +9,10 @@
     "start": "next start"
   },
   "dependencies": {
-<<<<<<< HEAD
-    "@liveblocks/client": "1.2.2-comments5",
-    "@liveblocks/node": "1.2.2-comments5",
-    "@liveblocks/react": "1.2.2-comments5",
-    "@liveblocks/react-comments": "1.2.2-comments5",
-=======
     "@liveblocks/client": "1.2.2-comments6",
     "@liveblocks/node": "1.2.2-comments6",
     "@liveblocks/react": "1.2.2-comments6",
     "@liveblocks/react-comments": "1.2.2-comments6",
->>>>>>> 9ef2d976
     "next": "^13.4.16",
     "react": "^18.2.0",
     "react-dom": "^18.2.0"
