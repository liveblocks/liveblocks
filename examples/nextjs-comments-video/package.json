{
  "name": "@liveblocks-examples/nextjs-comments-video",
  "description": "This example shows how to build a video editor with Liveblocks Comments, and Next.js.",
  "license": "Apache-2.0",
  "private": true,
  "scripts": {
    "dev": "next dev",
    "build": "next build",
    "start": "next start",
    "lint": "next lint"
  },
  "dependencies": {
<<<<<<< HEAD
    "@liveblocks/client": "1.10.0-beta1",
    "@liveblocks/node": "1.10.0-beta1",
    "@liveblocks/react": "1.10.0-beta1",
    "@liveblocks/react-comments": "1.10.0-beta1",
=======
    "@liveblocks/client": "^1.10.0",
    "@liveblocks/node": "^1.10.0",
    "@liveblocks/react": "^1.10.0",
    "@liveblocks/react-comments": "^1.10.0",
>>>>>>> 3affc11c
    "@radix-ui/react-slider": "^1.1.2",
    "@radix-ui/react-tooltip": "^1.0.7",
    "@types/node": "20.3.1",
    "@types/react": "18.2.12",
    "@types/react-dom": "18.2.5",
    "next": "^13.5.4",
    "react": "18.2.0",
    "react-dom": "18.2.0",
    "react-error-boundary": "^4.0.11",
    "react-player": "^2.13.0",
    "typescript": "5.1.3"
  }
}<|MERGE_RESOLUTION|>--- conflicted
+++ resolved
@@ -10,17 +10,10 @@
     "lint": "next lint"
   },
   "dependencies": {
-<<<<<<< HEAD
-    "@liveblocks/client": "1.10.0-beta1",
-    "@liveblocks/node": "1.10.0-beta1",
-    "@liveblocks/react": "1.10.0-beta1",
-    "@liveblocks/react-comments": "1.10.0-beta1",
-=======
     "@liveblocks/client": "^1.10.0",
     "@liveblocks/node": "^1.10.0",
     "@liveblocks/react": "^1.10.0",
     "@liveblocks/react-comments": "^1.10.0",
->>>>>>> 3affc11c
     "@radix-ui/react-slider": "^1.1.2",
     "@radix-ui/react-tooltip": "^1.0.7",
     "@types/node": "20.3.1",
