{
  "name": "@liveblocks-examples/nextjs-comments-primitives",
  "description": "This example shows how to build comments with Liveblocks and Next.js, using the primitives instead of the default components.",
  "license": "Apache-2.0",
  "private": true,
  "scripts": {
    "dev": "next dev",
    "build": "next build",
    "start": "next start"
  },
  "dependencies": {
<<<<<<< HEAD
    "@liveblocks/client": "2.8.0-beta1",
    "@liveblocks/node": "2.8.0-beta1",
    "@liveblocks/react": "2.8.0-beta1",
    "@liveblocks/react-ui": "2.8.0-beta1",
    "@radix-ui/react-toggle": "^1.1.0",
=======
    "@liveblocks/client": "^2.7.2",
    "@liveblocks/node": "^2.7.2",
    "@liveblocks/react": "^2.7.2",
    "@liveblocks/react-ui": "^2.7.2",
>>>>>>> ad251a86
    "clsx": "^2.0.0",
    "next": "^13.5.6",
    "react": "^18.2.0",
    "react-dom": "^18.2.0",
    "react-error-boundary": "^4.0.11"
  },
  "devDependencies": {
    "@tailwindcss/typography": "^0.5.9",
    "@types/node": "^20.4.2",
    "@types/react": "^18.3.3",
    "autoprefixer": "^10.4.15",
    "postcss": "^8.4.28",
    "prettier": "^3.3.2",
    "prettier-plugin-tailwindcss": "^0.5.1",
    "tailwindcss": "^3.3.3",
    "typescript": "^5.4.5"
  }
}<|MERGE_RESOLUTION|>--- conflicted
+++ resolved
@@ -9,18 +9,11 @@
     "start": "next start"
   },
   "dependencies": {
-<<<<<<< HEAD
-    "@liveblocks/client": "2.8.0-beta1",
-    "@liveblocks/node": "2.8.0-beta1",
-    "@liveblocks/react": "2.8.0-beta1",
-    "@liveblocks/react-ui": "2.8.0-beta1",
+    "@liveblocks/client": "2.8.0-beta2",
+    "@liveblocks/node": "2.8.0-beta2",
+    "@liveblocks/react": "2.8.0-beta2",
+    "@liveblocks/react-ui": "2.8.0-beta2",
     "@radix-ui/react-toggle": "^1.1.0",
-=======
-    "@liveblocks/client": "^2.7.2",
-    "@liveblocks/node": "^2.7.2",
-    "@liveblocks/react": "^2.7.2",
-    "@liveblocks/react-ui": "^2.7.2",
->>>>>>> ad251a86
     "clsx": "^2.0.0",
     "next": "^13.5.6",
     "react": "^18.2.0",
