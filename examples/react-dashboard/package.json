--- conflicted
+++ resolved
@@ -3,13 +3,8 @@
   "license": "Apache-2.0",
   "private": true,
   "dependencies": {
-<<<<<<< HEAD
-    "@liveblocks/client": "^0.18.0-beta4",
-    "@liveblocks/react": "^0.18.0-beta4",
-=======
     "@liveblocks/client": "^0.18.1",
     "@liveblocks/react": "^0.18.1",
->>>>>>> e16581cd
     "react": "^18.1.0",
     "react-dom": "^18.1.0",
     "react-scripts": "^5.0.1",
