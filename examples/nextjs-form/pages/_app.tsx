import "../styles/globals.css";
import type { AppProps } from "next/app";
import { RoomProvider } from "../liveblocks.config";
import Head from "next/head";
import { useRouter } from "next/router";
import React, { useMemo } from "react";
import { LiveObject } from "@liveblocks/client";

function App({ Component, pageProps }: AppProps) {
<<<<<<< HEAD
  const roomId = useOverrideRoomId(
    "liveblocks:examples:nextjs-multiplayer-form"
  );
=======
  const roomId = useExampleRoomId("nextjs-form");
>>>>>>> b826b62a

  return (
    <RoomProvider
      id={roomId}
      initialPresence={{ focusedId: null }}
      initialStorage={{
        logo: new LiveObject({
          name: "Acme Inc.",
          theme: "light",
        }),
      }}
    >
      <Head>
        <title>Liveblocks</title>
        <meta name="robots" content="noindex" />
        <meta name="viewport" content="width=device-width, user-scalable=no" />
        <link
          href="https://liveblocks.io/favicon-32x32.png"
          rel="icon"
          sizes="32x32"
          type="image/png"
        />
        <link
          href="https://liveblocks.io/favicon-16x16.png"
          rel="icon"
          sizes="16x16"
          type="image/png"
        />
      </Head>
      <Component {...pageProps} />
    </RoomProvider>
  );
}

export default App;

/**
 * This function is used when deploying an example on liveblocks.io.
 * You can ignore it completely if you run the example locally.
 */
function useExampleRoomId(roomId: string) {
  const { query } = useRouter();
  const exampleRoomId = useMemo(() => {
    return query?.exampleId ? `${roomId}-${query.exampleId}` : roomId;
  }, [query, roomId]);

  return exampleRoomId;
}<|MERGE_RESOLUTION|>--- conflicted
+++ resolved
@@ -7,13 +7,7 @@
 import { LiveObject } from "@liveblocks/client";
 
 function App({ Component, pageProps }: AppProps) {
-<<<<<<< HEAD
-  const roomId = useOverrideRoomId(
-    "liveblocks:examples:nextjs-multiplayer-form"
-  );
-=======
-  const roomId = useExampleRoomId("nextjs-form");
->>>>>>> b826b62a
+  const roomId = useExampleRoomId("liveblocks:examples:nextjs-form");
 
   return (
     <RoomProvider
