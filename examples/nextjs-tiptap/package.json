--- conflicted
+++ resolved
@@ -10,21 +10,12 @@
     "lint": "next lint"
   },
   "dependencies": {
-<<<<<<< HEAD
-    "@liveblocks/client": "file:../../packages/liveblocks-client",
-    "@liveblocks/node": "file:../../packages/liveblocks-node",
-    "@liveblocks/react": "file:../../packages/liveblocks-react",
-    "@liveblocks/react-tiptap": "file:../../packages/liveblocks-react-tiptap",
-    "@liveblocks/react-ui": "file:../../packages/liveblocks-react-ui",
-    "@liveblocks/yjs": "file:../../packages/liveblocks-yjs",
-=======
     "@liveblocks/client": "^3.3.0",
     "@liveblocks/node": "^3.3.0",
     "@liveblocks/react": "^3.3.0",
     "@liveblocks/react-tiptap": "^3.3.0",
     "@liveblocks/react-ui": "^3.3.0",
     "@liveblocks/yjs": "^3.3.0",
->>>>>>> c7665977
     "@radix-ui/react-dialog": "^1.1.2",
     "@radix-ui/react-popover": "^1.0.7",
     "@tiptap/pm": "^2.6.6",
