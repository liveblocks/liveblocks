--- conflicted
+++ resolved
@@ -158,13 +158,9 @@
 );
 
 export default function Page() {
-<<<<<<< HEAD
-  const roomId = useOverrideRoomId(
+  const roomId = useExampleRoomId(
     "liveblocks:examples:nextjs-spreadsheet-advanced"
   );
-=======
-  const roomId = useExampleRoomId("nextjs-spreadsheet-advanced");
->>>>>>> b826b62a
 
   return (
     <RoomProvider
