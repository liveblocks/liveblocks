"use client";

import { ReactNode, useMemo } from "react";
import { RoomProvider } from "@/liveblocks.config";
import { useSearchParams } from "next/navigation";
import { ClientSideSuspense } from "@liveblocks/react";
import { Loading } from "@/components/Loading";

export function Room({ children }: { children: ReactNode }) {
<<<<<<< HEAD
  const roomId = useOverrideRoomId("liveblocks:examples:nextjs-yjs-slate");
=======
  const roomId = useExampleRoomId("nextjs-yjs-lexical");
>>>>>>> b826b62a

  return (
    <RoomProvider
      id={roomId}
      initialPresence={{
        cursor: null,
      }}
    >
      <ClientSideSuspense fallback={<Loading />}>
        {() => children}
      </ClientSideSuspense>
    </RoomProvider>
  );
}

/**
 * This function is used when deploying an example on liveblocks.io.
 * You can ignore it completely if you run the example locally.
 */
function useExampleRoomId(roomId: string) {
  const params = useSearchParams();
  const exampleId = params?.get("exampleId");

  const exampleRoomId = useMemo(() => {
    return exampleId ? `${roomId}-${exampleId}` : roomId;
  }, [roomId, exampleId]);

  return exampleRoomId;
}<|MERGE_RESOLUTION|>--- conflicted
+++ resolved
@@ -7,11 +7,7 @@
 import { Loading } from "@/components/Loading";
 
 export function Room({ children }: { children: ReactNode }) {
-<<<<<<< HEAD
-  const roomId = useOverrideRoomId("liveblocks:examples:nextjs-yjs-slate");
-=======
-  const roomId = useExampleRoomId("nextjs-yjs-lexical");
->>>>>>> b826b62a
+  const roomId = useExampleRoomId("liveblocks:examples:nextjs-yjs-lexical");
 
   return (
     <RoomProvider
