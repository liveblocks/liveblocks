--- conflicted
+++ resolved
@@ -11,17 +11,10 @@
     "lint": "next lint"
   },
   "dependencies": {
-<<<<<<< HEAD
-    "@liveblocks/client": "1.10.0-beta1",
-    "@liveblocks/node": "1.10.0-beta1",
-    "@liveblocks/react": "1.10.0-beta1",
-    "@liveblocks/react-comments": "1.10.0-beta1",
-=======
     "@liveblocks/client": "^1.10.0",
     "@liveblocks/node": "^1.10.0",
     "@liveblocks/react": "^1.10.0",
     "@liveblocks/react-comments": "^1.10.0",
->>>>>>> 3affc11c
     "@radix-ui/react-collapsible": "^1.0.3",
     "@radix-ui/react-portal": "^1.0.3",
     "@radix-ui/react-slot": "^1.0.2",
