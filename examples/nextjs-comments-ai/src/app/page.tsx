"use client";

import { useMemo } from "react";
import { useSearchParams } from "next/navigation";
import { RoomProvider, useThreads } from "@/liveblocks.config";
import { Loading } from "@/components/Loading";
import { Composer, Thread } from "@liveblocks/react-comments";
import { ClientSideSuspense } from "@liveblocks/react";
import { ErrorBoundary } from "react-error-boundary";

/**
 * Displays a list of threads, along with a composer for creating
 * new threads.
 */

function Example() {
  const { threads } = useThreads();

  return (
    <main>
      {threads.map((thread) => (
        <Thread key={thread.id} thread={thread} className="thread" />
      ))}
      <Composer className="composer" />
    </main>
  );
}

export default function Page() {
<<<<<<< HEAD
  const roomId = useOverrideRoomId("liveblocks:examples:nextjs-comments-ai");
=======
  const roomId = useExampleRoomId("nextjs-comments-ai");
>>>>>>> b826b62a

  return (
    <RoomProvider id={roomId} initialPresence={{}}>
      <ErrorBoundary
        fallback={
          <div className="error">There was an error while getting threads.</div>
        }
      >
        <ClientSideSuspense fallback={<Loading />}>
          {() => <Example />}
        </ClientSideSuspense>
      </ErrorBoundary>
    </RoomProvider>
  );
}

/**
 * This function is used when deploying an example on liveblocks.io.
 * You can ignore it completely if you run the example locally.
 */
function useExampleRoomId(roomId: string) {
  const params = useSearchParams();
  const exampleId = params?.get("exampleId");

  const exampleRoomId = useMemo(() => {
    return exampleId ? `${roomId}-${exampleId}` : roomId;
  }, [roomId, exampleId]);

  return exampleRoomId;
}<|MERGE_RESOLUTION|>--- conflicted
+++ resolved
@@ -27,11 +27,7 @@
 }
 
 export default function Page() {
-<<<<<<< HEAD
-  const roomId = useOverrideRoomId("liveblocks:examples:nextjs-comments-ai");
-=======
-  const roomId = useExampleRoomId("nextjs-comments-ai");
->>>>>>> b826b62a
+  const roomId = useExampleRoomId("liveblocks:examples:nextjs-comments-ai");
 
   return (
     <RoomProvider id={roomId} initialPresence={{}}>
