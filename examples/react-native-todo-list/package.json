{
  "name": "@liveblocks/react-native-todo-list",
  "description": "This example shows how to build a collaborative to-do list with Liveblocks and React Native.",
  "license": "Apache-2.0",
  "private": true,
  "scripts": {
    "android": "react-native run-android",
    "ios": "react-native run-ios",
    "dev": "react-native start",
<<<<<<< HEAD
    "start": "react-native start",
=======
>>>>>>> 9b5d6f1d
    "test": "jest"
  },
  "dependencies": {
    "@liveblocks/client": "^1.1.6",
    "@liveblocks/react": "^1.1.6",
    "base-64": "^1.0.0",
    "react": "^17.0.2",
    "react-native": "^0.68.2",
    "react-native-svg": "^12.3.0",
    "react-native-svg-transformer": "^1.0.0"
  },
  "devDependencies": {
    "@babel/core": "^7.12.9",
    "@babel/runtime": "^7.12.5",
    "@types/base-64": "^1.0.0",
    "@types/jest": "^28.1.3",
    "@types/react": "^18.0.14",
    "@types/react-native": "^0.69.1",
    "@types/react-test-renderer": "^18.0.0",
    "babel-jest": "^26.6.3",
    "jest": "^26.6.3",
    "metro-react-native-babel-preset": "^0.67.0",
    "prettier": "^2.7.1",
    "react-test-renderer": "17.0.2",
    "typescript": "^4.7.4"
  },
  "jest": {
    "preset": "react-native"
  }
}<|MERGE_RESOLUTION|>--- conflicted
+++ resolved
@@ -7,10 +7,6 @@
     "android": "react-native run-android",
     "ios": "react-native run-ios",
     "dev": "react-native start",
-<<<<<<< HEAD
-    "start": "react-native start",
-=======
->>>>>>> 9b5d6f1d
     "test": "jest"
   },
   "dependencies": {
