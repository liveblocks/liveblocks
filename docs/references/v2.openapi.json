{
  "openapi": "3.1.0",
  "info": {
    "title": "API v2",
    "version": "2.0"
  },
  "servers": [
    {
      "url": "https://api.liveblocks.io/v2"
    }
  ],
  "paths": {
    "/rooms": {
      "get": {
        "summary": "Get rooms",
        "description": "This endpoint returns a list of your rooms. The rooms are returned sorted by creation date, from newest to oldest. You can filter rooms by room ID prefixes, metadata, users accesses, and groups accesses. Corresponds to [`liveblocks.getRooms`](/docs/api-reference/liveblocks-node#get-rooms).\n\nThere is a pagination system where the cursor to the next page is returned in the response as `nextCursor`, which can be combined with `startingAfter`.\nYou can also limit the number of rooms by query.\n\nFiltering by metadata works by giving key values like `metadata.color=red`. Of course you can combine multiple metadata clauses to refine the response like `metadata.color=red&metadata.type=text`. Notice here the operator AND is applied between each clauses.\n\nFiltering by groups or userId works by giving a list of groups like `groupIds=marketing,GZo7tQ,product` or/and a userId like `userId=user1`.\nNotice here the operator OR is applied between each `groupIds` and the `userId`.\n",
        "tags": ["Room"],
        "parameters": [
          {
            "schema": {
              "type": "number",
              "minimum": 1,
              "maximum": 100,
              "default": 20
            },
            "in": "query",
            "name": "limit",
            "description": "A limit on the number of rooms to be returned. The limit can range between 1 and 100, and defaults to 20."
          },
          {
            "schema": {
              "type": "string"
            },
            "in": "query",
            "name": "startingAfter",
            "description": "A cursor used for pagination. Get the value from the `nextCursor` response of the previous page."
          },
          {
            "schema": {
              "type": "string"
            },
            "in": "query",
            "name": "tenantId",
            "description": "A filter on tenant ID."
          },
          {
            "schema": {
              "type": "string"
            },
            "in": "query",
            "name": "query",
            "description": "Query to filter rooms. You can filter by `roomId` and `metadata`, for example, `metadata[\"roomType\"]:\"whiteboard\" AND roomId^\"liveblocks:engineering\"`. Learn more about [filtering rooms with query language](/docs/guides/how-to-filter-rooms-using-query-language)."
          },
          {
            "schema": {
              "type": "string",
              "examples": ["userId=user1"]
            },
            "in": "query",
            "name": "userId",
            "description": "A filter on users accesses."
          },
          {
            "schema": {
              "type": "string",
              "examples": ["groupsIds=group1,group2"]
            },
            "in": "query",
            "name": "groupIds",
            "description": "A filter on groups accesses. Multiple groups can be used."
          }
        ],
        "responses": {
          "200": {
            "description": "Success. Returns the list of rooms, the next page cursor, and the next page URL.",
            "content": {
              "application/json": {
                "schema": {
                  "$ref": "#/components/schemas/GetRooms"
                },
                "examples": {
                  "example": {
                    "value": {
                      "nextCursor": "W1siaWQiLCJVRzhWYl82SHRUS0NzXzFvci1HZHQiXSxbImNyZWF0ZWRBdCIsMTY2MDAwMDk4ODEzN11d",
                      "data": [
                        {
                          "type": "room",
                          "id": "HTOGSiXcORTECjfNBBLii",
                          "lastConnectionAt": "2022-08-08T23:23:15.281Z",
                          "createdAt": "2022-08-08T23:23:15.281Z",
                          "metadata": {
                            "name": ["My room"],
                            "type": ["whiteboard"]
                          },
                          "defaultAccesses": ["room:write"],
                          "groupsAccesses": {
                            "product": ["room:write"]
                          },
                          "usersAccesses": {
                            "vinod": ["room:write"]
                          }
                        }
                      ]
                    }
                  }
                }
              }
            }
          },
          "401": {
            "$ref": "#/components/responses/401"
          },
          "403": {
            "$ref": "#/components/responses/403"
          },
          "422": {
            "$ref": "#/components/responses/422"
          }
        },
        "operationId": "get-rooms"
      },
      "post": {
        "summary": "Create room",
        "description": "This endpoint creates a new room. `id` and `defaultAccesses` are required. When provided with a `?idempotent` query argument, will not return a 409 when the room already exists, but instead return the existing room as-is. Corresponds to [`liveblocks.createRoom`](/docs/api-reference/liveblocks-node#post-rooms), or to [`liveblocks.getOrCreateRoom`](docs/api-reference/liveblocks-node#get-or-create-rooms-roomId) when `?idempotent` is provided. \n- `defaultAccessess` could be `[]` or `[\"room:write\"]` (private or public). \n- `metadata` could be key/value as `string` or `string[]`. `metadata` supports maximum 50 entries. Key length has a limit of 40 characters maximum. Value length has a limit of 256 characters maximum. `metadata` is optional field.\n- `usersAccesses` could be `[]` or `[\"room:write\"]` for every records. `usersAccesses` can contain 100 ids maximum. Id length has a limit of 40 characters. `usersAccesses` is optional field.\n- `groupsAccesses` are optional fields.\n",
        "tags": ["Room"],
        "parameters": [],
        "responses": {
          "200": {
            "description": "Success. Returns the created room.",
            "content": {
              "application/json": {
                "schema": {
                  "$ref": "#/components/schemas/Room"
                },
                "examples": {
                  "example": {
                    "value": {
                      "type": "room",
                      "id": "my-room-3ebc26e2bf96",
                      "lastConnectionAt": "2022-08-22T15:10:25.225Z",
                      "createdAt": "2022-08-22T15:10:25.225Z",
                      "metadata": {
                        "color": "blue"
                      },
                      "defaultAccesses": ["room:write"],
                      "groupsAccesses": {
                        "product": ["room:write"]
                      },
                      "usersAccesses": {
                        "alice": ["room:write"]
                      }
                    }
                  }
                }
              }
            }
          },
          "401": {
            "$ref": "#/components/responses/401"
          },
          "403": {
            "$ref": "#/components/responses/403"
          },
          "409": {
            "$ref": "#/components/responses/409"
          },
          "422": {
            "$ref": "#/components/responses/422"
          }
        },
        "operationId": "post-rooms",
        "requestBody": {
          "content": {
            "application/json": {
              "schema": {
                "$ref": "#/components/schemas/CreateRoom"
              },
              "examples": {
                "example": {
                  "value": {
                    "id": "my-room-3ebc26e2bf96",
                    "defaultAccesses": ["room:write"],
                    "metadata": {
                      "color": "blue"
                    },
                    "usersAccesses": {
                      "alice": ["room:write"]
                    },
                    "groupsAccesses": {
                      "product": ["room:write"]
                    }
                  }
                }
              }
            }
          }
        }
      }
    },
    "/rooms/{roomId}": {
      "get": {
        "summary": "Get room",
        "tags": ["Room"],
        "operationId": "get-rooms-roomId",
        "parameters": [
          {
            "schema": {
              "type": "string"
            },
            "name": "roomId",
            "in": "path",
            "required": true,
            "description": "ID of the room"
          }
        ],
        "responses": {
          "200": {
            "description": "Success. Returns the room.",
            "content": {
              "application/json": {
                "schema": {
                  "$ref": "#/components/schemas/Room"
                },
                "examples": {
                  "example": {
                    "value": {
                      "type": "room",
                      "id": "react-todo-list",
                      "lastConnectionAt": "2022-08-04T21:07:09.380Z",
                      "createdAt": "2022-07-13T14:32:50.697Z",
                      "metadata": {
                        "color": "blue",
                        "size": "10",
                        "target": ["abc", "def"]
                      },
                      "defaultAccesses": ["room:write"],
                      "groupsAccesses": {
                        "marketing": ["room:write"]
                      },
                      "usersAccesses": {
                        "alice": ["room:write"],
                        "vinod": ["room:write"]
                      }
                    }
                  }
                }
              }
            }
          },
          "401": {
            "$ref": "#/components/responses/401"
          },
          "403": {
            "$ref": "#/components/responses/403"
          },
          "404": {
            "$ref": "#/components/responses/404"
          }
        },
        "description": "This endpoint returns a room by its ID. Corresponds to [`liveblocks.getRoom`](/docs/api-reference/liveblocks-node#get-rooms-roomid)."
      },
      "post": {
        "summary": "Update room",
        "tags": ["Room"],
        "parameters": [
          {
            "schema": {
              "type": "string"
            },
            "name": "roomId",
            "in": "path",
            "required": true,
            "description": "ID of the room"
          }
        ],
        "responses": {
          "200": {
            "description": "Success. Returns the updated room.",
            "content": {
              "application/json": {
                "schema": {
                  "$ref": "#/components/schemas/Room"
                },
                "examples": {
                  "example": {
                    "value": {
                      "type": "room",
                      "id": "react-todo-list",
                      "lastConnectionAt": "2022-08-04T21:07:09.380Z",
                      "createdAt": "2022-07-13T14:32:50.697Z",
                      "metadata": {
                        "color": "blue",
                        "size": "10",
                        "target": ["abc", "def"]
                      },
                      "defaultAccesses": ["room:write"],
                      "groupsAccesses": {
                        "marketing": ["room:write"]
                      },
                      "usersAccesses": {
                        "alice": ["room:write"],
                        "vinod": ["room:write"]
                      }
                    }
                  }
                }
              }
            }
          },
          "401": {
            "$ref": "#/components/responses/401"
          },
          "403": {
            "$ref": "#/components/responses/403"
          },
          "404": {
            "$ref": "#/components/responses/404"
          },
          "422": {
            "$ref": "#/components/responses/422"
          }
        },
        "operationId": "post-rooms-roomId",
        "description": "This endpoint updates specific properties of a room. Corresponds to [`liveblocks.updateRoom`](/docs/api-reference/liveblocks-node#post-rooms-roomid). \n\nIt’s not necessary to provide the entire room’s information. \nSetting a property to `null` means to delete this property. For example, if you want to remove access to a specific user without losing other users: \n``{\n    \"usersAccesses\": {\n        \"john\": null\n    }\n}``\n`defaultAccessess`, `metadata`, `usersAccesses`, `groupsAccesses` can be updated.\n\n- `defaultAccessess` could be `[]` or `[\"room:write\"]` (private or public). \n- `metadata` could be key/value as `string` or `string[]`. `metadata` supports maximum 50 entries. Key length has a limit of 40 characters maximum. Value length has a limit of 256 characters maximum. `metadata` is optional field.\n- `usersAccesses` could be `[]` or `[\"room:write\"]` for every records. `usersAccesses` can contain 100 ids maximum. Id length has a limit of 256 characters. `usersAccesses` is optional field.\n- `groupsAccesses` could be `[]` or `[\"room:write\"]` for every records. `groupsAccesses` can contain 100 ids maximum. Id length has a limit of 256 characters. `groupsAccesses` is optional field.",
        "requestBody": {
          "content": {
            "application/json": {
              "schema": {
                "$ref": "#/components/schemas/UpdateRoom"
              },
              "examples": {
                "example": {
                  "value": {
                    "defaultAccesses": ["room:write"],
                    "usersAccesses": {
                      "vinod": ["room:write"],
                      "alice": ["room:write"]
                    },
                    "groupsAccesses": {
                      "marketing": ["room:write"]
                    },
                    "metadata": {
                      "color": "blue"
                    }
                  }
                }
              }
            },
            "application/xml": {
              "schema": {
                "type": "object",
                "properties": {}
              }
            },
            "multipart/form-data": {
              "schema": {
                "type": "object",
                "properties": {}
              }
            }
          }
        }
      },
      "delete": {
        "summary": "Delete room",
        "tags": ["Room"],
        "responses": {
          "204": {
            "description": "Success. The room was deleted"
          },
          "401": {
            "description": "Missing or wrong credentials.",
            "content": {
              "application/json": {
                "schema": {
                  "$ref": "#/components/schemas/Error"
                },
                "examples": {
                  "WRONG_KEY_USED": {
                    "value": {
                      "error": "WRONG_KEY_USED",
                      "message": "Public key instead of the secret key.",
                      "suggestion": "Please use your secret key instead of the public key, the secret key is available in the dashboard: https://liveblocks.io/dashboard/apikeys.",
                      "docs": ""
                    }
                  },
                  "MISSING_SECRET_KEY": {
                    "value": {
                      "error": "MISSING_SECRET_KEY",
                      "message": "Missing secret key in authentication header",
                      "suggestion": "Please use a secret key, the secret key is available in the dashboard: https://liveblocks.io/dashboard/apikeys",
                      "docs": ""
                    }
                  }
                }
              }
            }
          },
          "403": {
            "description": "Unauthorized access.",
            "content": {
              "application/json": {
                "schema": {
                  "$ref": "#/components/schemas/Error"
                },
                "examples": {
                  "INVALID_SECRET_KEY": {
                    "value": {
                      "error": "INVALID_SECRET_KEY",
                      "message": "Invalid secret key.",
                      "suggestion": "Please use a valid secret key, the secret key is available in the dashboard: https://liveblocks.io/dashboard/apikeys.",
                      "docs": ""
                    }
                  },
                  "INVALID_PUBLIC_KEY": {
                    "value": {
                      "error": "INVALID_PUBLIC_KEY",
                      "message": "Invalid public key",
                      "suggestion": "Please use a valid public key, the public key is available in the dashboard: https://liveblocks.io/dashboard/apikeys",
                      "docs": ""
                    }
                  },
                  "UNAUTHORIZED_ROOM_ACCESS": {
                    "value": {
                      "error": "UNAUTHORIZED_ROOM_ACCESS",
                      "message": "The user does not have permission to access the room.",
                      "suggestion": "Please add the user’s ID or one of the user’s group IDs to the room first.",
                      "docs": ""
                    }
                  }
                }
              }
            }
          },
          "422": {
            "description": "Unprocessable entity.",
            "content": {
              "application/json": {
                "schema": {
                  "$ref": "#/components/schemas/Error"
                },
                "examples": {
                  "UNPROCESSABLE_ENTITY": {
                    "value": {
                      "error": "UNPROCESSABLE_ENTITY",
                      "message": "Missing key: 'defaultAccesses'.",
                      "suggestion": "Please ensure the data follows the correct format.",
                      "docs": ""
                    }
                  }
                }
              }
            }
          }
        },
        "parameters": [
          {
            "schema": {
              "type": "string"
            },
            "name": "roomId",
            "in": "path",
            "required": true,
            "description": "ID of the room"
          }
        ],
        "operationId": "delete-rooms-roomId",
        "description": "This endpoint deletes a room. A deleted room is no longer accessible from the API or the dashboard and it cannot be restored. Corresponds to [`liveblocks.deleteRoom`](/docs/api-reference/liveblocks-node#delete-rooms-roomid)."
      }
    },
    "/rooms/{roomId}/prewarm": {
      "get": {
        "summary": "Prewarm room",
        "tags": ["Room"],
        "operationId": "get-rooms-roomId-prewarm",
        "parameters": [
          {
            "schema": {
              "type": "string"
            },
            "name": "roomId",
            "in": "path",
            "required": true,
            "description": "ID of the room"
          }
        ],
        "responses": {
          "204": {
            "description": "Success. Room has been prewarmed for faster connectivity."
          },
          "401": {
            "$ref": "#/components/responses/401"
          },
          "403": {
            "$ref": "#/components/responses/403"
          },
          "404": {
            "$ref": "#/components/responses/404"
          }
        },
<<<<<<< HEAD
        "description": "This endpoint prepares a room for connectivity, making the eventual connection faster. Use this when you know you'll be loading a room but are not yet connected to it. The endpoint returns an empty response upon successful prewarming."
=======
        "description": "Speeds up connecting to a room for the next 10 seconds. Use this when you know a user will be connecting to a room with [`RoomProvider`](/docs/api-reference/liveblocks-react#RoomProvider) or [`enterRoom`](/docs/api-reference/liveblocks-client#Client.enterRoom) within 10 seconds, and the room will load quicker."
>>>>>>> 817d8216
      }
    },
    "/rooms/{roomId}/upsert": {
      "post": {
        "summary": "Upsert (update or create) room",
        "tags": ["Room"],
        "parameters": [
          {
            "schema": {
              "type": "string"
            },
            "name": "roomId",
            "in": "path",
            "required": true,
            "description": "ID of the room"
          }
        ],
        "responses": {
          "200": {
            "description": "Success. Returns the updated or created room.",
            "content": {
              "application/json": {
                "schema": {
                  "$ref": "#/components/schemas/Room"
                },
                "examples": {
                  "example": {
                    "value": {
                      "type": "room",
                      "id": "react-todo-list",
                      "lastConnectionAt": "2022-08-04T21:07:09.380Z",
                      "createdAt": "2022-07-13T14:32:50.697Z",
                      "metadata": {
                        "color": "blue",
                        "size": "10",
                        "target": ["abc", "def"]
                      },
                      "defaultAccesses": ["room:write"],
                      "groupsAccesses": {
                        "marketing": ["room:write"]
                      },
                      "usersAccesses": {
                        "alice": ["room:write"],
                        "vinod": ["room:write"]
                      }
                    }
                  }
                }
              }
            }
          },
          "401": {
            "$ref": "#/components/responses/401"
          },
          "403": {
            "$ref": "#/components/responses/403"
          },
          "422": {
            "$ref": "#/components/responses/422"
          }
        },
        "operationId": "upsert-rooms-roomId",
        "description": "This endpoint updates specific properties of a room. Corresponds to [`liveblocks.upsertRoom`](/docs/api-reference/liveblocks-node#upsert-rooms-roomId). \n\nIt’s not necessary to provide the entire room’s information. \nSetting a property to `null` means to delete this property. For example, if you want to remove access to a specific user without losing other users: \n``{\n    \"usersAccesses\": {\n        \"john\": null\n    }\n}``\n`defaultAccessess`, `metadata`, `usersAccesses`, `groupsAccesses` can be updated.\n\n- `defaultAccessess` could be `[]` or `[\"room:write\"]` (private or public). \n- `metadata` could be key/value as `string` or `string[]`. `metadata` supports maximum 50 entries. Key length has a limit of 40 characters maximum. Value length has a limit of 256 characters maximum. `metadata` is optional field.\n- `usersAccesses` could be `[]` or `[\"room:write\"]` for every records. `usersAccesses` can contain 100 ids maximum. Id length has a limit of 256 characters. `usersAccesses` is optional field.\n- `groupsAccesses` could be `[]` or `[\"room:write\"]` for every records. `groupsAccesses` can contain 100 ids maximum. Id length has a limit of 256 characters. `groupsAccesses` is optional field.",
        "requestBody": {
          "content": {
            "application/json": {
              "schema": {
                "$ref": "#/components/schemas/UpsertRoom"
              },
              "examples": {
                "example": {
                  "value": {
                    "update": {
                      "usersAccesses": {
                        "vinod": ["room:write"],
                        "alice": ["room:write"]
                      },
                      "groupsAccesses": {
                        "marketing": ["room:write"]
                      },
                      "metadata": {
                        "color": "blue"
                      }
                    },
                    "create": {
                      "defaultAccesses": ["room:write"]
                    }
                  }
                }
              }
            },
            "application/xml": {
              "schema": {
                "type": "object",
                "properties": {}
              }
            },
            "multipart/form-data": {
              "schema": {
                "type": "object",
                "properties": {}
              }
            }
          }
        }
      }
    },
    "/rooms/{roomId}/update-room-id": {
      "post": {
        "summary": "Update room ID",
        "tags": ["Room"],
        "parameters": [
          {
            "schema": {
              "type": "string"
            },
            "name": "roomId",
            "in": "path",
            "required": true,
            "description": "The new ID for the room"
          }
        ],
        "responses": {
          "200": {
            "description": "Success. Returns the updated room with the new ID.",
            "content": {
              "application/json": {
                "schema": {
                  "$ref": "#/components/schemas/Room"
                },
                "examples": {
                  "example": {
                    "value": {
                      "type": "room",
                      "id": "react-todo-list",
                      "lastConnectionAt": "2022-08-04T21:07:09.380Z",
                      "createdAt": "2022-07-13T14:32:50.697Z",
                      "metadata": {
                        "color": "blue",
                        "size": "10",
                        "target": ["abc", "def"]
                      },
                      "defaultAccesses": ["room:write"],
                      "groupsAccesses": {
                        "marketing": ["room:write"]
                      },
                      "usersAccesses": {
                        "alice": ["room:write"],
                        "vinod": ["room:write"]
                      }
                    }
                  }
                }
              }
            }
          },
          "401": {
            "$ref": "#/components/responses/401"
          },
          "403": {
            "$ref": "#/components/responses/403"
          },
          "404": {
            "$ref": "#/components/responses/404"
          },
          "422": {
            "$ref": "#/components/responses/422"
          }
        },
        "operationId": "post-rooms-update-roomId",
        "description": "This endpoint permanently updates the room’s ID.",
        "requestBody": {
          "content": {
            "application/json": {
              "examples": {
                "example": {
                  "value": {
                    "newRoomId": "new-room-id"
                  }
                }
              }
            },
            "application/xml": {
              "schema": {
                "type": "object",
                "properties": {}
              }
            },
            "multipart/form-data": {
              "schema": {
                "type": "object",
                "properties": {}
              }
            }
          }
        }
      }
    },
    "/rooms/{roomId}/active_users": {
      "get": {
        "summary": "Get active users",
        "tags": ["Room"],
        "operationId": "get-rooms-roomId-active-users",
        "description": "This endpoint returns a list of users currently present in the requested room. Corresponds to [`liveblocks.getActiveUsers`](/docs/api-reference/liveblocks-node#get-rooms-roomid-active-users). \n\nFor optimal performance, we recommend calling this endpoint no more than once every 10 seconds. \nDuplicates can occur if a user is in the requested room with multiple browser tabs opened.",
        "parameters": [
          {
            "schema": {
              "type": "string"
            },
            "name": "roomId",
            "in": "path",
            "required": true,
            "description": "ID of the room"
          }
        ],
        "responses": {
          "200": {
            "description": "Success. Returns the list of active users for the specified room.",
            "content": {
              "application/json": {
                "schema": {
                  "$ref": "#/components/schemas/ActiveUsersResponse"
                },
                "examples": {
                  "example": {
                    "value": {
                      "data": [
                        {
                          "type": "user",
                          "connectionId": 16,
                          "id": "alice",
                          "info": {}
                        },
                        {
                          "type": "user",
                          "connectionId": 20,
                          "id": "bob",
                          "info": {}
                        }
                      ]
                    }
                  }
                }
              }
            }
          },
          "401": {
            "$ref": "#/components/responses/401"
          },
          "403": {
            "$ref": "#/components/responses/403"
          },
          "404": {
            "$ref": "#/components/responses/404"
          }
        }
      }
    },
    "/rooms/{roomId}/broadcast_event": {
      "post": {
        "summary": "Broadcast event to a room",
        "description": "This endpoint enables the broadcast of an event to a room without having to connect to it via the `client` from `@liveblocks/client`. It takes any valid JSON as a request body. The `connectionId` passed to event listeners is `-1` when using this API. Corresponds to [`liveblocks.broadcastEvent`](/docs/api-reference/liveblocks-node#post-broadcast-event).",
        "tags": ["Room"],
        "parameters": [
          {
            "schema": {
              "type": "string"
            },
            "name": "roomId",
            "in": "path",
            "required": true,
            "description": "ID of the room"
          }
        ],
        "operationId": "post-broadcast-event",
        "responses": {
          "204": {
            "description": "Success. An event was broadcast to the room."
          },
          "401": {
            "$ref": "#/components/responses/401"
          },
          "403": {
            "$ref": "#/components/responses/403"
          },
          "404": {
            "$ref": "#/components/responses/404"
          },
          "422": {
            "$ref": "#/components/responses/422"
          }
        },
        "requestBody": {
          "description": "Any valid JSON.",
          "content": {
            "schema": {},
            "application/json": {
              "examples": {
                "example": {
                  "value": {
                    "type": "EMOJI",
                    "emoji": "🔥"
                  }
                }
              }
            }
          }
        }
      }
    },
    "/rooms/{roomId}/storage": {
      "get": {
        "summary": "Get Storage document",
        "description": "Returns the contents of the room’s Storage tree.  Corresponds to [`liveblocks.getStorageDocument`](/docs/api-reference/liveblocks-node#get-rooms-roomId-storage). \n\nThe default outputted format is called “plain LSON”, which includes information on the Live data structures in the tree. These nodes show up in the output as objects with two properties, for example:\n\n```json\n{\n  \"liveblocksType\": \"LiveObject\",\n  \"data\": ...\n}\n```\n\nIf you’re not interested in this information, you can use the simpler `?format=json` query param, see below.",
        "tags": ["Storage"],
        "parameters": [
          {
            "schema": {
              "type": "string"
            },
            "name": "roomId",
            "in": "path",
            "required": true,
            "description": "ID of the room"
          },
          {
            "schema": {
              "type": "string",
              "enum": ["plain-lson", "json"]
            },
            "name": "format",
            "in": "query",
            "required": false,
            "description": "Use `?format=json` to output a simplified JSON representation of the Storage tree. In that format, each LiveObject and LiveMap will be formatted as a simple JSON object, and each LiveList will be formatted as a simple JSON array. This is a lossy format because information about the original data structures is not retained, but it may be easier to work with."
          }
        ],
        "responses": {
          "200": {
            "description": "Success. Returns the room’s Storage as JSON.",
            "content": {
              "application/json": {
                "schema": {
                  "type": "object",
                  "properties": {
                    "liveblocksType": {
                      "type": "string"
                    },
                    "data": {
                      "type": ["string", "object"]
                    }
                  }
                },
                "examples": {
                  "example": {
                    "value": {
                      "liveblocksType": "LiveObject",
                      "data": {
                        "aLiveObject": {
                          "liveblocksType": "LiveObject",
                          "data": {
                            "a": 1
                          }
                        },
                        "aLiveList": {
                          "liveblocksType": "LiveList",
                          "data": ["a", "b"]
                        },
                        "aLiveMap": {
                          "liveblocksType": "LiveMap",
                          "data": {
                            "a": 1,
                            "b": 2
                          }
                        }
                      }
                    }
                  }
                }
              }
            }
          },
          "401": {
            "$ref": "#/components/responses/401"
          },
          "403": {
            "$ref": "#/components/responses/403"
          },
          "404": {
            "$ref": "#/components/responses/404"
          }
        },
        "operationId": "get-rooms-roomId-storage"
      },
      "post": {
        "summary": "Initialize Storage document",
        "tags": ["Storage"],
        "operationId": "post-rooms-roomId-storage",
        "parameters": [
          {
            "schema": {
              "type": "string"
            },
            "name": "roomId",
            "in": "path",
            "required": true,
            "description": "ID of the room"
          }
        ],
        "responses": {
          "200": {
            "description": "Success. The Storage is initialized. Returns the room’s Storage as JSON.",
            "content": {
              "application/json": {
                "schema": {
                  "type": "object",
                  "properties": {
                    "liveblocksType": {
                      "type": "string"
                    },
                    "data": {
                      "type": ["string", "object"]
                    }
                  }
                },
                "examples": {
                  "example": {
                    "value": {
                      "liveblocksType": "LiveObject",
                      "data": {
                        "aLiveObject": {
                          "liveblocksType": "LiveObject",
                          "data": {
                            "a": 1
                          }
                        },
                        "aLiveList": {
                          "liveblocksType": "LiveList",
                          "data": ["a", "b"]
                        },
                        "aLiveMap": {
                          "liveblocksType": "LiveMap",
                          "data": {
                            "a": 1,
                            "b": 2
                          }
                        }
                      }
                    }
                  }
                }
              }
            }
          },
          "401": {
            "$ref": "#/components/responses/401"
          },
          "403": {
            "$ref": "#/components/responses/403"
          },
          "404": {
            "$ref": "#/components/responses/404"
          },
          "409": {
            "description": "Storage already exists.",
            "content": {
              "application/json": {
                "schema": {
                  "$ref": "#/components/schemas/Error"
                },
                "examples": {
                  "CANNOT_UPDATE_EXISTING_STORAGE": {
                    "value": {
                      "error": "CANNOT_UPDATE_EXISTING_STORAGE",
                      "message": "The room already has storage data. It's only possible to initialize the storage for an empty room.",
                      "suggestion": "Create another room or clear this room storage first.",
                      "docs": ""
                    }
                  }
                }
              }
            }
          }
        },
        "description": "This endpoint initializes or reinitializes a room’s Storage. The room must already exist. Calling this endpoint will disconnect all users from the room if there are any, triggering a reconnect. Corresponds to [`liveblocks.initializeStorageDocument`](/docs/api-reference/liveblocks-node#post-rooms-roomId-storage).\n\nThe format of the request body is the same as what’s returned by the get Storage endpoint.\n\nFor each Liveblocks data structure that you want to create, you need a JSON element having two properties:\n- `\"liveblocksType\"` => `\"LiveObject\" | \"LiveList\" | \"LiveMap\"`\n- `\"data\"` => contains the nested data structures (children) and data.\n\nThe root’s type can only be LiveObject.\n\nA utility function, `toPlainLson` is included in `@liveblocks/client` from `1.0.9` to help convert `LiveObject`, `LiveList`, and `LiveMap` to the structure expected by the endpoint.",
        "requestBody": {
          "content": {
            "application/json": {
              "schema": {
                "type": "object",
                "properties": {
                  "liveblocksType": {
                    "type": "string"
                  },
                  "data": {
                    "type": "object"
                  }
                }
              },
              "examples": {
                "example": {
                  "value": {
                    "liveblocksType": "LiveObject",
                    "data": {
                      "aLiveObject": {
                        "liveblocksType": "LiveObject",
                        "data": {
                          "a": 1
                        }
                      },
                      "aLiveList": {
                        "liveblocksType": "LiveList",
                        "data": ["a", "b"]
                      },
                      "aLiveMap": {
                        "liveblocksType": "LiveMap",
                        "data": {
                          "a": 1,
                          "b": 2
                        }
                      }
                    }
                  }
                }
              }
            }
          }
        }
      },
      "delete": {
        "summary": "Delete Storage document",
        "tags": ["Storage"],
        "operationId": "delete-rooms-roomId-storage",
        "parameters": [
          {
            "schema": {
              "type": "string"
            },
            "name": "roomId",
            "in": "path",
            "required": true,
            "description": "ID of the room"
          }
        ],
        "responses": {
          "200": {
            "description": "Success. The room has no more Storage."
          },
          "401": {
            "$ref": "#/components/responses/401"
          },
          "403": {
            "$ref": "#/components/responses/403"
          },
          "404": {
            "$ref": "#/components/responses/404"
          }
        },
        "description": "This endpoint deletes all of the room’s Storage data. Calling this endpoint will disconnect all users from the room if there are any. Corresponds to [`liveblocks.deleteStorageDocument`](/docs/api-reference/liveblocks-node#delete-rooms-roomId-storage).\n"
      }
    },
    "/rooms/{roomId}/ydoc": {
      "get": {
        "summary": "Get Yjs document",
        "description": "This endpoint returns a JSON representation of the room’s Yjs document. Corresponds to [`liveblocks.getYjsDocument`](/docs/api-reference/liveblocks-node#get-rooms-roomId-ydoc).",
        "tags": ["Yjs"],
        "parameters": [
          {
            "name": "roomId",
            "in": "path",
            "required": true,
            "schema": {
              "type": "string"
            },
            "description": "ID of the room"
          },
          {
            "schema": {
              "type": "boolean"
            },
            "name": "formatting",
            "in": "query",
            "allowEmptyValue": true,
            "required": false,
            "description": "If present, YText will return formatting."
          },
          {
            "schema": {
              "type": "string"
            },
            "name": "key",
            "in": "query",
            "required": false,
            "description": "Returns only a single key’s value, e.g. `doc.get(key).toJSON()`."
          },
          {
            "schema": {
              "type": "string",
              "enum": ["ymap", "ytext", "yxmltext", "yxmlfragment", "yarray"]
            },
            "name": "type",
            "in": "query",
            "required": false,
            "description": "Used with key to override the inferred type, i.e. `\"ymap\"` will return `doc.get(key, Y.Map)`."
          }
        ],
        "responses": {
          "200": {
            "description": "Success. Returns the room’s Yjs document as JSON.",
            "content": {
              "application/json": {
                "schema": {
                  "type": "object"
                },
                "examples": {
                  "example": {
                    "value": {
                      "someYText": "Contents of YText"
                    }
                  }
                }
              }
            }
          },
          "401": {
            "$ref": "#/components/responses/401"
          },
          "403": {
            "$ref": "#/components/responses/403"
          },
          "404": {
            "$ref": "#/components/responses/404"
          }
        },
        "operationId": "get-rooms-roomId-ydoc"
      },
      "put": {
        "summary": "Send a binary Yjs update",
        "tags": ["Yjs"],
        "parameters": [
          {
            "schema": {
              "type": "string"
            },
            "name": "roomId",
            "in": "path",
            "required": true,
            "description": "ID of the room"
          },
          {
            "name": "guid",
            "in": "query",
            "required": false,
            "schema": {
              "type": "string"
            },
            "description": "ID of the subdocument"
          }
        ],
        "responses": {
          "200": {
            "description": "Success. The given room’s Yjs doc has been updated.",
            "content": {
              "application/json": {
                "schema": {
                  "status": 200
                }
              }
            }
          },
          "401": {
            "$ref": "#/components/responses/401"
          },
          "403": {
            "$ref": "#/components/responses/403"
          },
          "404": {
            "$ref": "#/components/responses/404"
          }
        },
        "operationId": "put-rooms-roomId-ydoc",
        "description": "This endpoint is used to send a Yjs binary update to the room’s Yjs document. You can use this endpoint to initialize Yjs data for the room or to update the room’s Yjs document. To send an update to a subdocument instead of the main document, pass its `guid`. Corresponds to [`liveblocks.sendYjsBinaryUpdate`](/docs/api-reference/liveblocks-node#put-rooms-roomId-ydoc).\n\nThe update is typically obtained by calling `Y.encodeStateAsUpdate(doc)`. See the [Yjs documentation](https://docs.yjs.dev/api/document-updates) for more details. When manually making this HTTP call, set the HTTP header `Content-Type` to `application/octet-stream`, and send the binary update (a `Uint8Array`) in the body of the HTTP request. This endpoint does not accept JSON, unlike most other endpoints.",
        "requestBody": {
          "content": {
            "application/octet-stream": {
              "schema": {
                "format": "binary",
                "type": "array"
              }
            }
          }
        }
      }
    },
    "/rooms/{roomId}/ydoc-binary": {
      "get": {
        "summary": "Get Yjs document encoded as a binary Yjs update",
        "description": "This endpoint returns the room’s Yjs document encoded as a single binary update. This can be used by `Y.applyUpdate(responseBody)` to get a copy of the document in your back end. See [Yjs documentation](https://docs.yjs.dev/api/document-updates) for more information on working with updates. To return a subdocument instead of the main document, pass its `guid`. Corresponds to [`liveblocks.getYjsDocumentAsBinaryUpdate`](/docs/api-reference/liveblocks-node#get-rooms-roomId-ydoc-binary).",
        "tags": ["Yjs"],
        "parameters": [
          {
            "name": "roomId",
            "in": "path",
            "required": true,
            "schema": {
              "type": "string"
            },
            "description": "ID of the room"
          },
          {
            "name": "guid",
            "in": "query",
            "required": false,
            "schema": {
              "type": "string"
            },
            "description": "ID of the subdocument"
          }
        ],
        "responses": {
          "200": {
            "description": "Success. Returns the room’s Yjs document encoded as a binary Yjs update.",
            "content": {
              "application/octet-stream": {
                "schema": {
                  "type": "array"
                }
              }
            }
          },
          "401": {
            "$ref": "#/components/responses/401"
          },
          "403": {
            "$ref": "#/components/responses/403"
          },
          "404": {
            "$ref": "#/components/responses/404"
          }
        },
        "operationId": "get-rooms-roomId-ydoc-binary"
      }
    },
    "/schemas": {
      "post": {
        "summary": "Create schema",
        "description": "This endpoint creates a new schema which can be referenced later to enforce a room’s Storage data structure. Corresponds to [`liveblocks.createSchema`](/docs/api-reference/liveblocks-node#post-create-new-schema). \n\nThe schema consists of a name (for referencing it), and a body, which specifies the exact allowed shape of data in the room. This body is a multi-line string written in the Liveblocks [schema syntax](/docs/platform/schema-validation/syntax).",
        "tags": ["Schema validation"],
        "parameters": [],
        "operationId": "post-create-new-schema",
        "requestBody": {
          "content": {
            "application/json": {
              "schema": {
                "$ref": "#/components/schemas/SchemaRequest"
              },
              "examples": {
                "example": {
                  "value": {
                    "name": "my-schema",
                    "body": "type Logo {\nname: string\ntheme: string\n}\n\ntype Storage {\nlogo: LiveObject<Logo>\n"
                  }
                }
              }
            }
          }
        },
        "responses": {
          "200": {
            "description": "Success. Creates the new schema and returns it as JSON.",
            "content": {
              "application/json": {
                "schema": {
                  "$ref": "#/components/schemas/SchemaResponse"
                },
                "examples": {
                  "example": {
                    "value": {
                      "id": "my-schema@1",
                      "name": "my-schema",
                      "version": 1,
                      "createdAt": "2023-03-30T06:25:54.675Z",
                      "updatedAt": "2023-03-30T06:25:54.675Z",
                      "body": "type Logo {\nname: string\ntheme: string\n}\n\ntype Storage {\nlogo: LiveObject<Logo>\n"
                    }
                  }
                }
              }
            }
          },
          "401": {
            "$ref": "#/components/responses/401"
          },
          "422": {
            "$ref": "#/components/responses/422-schema-validation"
          }
        }
      }
    },
    "/schemas/{id}": {
      "get": {
        "summary": "Get schema",
        "description": "This endpoint retrieves a schema by its ID. The ID is a combination of the schema name and version. For example, `my-schema@1`. Corresponds to [`liveblocks.getSchema`](/docs/api-reference/liveblocks-node#get-create-new-schema).",
        "tags": ["Schema validation"],
        "parameters": [
          {
            "schema": {
              "type": "string"
            },
            "name": "id",
            "in": "path",
            "required": true,
            "description": "ID of the schema"
          }
        ],
        "operationId": "get-create-new-schema",
        "responses": {
          "200": {
            "description": "Success. Found the schema and returns it as JSON.",
            "content": {
              "application/json": {
                "schema": {
                  "$ref": "#/components/schemas/SchemaResponse"
                },
                "examples": {
                  "example": {
                    "value": {
                      "id": "my-schema@1",
                      "name": "my-schema",
                      "version": 1,
                      "createdAt": "2023-03-30T06:25:54.675Z",
                      "updatedAt": "2023-03-30T06:25:54.675Z",
                      "body": "type Logo {\nname: string\ntheme: string\n}\n\ntype Storage {\nlogo: LiveObject<Logo>\n"
                    }
                  }
                }
              }
            }
          },
          "401": {
            "$ref": "#/components/responses/401"
          },
          "404": {
            "$ref": "#/components/responses/404-schema-validation"
          }
        }
      },
      "put": {
        "summary": "Update schema",
        "description": "This endpoint updates the body for the schema. A schema can only be updated if it is not used by any room. Corresponds to [`liveblocks.updateSchema`](/docs/api-reference/liveblocks-node#put-update-new-schema).",
        "tags": ["Schema validation"],
        "parameters": [
          {
            "schema": {
              "type": "string"
            },
            "name": "id",
            "in": "path",
            "required": true,
            "description": "ID of the schema"
          }
        ],
        "operationId": "put-update-new-schema",
        "requestBody": {
          "content": {
            "application/json": {
              "schema": {
                "$ref": "#/components/schemas/UpdateSchema"
              },
              "examples": {
                "example": {
                  "value": {
                    "body": "type Logo {\nname: string\ntheme: string\n}\n\ntype Storage {\nlogo: LiveObject<Logo>\n"
                  }
                }
              }
            }
          }
        },
        "responses": {
          "200": {
            "description": "Success. Updates the new schema and increments the version. The schema `body` is returned as JSON.",
            "content": {
              "application/json": {
                "schema": {
                  "$ref": "#/components/schemas/SchemaResponse"
                },
                "examples": {
                  "example": {
                    "value": {
                      "id": "my-schema@2",
                      "name": "my-schema",
                      "version": 2,
                      "createdAt": "2023-03-30T07:25:54.675Z",
                      "updatedAt": "2023-03-30T07:25:54.675Z",
                      "body": "type Logo {\nname: string\ntheme: string\n}\n\ntype Storage {\nlogo: LiveObject<Logo>\n"
                    }
                  }
                }
              }
            }
          },
          "401": {
            "$ref": "#/components/responses/401"
          },
          "403": {
            "$ref": "#/components/responses/403-schema-validation"
          },
          "422": {
            "$ref": "#/components/responses/422-schema-validation"
          }
        }
      },
      "delete": {
        "summary": "Delete schema",
        "description": "This endpoint deletes a schema by its ID. The ID is a combination of the schema name and version. For example, `my-schema@1`. A schema can only be deleted if it is not attached to a room. Corresponds to [`liveblocks.deleteSchema`](/docs/api-reference/liveblocks-node#delete-a-schema).",
        "tags": ["Schema validation"],
        "parameters": [
          {
            "schema": {
              "type": "string"
            },
            "name": "id",
            "in": "path",
            "required": true,
            "description": "ID of the schema"
          }
        ],
        "operationId": "delete-a-schema",
        "responses": {
          "200": {
            "description": "Success. Schema was delated"
          },
          "401": {
            "$ref": "#/components/responses/401"
          },
          "403": {
            "$ref": "#/components/responses/403-schema-validation"
          }
        }
      }
    },
    "/rooms/{roomId}/schema": {
      "get": {
        "summary": "Get schema by room ID",
        "description": "This endpoint retrieves the schema attached to a room.  Corresponds to [`liveblocks.getSchemaByRoomId`](/docs/api-reference/liveblocks-node#get-new-schema).",
        "tags": ["Schema validation"],
        "parameters": [
          {
            "schema": {
              "type": "string"
            },
            "name": "roomId",
            "in": "path",
            "required": true,
            "description": "ID of the room"
          }
        ],
        "operationId": "get-new-schema",
        "responses": {
          "200": {
            "description": "Success. Found the schema attached to the room and returns it as JSON.",
            "content": {
              "application/json": {
                "schema": {
                  "$ref": "#/components/schemas/SchemaResponse"
                },
                "examples": {
                  "example": {
                    "value": {
                      "id": "my-schema@1",
                      "name": "my-schema",
                      "version": 1,
                      "createdAt": "2023-03-30T06:25:54.675Z",
                      "updatedAt": "2023-03-30T06:25:54.675Z",
                      "body": "type Logo {\nname: string\ntheme: string\n}\n\ntype Storage {\nlogo: LiveObject<Logo>\n"
                    }
                  }
                }
              }
            }
          },
          "401": {
            "$ref": "#/components/responses/401"
          },
          "403": {
            "$ref": "#/components/responses/403-schema-validation"
          },
          "404": {
            "$ref": "#/components/responses/404-schema-validation"
          }
        }
      },
      "post": {
        "summary": "Attach schema to room",
        "description": "This endpoint attaches a schema to a room, and instantly enables runtime schema validation for the room. Corresponds to [`liveblocks.attachSchemaToRoom`](/docs/api-reference/liveblocks-node#post-attach-schema-to-room).\n\nIf the current contents of the room’s Storage do not match the schema, attaching will fail and the error message will give details on why the schema failed to attach.",
        "tags": ["Schema validation"],
        "parameters": [
          {
            "schema": {
              "type": "string"
            },
            "name": "roomId",
            "in": "path",
            "required": true,
            "description": "ID of the room"
          }
        ],
        "operationId": "post-attach-schema-to-room",
        "requestBody": {
          "content": {
            "application/json": {
              "schema": {
                "$ref": "#/components/schemas/AttachSchema"
              },
              "examples": {
                "example": {
                  "value": {
                    "schema": "my-schema@1"
                  }
                }
              }
            }
          }
        },
        "responses": {
          "200": {
            "description": "Success. Found the schema attached to the room. Returns the schema ID as JSON.",
            "content": {
              "application/json": {
                "schema": {
                  "$ref": "#/components/schemas/AttachSchema"
                },
                "examples": {
                  "example": {
                    "value": {
                      "schema": "my-schema@1"
                    }
                  }
                }
              }
            }
          },
          "401": {
            "$ref": "#/components/responses/401"
          },
          "404": {
            "$ref": "#/components/responses/404-schema-validation"
          },
          "409": {
            "$ref": "#/components/responses/409-schema-validation"
          }
        }
      },
      "delete": {
        "summary": "Detach schema from room",
        "description": "This endpoint detaches the schema from a room. Corresponds to [`liveblocks.detachSchemaFromRoom`](/docs/api-reference/liveblocks-node#delete-detach-schema-to-room).",
        "tags": ["Schema validation"],
        "parameters": [
          {
            "schema": {
              "type": "string"
            },
            "name": "roomId",
            "in": "path",
            "required": true,
            "description": "ID of the room"
          }
        ],
        "operationId": "delete-detach-schema-to-room",
        "responses": {
          "200": {
            "description": "Success. Detached the schema from the room."
          },
          "401": {
            "$ref": "#/components/responses/401"
          },
          "404": {
            "$ref": "#/components/responses/404-schema-validation"
          },
          "409": {
            "$ref": "#/components/responses/409-schema-validation"
          }
        }
      }
    },
    "/rooms/{roomId}/threads": {
      "get": {
        "summary": "Get room threads",
        "description": "This endpoint returns the threads in the requested room. Corresponds to [`liveblocks.getThreads`](/docs/api-reference/liveblocks-node#get-rooms-roomId-threads).",
        "tags": ["Comments"],
        "parameters": [
          {
            "name": "roomId",
            "in": "path",
            "required": true,
            "schema": {
              "type": "string"
            },
            "description": "ID of the room"
          },
          {
            "schema": {
              "type": "string"
            },
            "in": "query",
            "name": "query",
            "description": "Query to filter threads. You can filter by `metadata` and `resolved`, for example, `metadata[\"status\"]:\"open\" AND metadata[\"color\"]:\"red\" AND resolved:true`. Learn more about [filtering threads with query language](/docs/guides/how-to-filter-threads-using-query-language)."
          }
        ],
        "operationId": "get-rooms-roomId-threads",
        "responses": {
          "200": {
            "description": "Success. Returns list of threads in a room.",
            "content": {
              "application/json": {
                "schema": {
                  "type": "object",
                  "properties": {
                    "data": {
                      "type": "array",
                      "items": {
                        "$ref": "#/components/schemas/Thread"
                      }
                    }
                  }
                },
                "examples": {
                  "Success": {
                    "value": {
                      "data": [
                        {
                          "type": "thread",
                          "id": "thread-id",
                          "roomId": "room-id",
                          "comments": [
                            {
                              "type": "comment",
                              "threadId": "thread-id",
                              "roomId": "room-id",
                              "id": "comment-id",
                              "userId": "string",
                              "createdAt": "2019-08-24T14:15:22Z",
                              "editedAt": "2019-08-24T14:15:22Z",
                              "deletedAt": "2019-08-24T14:15:22Z",
                              "body": {}
                            }
                          ],
                          "createdAt": "2019-08-24T14:15:22Z",
                          "metadata": {},
                          "updatedAt": "2019-08-24T14:15:22Z"
                        }
                      ]
                    }
                  }
                }
              }
            }
          },
          "401": {
            "$ref": "#/components/responses/401"
          },
          "403": {
            "$ref": "#/components/responses/403"
          },
          "404": {
            "$ref": "#/components/responses/404-thread"
          }
        }
      },
      "post": {
        "summary": "Create thread",
        "description": "This endpoint creates a new thread and the first comment in the thread. Corresponds to [`liveblocks.createThread`](/docs/api-reference/liveblocks-node#post-rooms-roomId-threads).\n\nA comment’s body is an array of paragraphs, each containing child nodes. Here’s an example of how to construct a comment’s body, which can be submitted under `comment.body`.\n\n```json\n\"version\": 1,\n\"content\": [\n  {\n    \"type\": \"paragraph\",\n    \"children\": [{ \"text\": \"Hello \" }, { \"text\": \"world\", \"bold\": true }]\n  }\n]\n```",
        "tags": ["Comments"],
        "operationId": "post-rooms-roomId-threads",
        "parameters": [
          {
            "name": "roomId",
            "in": "path",
            "required": true,
            "schema": {
              "type": "string"
            },
            "description": "ID of the room"
          }
        ],
        "responses": {
          "200": {
            "description": "Success. Returns the created thread.",
            "content": {
              "application/json": {
                "schema": {
                  "$ref": "#/components/schemas/Thread"
                },
                "examples": {
                  "example": {
                    "value": {
                      "type": "thread",
                      "id": "thread-id",
                      "roomId": "room-id",
                      "comments": [
                        {
                          "type": "comment",
                          "threadId": "thread-id",
                          "roomId": "room-id",
                          "id": "comment-id",
                          "userId": "alice",
                          "createdAt": "2022-07-13T14:32:50.697Z",
                          "body": {
                            "version": 1,
                            "content": []
                          }
                        }
                      ],
                      "createdAt": "2022-07-13T14:32:50.697Z",
                      "metadata": {
                        "color": "blue"
                      }
                    }
                  }
                }
              }
            }
          },
          "401": {
            "$ref": "#/components/responses/401"
          },
          "403": {
            "$ref": "#/components/responses/403"
          },
          "409": {
            "$ref": "#/components/responses/409-thread"
          }
        },
        "requestBody": {
          "content": {
            "application/json": {
              "schema": {
                "$ref": "#/components/schemas/CreateThread"
              },
              "examples": {
                "example": {
                  "value": {
                    "comment": {
                      "userId": "alice",
                      "createdAt": "2022-07-13T14:32:50.697Z",
                      "body": {
                        "version": 1,
                        "content": []
                      }
                    },
                    "metadata": {
                      "color": "blue"
                    }
                  }
                }
              }
            }
          }
        }
      }
    },
    "/rooms/{roomId}/threads/{threadId}": {
      "get": {
        "summary": "Get thread",
        "tags": ["Comments"],
        "description": "This endpoint returns a thread by its ID. Corresponds to [`liveblocks.getThread`](/docs/api-reference/liveblocks-node#get-rooms-roomId-threads-threadId).",
        "operationId": "get-rooms-roomId-threads-threadId",
        "parameters": [
          {
            "name": "roomId",
            "in": "path",
            "required": true,
            "schema": {
              "type": "string"
            },
            "description": "ID of the room"
          },
          {
            "name": "threadId",
            "in": "path",
            "required": true,
            "schema": {
              "type": "string"
            },
            "description": "ID of the thread"
          }
        ],
        "responses": {
          "200": {
            "description": "Success. Returns requested thread.",
            "content": {
              "application/json": {
                "schema": {
                  "$ref": "#/components/schemas/Thread"
                },
                "examples": {
                  "Success": {
                    "value": {
                      "type": "thread",
                      "id": "thread-id",
                      "roomId": "room-id",
                      "comments": [
                        {
                          "type": "comment",
                          "threadId": "thread-id",
                          "roomId": "room-id",
                          "id": "comment-id",
                          "userId": "string",
                          "createdAt": "2019-08-24T14:15:22Z",
                          "editedAt": "2019-08-24T14:15:22Z",
                          "deletedAt": "2019-08-24T14:15:22Z",
                          "body": {}
                        }
                      ],
                      "createdAt": "2019-08-24T14:15:22Z",
                      "metadata": {},
                      "updatedAt": "2019-08-24T14:15:22Z"
                    }
                  }
                }
              }
            }
          },
          "401": {
            "$ref": "#/components/responses/401"
          },
          "403": {
            "$ref": "#/components/responses/403"
          },
          "404": {
            "$ref": "#/components/responses/404-thread"
          }
        }
      },
      "delete": {
        "summary": "Delete thread",
        "tags": ["Comments"],
        "description": "This endpoint deletes a thread by its ID. Corresponds to [`liveblocks.deleteThread`](/docs/api-reference/liveblocks-node#delete-rooms-roomId-threads-threadId).",
        "operationId": "delete-rooms-roomId-threads-threadId",
        "parameters": [
          {
            "name": "roomId",
            "in": "path",
            "required": true,
            "schema": {
              "type": "string"
            },
            "description": "ID of the room"
          },
          {
            "name": "threadId",
            "in": "path",
            "required": true,
            "schema": {
              "type": "string"
            },
            "description": "ID of the thread"
          }
        ],
        "responses": {
          "204": {
            "description": "Success. The thread has been deleted."
          },
          "401": {
            "$ref": "#/components/responses/401"
          },
          "403": {
            "$ref": "#/components/responses/403"
          },
          "404": {
            "$ref": "#/components/responses/404-thread"
          }
        }
      }
    },
    "/rooms/{roomId}/threads/{threadId}/participants": {
      "get": {
        "summary": "Get thread participants",
        "x-badge": "Deprecated",
        "tags": ["Deprecated"],
        "description": "**Deprecated.** Prefer using [thread subscriptions](#get-rooms-roomId-threads-threadId-subscriptions) instead.\n\nThis endpoint returns the list of thread participants. It is a list of unique user IDs representing all the thread comment authors and mentioned users in comments. Corresponds to [`liveblocks.getThreadParticipants`](/docs/api-reference/liveblocks-node#get-rooms-roomId-threads-threadId-participants).",
        "operationId": "get-rooms-roomId-threads-threadId-participants",
        "parameters": [
          {
            "name": "roomId",
            "in": "path",
            "required": true,
            "schema": {
              "type": "string"
            },
            "description": "ID of the room"
          },
          {
            "name": "threadId",
            "in": "path",
            "required": true,
            "schema": {
              "type": "string"
            },
            "description": "ID of the thread"
          }
        ],
        "responses": {
          "200": {
            "description": "Success. Returns the thread’s participants",
            "content": {
              "application/json": {
                "schema": {
                  "type": "object",
                  "properties": {
                    "participantIds": {
                      "type": "array",
                      "items": {
                        "type": "string"
                      }
                    }
                  }
                },
                "examples": {
                  "Success": {
                    "value": {
                      "participantIds": ["user-1", "user-2"]
                    }
                  }
                }
              }
            }
          },
          "401": {
            "$ref": "#/components/responses/401"
          },
          "403": {
            "$ref": "#/components/responses/403"
          },
          "404": {
            "$ref": "#/components/responses/404-thread"
          }
        }
      }
    },
    "/rooms/{roomId}/threads/{threadId}/metadata": {
      "post": {
        "summary": "Edit thread metadata",
        "tags": ["Comments"],
        "description": "This endpoint edits the metadata of a thread. The metadata is a JSON object that can be used to store any information you want about the thread, in `string`, `number`, or `boolean` form. Set a property to `null` to remove it. Corresponds to [`liveblocks.editThreadMetadata`](/docs/api-reference/liveblocks-node#post-rooms-roomId-threads-threadId-metadata).",
        "operationId": "post-rooms-roomId-threads-threadId-metadata",
        "parameters": [
          {
            "name": "roomId",
            "in": "path",
            "required": true,
            "schema": {
              "type": "string"
            },
            "description": "ID of the room"
          },
          {
            "name": "threadId",
            "in": "path",
            "required": true,
            "schema": {
              "type": "string"
            },
            "description": "ID of the thread"
          }
        ],
        "responses": {
          "200": {
            "description": "Success. Returns the updated metadata.",
            "content": {
              "application/json": {
                "schema": {
                  "$ref": "#/components/schemas/ThreadMetadata"
                },
                "examples": {
                  "Success": {
                    "value": {
                      "color": "yellow"
                    }
                  }
                }
              }
            }
          },
          "403": {
            "$ref": "#/components/responses/403"
          },
          "404": {
            "$ref": "#/components/responses/404-thread"
          }
        },
        "requestBody": {
          "content": {
            "application/json": {
              "schema": {
                "$ref": "#/components/schemas/UpdateThread"
              },
              "examples": {
                "example": {
                  "value": {
                    "metadata": {
                      "color": "yellow"
                    },
                    "userId": "alice",
                    "createdAt": "2023-07-13T14:32:50.697Z"
                  }
                }
              }
            }
          }
        }
      }
    },
    "/rooms/{roomId}/threads/{threadId}/mark-as-resolved": {
      "post": {
        "summary": "Mark thread as resolved",
        "tags": ["Comments"],
        "description": "This endpoint marks a thread as resolved.",
        "operationId": "post-rooms-roomId-threads-threadId-mark-as-resolved",
        "parameters": [
          {
            "name": "roomId",
            "in": "path",
            "required": true,
            "schema": {
              "type": "string"
            },
            "description": "ID of the room"
          },
          {
            "name": "threadId",
            "in": "path",
            "required": true,
            "schema": {
              "type": "string"
            },
            "description": "ID of the thread"
          }
        ],
        "responses": {
          "200": {
            "description": "Success. Returns the updated thread.",
            "content": {
              "application/json": {
                "schema": {
                  "$ref": "#/components/schemas/Thread"
                }
              }
            }
          },
          "403": {
            "$ref": "#/components/responses/403"
          },
          "404": {
            "$ref": "#/components/responses/404-thread"
          }
        }
      }
    },
    "/rooms/{roomId}/threads/{threadId}/mark-as-unresolved": {
      "post": {
        "summary": "Mark thread as unresolved",
        "tags": ["Comments"],
        "description": "This endpoint marks a thread as unresolved.",
        "operationId": "post-rooms-roomId-threads-threadId-mark-as-unresolved",
        "parameters": [
          {
            "name": "roomId",
            "in": "path",
            "required": true,
            "schema": {
              "type": "string"
            },
            "description": "ID of the room"
          },
          {
            "name": "threadId",
            "in": "path",
            "required": true,
            "schema": {
              "type": "string"
            },
            "description": "ID of the thread"
          }
        ],
        "responses": {
          "200": {
            "description": "Success. Returns the updated thread.",
            "content": {
              "application/json": {
                "schema": {
                  "$ref": "#/components/schemas/Thread"
                }
              }
            }
          },
          "403": {
            "$ref": "#/components/responses/403"
          },
          "404": {
            "$ref": "#/components/responses/404-thread"
          }
        }
      }
    },
    "/rooms/{roomId}/threads/{threadId}/subscribe": {
      "post": {
        "summary": "Subscribe to thread",
        "tags": ["Comments"],
        "description": "This endpoint subscribes to a thread. Corresponds to [`liveblocks.subscribeToThread`](/docs/api-reference/liveblocks-node#post-rooms-roomId-threads-threadId-subscribe).",
        "operationId": "post-rooms-roomId-threads-threadId-subscribe",
        "parameters": [
          {
            "name": "roomId",
            "in": "path",
            "required": true,
            "schema": {
              "type": "string"
            },
            "description": "ID of the room"
          },
          {
            "name": "threadId",
            "in": "path",
            "required": true,
            "schema": {
              "type": "string"
            },
            "description": "ID of the thread"
          }
        ],
        "responses": {
          "200": {
            "description": "Success. Returns the thread subscription.",
            "content": {
              "application/json": {
                "schema": {
                  "$ref": "#/components/schemas/Subscription"
                }
              }
            }
          },
          "403": {
            "$ref": "#/components/responses/403"
          },
          "404": {
            "$ref": "#/components/responses/404-thread"
          }
        }
      },
      "parameters": [
        {
          "schema": {
            "type": "string"
          },
          "name": "roomId",
          "in": "path",
          "required": true
        },
        {
          "schema": {
            "type": "string"
          },
          "name": "threadId",
          "in": "path",
          "required": true
        }
      ]
    },
    "/rooms/{roomId}/threads/{threadId}/unsubscribe": {
      "post": {
        "summary": "Unsubscribe from thread",
        "tags": ["Comments"],
        "description": "This endpoint unsubscribes from a thread. Corresponds to [`liveblocks.unsubscribeFromThread`](/docs/api-reference/liveblocks-node#post-rooms-roomId-threads-threadId-unsubscribe).",
        "operationId": "post-rooms-roomId-threads-threadId-unsubscribe",
        "parameters": [
          {
            "name": "roomId",
            "in": "path",
            "required": true,
            "schema": {
              "type": "string"
            },
            "description": "ID of the room"
          },
          {
            "name": "threadId",
            "in": "path",
            "required": true,
            "schema": {
              "type": "string"
            },
            "description": "ID of the thread"
          }
        ],
        "responses": {
          "200": {
            "description": "Success.",
            "content": {
              "application/json": {
                "schema": {
                  "type": "object",
                  "properties": {}
                }
              }
            }
          },
          "403": {
            "$ref": "#/components/responses/403"
          },
          "404": {
            "$ref": "#/components/responses/404-thread"
          }
        }
      },
      "parameters": [
        {
          "schema": {
            "type": "string"
          },
          "name": "roomId",
          "in": "path",
          "required": true
        },
        {
          "schema": {
            "type": "string"
          },
          "name": "threadId",
          "in": "path",
          "required": true
        }
      ]
    },
    "/rooms/{roomId}/threads/{threadId}/subscriptions": {
      "get": {
        "summary": "Get thread subscriptions",
        "tags": ["Comments"],
        "description": "This endpoint gets the list of subscriptions to a thread. Corresponds to [`liveblocks.getThreadSubscriptions`](/docs/api-reference/liveblocks-node#get-rooms-roomId-threads-threadId-subscriptions).",
        "operationId": "get-rooms-roomId-threads-threadId-subscriptions",
        "parameters": [
          {
            "name": "roomId",
            "in": "path",
            "required": true,
            "schema": {
              "type": "string"
            },
            "description": "ID of the room"
          },
          {
            "name": "threadId",
            "in": "path",
            "required": true,
            "schema": {
              "type": "string"
            },
            "description": "ID of the thread"
          }
        ],
        "responses": {
          "200": {
            "description": "Success.",
            "content": {
              "application/json": {
                "schema": {
                  "type": "object",
                  "properties": {
                    "data": {
                      "type": "array",
                      "items": {
                        "$ref": "#/components/schemas/UserSubscription"
                      }
                    }
                  }
                }
              }
            }
          },
          "403": {
            "$ref": "#/components/responses/403"
          },
          "404": {
            "$ref": "#/components/responses/404-thread"
          }
        },
        "x-internal": false
      },
      "parameters": [
        {
          "schema": {
            "type": "string"
          },
          "name": "roomId",
          "in": "path",
          "required": true
        },
        {
          "schema": {
            "type": "string"
          },
          "name": "threadId",
          "in": "path",
          "required": true
        }
      ]
    },
    "/rooms/{roomId}/threads/{threadId}/comments": {
      "post": {
        "summary": "Create comment",
        "description": "This endpoint creates a new comment, adding it as a reply to a thread. Corresponds to [`liveblocks.createComment`](/docs/api-reference/liveblocks-node#post-rooms-roomId-threads-threadId-comments).\n\nA comment’s body is an array of paragraphs, each containing child nodes. Here’s an example of how to construct a comment’s body, which can be submitted under `body`.\n\n```json\n\"version\": 1,\n\"content\": [\n  {\n    \"type\": \"paragraph\",\n    \"children\": [{ \"text\": \"Hello \" }, { \"text\": \"world\", \"bold\": true }]\n  }\n]\n",
        "tags": ["Comments"],
        "operationId": "post-rooms-roomId-threads-threadId-comments",
        "parameters": [
          {
            "name": "roomId",
            "in": "path",
            "required": true,
            "schema": {
              "type": "string"
            },
            "description": "ID of the room"
          },
          {
            "name": "threadId",
            "in": "path",
            "required": true,
            "schema": {
              "type": "string"
            },
            "description": "ID of the thread"
          }
        ],
        "responses": {
          "200": {
            "description": "Success. Returns the created comment.",
            "content": {
              "application/json": {
                "schema": {
                  "$ref": "#/components/schemas/Comment"
                },
                "examples": {
                  "example": {
                    "value": {
                      "type": "comment",
                      "threadId": "thread-id",
                      "roomId": "room-id",
                      "id": "comment-id",
                      "userId": "alice",
                      "createdAt": "2022-07-13T14:32:50.697Z",
                      "body": {
                        "version": 1,
                        "content": []
                      }
                    }
                  }
                }
              }
            }
          },
          "401": {
            "$ref": "#/components/responses/401"
          },
          "403": {
            "$ref": "#/components/responses/403"
          },
          "404": {
            "$ref": "#/components/responses/404-thread"
          },
          "409": {
            "$ref": "#/components/responses/409-comment"
          }
        },
        "requestBody": {
          "content": {
            "application/json": {
              "schema": {
                "$ref": "#/components/schemas/CreateComment"
              },
              "examples": {
                "example": {
                  "value": {
                    "userId": "alice",
                    "createdAt": "2022-07-13T14:32:50.697Z",
                    "body": {
                      "version": 1,
                      "content": []
                    }
                  }
                }
              }
            }
          }
        }
      }
    },
    "/rooms/{roomId}/threads/{threadId}/comments/{commentId}": {
      "get": {
        "summary": "Get comment",
        "tags": ["Comments"],
        "description": "This endpoint returns a comment by its ID. Corresponds to [`liveblocks.getComment`](/docs/api-reference/liveblocks-node#get-rooms-roomId-threads-threadId-comments-commentId).",
        "operationId": "get-rooms-roomId-threads-threadId-comments-commentId",
        "parameters": [
          {
            "name": "roomId",
            "in": "path",
            "required": true,
            "schema": {
              "type": "string"
            },
            "description": "ID of the room"
          },
          {
            "name": "threadId",
            "in": "path",
            "required": true,
            "schema": {
              "type": "string"
            },
            "description": "ID of the thread"
          },
          {
            "name": "commentId",
            "in": "path",
            "required": true,
            "schema": {
              "type": "string"
            },
            "description": "ID of the comment"
          }
        ],
        "responses": {
          "200": {
            "description": "Success. Returns the requested comment.",
            "content": {
              "application/json": {
                "schema": {
                  "$ref": "#/components/schemas/Comment"
                },
                "examples": {
                  "Success": {
                    "value": {
                      "type": "comment",
                      "threadId": "thread-id",
                      "roomId": "room-id",
                      "id": "comment-id",
                      "userId": "alice",
                      "createdAt": "2019-08-24T14:15:22Z",
                      "editedAt": "2019-08-24T14:15:22Z",
                      "deletedAt": "2019-08-24T14:15:22Z",
                      "body": {}
                    }
                  }
                }
              }
            }
          },
          "401": {
            "$ref": "#/components/responses/401"
          },
          "403": {
            "$ref": "#/components/responses/403"
          },
          "404": {
            "$ref": "#/components/responses/404-thread"
          }
        }
      },
      "post": {
        "summary": "Edit comment",
        "description": "This endpoint edits the specified comment. Corresponds to [`liveblocks.editComment`](/docs/api-reference/liveblocks-node#post-rooms-roomId-threads-threadId-comments-commentId).\n\nA comment’s body is an array of paragraphs, each containing child nodes. Here’s an example of how to construct a comment’s body, which can be submitted under `body`.\n\n```json\n\"version\": 1,\n\"content\": [\n  {\n    \"type\": \"paragraph\",\n    \"children\": [{ \"text\": \"Hello \" }, { \"text\": \"world\", \"bold\": true }]\n  }\n]\n",
        "tags": ["Comments"],
        "operationId": "post-rooms-roomId-threads-threadId-comments-commentId",
        "parameters": [
          {
            "name": "roomId",
            "in": "path",
            "required": true,
            "schema": {
              "type": "string"
            },
            "description": "ID of the room"
          },
          {
            "name": "threadId",
            "in": "path",
            "required": true,
            "schema": {
              "type": "string"
            },
            "description": "ID of the thread"
          },
          {
            "name": "commentId",
            "in": "path",
            "required": true,
            "schema": {
              "type": "string"
            },
            "description": "ID of the comment"
          }
        ],
        "responses": {
          "200": {
            "description": "Success. Returns the edited comment.",
            "content": {
              "application/json": {
                "schema": {
                  "$ref": "#/components/schemas/UpdateComment"
                },
                "examples": {
                  "example": {
                    "value": {
                      "type": "comment",
                      "threadId": "thread-id",
                      "roomId": "room-id",
                      "id": "comment-id",
                      "userId": "alice",
                      "createdAt": "2023-07-13T14:32:50.697Z",
                      "body": {
                        "version": 1,
                        "content": []
                      }
                    }
                  }
                }
              }
            }
          },
          "401": {
            "$ref": "#/components/responses/401"
          },
          "403": {
            "$ref": "#/components/responses/403"
          },
          "404": {
            "$ref": "#/components/responses/404-thread"
          },
          "409": {
            "$ref": "#/components/responses/409-comment"
          }
        },
        "requestBody": {
          "content": {
            "application/json": {
              "schema": {
                "$ref": "#/components/schemas/CreateComment"
              },
              "examples": {
                "example": {
                  "value": {
                    "editedAt": "2023-07-13T14:32:50.697Z",
                    "body": {
                      "version": 1,
                      "content": []
                    }
                  }
                }
              }
            }
          }
        }
      },
      "delete": {
        "summary": "Delete comment",
        "tags": ["Comments"],
        "parameters": [
          {
            "name": "roomId",
            "in": "path",
            "required": true,
            "schema": {
              "type": "string"
            },
            "description": "ID of the room"
          },
          {
            "name": "threadId",
            "in": "path",
            "required": true,
            "schema": {
              "type": "string"
            },
            "description": "ID of the thread"
          },
          {
            "name": "commentId",
            "in": "path",
            "required": true,
            "schema": {
              "type": "string"
            },
            "description": "ID of the comment"
          }
        ],
        "responses": {
          "204": {
            "description": "Success. The comment was deleted"
          },
          "401": {
            "$ref": "#/components/responses/401"
          },
          "403": {
            "$ref": "#/components/responses/403"
          },
          "404": {
            "$ref": "#/components/responses/404-comment"
          }
        },
        "operationId": "delete-rooms-roomId-threads-threadId-comments-commentId",
        "description": "This endpoint deletes a comment. A deleted comment is no longer accessible from the API or the dashboard and it cannot be restored. Corresponds to [`liveblocks.deleteComment`](/docs/api-reference/liveblocks-node#post-rooms-roomId-threads-threadId-comments-commentId)."
      }
    },
    "/rooms/{roomId}/threads/{threadId}/comments/{commentId}/add-reaction": {
      "post": {
        "summary": "Add comment reaction",
        "description": "This endpoint adds a reaction to a comment. Corresponds to [`liveblocks.addCommentReaction`](/docs/api-reference/liveblocks-node#post-rooms-roomId-threads-threadId-comments-commentId-add-reaction).",
        "tags": ["Comments"],
        "operationId": "post-rooms-roomId-threads-threadId-comments-commentId-add-reaction",
        "parameters": [
          {
            "name": "roomId",
            "in": "path",
            "required": true,
            "schema": {
              "type": "string"
            },
            "description": "ID of the room"
          },
          {
            "name": "threadId",
            "in": "path",
            "required": true,
            "schema": {
              "type": "string"
            },
            "description": "ID of the thread"
          },
          {
            "name": "commentId",
            "in": "path",
            "required": true,
            "schema": {
              "type": "string"
            },
            "description": "ID of the comment"
          }
        ],
        "responses": {
          "200": {
            "description": "Success. Returns the created reaction.",
            "content": {
              "application/json": {
                "schema": {
                  "$ref": "#/components/schemas/CommentReaction"
                },
                "examples": {
                  "example": {
                    "value": {
                      "emoji": "👨‍👩‍👧",
                      "createdAt": "2022-07-13T14:32:50.697Z",
                      "userId": "alice"
                    }
                  }
                }
              }
            }
          },
          "401": {
            "$ref": "#/components/responses/401"
          },
          "403": {
            "$ref": "#/components/responses/403"
          },
          "404": {
            "$ref": "#/components/responses/404-comment"
          },
          "409": {
            "$ref": "#/components/responses/409-comment-reaction"
          }
        },
        "requestBody": {
          "content": {
            "application/json": {
              "schema": {
                "$ref": "#/components/schemas/AddCommentReaction"
              },
              "examples": {
                "example": {
                  "value": {
                    "emoji": "👨‍👩‍👧",
                    "createdAt": "2022-07-13T14:32:50.697Z",
                    "userId": "alice"
                  }
                }
              }
            }
          }
        }
      }
    },
    "/rooms/{roomId}/threads/{threadId}/comments/{commentId}/remove-reaction": {
      "post": {
        "summary": "Remove comment reaction",
        "description": "This endpoint removes a comment reaction. A deleted comment reaction is no longer accessible from the API or the dashboard and it cannot be restored. Corresponds to [`liveblocks.removeCommentReaction`](/docs/api-reference/liveblocks-node#post-rooms-roomId-threads-threadId-comments-commentId-add-reaction).",
        "tags": ["Comments"],
        "operationId": "post-rooms-roomId-threads-threadId-comments-commentId-remove-reaction",
        "parameters": [
          {
            "name": "roomId",
            "in": "path",
            "required": true,
            "schema": {
              "type": "string"
            },
            "description": "ID of the room"
          },
          {
            "name": "threadId",
            "in": "path",
            "required": true,
            "schema": {
              "type": "string"
            },
            "description": "ID of the thread"
          },
          {
            "name": "commentId",
            "in": "path",
            "required": true,
            "schema": {
              "type": "string"
            },
            "description": "ID of the comment"
          }
        ],
        "responses": {
          "204": {
            "description": "Success. The comment reaction was deleted"
          },
          "401": {
            "$ref": "#/components/responses/401"
          },
          "403": {
            "$ref": "#/components/responses/403"
          },
          "404": {
            "$ref": "#/components/responses/404-comment-reaction"
          }
        },
        "requestBody": {
          "content": {
            "application/json": {
              "schema": {
                "$ref": "#/components/schemas/RemoveCommentReaction"
              },
              "examples": {
                "example": {
                  "value": {
                    "emoji": "👨‍👩‍👧",
                    "userId": "alice",
                    "removedAt": "2022-07-13T14:32:50.697Z"
                  }
                }
              }
            }
          }
        }
      }
    },
    "/authorize-user": {
      "post": {
        "summary": "Get access token with secret key",
        "tags": ["Authentication"],
        "operationId": "post-authorize-user",
        "responses": {
          "200": {
            "description": "Success. Returns an access token that can be used to enter one or more rooms.",
            "content": {
              "application/json": {
                "schema": {
                  "$ref": "#/components/schemas/TokenResponse"
                },
                "examples": {
                  "example": {
                    "value": {
                      "token": "eyJhbGciOiJIUzI1NiIsInR5cCI6IkpXVCJ9.eyJzdWIi..."
                    }
                  }
                }
              }
            }
          },
          "403": {
            "$ref": "#/components/responses/403"
          }
        },
        "requestBody": {
          "content": {
            "application/json": {
              "schema": {
                "$ref": "#/components/schemas/AuthorizeUserRequest"
              },
              "examples": {
                "example": {
                  "value": {
                    "userId": "user-123",
                    "userInfo": {
                      "name": "bob",
                      "avatar": "https://example.org/images/user123.jpg"
                    },
                    "permissions": {
                      "my-room-1": ["room:write"],
                      "my-room-2": ["room:write"],
                      "my-room-*": ["room:read"]
                    }
                  }
                }
              }
            }
          }
        },
        "description": "This endpoint lets your application server (your back end) obtain a token that one of its clients (your frontend) can use to enter a Liveblocks room. You use this endpoint to implement your own application’s custom authentication endpoint. When making this request, you’ll have to use your secret key.\n\n**Important:** The difference with an [ID token](#post-identify-user) is that an access token holds all the permissions, and is the source of truth. With ID tokens, permissions are set in the Liveblocks back end (through REST API calls) and \"checked at the door\" every time they are used to enter a room.\n\n**Note:** When using the `@liveblocks/node` package, you can use [`Liveblocks.prepareSession`](/docs/api-reference/liveblocks-node#access-tokens) in your back end to build this request.\n\nYou can pass the property `userId` in the request’s body. This can be whatever internal identifier you use for your user accounts as long as it uniquely identifies an account. The property `userId` is used by Liveblocks to calculate your account’s Monthly Active Users. One unique `userId` corresponds to one MAU.\n\nAdditionally, you can set custom metadata to the token, which will be publicly accessible by other clients through the `user.info` property. This is useful for storing static data like avatar images or the user’s display name.\n\nLastly, you’ll specify the exact permissions to give to the user using the `permissions` field. This is done in an object where the keys are room names, or room name patterns (ending in a `*`), and a list of permissions to assign the user for any room that matches that name exactly (or starts with the pattern’s prefix). For tips, see [Manage permissions with access tokens](/docs/authentication/access-token)."
      }
    },
    "/identify-user": {
      "post": {
        "summary": "Get ID token with secret key",
        "tags": ["Authentication"],
        "operationId": "post-identify-user",
        "responses": {
          "200": {
            "description": "Success. Returns an ID token that can be used to enter one or more rooms.",
            "content": {
              "application/json": {
                "schema": {
                  "$ref": "#/components/schemas/TokenResponse"
                },
                "examples": {
                  "example": {
                    "value": {
                      "token": "eyJhbGciOiJIUzI1NiIsInR5cCI6IkpXVCJ9.eyJzdWIi..."
                    }
                  }
                }
              }
            }
          },
          "403": {
            "$ref": "#/components/responses/403"
          }
        },
        "requestBody": {
          "content": {
            "application/json": {
              "schema": {
                "$ref": "#/components/schemas/IdentifyUserRequest"
              },
              "examples": {
                "example": {
                  "value": {
                    "userId": "user-123",
                    "groupIds": ["marketing", "engineering"],
                    "userInfo": {
                      "name": "bob",
                      "avatar": "https://example.org/images/user123.jpg"
                    }
                  }
                }
              }
            }
          }
        },
        "description": "This endpoint lets your application server (your back end) obtain a token that one of its clients (your frontend) can use to enter a Liveblocks room. You use this endpoint to implement your own application’s custom authentication endpoint. When using this endpoint to obtain ID tokens, you should manage your permissions by assigning user and/or group permissions to rooms explicitly, see our [Manage permissions with ID tokens](/docs/authentication/id-token) section.\n\n**Important:** The difference with an [access token](#post-authorize-user) is that an ID token doesn’t hold any permissions itself. With ID tokens, permissions are set in the Liveblocks back end (through REST API calls) and \"checked at the door\" every time they are used to enter a room. With access tokens, all permissions are set in the token itself, and thus controlled from your back end entirely.\n\n**Note:** When using the `@liveblocks/node` package, you can use [`Liveblocks.identifyUser`](/docs/api-reference/liveblocks-node) in your back end to build this request.\n\nYou can pass the property `userId` in the request’s body. This can be whatever internal identifier you use for your user accounts as long as it uniquely identifies an account. The property `userId` is used by Liveblocks to calculate your account’s Monthly Active Users. One unique `userId` corresponds to one MAU.\n\nIf you want to use group permissions, you can also declare which `groupIds` this user belongs to. The group ID values are yours, but they will have to match the group IDs you assign permissions to when assigning permissions to rooms, see [Manage permissions with ID tokens](/docs/authentication/id-token)).\n\nAdditionally, you can set custom metadata to the token, which will be publicly accessible by other clients through the `user.info` property. This is useful for storing static data like avatar images or the user’s display name."
      }
    },
    "/rooms/{roomId}/authorize": {
      "post": {
        "summary": "Get single-room token with secret key",
        "x-badge": "Deprecated",
        "description": "**Deprecated.** Prefer using [access tokens](#post-authorize-user) or [ID tokens](#post-identify-user) instead. Read more in our [migration guide](/docs/platform/upgrading/1.2).\n\nThis endpoint lets your application server (your back end) obtain a token that one of its clients (your frontend) can use to enter a Liveblocks room. You use this endpoint to implement your own application’s custom authentication endpoint. When making this request, you’ll have to use your secret key.\n\nYou can pass the property `userId` in the request’s body. This can be whatever internal identifier you use for your user accounts as long as it uniquely identifies an account. Setting the `userId` is optional if you want to use public rooms, but it is required to enter a private room (because permissions are assigned to specific user IDs). In case you want to use the group permission system, you can also declare which `groupIds` this user belongs to.\n\nThe property userId is used by Liveblocks to calculate your account’s Monthly Active Users. One unique userId corresponds to one MAU. If you don’t pass a userId, we will create for you a new anonymous userId on each connection, but your MAUs will be higher.\n\nAdditionally, you can set custom metadata to the token, which will be publicly accessible by other clients through the `user.info` property. This is useful for storing static data like avatar images or the user’s display name.",
        "tags": ["Deprecated"],
        "parameters": [
          {
            "schema": {
              "type": "string"
            },
            "name": "roomId",
            "in": "path",
            "required": true,
            "description": "ID of the room"
          }
        ],
        "operationId": "post-authorize",
        "responses": {
          "200": {
            "description": "Success. Returns an old-style single-room token.",
            "content": {
              "application/json": {
                "schema": {
                  "$ref": "#/components/schemas/Authorization"
                },
                "examples": {
                  "example": {
                    "value": {
                      "token": "eyJhbGciOiJIUzI1NiIsInR5cCI6IkpXVCJ9.eyJzdWIiOiIxMjM0NTY3ODkwIiwibmFtZSI6IkpvaG4gRG9lIiwiaWF0IjoxNTE2MjM5MDIyfQ.SflKxwRJSMeKKF2QT4fwpMeJf36POk6yJV_adQssw5c"
                    }
                  }
                }
              }
            }
          },
          "401": {
            "$ref": "#/components/responses/401"
          },
          "403": {
            "$ref": "#/components/responses/403"
          },
          "404": {
            "$ref": "#/components/responses/404"
          },
          "422": {
            "$ref": "#/components/responses/422"
          }
        },
        "requestBody": {
          "content": {
            "application/json": {
              "schema": {
                "$ref": "#/components/schemas/CreateAuthorization"
              },
              "examples": {
                "example": {
                  "value": {
                    "userId": "b2c1c290-f2c9-45de-a74e-6b7aa0690f59",
                    "groupIds": ["g1", "g2"],
                    "userInfo": {
                      "name": "bob",
                      "colors": ["blue", "red"]
                    }
                  }
                }
              }
            }
          }
        }
      }
    },
    "/rooms/{roomId}/public/authorize": {
      "post": {
        "summary": "Get single-room token with public key",
        "x-badge": "Deprecated",
        "tags": ["Deprecated"],
        "operationId": "post-public-authorize",
        "parameters": [
          {
            "schema": {
              "type": "string"
            },
            "name": "roomId",
            "in": "path",
            "required": true,
            "description": "ID of the room"
          }
        ],
        "responses": {
          "200": {
            "description": "Success. Returns the JWT token.",
            "content": {
              "application/json": {
                "schema": {
                  "$ref": "#/components/schemas/Authorization"
                },
                "examples": {
                  "example": {
                    "value": {
                      "token": "eyJhbGciOiJIUzI1NiIsInR5cCI6IkpXVCJ9.eyJzdWIiOiIxMjM0NTY3ODkwIiwibmFtZSI6IkpvaG4gRG9lIiwiaWF0IjoxNTE2MjM5MDIyfQ.SflKxwRJSMeKKF2QT4fwpMeJf36POk6yJV_adQssw5c"
                    }
                  }
                }
              }
            }
          },
          "403": {
            "$ref": "#/components/responses/403"
          },
          "404": {
            "$ref": "#/components/responses/404"
          },
          "422": {
            "$ref": "#/components/responses/422"
          }
        },
        "description": "**Deprecated.** When you update Liveblocks to 1.2, you no longer need to get a JWT token when using a public key.\n\nThis endpoint works with the public key and can be used client side. That means you don’t need to implement a dedicated authorization endpoint server side. \nThe generated JWT token works only with public room (`defaultAccesses: [\"room:write\"]`).",
        "requestBody": {
          "content": {
            "application/json": {
              "schema": {
                "$ref": "#/components/schemas/PublicAuthorizeBodyRequest"
              },
              "examples": {
                "example": {
                  "value": {
                    "publicApiKey": "pk_test_lOMrmwejSWLaPYQc5_JuGHXXX"
                  }
                }
              }
            }
          }
        }
      }
    },
    "/users/{userId}/inbox-notifications/{inboxNotificationId}": {
      "parameters": [
        {
          "schema": {
            "type": "string"
          },
          "name": "userId",
          "in": "path",
          "required": true
        },
        {
          "schema": {
            "type": "string"
          },
          "name": "inboxNotificationId",
          "in": "path",
          "required": true
        }
      ],
      "get": {
        "summary": "Get inbox notification",
        "tags": ["Notifications"],
        "parameters": [
          {
            "name": "userId",
            "in": "path",
            "required": true,
            "schema": {
              "type": "string"
            },
            "description": "ID of the user"
          },
          {
            "name": "inboxNotificationId",
            "in": "path",
            "required": true,
            "schema": {
              "type": "string"
            },
            "description": "ID of the inbox notification"
          }
        ],
        "operationId": "get-users-userId-inboxNotifications-inboxNotificationId",
        "description": "This endpoint returns a user’s inbox notification by its ID. Corresponds to [`liveblocks.getInboxNotification`](/docs/api-reference/liveblocks-node#get-users-userId-inboxNotifications-inboxNotificationId).",
        "responses": {
          "200": {
            "description": "",
            "content": {
              "application/json": {
                "schema": {
                  "oneOf": [
                    {
                      "$ref": "#/components/schemas/InboxNotificationThreadData"
                    },
                    {
                      "$ref": "#/components/schemas/InboxNotificationCustomData"
                    }
                  ]
                }
              }
            }
          },
          "401": {
            "description": "Unauthorized"
          },
          "403": {
            "description": "Forbidden"
          },
          "404": {
            "description": "Not Found"
          }
        }
      },
      "delete": {
        "summary": "Delete inbox notification",
        "tags": ["Notifications"],
        "parameters": [
          {
            "name": "userId",
            "in": "path",
            "required": true,
            "schema": {
              "type": "string"
            },
            "description": "ID of the user"
          },
          {
            "name": "inboxNotificationId",
            "in": "path",
            "required": true,
            "schema": {
              "type": "string"
            },
            "description": "ID of the inbox notification"
          }
        ],
        "operationId": "delete-users-userId-inboxNotifications-inboxNotificationId",
        "description": "This endpoint deletes a user’s inbox notification by its ID.",
        "responses": {
          "204": {
            "description": ""
          },
          "401": {
            "description": "Unauthorized"
          },
          "403": {
            "description": "Forbidden"
          },
          "404": {
            "description": "Not Found"
          }
        }
      }
    },
    "/users/{userId}/inbox-notifications": {
      "parameters": [
        {
          "schema": {
            "type": "string"
          },
          "name": "userId",
          "in": "path",
          "required": true
        }
      ],
      "delete": {
        "summary": "Delete all inbox notifications",
        "tags": ["Notifications"],
        "parameters": [
          {
            "name": "userId",
            "in": "path",
            "required": true,
            "schema": {
              "type": "string"
            },
            "description": "ID of the user"
          }
        ],
        "operationId": "delete-users-userId-inboxNotifications",
        "description": "This endpoint deletes all the user’s inbox notifications.",
        "responses": {
          "204": {
            "description": ""
          },
          "401": {
            "description": "Unauthorized"
          },
          "403": {
            "description": "Forbidden"
          },
          "404": {
            "description": "Not Found"
          }
        }
      },
      "get": {
        "summary": "Get all inbox notifications",
        "tags": ["Notifications"],
        "parameters": [
          {
            "name": "userId",
            "in": "path",
            "required": true,
            "schema": {
              "type": "string"
            },
            "description": "ID of the user"
          },
          {
            "schema": {
              "type": "string"
            },
            "in": "query",
            "name": "tenantId",
            "description": "The tenant ID to filter notifications for."
          },
          {
            "schema": {
              "type": "string"
            },
            "in": "query",
            "name": "query",
            "description": "Query to filter notifications. You can filter by `unread`, for example, `unread:true`."
          },
          {
            "schema": {
              "type": "number",
              "minimum": 1,
              "maximum": 50,
              "default": 50
            },
            "in": "query",
            "name": "limit",
            "description": "A limit on the number of inbox notifications to be returned. The limit can range between 1 and 50, and defaults to 50."
          },
          {
            "schema": {
              "type": "string"
            },
            "in": "query",
            "name": "startingAfter",
            "description": "A cursor used for pagination. Get the value from the `nextCursor` response of the previous page."
          }
        ],
        "operationId": "get-users-userId-inboxNotifications",
        "description": "This endpoint returns all the user’s inbox notifications. Corresponds to [`liveblocks.getInboxNotifications`](/docs/api-reference/liveblocks-node#get-users-userId-inboxNotifications).",
        "responses": {
          "200": {
            "description": "",
            "content": {
              "application/json": {
                "schema": {
                  "type": "array",
                  "items": {
                    "oneOf": [
                      {
                        "$ref": "#/components/schemas/InboxNotificationThreadData"
                      },
                      {
                        "$ref": "#/components/schemas/InboxNotificationCustomData"
                      }
                    ]
                  }
                }
              }
            }
          },
          "401": {
            "description": "Unauthorized"
          },
          "403": {
            "description": "Forbidden"
          }
        }
      }
    },
    "/users/{userId}/notification-settings": {
      "parameters": [
        {
          "schema": {
            "type": "string"
          },
          "name": "userId",
          "in": "path",
          "required": true
        }
      ],
      "get": {
        "summary": "Get notification settings",
        "tags": ["Notifications"],
        "operationId": "get-users-userId-notification-settings",
        "description": "This endpoint returns a user's notification settings for the project. Corresponds to [`liveblocks.getNotificationSettings`](/docs/api-reference/liveblocks-node#get-users-userId-notification-settings).",
        "parameters": [
          {
            "schema": {
              "type": "string"
            },
            "name": "userId",
            "in": "path",
            "required": true,
            "description": "ID of the user"
          }
        ],
        "responses": {
          "200": {
            "description": "",
            "content": {
              "application/json": {
                "schema": {
                  "$ref": "#/components/schemas/NotificationSettings"
                },
                "examples": {
                  "example": {
                    "value": {
                      "email": {
                        "thread": true,
                        "textMention": false,
                        "$customNotification": true
                      },
                      "slack": {
                        "thread": true,
                        "textMention": true,
                        "$customNotification": false
                      },
                      "teams": {
                        "thread": false,
                        "textMention": true,
                        "$customNotification": true
                      },
                      "webPush": {
                        "thread": true,
                        "textMention": true,
                        "$customNotification": false
                      }
                    }
                  }
                }
              }
            }
          },
          "401": {
            "$ref": "#/components/responses/401"
          },
          "403": {
            "$ref": "#/components/responses/403"
          }
        }
      },
      "post": {
        "summary": "Update notification settings",
        "tags": ["Notifications"],
        "operationId": "post-users-userId-notification-settings",
        "description": "This endpoint updates a user's notification settings for the project. Corresponds to [`liveblocks.updateNotificationSettings`](/docs/api-reference/liveblocks-node#post-users-userId-notification-settings).",
        "parameters": [
          {
            "schema": {
              "type": "string"
            },
            "name": "userId",
            "in": "path",
            "required": true,
            "description": "ID of the user"
          }
        ],
        "requestBody": {
          "content": {
            "application/json": {
              "schema": {
                "$ref": "#/components/schemas/PartialNotificationSettings"
              },
              "examples": {
                "example": {
                  "value": {
                    "email": {
                      "thread": true,
                      "textMention": false
                    },
                    "slack": {
                      "textMention": false
                    },
                    "webPush": {
                      "thread": true
                    }
                  }
                }
              }
            }
          }
        },
        "responses": {
          "200": {
            "description": "",
            "content": {
              "application/json": {
                "schema": {
                  "$ref": "#/components/schemas/NotificationSettings"
                },
                "examples": {
                  "example": {
                    "value": {
                      "email": {
                        "thread": true,
                        "textMention": false,
                        "$customNotification": true
                      },
                      "slack": {
                        "thread": true,
                        "textMention": true,
                        "$customNotification": false
                      },
                      "teams": {
                        "thread": false,
                        "textMention": true,
                        "$customNotification": true
                      },
                      "webPush": {
                        "thread": true,
                        "textMention": true,
                        "$customNotification": false
                      }
                    }
                  }
                }
              }
            }
          },
          "401": {
            "$ref": "#/components/responses/401"
          },
          "403": {
            "$ref": "#/components/responses/403"
          },
          "422": {
            "$ref": "#/components/responses/422"
          }
        }
      },
      "delete": {
        "summary": "Delete notification settings",
        "tags": ["Notifications"],
        "operationId": "delete-users-userId-notification-settings",
        "description": "This endpoint deletes a user's notification settings for the project. Corresponds to [`liveblocks.deleteNotificationSettings`](/docs/api-reference/liveblocks-node#delete-users-userId-notification-settings).",
        "parameters": [
          {
            "schema": {
              "type": "string"
            },
            "name": "userId",
            "in": "path",
            "required": true,
            "description": "ID of the user"
          }
        ],
        "responses": {
          "204": {
            "description": "No Content"
          },
          "401": {
            "$ref": "#/components/responses/401"
          },
          "403": {
            "$ref": "#/components/responses/403"
          }
        }
      }
    },
    "/rooms/{roomId}/users/{userId}/subscription-settings": {
      "parameters": [
        {
          "schema": {
            "type": "string"
          },
          "name": "roomId",
          "in": "path",
          "required": true
        },
        {
          "schema": {
            "type": "string"
          },
          "name": "userId",
          "in": "path",
          "required": true
        }
      ],
      "get": {
        "summary": "Get room subscription settings",
        "tags": ["Notifications"],
        "operationId": "get-rooms-roomId-users-userId-subscription-settings",
        "description": "This endpoint returns a user’s subscription settings for a specific room. Corresponds to [`liveblocks.getRoomSubscriptionSettings`](/docs/api-reference/liveblocks-node#get-rooms-roomId-users-userId-subscription-settings).",
        "parameters": [
          {
            "schema": {
              "type": "string"
            },
            "name": "roomId",
            "in": "path",
            "required": true,
            "description": "ID of the room"
          },
          {
            "schema": {
              "type": "string"
            },
            "name": "userId",
            "in": "path",
            "required": true,
            "description": "ID of the user"
          }
        ],
        "responses": {
          "200": {
            "description": "",
            "content": {
              "application/json": {
                "schema": {
                  "$ref": "#/components/schemas/RoomSubscriptionSettings"
                }
              }
            }
          },
          "401": {
            "description": "Unauthorized"
          },
          "403": {
            "description": "Forbidden"
          },
          "404": {
            "description": "Not Found"
          }
        }
      },
      "post": {
        "summary": "Update room subscription settings",
        "tags": ["Notifications"],
        "operationId": "post-rooms-roomId-users-userId-subscription-settings",
        "description": "This endpoint updates a user’s subscription settings for a specific room. Corresponds to [`liveblocks.updateRoomSubscriptionSettings`](/docs/api-reference/liveblocks-node#post-rooms-roomId-users-userId-subscription-settings).",
        "parameters": [
          {
            "schema": {
              "type": "string"
            },
            "name": "roomId",
            "in": "path",
            "required": true,
            "description": "ID of the room"
          },
          {
            "schema": {
              "type": "string"
            },
            "name": "userId",
            "in": "path",
            "required": true,
            "description": "ID of the user"
          }
        ],
        "responses": {
          "200": {
            "description": "",
            "content": {
              "application/json": {
                "schema": {
                  "$ref": "#/components/schemas/RoomSubscriptionSettings"
                }
              }
            }
          },
          "401": {
            "description": "Unauthorized"
          },
          "403": {
            "description": "Forbidden"
          },
          "404": {
            "description": "Not Found"
          },
          "422": {
            "description": "Unprocessable Entity"
          }
        },
        "requestBody": {
          "content": {
            "application/json": {
              "schema": {
                "$ref": "#/components/schemas/RoomSubscriptionSettings"
              }
            }
          }
        }
      },
      "delete": {
        "summary": "Delete room subscription settings",
        "tags": ["Notifications"],
        "operationId": "delete-rooms-roomId-users-userId-subscription-settings",
        "description": "This endpoint deletes a user’s subscription settings for a specific room. Corresponds to [`liveblocks.deleteRoomSubscriptionSettings`](/docs/api-reference/liveblocks-node#delete-rooms-roomId-users-userId-subscription-settings).",
        "parameters": [
          {
            "schema": {
              "type": "string"
            },
            "name": "roomId",
            "in": "path",
            "required": true,
            "description": "ID of the room"
          },
          {
            "schema": {
              "type": "string"
            },
            "name": "userId",
            "in": "path",
            "required": true,
            "description": "ID of the user"
          }
        ],
        "responses": {
          "204": {
            "description": "No Content"
          },
          "401": {
            "description": "Unauthorized"
          },
          "403": {
            "description": "Forbidden"
          },
          "404": {
            "description": "Not Found"
          }
        }
      }
    },
    "/users/{userId}/room-subscription-settings": {
      "parameters": [
        {
          "schema": {
            "type": "string"
          },
          "name": "userId",
          "in": "path",
          "required": true
        }
      ],
      "get": {
        "summary": "Get user room subscription settings",
        "tags": ["Notifications"],
        "operationId": "get-users-userId-subscription-settings",
        "description": "This endpoint returns the list of a user's room subscription settings. Corresponds to [`liveblocks.getUserRoomSubscriptionSettings`](/docs/api-reference/liveblocks-node#get-users-userId-room-subscription-settings).",
        "parameters": [
          {
            "schema": {
              "type": "string"
            },
            "name": "userId",
            "in": "path",
            "required": true,
            "description": "ID of the user"
          },
          {
            "schema": {
              "type": "string"
            },
            "in": "query",
            "name": "startingAfter",
            "description": "A cursor used for pagination. Get the value from the `nextCursor` response of the previous page."
          },
          {
            "schema": {
              "type": "number",
              "minimum": 1,
              "maximum": 50,
              "default": 50
            },
            "in": "query",
            "name": "limit",
            "description": "A limit on the number of elements to be returned. The limit can range between 1 and 50, and defaults to 50."
          }
        ],
        "responses": {
          "200": {
            "description": "",
            "content": {
              "application/json": {
                "schema": {
                  "type": "object",
                  "properties": {
                    "data": {
                      "type": "array",
                      "items": {
                        "$ref": "#/components/schemas/UserRoomSubscriptionSettings"
                      }
                    },
                    "meta": {
                      "type": "object",
                      "properties": {
                        "nextCursor": {
                          "type": "string"
                        }
                      }
                    }
                  }
                }
              }
            }
          },
          "401": {
            "description": "Unauthorized"
          },
          "403": {
            "description": "Forbidden"
          },
          "404": {
            "description": "Not Found"
          }
        }
      }
    },
    "/rooms/{roomId}/users/{userId}/notification-settings": {
      "parameters": [
        {
          "schema": {
            "type": "string"
          },
          "name": "roomId",
          "in": "path",
          "required": true
        },
        {
          "schema": {
            "type": "string"
          },
          "name": "userId",
          "in": "path",
          "required": true
        }
      ],
      "get": {
        "summary": "Get room notification settings",
        "operationId": "get-rooms-roomId-users-userId-notification-settings",
        "tags": ["Deprecated"],
        "x-badge": "Deprecated",
        "description": "**Deprecated.** Renamed to [`/subscription-settings`](get-rooms-roomId-users-userId-subscription-settings). Read more in our [migration guide](/docs/platform/upgrading/2.24).\n\nThis endpoint returns a user’s subscription settings for a specific room. Corresponds to [`liveblocks.getRoomNotificationSettings`](/docs/api-reference/liveblocks-node#get-rooms-roomId-users-userId-notification-settings).",
        "parameters": [
          {
            "schema": {
              "type": "string"
            },
            "name": "roomId",
            "in": "path",
            "required": true,
            "description": "ID of the room"
          },
          {
            "schema": {
              "type": "string"
            },
            "name": "userId",
            "in": "path",
            "required": true,
            "description": "ID of the user"
          }
        ],
        "responses": {
          "200": {
            "description": "",
            "content": {
              "application/json": {
                "schema": {
                  "$ref": "#/components/schemas/RoomSubscriptionSettings"
                }
              }
            }
          },
          "401": {
            "description": "Unauthorized"
          },
          "403": {
            "description": "Forbidden"
          },
          "404": {
            "description": "Not Found"
          }
        }
      },
      "post": {
        "summary": "Update room notification settings",
        "operationId": "post-rooms-roomId-users-userId-notification-settings",
        "tags": ["Deprecated"],
        "x-badge": "Deprecated",
        "description": "**Deprecated.** Renamed to [`/subscription-settings`](post-rooms-roomId-users-userId-subscription-settings). Read more in our [migration guide](/docs/platform/upgrading/2.24).\n\nThis endpoint updates a user’s notification settings for a specific room. Corresponds to [`liveblocks.updateRoomNotificationSettings`](/docs/api-reference/liveblocks-node#post-rooms-roomId-users-userId-notification-settings).",
        "parameters": [
          {
            "schema": {
              "type": "string"
            },
            "name": "roomId",
            "in": "path",
            "required": true,
            "description": "ID of the room"
          },
          {
            "schema": {
              "type": "string"
            },
            "name": "userId",
            "in": "path",
            "required": true,
            "description": "ID of the user"
          }
        ],
        "responses": {
          "200": {
            "description": "",
            "content": {
              "application/json": {
                "schema": {
                  "$ref": "#/components/schemas/RoomSubscriptionSettings"
                }
              }
            }
          },
          "401": {
            "description": "Unauthorized"
          },
          "403": {
            "description": "Forbidden"
          },
          "404": {
            "description": "Not Found"
          },
          "422": {
            "description": "Unprocessable Entity"
          }
        },
        "requestBody": {
          "content": {
            "application/json": {
              "schema": {
                "$ref": "#/components/schemas/RoomSubscriptionSettings"
              }
            }
          }
        }
      },
      "delete": {
        "summary": "Delete room notification settings",
        "operationId": "delete-rooms-roomId-users-userId-notification-settings",
        "tags": ["Deprecated"],
        "x-badge": "Deprecated",
        "description": "**Deprecated.** Renamed to [`/subscription-settings`](delete-rooms-roomId-users-userId-subscription-settings). Read more in our [migration guide](/docs/platform/upgrading/2.24).\n\nThis endpoint deletes a user’s notification settings for a specific room. Corresponds to [`liveblocks.deleteRoomNotificationSettings`](/docs/api-reference/liveblocks-node#delete-rooms-roomId-users-userId-notification-settings).",
        "parameters": [
          {
            "schema": {
              "type": "string"
            },
            "name": "roomId",
            "in": "path",
            "required": true,
            "description": "ID of the room"
          },
          {
            "schema": {
              "type": "string"
            },
            "name": "userId",
            "in": "path",
            "required": true,
            "description": "ID of the user"
          }
        ],
        "responses": {
          "204": {
            "description": "No Content"
          },
          "401": {
            "description": "Unauthorized"
          },
          "403": {
            "description": "Forbidden"
          },
          "404": {
            "description": "Not Found"
          }
        }
      }
    },
    "/inbox-notifications/trigger": {
      "parameters": [],
      "post": {
        "summary": "Trigger inbox notification",
        "tags": ["Notifications"],
        "operationId": "post-inbox-notifications-trigger",
        "description": "This endpoint triggers an inbox notification. Corresponds to [`liveblocks.triggerInboxNotification`](/docs/api-reference/liveblocks-node#post-inbox-notifications-trigger).",
        "responses": {
          "200": {
            "description": "No Content"
          },
          "401": {
            "description": "Unauthorized"
          },
          "403": {
            "description": "Forbidden"
          },
          "404": {
            "description": "Not Found"
          },
          "422": {
            "description": "Unprocessable Entity"
          }
        },
        "requestBody": {
          "content": {
            "application/json": {
              "schema": {
                "$ref": "#/components/schemas/TriggerInboxNotification"
              }
            }
          }
        }
      }
    },
    "/groups": {
      "post": {
        "summary": "Create group",
        "description": "This endpoint creates a new group. Corresponds to [`liveblocks.createGroup`](/docs/api-reference/liveblocks-node#create-group).",
        "tags": ["Groups"],
        "operationId": "post-groups",
        "requestBody": {
          "content": {
            "application/json": {
              "schema": {
                "$ref": "#/components/schemas/CreateGroup"
              }
            }
          }
        },
        "responses": {
          "200": {
            "description": "Success. Returns the created group.",
            "content": {
              "application/json": {
                "schema": {
                  "$ref": "#/components/schemas/Group"
                }
              }
            }
          },
          "400": {
            "description": "Bad Request"
          },
          "401": {
            "description": "Unauthorized"
          },
          "403": {
            "description": "Forbidden"
          },
          "409": {
            "description": "Conflict - Group already exists"
          }
        }
      },
      "get": {
        "summary": "Get groups",
        "description": "This endpoint returns a list of all groups in your project. Corresponds to [`liveblocks.getGroups`](/docs/api-reference/liveblocks-node#get-groups).",
        "tags": ["Groups"],
        "operationId": "get-groups",
        "parameters": [
          {
            "schema": {
              "type": "number",
              "minimum": 1,
              "maximum": 100,
              "default": 20
            },
            "in": "query",
            "name": "limit",
            "description": "A limit on the number of groups to be returned. The limit can range between 1 and 100, and defaults to 20."
          },
          {
            "schema": {
              "type": "string"
            },
            "in": "query",
            "name": "startingAfter",
            "description": "A cursor used for pagination. Get the value from the `nextCursor` response of the previous page."
          }
        ],
        "responses": {
          "200": {
            "description": "Success. Returns the list of groups and the next page cursor.",
            "content": {
              "application/json": {
                "schema": {
                  "$ref": "#/components/schemas/GetGroups"
                }
              }
            }
          },
          "401": {
            "description": "Unauthorized"
          },
          "403": {
            "description": "Forbidden"
          }
        }
      }
    },
    "/groups/{groupId}": {
      "get": {
        "summary": "Get group",
        "description": "This endpoint returns a specific group by ID. Corresponds to [`liveblocks.getGroup`](/docs/api-reference/liveblocks-node#get-group).",
        "tags": ["Groups"],
        "operationId": "get-groups-groupId",
        "parameters": [
          {
            "schema": {
              "type": "string"
            },
            "in": "path",
            "name": "groupId",
            "description": "The ID of the group to retrieve.",
            "required": true
          }
        ],
        "responses": {
          "200": {
            "description": "Success. Returns the group.",
            "content": {
              "application/json": {
                "schema": {
                  "$ref": "#/components/schemas/Group"
                }
              }
            }
          },
          "401": {
            "description": "Unauthorized"
          },
          "403": {
            "description": "Forbidden"
          },
          "404": {
            "description": "Not Found - Group not found"
          }
        }
      },
      "delete": {
        "summary": "Delete group",
        "description": "This endpoint deletes a group. Corresponds to [`liveblocks.deleteGroup`](/docs/api-reference/liveblocks-node#delete-group).",
        "tags": ["Groups"],
        "operationId": "delete-groups-groupId",
        "parameters": [
          {
            "schema": {
              "type": "string"
            },
            "in": "path",
            "name": "groupId",
            "description": "The ID of the group to delete.",
            "required": true
          }
        ],
        "responses": {
          "204": {
            "description": "No Content - Group deleted successfully"
          },
          "401": {
            "description": "Unauthorized"
          },
          "403": {
            "description": "Forbidden"
          },
          "404": {
            "description": "Not Found - Group not found"
          }
        }
      }
    },
    "/groups/{groupId}/add-members": {
      "post": {
        "summary": "Add group members",
        "description": "This endpoint adds new members to an existing group. Corresponds to [`liveblocks.addGroupMembers`](/docs/api-reference/liveblocks-node#add-group-members).",
        "tags": ["Groups"],
        "operationId": "post-groups-groupId-add-members",
        "parameters": [
          {
            "schema": {
              "type": "string"
            },
            "in": "path",
            "name": "groupId",
            "description": "The ID of the group to add members to.",
            "required": true
          }
        ],
        "requestBody": {
          "content": {
            "application/json": {
              "schema": {
                "$ref": "#/components/schemas/AddGroupMembers"
              }
            }
          }
        },
        "responses": {
          "200": {
            "description": "Success. Returns the updated group.",
            "content": {
              "application/json": {
                "schema": {
                  "$ref": "#/components/schemas/Group"
                }
              }
            }
          },
          "400": {
            "description": "Bad Request"
          },
          "401": {
            "description": "Unauthorized"
          },
          "403": {
            "description": "Forbidden"
          },
          "404": {
            "description": "Not Found - Group not found"
          }
        }
      }
    },
    "/groups/{groupId}/remove-members": {
      "post": {
        "summary": "Remove group members",
        "description": "This endpoint removes members from an existing group. Corresponds to [`liveblocks.removeGroupMembers`](/docs/api-reference/liveblocks-node#remove-group-members).",
        "tags": ["Groups"],
        "operationId": "post-groups-groupId-remove-members",
        "parameters": [
          {
            "schema": {
              "type": "string"
            },
            "in": "path",
            "name": "groupId",
            "description": "The ID of the group to remove members from.",
            "required": true
          }
        ],
        "requestBody": {
          "content": {
            "application/json": {
              "schema": {
                "$ref": "#/components/schemas/RemoveGroupMembers"
              }
            }
          }
        },
        "responses": {
          "200": {
            "description": "Success. Returns the updated group.",
            "content": {
              "application/json": {
                "schema": {
                  "$ref": "#/components/schemas/Group"
                }
              }
            }
          },
          "400": {
            "description": "Bad Request"
          },
          "401": {
            "description": "Unauthorized"
          },
          "403": {
            "description": "Forbidden"
          },
          "404": {
            "description": "Not Found - Group not found"
          }
        }
      }
    },
    "/users/{userId}/groups": {
      "get": {
        "summary": "Get user groups",
        "description": "This endpoint returns all groups that a specific user is a member of. Corresponds to [`liveblocks.getUserGroups`](/docs/api-reference/liveblocks-node#get-user-groups).",
        "tags": ["Groups"],
        "operationId": "get-users-userId-groups",
        "parameters": [
          {
            "schema": {
              "type": "string"
            },
            "in": "path",
            "name": "userId",
            "description": "The ID of the user to get groups for.",
            "required": true
          },
          {
            "schema": {
              "type": "number",
              "minimum": 1,
              "maximum": 100,
              "default": 20
            },
            "in": "query",
            "name": "limit",
            "description": "A limit on the number of groups to be returned. The limit can range between 1 and 100, and defaults to 20."
          },
          {
            "schema": {
              "type": "string"
            },
            "in": "query",
            "name": "startingAfter",
            "description": "A cursor used for pagination. Get the value from the `nextCursor` response of the previous page."
          }
        ],
        "responses": {
          "200": {
            "description": "Success. Returns the list of groups the user belongs to and the next page cursor.",
            "content": {
              "application/json": {
                "schema": {
                  "$ref": "#/components/schemas/GetUserGroups"
                }
              }
            }
          },
          "401": {
            "description": "Unauthorized"
          },
          "403": {
            "description": "Forbidden"
          },
          "404": {
            "description": "Not Found - User not found"
          }
        }
      }
    },
    "/ai/copilots": {
      "get": {
        "summary": "Get AI copilots",
        "description": "This endpoint returns a paginated list of AI copilots. The copilots are returned sorted by creation date, from newest to oldest. Corresponds to [`liveblocks.getAiCopilots`](/docs/api-reference/liveblocks-node#get-ai-copilots).",
        "tags": ["AI"],
        "parameters": [
          {
            "schema": {
              "type": "number",
              "minimum": 1,
              "maximum": 100,
              "default": 20
            },
            "in": "query",
            "name": "limit",
            "description": "A limit on the number of copilots to be returned. The limit can range between 1 and 100, and defaults to 20."
          },
          {
            "schema": {
              "type": "string"
            },
            "in": "query",
            "name": "startingAfter",
            "description": "A cursor used for pagination. Get the value from the `nextCursor` response of the previous page."
          }
        ],
        "responses": {
          "200": {
            "description": "Success. Returns the list of AI copilots.",
            "content": {
              "application/json": {
                "schema": {
                  "$ref": "#/components/schemas/GetAiCopilots"
                }
              }
            }
          },
          "401": {
            "$ref": "#/components/responses/401"
          },
          "403": {
            "$ref": "#/components/responses/403"
          }
        },
        "operationId": "get-ai-copilots"
      },
      "post": {
        "summary": "Create AI copilot",
        "description": "This endpoint creates a new AI copilot with the given configuration. Corresponds to [`liveblocks.createAiCopilot`](/docs/api-reference/liveblocks-node#create-ai-copilot).",
        "tags": ["AI"],
        "responses": {
          "200": {
            "description": "Success. Returns the created AI copilot.",
            "content": {
              "application/json": {
                "schema": {
                  "$ref": "#/components/schemas/AiCopilot"
                }
              }
            }
          },
          "401": {
            "$ref": "#/components/responses/401"
          },
          "403": {
            "$ref": "#/components/responses/403"
          },
          "422": {
            "$ref": "#/components/responses/422"
          }
        },
        "operationId": "create-ai-copilot",
        "requestBody": {
          "content": {
            "application/json": {
              "schema": {
                "$ref": "#/components/schemas/CreateAiCopilot"
              }
            }
          }
        }
      }
    },
    "/ai/copilots/{copilotId}": {
      "get": {
        "summary": "Get AI copilot",
        "description": "This endpoint returns an AI copilot by its ID. Corresponds to [`liveblocks.getAiCopilot`](/docs/api-reference/liveblocks-node#get-ai-copilot).",
        "tags": ["AI"],
        "parameters": [
          {
            "schema": {
              "type": "string"
            },
            "name": "copilotId",
            "in": "path",
            "required": true,
            "description": "ID of the AI copilot"
          }
        ],
        "responses": {
          "200": {
            "description": "Success. Returns the AI copilot.",
            "content": {
              "application/json": {
                "schema": {
                  "$ref": "#/components/schemas/AiCopilot"
                }
              }
            }
          },
          "401": {
            "$ref": "#/components/responses/401"
          },
          "403": {
            "$ref": "#/components/responses/403"
          },
          "404": {
            "$ref": "#/components/responses/404"
          }
        },
        "operationId": "get-ai-copilot"
      },
      "post": {
        "summary": "Update AI copilot",
        "description": "This endpoint updates an existing AI copilot's configuration. Corresponds to [`liveblocks.updateAiCopilot`](/docs/api-reference/liveblocks-node#update-ai-copilot).\n\nThis endpoint returns a 422 response if the update doesn't apply due to validation failures. For example, if the existing copilot uses the \"openai\" provider and you attempt to update the provider model to an incompatible value for the provider, like \"gemini-2.5-pro\", you'll receive a 422 response with an error message explaining where the validation failed.",
        "tags": ["AI"],
        "parameters": [
          {
            "schema": {
              "type": "string"
            },
            "name": "copilotId",
            "in": "path",
            "required": true,
            "description": "ID of the AI copilot"
          }
        ],
        "responses": {
          "200": {
            "description": "Success. Returns the updated AI copilot.",
            "content": {
              "application/json": {
                "schema": {
                  "$ref": "#/components/schemas/AiCopilot"
                }
              }
            }
          },
          "401": {
            "$ref": "#/components/responses/401"
          },
          "403": {
            "$ref": "#/components/responses/403"
          },
          "404": {
            "$ref": "#/components/responses/404"
          },
          "422": {
            "$ref": "#/components/responses/422"
          }
        },
        "operationId": "update-ai-copilot",
        "requestBody": {
          "content": {
            "application/json": {
              "schema": {
                "$ref": "#/components/schemas/UpdateAiCopilot"
              }
            }
          }
        }
      },
      "delete": {
        "summary": "Delete AI copilot",
        "description": "This endpoint deletes an AI copilot by its ID. A deleted copilot is no longer accessible and cannot be restored. Corresponds to [`liveblocks.deleteAiCopilot`](/docs/api-reference/liveblocks-node#delete-ai-copilot).",
        "tags": ["AI"],
        "parameters": [
          {
            "schema": {
              "type": "string"
            },
            "name": "copilotId",
            "in": "path",
            "required": true,
            "description": "ID of the AI copilot"
          }
        ],
        "responses": {
          "204": {
            "description": "Success. The AI copilot was deleted."
          },
          "401": {
            "$ref": "#/components/responses/401"
          },
          "403": {
            "$ref": "#/components/responses/403"
          },
          "404": {
            "$ref": "#/components/responses/404"
          }
        },
        "operationId": "delete-ai-copilot"
      }
    },
    "/ai/copilots/{copilotId}/knowledge": {
      "get": {
        "summary": "Get knowledge sources",
        "description": "This endpoint returns a paginated list of knowledge sources for a specific AI copilot. Corresponds to [`liveblocks.getKnowledgeSources`](/docs/api-reference/liveblocks-node#get-knowledge-sources).",
        "tags": ["AI"],
        "parameters": [
          {
            "schema": {
              "type": "string"
            },
            "name": "copilotId",
            "in": "path",
            "required": true,
            "description": "ID of the AI copilot"
          },
          {
            "schema": {
              "type": "number",
              "minimum": 1,
              "maximum": 100,
              "default": 20
            },
            "in": "query",
            "name": "limit",
            "description": "A limit on the number of knowledge sources to be returned. The limit can range between 1 and 100, and defaults to 20."
          },
          {
            "schema": {
              "type": "string"
            },
            "in": "query",
            "name": "startingAfter",
            "description": "A cursor used for pagination. Get the value from the `nextCursor` response of the previous page."
          }
        ],
        "responses": {
          "200": {
            "description": "Success. Returns the list of knowledge sources.",
            "content": {
              "application/json": {
                "schema": {
                  "$ref": "#/components/schemas/GetKnowledgeSources"
                }
              }
            }
          },
          "401": {
            "$ref": "#/components/responses/401"
          },
          "403": {
            "$ref": "#/components/responses/403"
          },
          "404": {
            "$ref": "#/components/responses/404"
          }
        },
        "operationId": "get-knowledge-sources"
      }
    },
    "/ai/copilots/{copilotId}/knowledge/{knowledgeSourceId}": {
      "get": {
        "summary": "Get knowledge source",
        "description": "This endpoint returns a specific knowledge source by its ID. Corresponds to [`liveblocks.getKnowledgeSource`](/docs/api-reference/liveblocks-node#get-knowledge-source).",
        "tags": ["AI"],
        "parameters": [
          {
            "schema": {
              "type": "string"
            },
            "name": "copilotId",
            "in": "path",
            "required": true,
            "description": "ID of the AI copilot"
          },
          {
            "schema": {
              "type": "string"
            },
            "name": "knowledgeSourceId",
            "in": "path",
            "required": true,
            "description": "ID of the knowledge source"
          }
        ],
        "responses": {
          "200": {
            "description": "Success. Returns the knowledge source.",
            "content": {
              "application/json": {
                "schema": {
                  "$ref": "#/components/schemas/KnowledgeSource"
                }
              }
            }
          },
          "401": {
            "$ref": "#/components/responses/401"
          },
          "403": {
            "$ref": "#/components/responses/403"
          },
          "404": {
            "$ref": "#/components/responses/404"
          }
        },
        "operationId": "get-knowledge-source"
      }
    },
    "/ai/copilots/{copilotId}/knowledge/web": {
      "post": {
        "summary": "Create web knowledge source",
        "description": "This endpoint creates a web knowledge source for an AI copilot. This allows the copilot to access and learn from web content. Corresponds to [`liveblocks.createWebKnowledgeSource`](/docs/api-reference/liveblocks-node#create-web-knowledge-source).",
        "tags": ["AI"],
        "parameters": [
          {
            "schema": {
              "type": "string"
            },
            "name": "copilotId",
            "in": "path",
            "required": true,
            "description": "ID of the AI copilot"
          }
        ],
        "responses": {
          "200": {
            "description": "Success. Returns the ID of the created knowledge source.",
            "content": {
              "application/json": {
                "schema": {
                  "type": "object",
                  "properties": {
                    "id": {
                      "type": "string"
                    }
                  }
                }
              }
            }
          },
          "401": {
            "$ref": "#/components/responses/401"
          },
          "403": {
            "$ref": "#/components/responses/403"
          },
          "422": {
            "$ref": "#/components/responses/422"
          }
        },
        "operationId": "create-web-knowledge-source",
        "requestBody": {
          "content": {
            "application/json": {
              "schema": {
                "$ref": "#/components/schemas/CreateWebKnowledgeSource"
              }
            }
          }
        }
      }
    },
    "/ai/copilots/{copilotId}/knowledge/file/{name}": {
      "put": {
        "summary": "Create file knowledge source",
        "description": "This endpoint creates a file knowledge source for an AI copilot by uploading a file. The copilot can then reference the content of the file when responding. Corresponds to [`liveblocks.createFileKnowledgeSource`](/docs/api-reference/liveblocks-node#create-file-knowledge-source).",
        "tags": ["AI"],
        "parameters": [
          {
            "schema": {
              "type": "string"
            },
            "name": "copilotId",
            "in": "path",
            "required": true,
            "description": "ID of the AI copilot"
          },
          {
            "schema": {
              "type": "string"
            },
            "name": "name",
            "in": "path",
            "required": true,
            "description": "Name of the file"
          }
        ],
        "responses": {
          "200": {
            "description": "Success. Returns the ID of the created knowledge source.",
            "content": {
              "application/json": {
                "schema": {
                  "type": "object",
                  "properties": {
                    "id": {
                      "type": "string"
                    }
                  }
                }
              }
            }
          },
          "401": {
            "$ref": "#/components/responses/401"
          },
          "403": {
            "$ref": "#/components/responses/403"
          },
          "422": {
            "$ref": "#/components/responses/422"
          }
        },
        "operationId": "create-file-knowledge-source",
        "requestBody": {
          "content": {
            "application/octet-stream": {
              "schema": {
                "type": "string",
                "format": "binary"
              }
            }
          }
        }
      }
    },
    "/ai/copilots/{copilotId}/knowledge/file/{knowledgeSourceId}": {
      "get": {
        "summary": "Get file knowledge source content",
        "description": "This endpoint returns the content of a file knowledge source as Markdown. This allows you to see what content the AI copilot has access to from uploaded files. Corresponds to [`liveblocks.getFileKnowledgeSourceMarkdown`](/docs/api-reference/liveblocks-node#get-file-knowledge-source-markdown).",
        "tags": ["AI"],
        "parameters": [
          {
            "schema": {
              "type": "string"
            },
            "name": "copilotId",
            "in": "path",
            "required": true,
            "description": "ID of the AI copilot"
          },
          {
            "schema": {
              "type": "string"
            },
            "name": "knowledgeSourceId",
            "in": "path",
            "required": true,
            "description": "ID of the knowledge source"
          }
        ],
        "responses": {
          "200": {
            "description": "Success. Returns the content of the file knowledge source.",
            "content": {
              "application/json": {
                "schema": {
                  "type": "object",
                  "properties": {
                    "id": {
                      "type": "string"
                    },
                    "content": {
                      "type": "string"
                    }
                  }
                }
              }
            }
          },
          "401": {
            "$ref": "#/components/responses/401"
          },
          "403": {
            "$ref": "#/components/responses/403"
          },
          "404": {
            "$ref": "#/components/responses/404"
          }
        },
        "operationId": "get-file-knowledge-source-content"
      },
      "delete": {
        "summary": "Delete file knowledge source",
        "description": "This endpoint deletes a file knowledge source from an AI copilot. The copilot will no longer have access to the content from this file. Corresponds to [`liveblocks.deleteFileKnowledgeSource`](/docs/api-reference/liveblocks-node#delete-file-knowledge-source).",
        "tags": ["AI"],
        "parameters": [
          {
            "schema": {
              "type": "string"
            },
            "name": "copilotId",
            "in": "path",
            "required": true,
            "description": "ID of the AI copilot"
          },
          {
            "schema": {
              "type": "string"
            },
            "name": "knowledgeSourceId",
            "in": "path",
            "required": true,
            "description": "ID of the knowledge source"
          }
        ],
        "responses": {
          "204": {
            "description": "Success. The file knowledge source was deleted."
          },
          "401": {
            "$ref": "#/components/responses/401"
          },
          "403": {
            "$ref": "#/components/responses/403"
          },
          "404": {
            "$ref": "#/components/responses/404"
          }
        },
        "operationId": "delete-file-knowledge-source"
      }
    },
    "/ai/copilots/{copilotId}/knowledge/web/{knowledgeSourceId}": {
      "delete": {
        "summary": "Delete web knowledge source",
        "description": "This endpoint deletes a web knowledge source from an AI copilot. The copilot will no longer have access to the content from this source. Corresponds to [`liveblocks.deleteWebKnowledgeSource`](/docs/api-reference/liveblocks-node#delete-web-knowledge-source).",
        "tags": ["AI"],
        "parameters": [
          {
            "schema": {
              "type": "string"
            },
            "name": "copilotId",
            "in": "path",
            "required": true,
            "description": "ID of the AI copilot"
          },
          {
            "schema": {
              "type": "string"
            },
            "name": "knowledgeSourceId",
            "in": "path",
            "required": true,
            "description": "ID of the knowledge source"
          }
        ],
        "responses": {
          "204": {
            "description": "Success. The web knowledge source was deleted."
          },
          "401": {
            "$ref": "#/components/responses/401"
          },
          "403": {
            "$ref": "#/components/responses/403"
          },
          "404": {
            "$ref": "#/components/responses/404"
          }
        },
        "operationId": "delete-web-knowledge-source"
      }
    },
    "/ai/copilots/{copilotId}/knowledge/web/{knowledgeSourceId}/links": {
      "get": {
        "summary": "Get web knowledge source links",
        "description": "This endpoint returns a paginated list of links that were indexed from a web knowledge source. This is useful for understanding what content the AI copilot has access to from web sources. Corresponds to [`liveblocks.getWebKnowledgeSourceLinks`](/docs/api-reference/liveblocks-node#get-web-knowledge-source-links).",
        "tags": ["AI"],
        "parameters": [
          {
            "schema": {
              "type": "string"
            },
            "name": "copilotId",
            "in": "path",
            "required": true,
            "description": "ID of the AI copilot"
          },
          {
            "schema": {
              "type": "string"
            },
            "name": "knowledgeSourceId",
            "in": "path",
            "required": true,
            "description": "ID of the knowledge source"
          },
          {
            "schema": {
              "type": "number",
              "minimum": 1,
              "maximum": 100,
              "default": 20
            },
            "in": "query",
            "name": "limit",
            "description": "A limit on the number of links to be returned. The limit can range between 1 and 100, and defaults to 20."
          },
          {
            "schema": {
              "type": "string"
            },
            "in": "query",
            "name": "startingAfter",
            "description": "A cursor used for pagination. Get the value from the `nextCursor` response of the previous page."
          }
        ],
        "responses": {
          "200": {
            "description": "Success. Returns the list of web knowledge source links.",
            "content": {
              "application/json": {
                "schema": {
                  "$ref": "#/components/schemas/GetWebKnowledgeSourceLinks"
                }
              }
            }
          },
          "401": {
            "$ref": "#/components/responses/401"
          },
          "403": {
            "$ref": "#/components/responses/403"
          },
          "404": {
            "$ref": "#/components/responses/404"
          }
        },
        "operationId": "get-web-knowledge-source-links"
      }
    }
  },
  "components": {
    "schemas": {
      "Room": {
        "title": "Room",
        "type": "object",
        "properties": {
          "id": {
            "type": "string"
          },
          "type": {
            "type": "string",
            "enum": ["room"]
          },
          "lastConnectionAt": {
            "type": "string",
            "format": "date-time"
          },
          "createdAt": {
            "type": "string",
            "format": "date-time"
          },
          "metadata": {
            "type": "object",
            "additionalProperties": {
              "type": "string"
            }
          },
          "defaultAccesses": {
            "type": ["string", "array"],
            "uniqueItems": true,
            "items": {}
          },
          "usersAccesses": {
            "type": "object"
          },
          "groupsAccesses": {
            "type": "object"
          }
        }
      },
      "UpdateRoom": {
        "type": "object",
        "title": "UpdateRoom",
        "additionalProperties": false,
        "properties": {
          "defaultAccesses": {
            "type": ["array", "null"],
            "items": {
              "type": "string"
            }
          },
          "usersAccesses": {
            "type": ["object", "null"],
            "description": "A map of user identifiers to permissions list. Setting the value as `null` will clear all users’ accesses. Setting one user identifier as `null` will clear this user’s accesses."
          },
          "groupsAccesses": {
            "type": ["object", "null"],
            "description": "A map of group identifiers to permissions list. Setting the value as `null` will clear all groups’ accesses. Setting one group identifier as `null` will clear this group’s accesses."
          },
          "metadata": {
            "type": ["object", "null"],
            "description": "A map of metadata keys to their values (`string` or `string[]`). Setting the value as `null` will clear all metadata. Setting a key as `null` will clear the key."
          }
        }
      },
      "UpsertRoom": {
        "type": "object",
        "title": "UpsertRoom",
        "additionalProperties": false,
        "properties": {
          "update": {
            "type": "object",
            "properties": {
              "defaultAccesses": {
                "type": ["array", "null"],
                "items": {
                  "type": "string"
                }
              },
              "usersAccesses": {
                "type": ["object", "null"],
                "description": "A map of user identifiers to permissions list. Setting the value as `null` will clear all users’ accesses. Setting one user identifier as `null` will clear this user’s accesses."
              },
              "groupsAccesses": {
                "type": ["object", "null"],
                "description": "A map of group identifiers to permissions list. Setting the value as `null` will clear all groups’ accesses. Setting one group identifier as `null` will clear this group’s accesses."
              },
              "metadata": {
                "type": ["object", "null"],
                "description": "A map of metadata keys to their values (`string` or `string[]`). Setting the value as `null` will clear all metadata. Setting a key as `null` will clear the key."
              }
            }
          },
          "create": {
            "type": "object",
            "properties": {
              "defaultAccesses": {
                "type": ["array"],
                "items": {
                  "type": "string"
                }
              },
              "usersAccesses": {
                "type": ["object"],
                "description": "A map of user identifiers to permissions list."
              },
              "groupsAccesses": {
                "type": ["object"],
                "description": "A map of group identifiers to permissions list."
              },
              "metadata": {
                "type": ["object"],
                "description": "A map of metadata keys to their values (`string` or `string[]`)."
              }
            },
            "required": ["defaultAccesses"]
          }
        },
        "required": ["update"]
      },
      "CreateRoom": {
        "title": "CreateRoom",
        "type": "object",
        "properties": {
          "id": {
            "type": "string"
          },
          "defaultAccesses": {
            "type": "array",
            "items": {
              "type": "string"
            }
          },
          "usersAccesses": {
            "type": "object"
          },
          "groupsAccesses": {
            "type": "object"
          },
          "metadata": {
            "type": "object"
          }
        },
        "required": ["id", "defaultAccesses"]
      },
      "Error": {
        "title": "Error",
        "type": "object",
        "properties": {
          "error": {
            "type": "string",
            "description": "Error code"
          },
          "message": {
            "type": "string",
            "description": "Message explaining the error"
          },
          "suggestion": {
            "type": "string",
            "description": "A suggestion on how to fix the error"
          },
          "docs": {
            "type": "string",
            "description": "A link to the documentation"
          }
        }
      },
      "Authorization": {
        "title": "Authorization",
        "type": "object",
        "properties": {
          "token": {
            "type": "string"
          }
        }
      },
      "TokenResponse": {
        "title": "An HTTP response body containing a token.",
        "type": "object",
        "properties": {
          "token": {
            "type": "string"
          }
        }
      },
      "AuthorizeUserRequest": {
        "title": "AuthorizeUserRequest",
        "type": "object",
        "properties": {
          "userId": {
            "type": "string"
          },
          "userInfo": {
            "type": "object"
          },
          "permissions": {
            "type": "object",
            "additionalProperties": {
              "type": "array",
              "items": {
                "type": "string"
              }
            }
          }
        }
      },
      "IdentifyUserRequest": {
        "title": "IdentifyUserRequest",
        "type": "object",
        "properties": {
          "userId": {
            "type": "string"
          },
          "groupIds": {
            "type": "array",
            "items": {
              "type": "string"
            }
          },
          "userInfo": {
            "type": "object"
          }
        }
      },
      "CreateAuthorization": {
        "title": "CreateAuthorization",
        "type": "object",
        "properties": {
          "userId": {
            "type": "string"
          },
          "userInfo": {
            "type": "object"
          },
          "groupIds": {
            "type": "array",
            "items": {
              "type": "string"
            }
          }
        }
      },
      "GetRooms": {
        "title": "GetRooms",
        "type": "object",
        "properties": {
          "nextCursor": {
            "type": "string"
          },
          "data": {
            "type": "array",
            "items": {
              "type": "object",
              "properties": {
                "id": {
                  "type": "string"
                },
                "type": {
                  "type": "string"
                },
                "lastConnectionAt": {
                  "type": "string"
                },
                "createdAt": {
                  "type": "string"
                },
                "metadata": {
                  "type": "object"
                },
                "defaultAccesses": {
                  "type": ["string", "array"],
                  "items": {}
                },
                "usersAccesses": {
                  "type": "object"
                },
                "groupsAccesses": {
                  "type": "object"
                }
              }
            }
          }
        }
      },
      "ActiveUsersResponse": {
        "title": "ActiveUsersResponse",
        "type": "object",
        "properties": {
          "data": {
            "type": "array",
            "items": {
              "type": "object",
              "properties": {
                "type": {
                  "type": "string"
                },
                "connectionId": {
                  "type": "number"
                }
              }
            }
          }
        }
      },
      "PublicAuthorizeBodyRequest": {
        "title": "PublicAuthorizeBodyRequest",
        "type": "object",
        "properties": {
          "publicApiKey": {
            "type": "string"
          }
        }
      },
      "SchemaResponse": {
        "title": "Schema",
        "type": "object",
        "properties": {
          "id": {
            "type": "string"
          },
          "name": {
            "type": "string"
          },
          "version": {
            "type": "number"
          },
          "createdAt": {
            "type": "string",
            "format": "date-time"
          },
          "updatedAt": {
            "type": "string",
            "format": "date-time"
          },
          "body": {
            "type": "string"
          }
        }
      },
      "SchemaRequest": {
        "title": "SchemaRequest",
        "type": "object",
        "properties": {
          "name": {
            "type": "string"
          },
          "body": {
            "type": "string"
          }
        }
      },
      "UpdateSchema": {
        "title": "UpdateSchema",
        "type": "object",
        "properties": {
          "body": {
            "type": "string"
          }
        }
      },
      "AttachSchema": {
        "title": "AttachSchema",
        "type": "object",
        "properties": {
          "schema": {
            "type": "string"
          }
        }
      },
      "Thread": {
        "type": "object",
        "title": "Thread",
        "properties": {
          "type": {
            "const": "thread"
          },
          "id": {
            "type": "string"
          },
          "roomId": {
            "type": "string"
          },
          "comments": {
            "type": "array",
            "items": {
              "$ref": "#/components/schemas/Comment"
            }
          },
          "createdAt": {
            "type": "string",
            "format": "date-time"
          },
          "metadata": {
            "type": "object"
          },
          "resolved": {
            "type": "boolean"
          },
          "updatedAt": {
            "type": "string",
            "format": "date-time"
          }
        },
        "required": [
          "type",
          "id",
          "roomId",
          "comments",
          "createdAt",
          "metadata"
        ],
        "examples": [
          {
            "type": "thread",
            "id": "thread-id",
            "roomId": "room-id",
            "comments": [
              {
                "type": "comment",
                "threadId": "thread-id",
                "roomId": "room-id",
                "id": "comment-id",
                "userId": "string",
                "createdAt": "2019-08-24T14:15:22Z",
                "editedAt": "2019-08-24T14:15:22Z",
                "deletedAt": "2019-08-24T14:15:22Z",
                "body": {}
              }
            ],
            "createdAt": "2019-08-24T14:15:22Z",
            "metadata": {},
            "updatedAt": "2019-08-24T14:15:22Z"
          }
        ],
        "description": ""
      },
      "CreateThread": {
        "title": "CreateThread",
        "type": "object",
        "properties": {
          "comment": {
            "type": "object",
            "properties": {
              "userId": {
                "type": "string"
              },
              "createdAt": {
                "type": "string",
                "format": "date-time"
              },
              "body": {
                "type": "object",
                "properties": {
                  "version": {
                    "type": "number"
                  },
                  "content": {
                    "type": "array",
                    "items": {
                      "type": "object"
                    }
                  }
                }
              }
            },
            "required": ["userId", "body"]
          },
          "metadata": {
            "type": "object"
          }
        },
        "required": ["comment"],
        "examples": [
          {
            "comment": {
              "userId": "alice",
              "createdAt": "2022-07-13T14:32:50.697Z",
              "body": {
                "version": 1,
                "content": []
              }
            },
            "metadata": {
              "color": "blue"
            }
          }
        ],
        "description": ""
      },
      "UpdateThread": {
        "title": "UpdateThread",
        "type": "object",
        "properties": {
          "metadata": {
            "type": "object"
          },
          "userId": {
            "type": "string"
          },
          "updatedAt": {
            "type": "string",
            "format": "date-time"
          }
        },
        "required": ["metadata", "userId"],
        "examples": [
          {
            "metadata": {
              "color": "blue"
            },
            "userId": "alice",
            "createdAt": "2023-07-13T14:32:50.697Z"
          }
        ],
        "description": ""
      },
      "ThreadMetadata": {
        "type": "object",
        "title": "ThreadMetadata",
        "properties": {
          "type": "object"
        },
        "required": [],
        "examples": [
          {
            "color": "blue",
            "age": 25
          }
        ],
        "description": ""
      },
      "Comment": {
        "type": "object",
        "title": "Comment",
        "properties": {
          "type": {
            "const": "comment",
            "readOnly": true,
            "default": "comment",
            "examples": ["comment"]
          },
          "threadId": {
            "type": "string"
          },
          "roomId": {
            "type": "string"
          },
          "id": {
            "type": "string"
          },
          "userId": {
            "type": "string"
          },
          "createdAt": {
            "type": "string",
            "format": "date-time"
          },
          "editedAt": {
            "type": "string",
            "format": "date-time"
          },
          "deletedAt": {
            "type": "string",
            "format": "date-time"
          },
          "body": {
            "type": "object"
          }
        },
        "required": ["type", "threadId", "roomId", "id", "userId", "createdAt"],
        "examples": [
          {
            "type": "comment",
            "threadId": "thread-id",
            "roomId": "room-id",
            "id": "comment-id",
            "userId": "string",
            "createdAt": "2019-08-24T14:15:22Z",
            "editedAt": "2019-08-24T14:15:22Z",
            "deletedAt": "2019-08-24T14:15:22Z",
            "body": {}
          }
        ]
      },
      "CreateComment": {
        "title": "CreateComment",
        "type": "object",
        "properties": {
          "userId": {
            "type": "string"
          },
          "createdAt": {
            "type": "string",
            "format": "date-time"
          },
          "body": {
            "type": "object",
            "properties": {
              "version": {
                "type": "number"
              },
              "content": {
                "type": "array",
                "items": {
                  "type": "object"
                }
              }
            }
          }
        },
        "required": ["userId", "body"],
        "examples": [
          {
            "userId": "alice",
            "createdAt": "2022-07-13T14:32:50.697Z",
            "body": {
              "version": 1,
              "content": []
            }
          }
        ],
        "description": ""
      },
      "UpdateComment": {
        "title": "UpdateComment",
        "type": "object",
        "properties": {
          "editedAt": {
            "type": "string",
            "format": "date-time"
          },
          "body": {
            "type": "object",
            "properties": {
              "version": {
                "type": "number"
              },
              "content": {
                "type": "array",
                "items": {
                  "type": "object"
                }
              }
            }
          }
        },
        "required": ["body"],
        "examples": [
          {
            "editedAt": "2022-07-13T14:32:50.697Z",
            "body": {
              "version": 1,
              "content": []
            }
          }
        ],
        "description": ""
      },
      "CommentReaction": {
        "type": "object",
        "title": "CommentReaction",
        "properties": {
          "userId": {
            "type": "string"
          },
          "createdAt": {
            "type": "string",
            "format": "date-time"
          },
          "emoji": {
            "type": "string"
          }
        },
        "required": ["userId", "emoji"],
        "examples": [
          {
            "emoji": "👨‍👩‍👧",
            "createdAt": "2022-07-13T14:32:50.697Z",
            "userId": "alice"
          }
        ]
      },
      "AddCommentReaction": {
        "type": "object",
        "title": "AddCommentReaction",
        "properties": {
          "userId": {
            "type": "string"
          },
          "createdAt": {
            "type": "string",
            "format": "date-time"
          },
          "emoji": {
            "type": "string"
          }
        },
        "required": ["userId", "emoji"],
        "examples": [
          {
            "emoji": "👨‍👩‍👧",
            "createdAt": "2022-07-13T14:32:50.697Z",
            "userId": "alice"
          }
        ]
      },
      "RemoveCommentReaction": {
        "type": "object",
        "title": "RemoveCommentReaction",
        "properties": {
          "userId": {
            "type": "string"
          },
          "removedAt": {
            "type": "string",
            "format": "date-time"
          },
          "emoji": {
            "type": "string"
          }
        },
        "required": ["userId", "emoji"],
        "examples": [
          {
            "emoji": "👨‍👩‍👧",
            "removedAt": "2022-07-13T14:32:50.697Z",
            "userId": "alice"
          }
        ]
      },
      "InboxNotificationThreadData": {
        "title": "InboxNotificationThreadData",
        "type": "object",
        "properties": {
          "id": {
            "type": "string"
          },
          "kind": {
            "type": "string"
          },
          "threadId": {
            "type": "string"
          },
          "roomId": {
            "type": "string"
          },
          "readAt": {
            "type": "string",
            "format": "date-time"
          },
          "notifiedAt": {
            "type": "string",
            "format": "date-time"
          }
        }
      },
      "InboxNotificationCustomData": {
        "title": "InboxNotificationCustomData",
        "type": "object",
        "properties": {
          "id": {
            "type": "string"
          },
          "kind": {
            "type": "string"
          },
          "subjectId": {
            "type": "string"
          },
          "roomId": {
            "type": "string"
          },
          "readAt": {
            "type": "string",
            "format": "date-time"
          },
          "notifiedAt": {
            "type": "string",
            "format": "date-time"
          },
          "activityData": {
            "type": "object"
          }
        }
      },
      "NotificationChannelSettings": {
        "type": "object",
        "properties": {
          "thread": {
            "type": "boolean"
          },
          "textMention": {
            "type": "boolean"
          }
        },
        "additionalProperties": {
          "type": "boolean",
          "description": "Custom notification kinds prefixed by a '$'"
        }
      },
      "NotificationSettings": {
        "type": "object",
        "properties": {
          "email": {
            "$ref": "#/components/schemas/NotificationChannelSettings"
          },
          "slack": {
            "$ref": "#/components/schemas/NotificationChannelSettings"
          },
          "teams": {
            "$ref": "#/components/schemas/NotificationChannelSettings"
          },
          "webPush": {
            "$ref": "#/components/schemas/NotificationChannelSettings"
          }
        },
        "description": "Notification settings for each supported channel"
      },
      "PartialNotificationSettings": {
        "type": "object",
        "properties": {
          "email": {
            "$ref": "#/components/schemas/NotificationChannelSettings"
          },
          "slack": {
            "$ref": "#/components/schemas/NotificationChannelSettings"
          },
          "teams": {
            "$ref": "#/components/schemas/NotificationChannelSettings"
          },
          "webPush": {
            "$ref": "#/components/schemas/NotificationChannelSettings"
          }
        },
        "description": "Partial notification settings - all properties are optional"
      },
      "RoomSubscriptionSettings": {
        "title": "RoomSubscriptionSettings",
        "type": "object",
        "properties": {
          "threads": {
            "enum": ["all", "replies_and_mentions", "none"]
          },
          "textMentions": {
            "enum": ["mine", "none"]
          }
        }
      },
      "UserRoomSubscriptionSettings": {
        "title": "UserRoomSubscriptionSettings",
        "type": "object",
        "properties": {
          "threads": {
            "enum": ["all", "replies_and_mentions", "none"]
          },
          "textMentions": {
            "enum": ["mine", "none"]
          },
          "roomId": {
            "type": "string"
          }
        }
      },
      "TriggerInboxNotification": {
        "title": "TriggerInboxNotification",
        "type": "object",
        "properties": {
          "userId": {
            "type": "string"
          },
          "kind": {
            "type": "string"
          },
          "subjectId": {
            "type": "string"
          },
          "roomId": {
            "type": "string"
          },
          "activityData": {
            "type": "object"
          }
        },
        "required": ["userId", "kind", "subjectId", "activityData"],
        "examples": [
          {
            "userId": "alice",
            "kind": "file-uploaded",
            "subjectId": "file123",
            "activityData": {
              "url": "url-to-file"
            }
          }
        ]
      },
      "Subscription": {
        "title": "Subscription",
        "type": "object",
        "properties": {
          "kind": {
            "type": "string"
          },
          "subjectId": {
            "type": "string"
          },
          "createdAt": {
            "type": "string",
            "format": "date-time"
          }
        }
      },
      "UserSubscription": {
        "title": "UserSubscription",
        "allOf": [
          {
            "$ref": "#/components/schemas/Subscription"
          },
          {
            "type": "object",
            "properties": {
              "userId": {
                "type": "string"
              }
            }
          }
        ]
      },
      "AiCopilot": {
        "title": "AiCopilot",
        "oneOf": [
          {
            "type": "object",
            "properties": {
              "type": {
                "const": "copilot"
              },
              "id": {
                "type": "string"
              },
              "name": {
                "type": "string"
              },
              "description": {
                "type": "string"
              },
              "systemPrompt": {
                "type": "string"
              },
              "knowledgePrompt": {
                "type": "string"
              },
              "provider": {
                "const": "openai"
              },
              "providerModel": {
                "type": "string",
                "enum": [
                  "o1",
                  "o1-mini",
                  "o3",
                  "o3-mini",
                  "o4-mini",
                  "gpt-4.1",
                  "gpt-4.1-mini",
                  "gpt-4.1-nano",
                  "gpt-4o",
                  "gpt-4o-mini",
                  "gpt-4-turbo",
                  "gpt-4"
                ]
              },
              "providerOptions": {
                "type": "object",
                "properties": {
                  "openai": {
                    "type": "object",
                    "properties": {
                      "reasoningEffort": {
                        "type": "string",
                        "enum": ["low", "medium", "high"]
                      }
                    }
                  }
                }
              },
              "createdAt": {
                "type": "string",
                "format": "date-time"
              },
              "updatedAt": {
                "type": "string",
                "format": "date-time"
              },
              "lastUsedAt": {
                "type": "string",
                "format": "date-time"
              },
              "settings": {
                "$ref": "#/components/schemas/CopilotSettings"
              }
            },
            "required": [
              "type",
              "id",
              "name",
              "systemPrompt",
              "provider",
              "providerModel",
              "createdAt",
              "updatedAt"
            ]
          },
          {
            "type": "object",
            "properties": {
              "type": {
                "const": "copilot"
              },
              "id": {
                "type": "string"
              },
              "name": {
                "type": "string"
              },
              "description": {
                "type": "string"
              },
              "systemPrompt": {
                "type": "string"
              },
              "knowledgePrompt": {
                "type": "string"
              },
              "provider": {
                "const": "anthropic"
              },
              "providerModel": {
                "type": "string",
                "enum": [
                  "claude-4-opus-20250514",
                  "claude-4-sonnet-20250514",
                  "claude-3-7-sonnet-20250219",
                  "claude-3-5-sonnet-latest",
                  "claude-3-5-haiku-latest",
                  "claude-3-opus-latest"
                ]
              },
              "providerOptions": {
                "type": "object",
                "properties": {
                  "anthropic": {
                    "type": "object",
                    "properties": {
                      "thinking": {
                        "oneOf": [
                          {
                            "type": "object",
                            "properties": {
                              "type": {
                                "const": "enabled"
                              },
                              "budgetTokens": {
                                "type": "number",
                                "minimum": 0
                              }
                            },
                            "required": ["type", "s"]
                          },
                          {
                            "type": "object",
                            "properties": {
                              "type": {
                                "const": "disabled"
                              }
                            },
                            "required": ["type"]
                          }
                        ]
                      }
                    },
                    "required": ["thinking"]
                  }
                }
              },
              "createdAt": {
                "type": "string",
                "format": "date-time"
              },
              "updatedAt": {
                "type": "string",
                "format": "date-time"
              },
              "lastUsedAt": {
                "type": "string",
                "format": "date-time"
              },
              "settings": {
                "$ref": "#/components/schemas/CopilotSettings"
              }
            },
            "required": [
              "type",
              "id",
              "name",
              "systemPrompt",
              "provider",
              "providerModel",
              "createdAt",
              "updatedAt"
            ]
          },
          {
            "type": "object",
            "properties": {
              "type": {
                "const": "copilot"
              },
              "id": {
                "type": "string"
              },
              "name": {
                "type": "string"
              },
              "description": {
                "type": "string"
              },
              "systemPrompt": {
                "type": "string"
              },
              "knowledgePrompt": {
                "type": "string"
              },
              "provider": {
                "const": "google"
              },
              "providerModel": {
                "type": "string",
                "enum": [
                  "gemini-2.5-flash",
                  "gemini-2.5-pro",
                  "gemini-2.0-flash-001",
                  "gemini-1.5-flash",
                  "gemini-1.5-pro"
                ]
              },
              "providerOptions": {
                "type": "object",
                "properties": {
                  "google": {
                    "type": "object",
                    "properties": {
                      "thinkingConfig": {
                        "type": "object",
                        "properties": {
                          "thinkingBudget": {
                            "type": "number",
                            "minimum": 0
                          }
                        },
                        "required": ["thinkingBudget"]
                      }
                    },
                    "required": ["thinkingConfig"]
                  }
                }
              },
              "createdAt": {
                "type": "string",
                "format": "date-time"
              },
              "updatedAt": {
                "type": "string",
                "format": "date-time"
              },
              "lastUsedAt": {
                "type": "string",
                "format": "date-time"
              },
              "settings": {
                "$ref": "#/components/schemas/CopilotSettings"
              }
            },
            "required": [
              "type",
              "id",
              "name",
              "systemPrompt",
              "provider",
              "providerModel",
              "createdAt",
              "updatedAt"
            ]
          },
          {
            "type": "object",
            "properties": {
              "type": {
                "const": "copilot"
              },
              "id": {
                "type": "string"
              },
              "name": {
                "type": "string"
              },
              "description": {
                "type": "string"
              },
              "systemPrompt": {
                "type": "string"
              },
              "knowledgePrompt": {
                "type": "string"
              },
              "provider": {
                "const": "openai-compatible"
              },
              "providerModel": {
                "type": "string"
              },
              "compatibleProviderName": {
                "type": "string"
              },
              "providerBaseUrl": {
                "type": "string",
                "format": "uri"
              },
              "createdAt": {
                "type": "string",
                "format": "date-time"
              },
              "updatedAt": {
                "type": "string",
                "format": "date-time"
              },
              "lastUsedAt": {
                "type": "string",
                "format": "date-time"
              },
              "settings": {
                "$ref": "#/components/schemas/CopilotSettings"
              }
            },
            "required": [
              "type",
              "id",
              "name",
              "systemPrompt",
              "provider",
              "providerModel",
              "compatibleProviderName",
              "providerBaseUrl",
              "createdAt",
              "updatedAt"
            ]
          }
        ],
        "discriminator": {
          "propertyName": "provider"
        }
      },
      "CreateAiCopilot": {
        "title": "CreateAiCopilot",
        "type": "object",
        "properties": {
          "name": {
            "type": "string"
          },
          "description": {
            "type": "string",
            "nullable": true
          },
          "systemPrompt": {
            "type": "string"
          },
          "knowledgePrompt": {
            "type": "string",
            "nullable": true
          },
          "providerApiKey": {
            "type": "string"
          },
          "providerModel": {
            "type": "string"
          },
          "providerOptions": {
            "oneOf": [
              {
                "type": "object",
                "properties": {
                  "openai": {
                    "type": "object",
                    "properties": {
                      "reasoningEffort": {
                        "type": "string",
                        "enum": ["low", "medium", "high"]
                      }
                    }
                  }
                }
              },
              {
                "type": "object",
                "properties": {
                  "anthropic": {
                    "type": "object",
                    "properties": {
                      "thinking": {
                        "oneOf": [
                          {
                            "type": "object",
                            "properties": {
                              "type": {
                                "const": "enabled"
                              },
                              "budgetTokens": {
                                "type": "number",
                                "minimum": 0
                              }
                            },
                            "required": ["type", "budgetTokens"]
                          },
                          {
                            "type": "object",
                            "properties": {
                              "type": {
                                "const": "disabled"
                              }
                            },
                            "required": ["type"]
                          }
                        ]
                      }
                    },
                    "required": ["thinking"]
                  }
                }
              },
              {
                "type": "object",
                "properties": {
                  "google": {
                    "type": "object",
                    "properties": {
                      "thinkingConfig": {
                        "type": "object",
                        "properties": {
                          "thinkingBudget": {
                            "type": "number",
                            "minimum": 0
                          }
                        },
                        "required": ["thinkingBudget"]
                      }
                    },
                    "required": ["thinkingConfig"]
                  }
                }
              }
            ],
            "nullable": true
          },
          "settings": {
            "$ref": "#/components/schemas/CopilotSettings",
            "nullable": true
          },
          "provider": {
            "type": "string",
            "enum": ["openai", "anthropic", "google", "openai-compatible"]
          },
          "compatibleProviderName": {
            "type": "string"
          },
          "providerBaseUrl": {
            "type": "string",
            "format": "uri"
          }
        },
        "required": [
          "name",
          "systemPrompt",
          "provider",
          "providerApiKey",
          "providerModel"
        ]
      },
      "UpdateAiCopilot": {
        "title": "UpdateAiCopilot",
        "type": "object",
        "properties": {
          "name": {
            "type": "string"
          },
          "description": {
            "type": "string",
            "nullable": true
          },
          "systemPrompt": {
            "type": "string"
          },
          "knowledgePrompt": {
            "type": "string",
            "nullable": true
          },
          "providerApiKey": {
            "type": "string"
          },
          "providerModel": {
            "type": "string"
          },
          "providerOptions": {
            "oneOf": [
              {
                "type": "object",
                "properties": {
                  "openai": {
                    "type": "object",
                    "properties": {
                      "reasoningEffort": {
                        "type": "string",
                        "enum": ["low", "medium", "high"]
                      }
                    }
                  }
                }
              },
              {
                "type": "object",
                "properties": {
                  "anthropic": {
                    "type": "object",
                    "properties": {
                      "thinking": {
                        "oneOf": [
                          {
                            "type": "object",
                            "properties": {
                              "type": {
                                "const": "enabled"
                              },
                              "budgetTokens": {
                                "type": "number",
                                "minimum": 0
                              }
                            },
                            "required": ["type", "budgetTokens"]
                          },
                          {
                            "type": "object",
                            "properties": {
                              "type": {
                                "const": "disabled"
                              }
                            },
                            "required": ["type"]
                          }
                        ]
                      }
                    },
                    "required": ["thinking"]
                  }
                }
              },
              {
                "type": "object",
                "properties": {
                  "google": {
                    "type": "object",
                    "properties": {
                      "thinkingConfig": {
                        "type": "object",
                        "properties": {
                          "thinkingBudget": {
                            "type": "number",
                            "minimum": 0
                          }
                        },
                        "required": ["thinkingBudget"]
                      }
                    },
                    "required": ["thinkingConfig"]
                  }
                }
              }
            ],
            "nullable": true
          },
          "settings": {
            "$ref": "#/components/schemas/CopilotSettings",
            "nullable": true
          },
          "provider": {
            "type": "string",
            "enum": ["openai", "anthropic", "google", "openai-compatible"]
          },
          "compatibleProviderName": {
            "type": "string"
          },
          "providerBaseUrl": {
            "type": "string",
            "format": "uri"
          }
        }
      },
      "CopilotSettings": {
        "title": "CopilotSettings",
        "type": "object",
        "properties": {
          "maxTokens": {
            "type": "number"
          },
          "temperature": {
            "type": "number"
          },
          "topP": {
            "type": "number"
          },
          "topK": {
            "type": "number"
          },
          "frequencyPenalty": {
            "type": "number"
          },
          "presencePenalty": {
            "type": "number"
          },
          "stopSequences": {
            "type": "array",
            "items": {
              "type": "string"
            }
          },
          "seed": {
            "type": "number"
          },
          "maxRetries": {
            "type": "number"
          }
        }
      },
      "GetAiCopilots": {
        "title": "GetAiCopilots",
        "type": "object",
        "properties": {
          "nextCursor": {
            "type": "string"
          },
          "data": {
            "type": "array",
            "items": {
              "$ref": "#/components/schemas/AiCopilot"
            }
          }
        }
      },
      "KnowledgeSource": {
        "title": "KnowledgeSource",
        "type": "object",
        "oneOf": [
          {
            "properties": {
              "type": {
                "const": "ai-knowledge-web-source"
              },
              "id": {
                "type": "string"
              },
              "createdAt": {
                "type": "string",
                "format": "date-time"
              },
              "updatedAt": {
                "type": "string",
                "format": "date-time"
              },
              "lastIndexedAt": {
                "type": "string",
                "format": "date-time"
              },
              "status": {
                "type": "string",
                "enum": ["ingesting", "ready", "error"]
              },
              "errorMessage": {
                "type": "string"
              },
              "link": {
                "type": "object",
                "properties": {
                  "url": {
                    "type": "string"
                  },
                  "type": {
                    "type": "string",
                    "enum": ["individual_link", "crawl", "sitemap"]
                  }
                }
              }
            }
          },
          {
            "properties": {
              "type": {
                "const": "ai-knowledge-file-source"
              },
              "id": {
                "type": "string"
              },
              "createdAt": {
                "type": "string",
                "format": "date-time"
              },
              "updatedAt": {
                "type": "string",
                "format": "date-time"
              },
              "lastIndexedAt": {
                "type": "string",
                "format": "date-time"
              },
              "status": {
                "type": "string",
                "enum": ["ingesting", "ready", "error"]
              },
              "errorMessage": {
                "type": "string"
              },
              "file": {
                "type": "object",
                "properties": {
                  "name": {
                    "type": "string"
                  },
                  "mimeType": {
                    "type": "string"
                  }
                }
              }
            }
          }
        ]
      },
      "CreateWebKnowledgeSource": {
        "title": "CreateWebKnowledgeSource",
        "type": "object",
        "properties": {
          "copilotId": {
            "type": "string"
          },
          "url": {
            "type": "string"
          },
          "type": {
            "type": "string",
            "enum": ["individual_link", "crawl", "sitemap"]
          }
        },
        "required": ["copilotId", "url", "type"]
      },
      "GetKnowledgeSources": {
        "title": "GetKnowledgeSources",
        "type": "object",
        "properties": {
          "nextCursor": {
            "type": "string"
          },
          "data": {
            "type": "array",
            "items": {
              "$ref": "#/components/schemas/KnowledgeSource"
            }
          }
        }
      },
      "WebKnowledgeSourceLink": {
        "title": "WebKnowledgeSourceLink",
        "type": "object",
        "properties": {
          "id": {
            "type": "string"
          },
          "url": {
            "type": "string"
          },
          "status": {
            "type": "string",
            "enum": ["ingesting", "ready", "error"]
          },
          "createdAt": {
            "type": "string",
            "format": "date-time"
          },
          "lastIndexedAt": {
            "type": "string",
            "format": "date-time"
          }
        },
        "required": ["id", "url", "status", "createdAt", "lastIndexedAt"]
      },
      "GetWebKnowledgeSourceLinks": {
        "title": "GetWebKnowledgeSourceLinks",
        "type": "object",
        "properties": {
          "nextCursor": {
            "type": "string"
          },
          "data": {
            "type": "array",
            "items": {
              "$ref": "#/components/schemas/WebKnowledgeSourceLink"
            }
          }
        }
      }
    },
    "Group": {
      "title": "Group",
      "type": "object",
      "properties": {
        "type": {
          "type": "string",
          "enum": ["group"]
        },
        "id": {
          "type": "string"
        },
        "tenantId": {
          "type": "string"
        },
        "createdAt": {
          "type": "string",
          "format": "date-time"
        },
        "updatedAt": {
          "type": "string",
          "format": "date-time"
        },
        "scopes": {
          "type": "object",
          "properties": {
            "mention": {
              "type": "boolean"
            }
          }
        },
        "members": {
          "type": "array",
          "items": {
            "$ref": "#/components/schemas/GroupMember"
          }
        }
      },
      "required": [
        "type",
        "id",
        "tenantId",
        "createdAt",
        "updatedAt",
        "scopes",
        "members"
      ]
    },
    "GroupMember": {
      "title": "GroupMember",
      "type": "object",
      "properties": {
        "id": {
          "type": "string"
        },
        "addedAt": {
          "type": "string",
          "format": "date-time"
        }
      },
      "required": ["id", "addedAt"]
    },
    "CreateGroup": {
      "title": "CreateGroup",
      "type": "object",
      "properties": {
        "groupId": {
          "type": "string"
        },
        "memberIds": {
          "type": "array",
          "items": {
            "type": "string"
          }
        },
        "tenantId": {
          "type": "string"
        },
        "scopes": {
          "type": "object",
          "properties": {
            "mention": {
              "type": "boolean"
            }
          }
        }
      },
      "required": ["groupId"]
    },
    "AddGroupMembers": {
      "title": "AddGroupMembers",
      "type": "object",
      "properties": {
        "memberIds": {
          "type": "array",
          "items": {
            "type": "string"
          }
        }
      },
      "required": ["memberIds"]
    },
    "RemoveGroupMembers": {
      "title": "RemoveGroupMembers",
      "type": "object",
      "properties": {
        "memberIds": {
          "type": "array",
          "items": {
            "type": "string"
          }
        }
      },
      "required": ["memberIds"]
    },
    "GetGroups": {
      "title": "GetGroups",
      "type": "object",
      "properties": {
        "data": {
          "type": "array",
          "items": {
            "$ref": "#/components/schemas/Group"
          }
        },
        "nextCursor": {
          "type": "string"
        }
      }
    },
    "GetUserGroups": {
      "title": "GetUserGroups",
      "type": "object",
      "properties": {
        "data": {
          "type": "array",
          "items": {
            "$ref": "#/components/schemas/Group"
          }
        },
        "nextCursor": {
          "type": "string"
        }
      }
    },
    "securitySchemes": {
      "Authorization": {
        "name": "Bearer sk_xxx",
        "type": "apiKey",
        "in": "header"
      }
    },
    "responses": {
      "401": {
        "description": "Missing or wrong credentials.",
        "content": {
          "application/json": {
            "schema": {
              "$ref": "#/components/schemas/Error"
            },
            "examples": {
              "WRONG_KEY_USED": {
                "value": {
                  "error": "WRONG_KEY_USED",
                  "message": "Public key instead of the secret key.",
                  "suggestion": "Please use your secret key instead of the public key, the secret key is available in the dashboard: https://liveblocks.io/dashboard/apikeys.",
                  "docs": ""
                }
              },
              "MISSING_SECRET_KEY": {
                "value": {
                  "error": "MISSING_SECRET_KEY",
                  "message": "Missing secret key in authentication header",
                  "suggestion": "Please use a secret key, the secret key is available in the dashboard: https://liveblocks.io/dashboard/apikeys",
                  "docs": ""
                }
              }
            }
          }
        }
      },
      "403": {
        "description": "Unauthorized access.",
        "content": {
          "application/json": {
            "schema": {
              "$ref": "#/components/schemas/Error"
            },
            "examples": {
              "INVALID_SECRET_KEY": {
                "value": {
                  "error": "INVALID_SECRET_KEY",
                  "message": "Invalid secret key.",
                  "suggestion": "Please use a valid secret key, the secret key is available in the dashboard: https://liveblocks.io/dashboard/apikeys.",
                  "docs": ""
                }
              },
              "INVALID_PUBLIC_KEY": {
                "value": {
                  "error": "INVALID_PUBLIC_KEY",
                  "message": "Invalid public key",
                  "suggestion": "Please use a valid public key, the public key is available in the dashboard: https://liveblocks.io/dashboard/apikeys",
                  "docs": ""
                }
              },
              "UNAUTHORIZED_ROOM_ACCESS": {
                "value": {
                  "error": "UNAUTHORIZED_ROOM_ACCESS",
                  "message": "The user does not have permission to access the room.",
                  "suggestion": "Please add the user’s ID or one of the user’s group IDs to the room first.",
                  "docs": ""
                }
              }
            }
          }
        }
      },
      "404": {
        "description": "Resource not found.",
        "content": {
          "application/json": {
            "schema": {
              "$ref": "#/components/schemas/Error"
            },
            "examples": {
              "ROOM_NOT_FOUND": {
                "value": {
                  "error": "ROOM_NOT_FOUND",
                  "message": "Room not found.",
                  "suggestion": "Please use a valid room ID, room IDs are available in the dashboard: https://liveblocks.io/dashboard/rooms.",
                  "docs": ""
                }
              }
            }
          }
        }
      },
      "409": {
        "description": "Room already exists.",
        "content": {
          "application/json": {
            "schema": {
              "$ref": "#/components/schemas/Error"
            },
            "examples": {
              "ROOM_ALREADY_EXISTS": {
                "value": {
                  "error": "ROOM_ALREADY_EXISTS",
                  "message": "The room already exists.",
                  "suggestion": "Please use a different room ID or update the existing room.",
                  "doc": ""
                }
              }
            }
          },
          "application/xml": {
            "schema": {
              "type": "object",
              "properties": {}
            }
          }
        }
      },
      "422": {
        "description": "Unprocessable entity.",
        "content": {
          "application/json": {
            "schema": {
              "$ref": "#/components/schemas/Error"
            },
            "examples": {
              "UNPROCESSABLE_ENTITY": {
                "value": {
                  "error": "UNPROCESSABLE_ENTITY",
                  "message": "Missing key: 'defaultAccesses'.",
                  "suggestion": "Please ensure the data follows the correct format.",
                  "docs": ""
                }
              }
            }
          }
        }
      },
      "403-schema-validation": {
        "description": "Unauthorized access.",
        "content": {
          "application/json": {
            "schema": {
              "$ref": "#/components/schemas/Error"
            },
            "examples": {
              "SCHEMA_FROZEN": {
                "value": {
                  "error": "SCHEMA_FROZEN",
                  "message": "Schema is frozen",
                  "suggestion": "Please ensure no room is using this schema before modifying it"
                }
              },
              "INVALID_SECRET_KEY": {
                "value": {
                  "error": "INVALID_SECRET_KEY",
                  "message": "Invalid secret key.",
                  "suggestion": "Please use a valid secret key, the secret key is available in the dashboard: https://liveblocks.io/dashboard/apikeys.",
                  "docs": ""
                }
              },
              "INVALID_PUBLIC_KEY": {
                "value": {
                  "error": "INVALID_PUBLIC_KEY",
                  "message": "Invalid public key",
                  "suggestion": "Please use a valid public key, the public key is available in the dashboard: https://liveblocks.io/dashboard/apikeys",
                  "docs": ""
                }
              },
              "UNAUTHORIZED_ROOM_ACCESS": {
                "value": {
                  "error": "UNAUTHORIZED_ROOM_ACCESS",
                  "message": "The user does not have permission to access the room.",
                  "suggestion": "Please add the user’s ID or one of the user’s group IDs to the room first.",
                  "docs": ""
                }
              }
            }
          }
        }
      },
      "404-schema-validation": {
        "description": "Schema not found.",
        "content": {
          "application/json": {
            "schema": {
              "$ref": "#/components/schemas/Error"
            },
            "examples": {
              "SCHEMA_NOT_FOUND": {
                "value": {
                  "error": "SCHEMA_NOT_FOUND",
                  "message": "Schema not found.",
                  "suggestion": "Please use a valid schema ID, schema IDs are available in the dashboard: https://liveblocks.io/dashboard/schemas.",
                  "docs": ""
                }
              }
            }
          }
        }
      },
      "409-schema-validation": {
        "description": "Existing room data does not match this schema.",
        "content": {
          "application/json": {
            "schema": {
              "$ref": "#/components/schemas/Error"
            },
            "examples": {
              "SCHEMA_NOT_COMPATIBLE": {
                "value": {
                  "error": "SCHEMA_NOT_COMPATIBLE",
                  "message": "Existing room data does not match this schema.",
                  "suggestion": "Check the following error and make adjustments to your schema to be able to attach it to this room.",
                  "docs": ""
                }
              }
            }
          },
          "application/xml": {
            "schema": {
              "type": "object",
              "properties": {}
            }
          }
        }
      },
      "422-schema-validation": {
        "description": "Unprocessable entity.",
        "content": {
          "application/json": {
            "schema": {
              "$ref": "#/components/schemas/Error"
            },
            "examples": {
              "UNPROCESSABLE_ENTITY": {
                "value": {
                  "error": "UNPROCESSABLE_ENTITY",
                  "message": "Value at key 'name': Schema name must be non empty string with less than 65 characters and only contain lowercase letters, numbers and dashes.",
                  "suggestion": "Please ensure the data follows the correct format.",
                  "docs": ""
                }
              },
              "INVALID_SCHEMA": {
                "value": {
                  "error": "INVALID_SCHEMA",
                  "message": "The schema you specified contains errors.",
                  "suggestion": "Please ensure the schema body follows the correct format, and has been converted to a string.",
                  "docs": ""
                }
              }
            }
          }
        }
      },
      "409-thread": {
        "description": "Thread already exists.",
        "content": {
          "application/json": {
            "schema": {
              "$ref": "#/components/schemas/Error"
            },
            "examples": {
              "RESOURCE_ALREADY_EXISTS": {
                "value": {
                  "error": "RESOURCE_ALREADY_EXISTS",
                  "message": "Thread already exists"
                }
              }
            }
          },
          "application/xml": {
            "schema": {
              "type": "object",
              "properties": {}
            }
          }
        }
      },
      "404-thread": {
        "description": "Thread not found.",
        "content": {
          "application/json": {
            "schema": {
              "$ref": "#/components/schemas/Error"
            },
            "examples": {
              "RESOURCE_NOT_FOUND": {
                "value": {
                  "error": "RESOURCE_NOT_FOUND",
                  "message": "Thread not found"
                }
              }
            }
          },
          "application/xml": {
            "schema": {
              "type": "object",
              "properties": {}
            }
          }
        }
      },
      "409-comment": {
        "description": "Comment already exists.",
        "content": {
          "application/json": {
            "schema": {
              "$ref": "#/components/schemas/Error"
            },
            "examples": {
              "RESOURCE_ALREADY_EXISTS": {
                "value": {
                  "error": "RESOURCE_ALREADY_EXISTS",
                  "message": "Comment already exists"
                }
              }
            }
          },
          "application/xml": {
            "schema": {
              "type": "object",
              "properties": {}
            }
          }
        }
      },
      "404-comment": {
        "description": "Comment not found.",
        "content": {
          "application/json": {
            "schema": {
              "$ref": "#/components/schemas/Error"
            },
            "examples": {
              "RESOURCE_NOT_FOUND": {
                "value": {
                  "error": "RESOURCE_NOT_FOUND",
                  "message": "Comment not found"
                }
              }
            }
          },
          "application/xml": {
            "schema": {
              "type": "object",
              "properties": {}
            }
          }
        }
      },
      "409-comment-reaction": {
        "description": "Reaction already exists.",
        "content": {
          "application/json": {
            "schema": {
              "$ref": "#/components/schemas/Error"
            },
            "examples": {
              "RESOURCE_ALREADY_EXISTS": {
                "value": {
                  "error": "RESOURCE_ALREADY_EXISTS",
                  "message": "Reaction already exists"
                }
              }
            }
          },
          "application/xml": {
            "schema": {
              "type": "object",
              "properties": {}
            }
          }
        }
      },
      "404-comment-reaction": {
        "description": "Comment not found.",
        "content": {
          "application/json": {
            "schema": {
              "$ref": "#/components/schemas/Error"
            },
            "examples": {
              "RESOURCE_NOT_FOUND": {
                "value": {
                  "error": "RESOURCE_NOT_FOUND",
                  "message": "Comment reaction not found"
                }
              }
            }
          },
          "application/xml": {
            "schema": {
              "type": "object",
              "properties": {}
            }
          }
        }
      }
    }
  },
  "tags": [
    {
      "name": "Authentication"
    },
    {
      "name": "Room"
    },
    {
      "name": "Storage"
    },
    {
      "name": "Yjs"
    },
    {
      "name": "Schema validation"
    },
    {
      "name": "Comments"
    },
    {
      "name": "Notifications"
    },
    {
      "name": "Groups"
    },
    {
      "name": "Users"
    },
    {
      "name": "AI"
    },
    {
      "name": "Deprecated"
    }
  ],
  "x-internal": true
}<|MERGE_RESOLUTION|>--- conflicted
+++ resolved
@@ -498,11 +498,7 @@
             "$ref": "#/components/responses/404"
           }
         },
-<<<<<<< HEAD
-        "description": "This endpoint prepares a room for connectivity, making the eventual connection faster. Use this when you know you'll be loading a room but are not yet connected to it. The endpoint returns an empty response upon successful prewarming."
-=======
         "description": "Speeds up connecting to a room for the next 10 seconds. Use this when you know a user will be connecting to a room with [`RoomProvider`](/docs/api-reference/liveblocks-react#RoomProvider) or [`enterRoom`](/docs/api-reference/liveblocks-client#Client.enterRoom) within 10 seconds, and the room will load quicker."
->>>>>>> 817d8216
       }
     },
     "/rooms/{roomId}/upsert": {
