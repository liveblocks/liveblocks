--- conflicted
+++ resolved
@@ -409,7 +409,7 @@
     "/rooms/{roomId}/broadcast_event": {
       "post": {
         "summary": "Broadcast event to a room",
-        "description": "This endpoint enables the broadcast of an event to a room without having to connect to it via the `client` from `@liveblocks/client`. It takes any valid JSON as a request body.",
+        "description": "This endpoint enables the broadcast of an event to a room without having to connect to it via the `client` from `@liveblocks/client`. It takes any valid JSON as a request body. The `connectionId` passed to event listeners is `-1` when using this API.",
         "tags": ["Room"],
         "parameters": [
           {
@@ -440,10 +440,6 @@
             "$ref": "#/components/responses/422"
           }
         },
-<<<<<<< HEAD
-=======
-        "description": "This endpoint enables the broadcast of an event to a room without having to connect to it via the `client` from `@liveblocks/client`. It takes any valid JSON as a request body. The `connectionId` passed to event listeners is `-1` when using this API.",
->>>>>>> fe5b5bd6
         "requestBody": {
           "description": "Any valid JSON.",
           "content": {
