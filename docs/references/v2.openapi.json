--- conflicted
+++ resolved
@@ -3785,14 +3785,326 @@
         }
       }
     },
-<<<<<<< HEAD
     "/groups": {
       "post": {
         "summary": "Create group",
         "description": "This endpoint creates a new group. Corresponds to [`liveblocks.createGroup`](/docs/api-reference/liveblocks-node#create-group).",
         "tags": ["Groups"],
         "operationId": "post-groups",
-=======
+        "requestBody": {
+          "content": {
+            "application/json": {
+              "schema": {
+                "$ref": "#/components/schemas/CreateGroup"
+              }
+            }
+          }
+        },
+        "responses": {
+          "200": {
+            "description": "Success. Returns the created group.",
+            "content": {
+              "application/json": {
+                "schema": {
+                  "$ref": "#/components/schemas/Group"
+                }
+              }
+            }
+          },
+          "400": {
+            "description": "Bad Request"
+          },
+          "401": {
+            "description": "Unauthorized"
+          },
+          "403": {
+            "description": "Forbidden"
+          },
+          "409": {
+            "description": "Conflict - Group already exists"
+          }
+        }
+      },
+      "get": {
+        "summary": "Get groups",
+        "description": "This endpoint returns a list of all groups in your project. Corresponds to [`liveblocks.getGroups`](/docs/api-reference/liveblocks-node#get-groups).",
+        "tags": ["Groups"],
+        "operationId": "get-groups",
+        "parameters": [
+          {
+            "schema": {
+              "type": "number",
+              "minimum": 1,
+              "maximum": 100,
+              "default": 20
+            },
+            "in": "query",
+            "name": "limit",
+            "description": "A limit on the number of groups to be returned. The limit can range between 1 and 100, and defaults to 20."
+          },
+          {
+            "schema": {
+              "type": "string"
+            },
+            "in": "query",
+            "name": "startingAfter",
+            "description": "A cursor used for pagination. Get the value from the `nextCursor` response of the previous page."
+          }
+        ],
+        "responses": {
+          "200": {
+            "description": "Success. Returns the list of groups and the next page cursor.",
+            "content": {
+              "application/json": {
+                "schema": {
+                  "$ref": "#/components/schemas/GetGroups"
+                }
+              }
+            }
+          },
+          "401": {
+            "description": "Unauthorized"
+          },
+          "403": {
+            "description": "Forbidden"
+          }
+        }
+      }
+    },
+    "/groups/{groupId}": {
+      "get": {
+        "summary": "Get group",
+        "description": "This endpoint returns a specific group by ID. Corresponds to [`liveblocks.getGroup`](/docs/api-reference/liveblocks-node#get-group).",
+        "tags": ["Groups"],
+        "operationId": "get-groups-groupId",
+        "parameters": [
+          {
+            "schema": {
+              "type": "string"
+            },
+            "in": "path",
+            "name": "groupId",
+            "description": "The ID of the group to retrieve.",
+            "required": true
+          }
+        ],
+        "responses": {
+          "200": {
+            "description": "Success. Returns the group.",
+            "content": {
+              "application/json": {
+                "schema": {
+                  "$ref": "#/components/schemas/Group"
+                }
+              }
+            }
+          },
+          "401": {
+            "description": "Unauthorized"
+          },
+          "403": {
+            "description": "Forbidden"
+          },
+          "404": {
+            "description": "Not Found - Group not found"
+          }
+        }
+      },
+      "delete": {
+        "summary": "Delete group",
+        "description": "This endpoint deletes a group. Corresponds to [`liveblocks.deleteGroup`](/docs/api-reference/liveblocks-node#delete-group).",
+        "tags": ["Groups"],
+        "operationId": "delete-groups-groupId",
+        "parameters": [
+          {
+            "schema": {
+              "type": "string"
+            },
+            "in": "path",
+            "name": "groupId",
+            "description": "The ID of the group to delete.",
+            "required": true
+          }
+        ],
+        "responses": {
+          "204": {
+            "description": "No Content - Group deleted successfully"
+          },
+          "401": {
+            "description": "Unauthorized"
+          },
+          "403": {
+            "description": "Forbidden"
+          },
+          "404": {
+            "description": "Not Found - Group not found"
+          }
+        }
+      }
+    },
+    "/groups/{groupId}/add-members": {
+      "post": {
+        "summary": "Add group members",
+        "description": "This endpoint adds new members to an existing group. Corresponds to [`liveblocks.addGroupMembers`](/docs/api-reference/liveblocks-node#add-group-members).",
+        "tags": ["Groups"],
+        "operationId": "post-groups-groupId-add-members",
+        "parameters": [
+          {
+            "schema": {
+              "type": "string"
+            },
+            "in": "path",
+            "name": "groupId",
+            "description": "The ID of the group to add members to.",
+            "required": true
+          }
+        ],
+        "requestBody": {
+          "content": {
+            "application/json": {
+              "schema": {
+                "$ref": "#/components/schemas/AddGroupMembers"
+              }
+            }
+          }
+        },
+        "responses": {
+          "200": {
+            "description": "Success. Returns the updated group.",
+            "content": {
+              "application/json": {
+                "schema": {
+                  "$ref": "#/components/schemas/Group"
+                }
+              }
+            }
+          },
+          "400": {
+            "description": "Bad Request"
+          },
+          "401": {
+            "description": "Unauthorized"
+          },
+          "403": {
+            "description": "Forbidden"
+          },
+          "404": {
+            "description": "Not Found - Group not found"
+          }
+        }
+      }
+    },
+    "/groups/{groupId}/remove-members": {
+      "post": {
+        "summary": "Remove group members",
+        "description": "This endpoint removes members from an existing group. Corresponds to [`liveblocks.removeGroupMembers`](/docs/api-reference/liveblocks-node#remove-group-members).",
+        "tags": ["Groups"],
+        "operationId": "post-groups-groupId-remove-members",
+        "parameters": [
+          {
+            "schema": {
+              "type": "string"
+            },
+            "in": "path",
+            "name": "groupId",
+            "description": "The ID of the group to remove members from.",
+            "required": true
+          }
+        ],
+        "requestBody": {
+          "content": {
+            "application/json": {
+              "schema": {
+                "$ref": "#/components/schemas/RemoveGroupMembers"
+              }
+            }
+          }
+        },
+        "responses": {
+          "200": {
+            "description": "Success. Returns the updated group.",
+            "content": {
+              "application/json": {
+                "schema": {
+                  "$ref": "#/components/schemas/Group"
+                }
+              }
+            }
+          },
+          "400": {
+            "description": "Bad Request"
+          },
+          "401": {
+            "description": "Unauthorized"
+          },
+          "403": {
+            "description": "Forbidden"
+          },
+          "404": {
+            "description": "Not Found - Group not found"
+          }
+        }
+      }
+    },
+    "/users/{userId}/groups": {
+      "get": {
+        "summary": "Get user groups",
+        "description": "This endpoint returns all groups that a specific user is a member of. Corresponds to [`liveblocks.getUserGroups`](/docs/api-reference/liveblocks-node#get-user-groups).",
+        "tags": ["Groups"],
+        "operationId": "get-users-userId-groups",
+        "parameters": [
+          {
+            "schema": {
+              "type": "string"
+            },
+            "in": "path",
+            "name": "userId",
+            "description": "The ID of the user to get groups for.",
+            "required": true
+          },
+          {
+            "schema": {
+              "type": "number",
+              "minimum": 1,
+              "maximum": 100,
+              "default": 20
+            },
+            "in": "query",
+            "name": "limit",
+            "description": "A limit on the number of groups to be returned. The limit can range between 1 and 100, and defaults to 20."
+          },
+          {
+            "schema": {
+              "type": "string"
+            },
+            "in": "query",
+            "name": "startingAfter",
+            "description": "A cursor used for pagination. Get the value from the `nextCursor` response of the previous page."
+          }
+        ],
+        "responses": {
+          "200": {
+            "description": "Success. Returns the list of groups the user belongs to and the next page cursor.",
+            "content": {
+              "application/json": {
+                "schema": {
+                  "$ref": "#/components/schemas/GetUserGroups"
+                }
+              }
+            }
+          },
+          "401": {
+            "description": "Unauthorized"
+          },
+          "403": {
+            "description": "Forbidden"
+          },
+          "404": {
+            "description": "Not Found - User not found"
+          }
+        }
+      }
+    },
     "/ai/copilots": {
       "get": {
         "summary": "Get AI copilots",
@@ -3865,51 +4177,10 @@
           }
         },
         "operationId": "create-ai-copilot",
->>>>>>> 0f1b0ff8
         "requestBody": {
           "content": {
             "application/json": {
               "schema": {
-<<<<<<< HEAD
-                "$ref": "#/components/schemas/CreateGroup"
-              }
-            }
-          }
-        },
-        "responses": {
-          "200": {
-            "description": "Success. Returns the created group.",
-            "content": {
-              "application/json": {
-                "schema": {
-                  "$ref": "#/components/schemas/Group"
-                }
-              }
-            }
-          },
-          "400": {
-            "description": "Bad Request"
-          },
-          "401": {
-            "description": "Unauthorized"
-          },
-          "403": {
-            "description": "Forbidden"
-          },
-          "409": {
-            "description": "Conflict - Group already exists"
-          }
-        }
-      },
-      "get": {
-        "summary": "Get groups",
-        "description": "This endpoint returns a list of all groups in your project. Corresponds to [`liveblocks.getGroups`](/docs/api-reference/liveblocks-node#get-groups).",
-        "tags": ["Groups"],
-        "operationId": "get-groups",
-        "parameters": [
-          {
-            "schema": {
-=======
                 "$ref": "#/components/schemas/CreateAiCopilot"
               }
             }
@@ -4055,7 +4326,6 @@
           },
           {
             "schema": {
->>>>>>> 0f1b0ff8
               "type": "number",
               "minimum": 1,
               "maximum": 100,
@@ -4063,11 +4333,7 @@
             },
             "in": "query",
             "name": "limit",
-<<<<<<< HEAD
-            "description": "A limit on the number of groups to be returned. The limit can range between 1 and 100, and defaults to 20."
-=======
             "description": "A limit on the number of knowledge sources to be returned. The limit can range between 1 and 100, and defaults to 20."
->>>>>>> 0f1b0ff8
           },
           {
             "schema": {
@@ -4080,40 +4346,16 @@
         ],
         "responses": {
           "200": {
-<<<<<<< HEAD
-            "description": "Success. Returns the list of groups and the next page cursor.",
-            "content": {
-              "application/json": {
-                "schema": {
-                  "$ref": "#/components/schemas/GetGroups"
-=======
             "description": "Success. Returns the list of knowledge sources.",
             "content": {
               "application/json": {
                 "schema": {
                   "$ref": "#/components/schemas/GetKnowledgeSources"
->>>>>>> 0f1b0ff8
-                }
-              }
-            }
-          },
-          "401": {
-<<<<<<< HEAD
-            "description": "Unauthorized"
-          },
-          "403": {
-            "description": "Forbidden"
-          }
-        }
-      }
-    },
-    "/groups/{groupId}": {
-      "get": {
-        "summary": "Get group",
-        "description": "This endpoint returns a specific group by ID. Corresponds to [`liveblocks.getGroup`](/docs/api-reference/liveblocks-node#get-group).",
-        "tags": ["Groups"],
-        "operationId": "get-groups-groupId",
-=======
+                }
+              }
+            }
+          },
+          "401": {
             "$ref": "#/components/responses/401"
           },
           "403": {
@@ -4131,18 +4373,11 @@
         "summary": "Get knowledge source",
         "description": "This endpoint returns a specific knowledge source by its ID. Corresponds to [`liveblocks.getKnowledgeSource`](/docs/api-reference/liveblocks-node#get-knowledge-source).",
         "tags": ["AI"],
->>>>>>> 0f1b0ff8
-        "parameters": [
-          {
-            "schema": {
-              "type": "string"
-            },
-<<<<<<< HEAD
-            "in": "path",
-            "name": "groupId",
-            "description": "The ID of the group to retrieve.",
-            "required": true
-=======
+        "parameters": [
+          {
+            "schema": {
+              "type": "string"
+            },
             "name": "copilotId",
             "in": "path",
             "required": true,
@@ -4156,46 +4391,20 @@
             "in": "path",
             "required": true,
             "description": "ID of the knowledge source"
->>>>>>> 0f1b0ff8
           }
         ],
         "responses": {
           "200": {
-<<<<<<< HEAD
-            "description": "Success. Returns the group.",
-            "content": {
-              "application/json": {
-                "schema": {
-                  "$ref": "#/components/schemas/Group"
-=======
             "description": "Success. Returns the knowledge source.",
             "content": {
               "application/json": {
                 "schema": {
                   "$ref": "#/components/schemas/KnowledgeSource"
->>>>>>> 0f1b0ff8
-                }
-              }
-            }
-          },
-          "401": {
-<<<<<<< HEAD
-            "description": "Unauthorized"
-          },
-          "403": {
-            "description": "Forbidden"
-          },
-          "404": {
-            "description": "Not Found - Group not found"
-          }
-        }
-      },
-      "delete": {
-        "summary": "Delete group",
-        "description": "This endpoint deletes a group. Corresponds to [`liveblocks.deleteGroup`](/docs/api-reference/liveblocks-node#delete-group).",
-        "tags": ["Groups"],
-        "operationId": "delete-groups-groupId",
-=======
+                }
+              }
+            }
+          },
+          "401": {
             "$ref": "#/components/responses/401"
           },
           "403": {
@@ -4213,42 +4422,11 @@
         "summary": "Create web knowledge source",
         "description": "This endpoint creates a web knowledge source for an AI copilot. This allows the copilot to access and learn from web content. Corresponds to [`liveblocks.createWebKnowledgeSource`](/docs/api-reference/liveblocks-node#create-web-knowledge-source).",
         "tags": ["AI"],
->>>>>>> 0f1b0ff8
-        "parameters": [
-          {
-            "schema": {
-              "type": "string"
-            },
-<<<<<<< HEAD
-            "in": "path",
-            "name": "groupId",
-            "description": "The ID of the group to delete.",
-            "required": true
-          }
-        ],
-        "responses": {
-          "204": {
-            "description": "No Content - Group deleted successfully"
-          },
-          "401": {
-            "description": "Unauthorized"
-          },
-          "403": {
-            "description": "Forbidden"
-          },
-          "404": {
-            "description": "Not Found - Group not found"
-          }
-        }
-      }
-    },
-    "/groups/{groupId}/add-members": {
-      "post": {
-        "summary": "Add group members",
-        "description": "This endpoint adds new members to an existing group. Corresponds to [`liveblocks.addGroupMembers`](/docs/api-reference/liveblocks-node#add-group-members).",
-        "tags": ["Groups"],
-        "operationId": "post-groups-groupId-add-members",
-=======
+        "parameters": [
+          {
+            "schema": {
+              "type": "string"
+            },
             "name": "copilotId",
             "in": "path",
             "required": true,
@@ -4298,61 +4476,11 @@
         "summary": "Create file knowledge source",
         "description": "This endpoint creates a file knowledge source for an AI copilot by uploading a file. The copilot can then reference the content of the file when responding. Corresponds to [`liveblocks.createFileKnowledgeSource`](/docs/api-reference/liveblocks-node#create-file-knowledge-source).",
         "tags": ["AI"],
->>>>>>> 0f1b0ff8
-        "parameters": [
-          {
-            "schema": {
-              "type": "string"
-            },
-<<<<<<< HEAD
-            "in": "path",
-            "name": "groupId",
-            "description": "The ID of the group to add members to.",
-            "required": true
-          }
-        ],
-        "requestBody": {
-          "content": {
-            "application/json": {
-              "schema": {
-                "$ref": "#/components/schemas/AddGroupMembers"
-              }
-            }
-          }
-        },
-        "responses": {
-          "200": {
-            "description": "Success. Returns the updated group.",
-            "content": {
-              "application/json": {
-                "schema": {
-                  "$ref": "#/components/schemas/Group"
-                }
-              }
-            }
-          },
-          "400": {
-            "description": "Bad Request"
-          },
-          "401": {
-            "description": "Unauthorized"
-          },
-          "403": {
-            "description": "Forbidden"
-          },
-          "404": {
-            "description": "Not Found - Group not found"
-          }
-        }
-      }
-    },
-    "/groups/{groupId}/remove-members": {
-      "post": {
-        "summary": "Remove group members",
-        "description": "This endpoint removes members from an existing group. Corresponds to [`liveblocks.removeGroupMembers`](/docs/api-reference/liveblocks-node#remove-group-members).",
-        "tags": ["Groups"],
-        "operationId": "post-groups-groupId-remove-members",
-=======
+        "parameters": [
+          {
+            "schema": {
+              "type": "string"
+            },
             "name": "copilotId",
             "in": "path",
             "required": true,
@@ -4412,61 +4540,11 @@
         "summary": "Get file knowledge source content",
         "description": "This endpoint returns the content of a file knowledge source as Markdown. This allows you to see what content the AI copilot has access to from uploaded files. Corresponds to [`liveblocks.getFileKnowledgeSourceMarkdown`](/docs/api-reference/liveblocks-node#get-file-knowledge-source-markdown).",
         "tags": ["AI"],
->>>>>>> 0f1b0ff8
-        "parameters": [
-          {
-            "schema": {
-              "type": "string"
-            },
-<<<<<<< HEAD
-            "in": "path",
-            "name": "groupId",
-            "description": "The ID of the group to remove members from.",
-            "required": true
-          }
-        ],
-        "requestBody": {
-          "content": {
-            "application/json": {
-              "schema": {
-                "$ref": "#/components/schemas/RemoveGroupMembers"
-              }
-            }
-          }
-        },
-        "responses": {
-          "200": {
-            "description": "Success. Returns the updated group.",
-            "content": {
-              "application/json": {
-                "schema": {
-                  "$ref": "#/components/schemas/Group"
-                }
-              }
-            }
-          },
-          "400": {
-            "description": "Bad Request"
-          },
-          "401": {
-            "description": "Unauthorized"
-          },
-          "403": {
-            "description": "Forbidden"
-          },
-          "404": {
-            "description": "Not Found - Group not found"
-          }
-        }
-      }
-    },
-    "/users/{userId}/groups": {
-      "get": {
-        "summary": "Get user groups",
-        "description": "This endpoint returns all groups that a specific user is a member of. Corresponds to [`liveblocks.getUserGroups`](/docs/api-reference/liveblocks-node#get-user-groups).",
-        "tags": ["Groups"],
-        "operationId": "get-users-userId-groups",
-=======
+        "parameters": [
+          {
+            "schema": {
+              "type": "string"
+            },
             "name": "copilotId",
             "in": "path",
             "required": true,
@@ -4601,18 +4679,11 @@
         "summary": "Get web knowledge source links",
         "description": "This endpoint returns a paginated list of links that were indexed from a web knowledge source. This is useful for understanding what content the AI copilot has access to from web sources. Corresponds to [`liveblocks.getWebKnowledgeSourceLinks`](/docs/api-reference/liveblocks-node#get-web-knowledge-source-links).",
         "tags": ["AI"],
->>>>>>> 0f1b0ff8
-        "parameters": [
-          {
-            "schema": {
-              "type": "string"
-            },
-<<<<<<< HEAD
-            "in": "path",
-            "name": "userId",
-            "description": "The ID of the user to get groups for.",
-            "required": true
-=======
+        "parameters": [
+          {
+            "schema": {
+              "type": "string"
+            },
             "name": "copilotId",
             "in": "path",
             "required": true,
@@ -4626,7 +4697,6 @@
             "in": "path",
             "required": true,
             "description": "ID of the knowledge source"
->>>>>>> 0f1b0ff8
           },
           {
             "schema": {
@@ -4637,11 +4707,7 @@
             },
             "in": "query",
             "name": "limit",
-<<<<<<< HEAD
-            "description": "A limit on the number of groups to be returned. The limit can range between 1 and 100, and defaults to 20."
-=======
             "description": "A limit on the number of links to be returned. The limit can range between 1 and 100, and defaults to 20."
->>>>>>> 0f1b0ff8
           },
           {
             "schema": {
@@ -4654,35 +4720,16 @@
         ],
         "responses": {
           "200": {
-<<<<<<< HEAD
-            "description": "Success. Returns the list of groups the user belongs to and the next page cursor.",
-            "content": {
-              "application/json": {
-                "schema": {
-                  "$ref": "#/components/schemas/GetUserGroups"
-=======
             "description": "Success. Returns the list of web knowledge source links.",
             "content": {
               "application/json": {
                 "schema": {
                   "$ref": "#/components/schemas/GetWebKnowledgeSourceLinks"
->>>>>>> 0f1b0ff8
-                }
-              }
-            }
-          },
-          "401": {
-<<<<<<< HEAD
-            "description": "Unauthorized"
-          },
-          "403": {
-            "description": "Forbidden"
-          },
-          "404": {
-            "description": "Not Found - User not found"
-          }
-        }
-=======
+                }
+              }
+            }
+          },
+          "401": {
             "$ref": "#/components/responses/401"
           },
           "403": {
@@ -4693,7 +4740,6 @@
           }
         },
         "operationId": "get-web-knowledge-source-links"
->>>>>>> 0f1b0ff8
       }
     }
   },
@@ -6037,153 +6083,150 @@
               "$ref": "#/components/schemas/WebKnowledgeSourceLink"
             }
           }
-<<<<<<< HEAD
-        ]
-      },
-      "Group": {
-        "title": "Group",
-        "type": "object",
-        "properties": {
-          "type": {
-            "type": "string",
-            "enum": ["group"]
-          },
-          "id": {
-            "type": "string"
-          },
-          "tenantId": {
-            "type": "string"
-          },
-          "createdAt": {
-            "type": "string",
-            "format": "date-time"
-          },
-          "updatedAt": {
-            "type": "string",
-            "format": "date-time"
-          },
-          "scopes": {
-            "type": "object",
-            "properties": {
-              "mention": {
-                "type": "boolean"
-              }
-            }
-          },
-          "members": {
-            "type": "array",
-            "items": {
-              "$ref": "#/components/schemas/GroupMember"
-            }
-          }
-        },
-        "required": [
-          "type",
-          "id",
-          "tenantId",
-          "createdAt",
-          "updatedAt",
-          "scopes",
-          "members"
-        ]
-      },
-      "GroupMember": {
-        "title": "GroupMember",
-        "type": "object",
-        "properties": {
-          "id": {
-            "type": "string"
-          },
-          "addedAt": {
-            "type": "string",
-            "format": "date-time"
-          }
-        },
-        "required": ["id", "addedAt"]
-      },
-      "CreateGroup": {
-        "title": "CreateGroup",
-        "type": "object",
-        "properties": {
-          "groupId": {
-            "type": "string"
-          },
-          "memberIds": {
-            "type": "array",
-            "items": {
-              "type": "string"
-            }
-          },
-          "tenantId": {
-            "type": "string"
-          },
-          "scopes": {
-            "type": "object",
-            "properties": {
-              "mention": {
-                "type": "boolean"
-              }
-            }
-          }
-        },
-        "required": ["groupId"]
-      },
-      "AddGroupMembers": {
-        "title": "AddGroupMembers",
-        "type": "object",
-        "properties": {
-          "memberIds": {
-            "type": "array",
-            "items": {
-              "type": "string"
-            }
-          }
-        },
-        "required": ["memberIds"]
-      },
-      "RemoveGroupMembers": {
-        "title": "RemoveGroupMembers",
-        "type": "object",
-        "properties": {
-          "memberIds": {
-            "type": "array",
-            "items": {
-              "type": "string"
-            }
-          }
-        },
-        "required": ["memberIds"]
-      },
-      "GetGroups": {
-        "title": "GetGroups",
-        "type": "object",
-        "properties": {
-          "data": {
-            "type": "array",
-            "items": {
-              "$ref": "#/components/schemas/Group"
-            }
-          },
-          "nextCursor": {
-            "type": "string"
-          }
-        }
-      },
-      "GetUserGroups": {
-        "title": "GetUserGroups",
-        "type": "object",
-        "properties": {
-          "data": {
-            "type": "array",
-            "items": {
-              "$ref": "#/components/schemas/Group"
-            }
-          },
-          "nextCursor": {
-            "type": "string"
-          }
-=======
->>>>>>> 0f1b0ff8
+        }
+      }
+    },
+    "Group": {
+      "title": "Group",
+      "type": "object",
+      "properties": {
+        "type": {
+          "type": "string",
+          "enum": ["group"]
+        },
+        "id": {
+          "type": "string"
+        },
+        "tenantId": {
+          "type": "string"
+        },
+        "createdAt": {
+          "type": "string",
+          "format": "date-time"
+        },
+        "updatedAt": {
+          "type": "string",
+          "format": "date-time"
+        },
+        "scopes": {
+          "type": "object",
+          "properties": {
+            "mention": {
+              "type": "boolean"
+            }
+          }
+        },
+        "members": {
+          "type": "array",
+          "items": {
+            "$ref": "#/components/schemas/GroupMember"
+          }
+        }
+      },
+      "required": [
+        "type",
+        "id",
+        "tenantId",
+        "createdAt",
+        "updatedAt",
+        "scopes",
+        "members"
+      ]
+    },
+    "GroupMember": {
+      "title": "GroupMember",
+      "type": "object",
+      "properties": {
+        "id": {
+          "type": "string"
+        },
+        "addedAt": {
+          "type": "string",
+          "format": "date-time"
+        }
+      },
+      "required": ["id", "addedAt"]
+    },
+    "CreateGroup": {
+      "title": "CreateGroup",
+      "type": "object",
+      "properties": {
+        "groupId": {
+          "type": "string"
+        },
+        "memberIds": {
+          "type": "array",
+          "items": {
+            "type": "string"
+          }
+        },
+        "tenantId": {
+          "type": "string"
+        },
+        "scopes": {
+          "type": "object",
+          "properties": {
+            "mention": {
+              "type": "boolean"
+            }
+          }
+        }
+      },
+      "required": ["groupId"]
+    },
+    "AddGroupMembers": {
+      "title": "AddGroupMembers",
+      "type": "object",
+      "properties": {
+        "memberIds": {
+          "type": "array",
+          "items": {
+            "type": "string"
+          }
+        }
+      },
+      "required": ["memberIds"]
+    },
+    "RemoveGroupMembers": {
+      "title": "RemoveGroupMembers",
+      "type": "object",
+      "properties": {
+        "memberIds": {
+          "type": "array",
+          "items": {
+            "type": "string"
+          }
+        }
+      },
+      "required": ["memberIds"]
+    },
+    "GetGroups": {
+      "title": "GetGroups",
+      "type": "object",
+      "properties": {
+        "data": {
+          "type": "array",
+          "items": {
+            "$ref": "#/components/schemas/Group"
+          }
+        },
+        "nextCursor": {
+          "type": "string"
+        }
+      }
+    },
+    "GetUserGroups": {
+      "title": "GetUserGroups",
+      "type": "object",
+      "properties": {
+        "data": {
+          "type": "array",
+          "items": {
+            "$ref": "#/components/schemas/Group"
+          }
+        },
+        "nextCursor": {
+          "type": "string"
         }
       }
     },
@@ -6611,16 +6654,16 @@
       "name": "Notifications"
     },
     {
+      "name": "Groups"
+    },
+    {
+      "name": "Users"
+    },
+    {
       "name": "AI"
     },
     {
       "name": "Deprecated"
-    },
-    {
-      "name": "Groups"
-    },
-    {
-      "name": "Users"
     }
   ],
   "x-internal": true
