--- conflicted
+++ resolved
@@ -130,24 +130,6 @@
             "path": "/guides/schema-validation/language"
           }
         ]
-<<<<<<< HEAD
-      },
-      {
-        "title": "Webhooks",
-        "path": "/guides/webhooks",
-        "hidden": true
-      },
-      {
-        "title": "Next.js starter kit",
-        "path": "/guides/nextjs-starter-kit",
-        "hidden": true
-      },
-      {
-        "title": "DevTools",
-        "path": "/guides/devtools",
-        "hidden": true
-=======
->>>>>>> cc90b219
       }
     ]
   },
