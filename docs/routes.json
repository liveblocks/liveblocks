[
  {
    "title": false,
    "routes": [
      {
        "title": "Overview",
        "path": "/",
        "file": "/index.mdx"
      },
      {
        "title": "Get started",
        "href": "/get-started",
        "routes": [
          {
            "title": "Next.js",
            "path": "/get-started/nextjs",
            "hidden": true
          },
          {
            "title": "React",
            "path": "/get-started/react",
            "hidden": true
          },
          {
            "title": "Comments",
            "path": "/get-started/react-comments",
            "hidden": true
          },
          {
            "title": "Comments",
            "path": "/get-started/nextjs-comments",
            "hidden": true
          },
          {
            "title": "Notifications",
            "path": "/get-started/react-notifications",
            "hidden": true
          },
          {
            "title": "Notifications",
            "path": "/get-started/nextjs-notifications",
            "hidden": true
          },
          {
            "title": "Tiptap",
            "path": "/get-started/react-tiptap",
            "hidden": true
          },
          {
            "title": "Tiptap",
            "path": "/get-started/nextjs-tiptap",
            "hidden": true
          },
          {
            "title": "BlockNote",
            "path": "/get-started/react-blocknote",
            "hidden": true
          },
          {
            "title": "BlockNote",
            "path": "/get-started/nextjs-blocknote",
            "hidden": true
          },
          {
            "title": "Lexical",
            "path": "/get-started/react-lexical",
            "hidden": true
          },
          {
            "title": "Lexical",
            "path": "/get-started/nextjs-lexical",
            "hidden": true
          },
          {
            "title": "Redux",
            "path": "/get-started/redux",
            "hidden": true
          },
          {
            "title": "Zustand",
            "path": "/get-started/zustand",
            "hidden": true
          },
          {
            "title": "Svelte",
            "path": "/get-started/svelte",
            "hidden": true
          },
          {
            "title": "Vue.js",
            "path": "/get-started/vuejs",
            "hidden": true
          },
          {
            "title": "SolidJS",
            "path": "/get-started/solidjs",
            "hidden": true
          },
          {
            "title": "JavaScript",
            "path": "/get-started/javascript",
            "hidden": true
          },
          {
            "title": "Yjs CodeMirror React",
            "path": "/get-started/yjs-codemirror-react",
            "hidden": true
          },
          {
            "title": "Yjs CodeMirror Svelte",
            "path": "/get-started/yjs-codemirror-svelte",
            "hidden": true
          },
          {
            "title": "Yjs CodeMirror Vue.js",
            "path": "/get-started/yjs-codemirror-vuejs",
            "hidden": true
          },
          {
            "title": "Yjs CodeMirror JavaScript",
            "path": "/get-started/yjs-codemirror-javascript",
            "hidden": true
          },
          {
            "title": "Yjs Monaco React",
            "path": "/get-started/yjs-monaco-react",
            "hidden": true
          },
          {
            "title": "Yjs Monaco Svelte",
            "path": "/get-started/yjs-monaco-svelte",
            "hidden": true
          },
          {
            "title": "Yjs Monaco Vue.js",
            "path": "/get-started/yjs-monaco-vuejs",
            "hidden": true
          },
          {
            "title": "Yjs Monaco JavaScript",
            "path": "/get-started/yjs-monaco-javascript",
            "hidden": true
          },
          {
            "title": "Yjs Quill React",
            "path": "/get-started/yjs-quill-react",
            "hidden": true
          },
          {
            "title": "Yjs Quill Svelte",
            "path": "/get-started/yjs-quill-svelte",
            "hidden": true
          },
          {
            "title": "Yjs Quill Vue.js",
            "path": "/get-started/yjs-quill-vuejs",
            "hidden": true
          },
          {
            "title": "Yjs Quill JavaScript",
            "path": "/get-started/yjs-quill-javascript",
            "hidden": true
          },
          {
            "title": "Yjs Slate React",
            "path": "/get-started/yjs-slate-react",
            "hidden": true
          },
          {
            "title": "Yjs Tiptap Svelte",
            "path": "/get-started/yjs-tiptap-svelte",
            "hidden": true
          },
          {
            "title": "Yjs Tiptap Vue.js",
            "path": "/get-started/yjs-tiptap-vuejs",
            "hidden": true
          },
          {
            "title": "Yjs Tiptap JavaScript",
            "path": "/get-started/yjs-tiptap-javascript",
            "hidden": true
          },
          {
            "title": "Text editor",
            "href": "/get-started/text-editor",
            "hidden": true
          },
          {
            "title": "Text editor / Lexical",
            "href": "/get-started/text-editor/lexical",
            "hidden": true
          },
          {
            "title": "Text editor / Quill",
            "href": "/get-started/text-editor/quill",
            "hidden": true
          },
          {
            "title": "Text editor / Slate",
            "href": "/get-started/text-editor/slate",
            "hidden": true
          },
          {
            "title": "Text editor / Blocknote",
            "href": "/get-started/text-editor/blocknote",
            "hidden": true
          },
          {
            "title": "Text editor / Tiptap",
            "href": "/get-started/text-editor/tiptap",
            "hidden": true
          },
          {
            "title": "Text editor / Tiptap Custom",
            "href": "/get-started/text-editor/tiptap-custom",
            "hidden": true
          },
          {
            "title": "Code editor",
            "href": "/get-started/code-editor",
            "hidden": true
          },
          {
            "title": "Code editor / CodeMirror",
            "href": "/get-started/code-editor/codemirror",
            "hidden": true
          },
          {
            "title": "Whiteboard",
            "href": "/get-started/whiteboard",
            "hidden": true
          },
          {
            "title": "Form",
            "href": "/get-started/form",
            "hidden": true
          },
          {
            "title": "Creative tool",
            "href": "/get-started/creative-tool",
            "hidden": true
          },
          {
            "title": "Custom",
            "href": "/get-started/custom",
            "hidden": true
          }
        ]
      },
      {
        "title": "Authentication",
        "path": "/authentication",
        "routes": [
          {
            "title": "Access token",
            "path": "/authentication/access-token"
          },
          {
            "title": "ID token",
            "path": "/authentication/id-token"
          },
          {
            "title": "Next.js",
            "path": "/authentication/access-token/nextjs",
            "hidden": true
          },
          {
            "title": "Remix",
            "path": "/authentication/access-token/remix",
            "hidden": true
          },
          {
            "title": "SvelteKit",
            "path": "/authentication/access-token/sveltekit",
            "hidden": true
          },
          {
            "title": "Nuxt.js",
            "path": "/authentication/access-token/nuxtjs",
            "hidden": true
          },
          {
            "title": "Firebase",
            "path": "/authentication/access-token/firebase",
            "hidden": true
          },
          {
            "title": "Express",
            "path": "/authentication/access-token/express",
            "hidden": true
          },
          {
            "title": "Next.js",
            "path": "/authentication/id-token/nextjs",
            "hidden": true
          },
          {
            "title": "Remix",
            "path": "/authentication/id-token/remix",
            "hidden": true
          },
          {
            "title": "SvelteKit",
            "path": "/authentication/id-token/sveltekit",
            "hidden": true
          },
          {
            "title": "Nuxt.js",
            "path": "/authentication/id-token/nuxtjs",
            "hidden": true
          },
          {
            "title": "Firebase",
            "path": "/authentication/id-token/firebase",
            "hidden": true
          },
          {
            "title": "Express",
            "path": "/authentication/id-token/express",
            "hidden": true
          }
        ]
      }
    ]
  },
  {
    "title": "Concepts",
    "routes": [
      {
        "title": "Why Liveblocks",
        "path": "/concepts/why-liveblocks"
      },
      {
        "title": "How Liveblocks works",
        "path": "/concepts/how-liveblocks-works"
      }
    ]
  },
  {
    "title": "Ready-made features",
    "routes": [
      {
        "title": "AI Copilots",
        "path": "/ready-made-features/ai-copilots",
        "routes": [
          {
            "title": "Features",
            "path": "/ready-made-features/ai-copilots/features"
<<<<<<< HEAD
=======
          },
          {
            "title": "Default components",
            "path": "/ready-made-features/ai-copilots/default-components"
>>>>>>> 88a051e7
          }
        ]
      },
      {
        "title": "Comments",
        "path": "/ready-made-features/comments",
        "routes": [
          {
            "title": "Concepts",
            "path": "/ready-made-features/comments/concepts"
          },
          {
            "title": "Users and mentions",
            "path": "/ready-made-features/comments/users-and-mentions"
          },
          {
            "title": "Default components",
            "path": "/ready-made-features/comments/default-components"
          },
          {
            "title": "Hooks",
            "path": "/ready-made-features/comments/hooks"
          },
          {
            "title": "Metadata",
            "path": "/ready-made-features/comments/metadata"
          },
          {
            "title": "Primitives",
            "path": "/ready-made-features/comments/primitives"
          },
          {
            "title": "Styling and customization",
            "path": "/ready-made-features/comments/styling-and-customization"
          },
          {
            "title": "Email notifications",
            "path": "/ready-made-features/comments/email-notifications"
          }
        ]
      },
      {
        "title": "Multiplayer Editing",
        "path": "/ready-made-features/multiplayer-editing",
        "routes": [
          {
            "title": "Text editor",
            "path": "/ready-made-features/multiplayer-editing/text-editor",
            "routes": [
              {
                "title": "Tiptap",
                "path": "/ready-made-features/multiplayer-editing/text-editor/tiptap"
              },
              {
                "title": "BlockNote",
                "path": "/ready-made-features/multiplayer-editing/text-editor/blocknote"
              },
              {
                "title": "Lexical",
                "path": "/ready-made-features/multiplayer-editing/text-editor/lexical"
              }
            ]
          },
          {
            "title": "Sync engine",
            "path": "/ready-made-features/multiplayer-editing/sync-engine",
            "routes": [
              {
                "title": "Yjs",
                "path": "/ready-made-features/multiplayer-editing/sync-engine/liveblocks-yjs"
              },
              {
                "title": "Storage",
                "path": "/ready-made-features/multiplayer-editing/sync-engine/liveblocks-storage"
              }
            ]
          }
        ]
      },
      {
        "title": "Notifications",
        "path": "/ready-made-features/notifications",
        "routes": [
          {
            "title": "Concepts",
            "path": "/ready-made-features/notifications/concepts"
          },
          {
            "title": "Default components",
            "path": "/ready-made-features/notifications/default-components"
          },
          {
            "title": "Hooks",
            "path": "/ready-made-features/notifications/hooks"
          },
          {
            "title": "Styling and customization",
            "path": "/ready-made-features/notifications/styling-and-customization"
          },
          {
            "title": "Email notifications",
            "path": "/ready-made-features/notifications/email-notifications"
          }
        ]
      },
      {
        "title": "Presence",
        "path": "/ready-made-features/presence"
      }
    ]
  },
  {
    "title": "Rooms",
    "routes": [
      {
        "title": "Metadata",
        "path": "/rooms/metadata"
      }
    ]
  },
  {
    "title": "Errors",
    "hidden": true,
    "routes": [
      {
        "title": "atob polyfill is missing",
        "path": "/errors/liveblocks-client/atob-polyfill"
      },
      {
        "title": "RoomProvider id property is required",
        "path": "/errors/liveblocks-react/RoomProvider-id-property-is-required"
      },
      {
        "title": "Cross-linked Liveblocks versions are found in your project",
        "path": "/errors/cross-linked"
      },
      {
        "title": "Multiple copies of Liveblocks are being loaded in your project",
        "path": "/errors/dupes"
      },
      {
        "title": "Access token doesn't grant enough permissions",
        "path": "/errors/liveblocks-client/access-tokens-not-enough-permissions"
      },
      {
        "title": "The type you provided for 'Presence' is not a valid JSON object",
        "path": "/errors/Presence"
      },
      {
        "title": "The type you provided for 'Storage' is not a valid LSON value",
        "path": "/errors/Storage"
      },
      {
        "title": "The type you provided for 'UserMeta' does not match its requirements",
        "path": "/errors/UserMeta"
      },
      {
        "title": "The type you provided for 'RoomEvent' is not a valid JSON value",
        "path": "/errors/RoomEvent"
      },
      {
        "title": "The type you provided for 'ThreadMetadata' does not match its requirements",
        "path": "/errors/ThreadMetadata"
      },
      {
        "title": "The type you provided for 'RoomInfo' does not match its requirements",
        "path": "/errors/RoomInfo"
      },
      {
        "title": "At least one of the custom notification kinds you provided for 'ActivitiesData' does not match its requirements",
        "path": "/errors/ActivitiesData"
      },
      {
        "title": "In order to use this channel, please set up your project first",
        "path": "/errors/enable-a-notification-channel"
      }
    ]
  },
  {
    "title": "Tools",
    "routes": [
      {
        "title": "DevTools",
        "path": "/tools/devtools"
      },
      {
        "title": "Next.js Starter Kit",
        "path": "/tools/nextjs-starter-kit"
      },
      {
        "title": "MCP server",
        "path": "/tools/mcp-server"
      }
    ]
  },
  {
    "title": "API Reference",
    "routes": [
      {
        "title": "@liveblocks/client",
        "path": "/api-reference/liveblocks-client"
      },
      {
        "title": "@liveblocks/react",
        "path": "/api-reference/liveblocks-react"
      },
      {
        "title": "@liveblocks/react-ui",
        "path": "/api-reference/liveblocks-react-ui"
      },
      {
        "title": "@liveblocks/react-tiptap",
        "path": "/api-reference/liveblocks-react-tiptap"
      },
      {
        "title": "@liveblocks/react-blocknote",
        "path": "/api-reference/liveblocks-react-blocknote"
      },
      {
        "title": "@liveblocks/node-prosemirror",
        "path": "/api-reference/liveblocks-node-prosemirror"
      },
      {
        "title": "@liveblocks/react-lexical",
        "path": "/api-reference/liveblocks-react-lexical"
      },
      {
        "title": "@liveblocks/node-lexical",
        "path": "/api-reference/liveblocks-node-lexical"
      },
      {
        "title": "@liveblocks/redux",
        "path": "/api-reference/liveblocks-redux"
      },
      {
        "title": "@liveblocks/zustand",
        "path": "/api-reference/liveblocks-zustand"
      },
      {
        "title": "@liveblocks/yjs",
        "path": "/api-reference/liveblocks-yjs"
      },
      {
        "title": "@liveblocks/node",
        "path": "/api-reference/liveblocks-node"
      },
      {
        "title": "@liveblocks/emails",
        "path": "/api-reference/liveblocks-emails"
      },
      {
        "title": "REST API",
        "href": "/api-reference/rest-api-endpoints"
      },
      {
        "title": "Frimousse",
        "href": "https://frimousse.liveblocks.io"
      }
    ]
  },
  {
    "title": "Platform",
    "routes": [
      {
        "title": "WebSocket infrastructure",
        "path": "/platform/websocket-infrastructure"
      },
      {
        "title": "Projects",
        "path": "/platform/projects"
      },
      {
        "title": "Analytics",
        "path": "/platform/analytics"
      },
      {
        "title": "Webhooks",
        "path": "/platform/webhooks"
      },
      {
        "title": "REST API",
        "path": "/platform/rest-api"
      },
      {
        "title": "Schema validation",
        "path": "/platform/schema-validation",
        "routes": [
          {
            "title": "Syntax",
            "path": "/platform/schema-validation/syntax"
          }
        ]
      },
      {
        "title": "Account management",
        "path": "/platform/account-management",
        "routes": [
          {
            "title": "Create an account",
            "path": "/platform/account-management/create-an-account"
          },
          {
            "title": "Manage team members",
            "path": "/platform/account-management/manage-team-members"
          }
        ]
      },
      {
        "title": "Plans",
        "path": "/platform/plans"
      },
      {
        "title": "Limits",
        "path": "/platform/limits",
        "routes": [
          {
            "title": "Fair Use Policy",
            "path": "/platform/limits/fair-use-policy"
          }
        ]
      },
      {
        "title": "Upgrading",
        "path": "/platform/upgrading",
        "sort": "descending",
        "routes": [
          { "title": "Upgrading to 0.17", "path": "/platform/upgrading/0.17" },
          { "title": "Upgrading to 0.18", "path": "/platform/upgrading/0.18" },
          { "title": "Upgrading to 0.19", "path": "/platform/upgrading/0.19" },
          { "title": "Upgrading to 1.0", "path": "/platform/upgrading/1.0" },
          { "title": "Upgrading to 1.2", "path": "/platform/upgrading/1.2" },
          { "title": "Upgrading to 1.5", "path": "/platform/upgrading/1.5" },
          { "title": "Upgrading to 1.9", "path": "/platform/upgrading/1.9" },
          { "title": "Upgrading to 1.10", "path": "/platform/upgrading/1.10" },
          { "title": "Upgrading to 2.0", "path": "/platform/upgrading/2.0" },
          { "title": "Upgrading to 2.2", "path": "/platform/upgrading/2.2" },
          { "title": "Upgrading to 2.8", "path": "/platform/upgrading/2.8" },
          { "title": "Upgrading to 2.9", "path": "/platform/upgrading/2.9" },
          { "title": "Upgrading to 2.15", "path": "/platform/upgrading/2.15" },
          { "title": "Upgrading to 2.16", "path": "/platform/upgrading/2.16" },
          { "title": "Upgrading to 2.24", "path": "/platform/upgrading/2.24" }
        ]
      },
      {
        "title": "Troubleshooting",
        "path": "/platform/troubleshooting"
      }
    ]
  }
]<|MERGE_RESOLUTION|>--- conflicted
+++ resolved
@@ -347,13 +347,10 @@
           {
             "title": "Features",
             "path": "/ready-made-features/ai-copilots/features"
-<<<<<<< HEAD
-=======
           },
           {
             "title": "Default components",
             "path": "/ready-made-features/ai-copilots/default-components"
->>>>>>> 88a051e7
           }
         ]
       },
