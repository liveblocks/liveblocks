--- conflicted
+++ resolved
@@ -395,26 +395,6 @@
         ]
       },
       {
-<<<<<<< HEAD
-        "title": "Low-level API",
-        "path": "/products/low-level-api",
-        "routes": [
-          {
-            "title": "Yjs",
-            "path": "/products/low-level-api/yjs"
-          },
-          {
-            "title": "Storage",
-            "path": "/products/low-level-api/storage"
-          },
-          {
-            "title": "Presence",
-            "path": "/products/low-level-api/presence"
-          },
-          {
-            "title": "Broadcast",
-            "path": "/products/low-level-api/broadcast"
-=======
         "title": "Real-time APIs",
         "path": "/products/real-time-apis",
         "routes": [
@@ -433,7 +413,6 @@
           {
             "title": "Broadcast",
             "path": "/products/real-time-apis/broadcast"
->>>>>>> 45e674b7
           }
         ]
       }
