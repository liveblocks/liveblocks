---
meta:
  title: "Styling and customization"
  parentTitle: "Comments"
  description: "CSS variables, dark mode, localization, and more"
---

Styling [default components](/docs/products/comments/default-components) and
[primitives](/docs/products/comments/primitives) is enabled through a range of
means, such as CSS variables, class names, and more. It’s also possible to use
[overrides](/docs/products/comments/styling-and-customization#Overrides-and-localization)
to modify any strings used in the default components, which is especially
helpful for localization.

## Default components

The add the default components’s theme, import the
[default styles](/docs/api-reference/liveblocks-react-ui#Default-styles) CSS
file.

```ts
import "@liveblocks/react-ui/styles.css";
```

You can also import one of two CSS files to enable
[dark mode](/docs/api-reference/liveblocks-react-ui#Dark-mode), depending on how
you’d like to enable it.

```ts
// Dark mode using the system theme with `prefers-color-scheme`
import "@liveblocks/react-ui/styles/dark/media-query.css";
```

```ts
// Dark mode using `className="dark"`, `data-theme="dark"`, or `data-dark="true"`
import "@liveblocks/react-ui/styles/dark/attributes.css";
```

### CSS variables

A number of
[CSS variables](/docs/api-reference/liveblocks-react-ui#CSS-variables) can be
used to customize colors, spacing, and more. This is our recommended path for
styling the default components, as you can quickly and easily modify all
components with just a few variables.

```css
/* Styles all default components */
.lb-root {
  --lb-accent: purple;
  --lb-spacing: 1em;
  --lb-radius: 0;
}
```

### Class names

Should you need deeper customization,
[class names](/docs/api-reference/liveblocks-react-ui#Class-names) can be
styled, some of which provide contextual data attributes.

```css
.lb-thread {
  /* Customise thread */
}

.lb-avatar[data-loading] {
  /* Customise avatar loading state */
}
```

### Overrides and localization

It’s possible to
[override strings](/docs/api-reference/liveblocks-react-ui#Overrides) used in
the default components, which has a couple of different uses, the first being
localization. In this example, we’re globally switching the word _Anonymous_ to
_Anonyme_ for French users.

```tsx
<<<<<<< HEAD
import { CommentsConfig } from "@liveblocks/react-ui";
=======
import { LiveblocksUIConfig } from "@liveblocks/react-ui";
>>>>>>> 45e674b7

export function App() {
  return (
    <LiveblocksUIConfig
      overrides={{ locale: "fr", USER_UNKNOWN: "Anonyme" /* ... */ }}
    >
      {/* ... */}
    </LiveblocksUIConfig>
  );
}
```

You can also override strings on a component basis, for example if you’d like to
change the placeholder text in the
[`Composer`](/docs/api-reference/liveblocks-react-ui#Composer).

```tsx
import { Composer } from "@liveblocks/react-ui";

function Component() {
  return (
    <Composer
      overrides={{
        COMPOSER_PLACEHOLDER: "Reply to thread…",
      }}
    />
  );
}
```

## Primitives

Primitives
[can be styled like any other element](/docs/products/comments/primitives#Use-regular-props)
in your React application—each component passes down props to its root element,
meaning you can use regular HTML props.

```tsx
import { Composer } from "@liveblocks/react-ui/primitives";

function Component() {
  return (
    <Composer.Submit className="btn-primary" style={{ color: "#ffffff" }}>
      Reply
    </Composer.Submit>
  );
}
```

You can use your custom design system components with primitives by using the
`asChild` property, which will
[merge the primitive’s props](/docs/products/comments/primitives#Merge-with-your-design-system-components)
into your component’s.

```tsx highlight="6"
import { Composer } from "@liveblocks/react-ui/primitives";
import { Button } from "@/my-design-system";

function Component() {
  return (
    <Composer.Submit asChild>
      <Button variant="primary">Reply</Button>
    </Composer.Submit>
  );
}
```

### Tailwind

Style primitives with [Tailwind](https://tailwindcss.com) by adding class names.

```tsx
import { Composer } from "@liveblocks/react-ui/primitives";

function Component() {
  return (
    <Composer.Submit className="bg-black text-white">Reply</Composer.Submit>
  );
}
```

### CSS modules

Style primitives with [CSS modules](https://github.com/css-modules/css-modules)
as you would any other component.

```tsx
import { Composer } from "@liveblocks/react-ui";
import styles from "./Component.module.css";

function Component() {
  return <Composer.Submit className={styles.submit}>Reply</Composer.Submit>;
}
```<|MERGE_RESOLUTION|>--- conflicted
+++ resolved
@@ -78,11 +78,7 @@
 _Anonyme_ for French users.
 
 ```tsx
-<<<<<<< HEAD
-import { CommentsConfig } from "@liveblocks/react-ui";
-=======
 import { LiveblocksUIConfig } from "@liveblocks/react-ui";
->>>>>>> 45e674b7
 
 export function App() {
   return (
