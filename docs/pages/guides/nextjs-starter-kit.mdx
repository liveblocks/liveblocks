---
meta:
  title: "Next.js starter kit"
  parentTitle: "Guides"
  description: "Create Multiplayer Documents with Authentication in Minutes"
---

In this guide, you’ll learn how to build a document-based product using standard
collaborative patterns. This guide will help you to understand how to navigate,
organize, and create new documents while managing user permissions and
authentication.

<Figure>
  <video autoPlay loop muted playsInline>
    <source
      src="/images/docs/next-js-starter-kit/starter-kit.mp4"
      type="video/mp4"
    />
  </video>
</Figure>

## Features

The Next.js Starter Kit includes the following

- Documents dashboard with pagination, drafts, groups, auto-revalidation
- Collaborative whiteboard app with a fully-featured share menu
- Authentication compatible with GitHub, Google, Auth0, and more
- Document permissions can be scoped to users, groups, and the public

## Set up the Next.js Starter Kit

### create-liveblocks-app

You can get started by running the following command:

```shell
npx create-liveblocks-app@latest --next
```

This will run an installer that allows you to download, configure, and deploy,
your project:

<Figure>
  <video autoPlay loop muted playsInline>
    <source
      src="/images/docs/next-js-starter-kit/create-liveblocks-app.mp4"
      type="video/mp4"
    />
  </video>
</Figure>

Give your project a name, and select the [authentication](#authentication)
method you’d like to use in your app. If you are trying to generate a proof of
concept quickly, opting to use demo authentication may be a great option—you can
still add other authentication providers later on.

#### Deploy with Vercel Integration

If you would like to set up CI/CD with your application, we’ve made that process
straightforward for you as well. When prompted, you can select "deploy to
Vercel" to enable building and deploying the starter kit. The Vercel Integration
will open in a new browser window for you to complete the process of adding your
repository.

<Figure>
  <video autoPlay loop muted playsInline>
    <source
      src="/images/docs/next-js-starter-kit/deploy-on-vercel.mp4"
      type="video/mp4"
    />
  </video>
</Figure>

<<<<<<< HEAD
5. From the command line, get the starter kit by running Create Liveblocks App. Follow through the instructions, selecting your project name, chosen authentication method, and install the app:

```bash
npx create-liveblocks-app --next
```

6. Enter the `.env.local` file, which is located alongside `package.json` at the
   root level in your project. This file will contain a randomly generated `NEXTAUTH_SECRET` that will be used for authentication, along with a number of empty variables for you to fill in.
7. Place your Liveblocks secret key into the file as `LIVEBLOCKS_SECRET_KEY`.
=======
If by clicking "Create" you receive "An unexpected internal error occurred" you
should validate within your code hosting platform of choice (GitHub, GitLab,
Bitbucket) that the Vercel integration has permission to access your repository.
In GitHub, permissions can be found can be found under Settings > Integrations >
Vercel.
>>>>>>> 3653e887

#### Connect to Liveblocks and retrieve your secret key

If you prefer to work locally, you can tell the installer you would not like to
"deploy to Vercel." After declining the deployment option, the installer will
prompt adding your Liveblocks Key to the application automatically. If you
forwent deployment or indicated that you would like to get your Liveblocks
secret key automatically, the Liveblocks integration page will open in a new
browser tab. Once the integration page appears, you can sign up/sign in to
Liveblocks, create a new project, and import your API key into the installer.

<Figure>
  <video autoPlay loop muted playsInline>
    <source
      src="/images/docs/next-js-starter-kit/create-liveblocks-project.mp4"
      type="video/mp4"
    />
  </video>
</Figure>

<<<<<<< HEAD
```bash
npm run dev
```
=======
After finishing up, check the installer and follow the commands recommended to
get you started.
>>>>>>> 3653e887

### Authentication [#authentication]

The Liveblocks starter kit uses [NextAuth.js](https://next-auth.js.org/) for
authentication, meaning many authentication providers can be configured with
minimal code changes. A demo authentication system is used by default, but it’s
easy to add real providers, such as GitHub, Auth0, and more.

Take a look at the guide for your chosen authentication method:

- [GitHub authentication](#github-authentication)
- [Auth0 authentication](#auth0-authentication)
- [Demo authentication](#demo-authentication)

### GitHub authentication [#github-authentication]

To use GitHub auth, make sure you selected "GitHub authentication" when running
the installer (or you’ve set up the
[provider manually](#add-multiple-authentication-providers)). This is how to set
up your GitHub secret key and client id.

1. Go to [Developer Settings](https://github.com/settings/apps) on GitHub and
   click "New GitHub App".
2. Enter an app name (e.g. `Liveblocks Starter Kit (dev)`). You’ll need a new
   app for each environment, so it’s helpful to place "dev" in the name.
3. Add a homepage URL—this isn’t important now, so a placeholder will do.
4. Find the "Callback URL" input just below, and add your local development URL
   (e.g. `http://localhost:3000`).
5. Look for the "Webhook" section and make sure to uncheck "Active".
6. Use the remaining default settings and press "Create GitHub App".

<Figure>
  <video autoPlay loop muted playsInline>
    <source
      src="/images/docs/next-js-starter-kit/github-auth.mp4"
      type="video/mp4"
    />
  </video>
</Figure>

7. On the next page under "Client secrets", press the "Generate a new client
   secret" button (note that this is different to generating a private key!).
8. Copy this secret into the `/.env.local` file as `GITHUB_CLIENT_SECRET`
9. Go back to the previous page and find the "Client ID" near the top. Copy this
   into your `.env.local` file as `GITHUB_CLIENT_ID`

Almost there! `.env.local` should now contain lines similar to this:

```dotenv file=".env.local"
GITHUB_CLIENT_SECRET=XXXXXXXXXXXXXXXXXXXXXXXXXXXXXXXXXXXXXXXX
GITHUB_CLIENT_ID=XXXXXXXXXXXXXXXXXXXX
```

GitHub authentication is now complete! Next,
[add yourself as a user](#how-to-sign-up) to test out your authentication.

### Auth0 authentication [#auth0-authentication]

To use Auth0 auth, make sure you selected "Auth0 authentication" when running
the installer (or you’ve set up the
[provider manually](#add-multiple-authentication-providers)). This is how to set
up your Auth0 secret key and client information.

1. Go to your [Auth0 Dashboard](https://manage.auth0.com/dashboard) and click
   "Create Application".
2. Enter an app name (e.g. `Liveblocks Starter Kit (dev)`). You’ll need a new
   app for each environment, so it’s helpful to place "dev" in the name.
3. Select "Single Page Web Applications", and press "Create".
4. Copy your "Client ID" from the top of the page, and place it within
   `.env.local` as `AUTH0_CLIENT_ID`.
5. Click the "Settings" tab— we’ll be making a number of changes here.
6. Find the "Client Secret" input field, and copy the value into `.env.local` as
   `AUTH0_CLIENT_SECRET`.
7. Copy your "Domain" from the input field, add "https://" to the start, and
   place it within `.env.local` as `AUTH0_ISSUER_BASE_URL`.
8. Add the following to the "Allowed Callback URLs" textarea:
   `http://localhost:3000/api/auth/callback/auth0`.
9. Add the following to the "Allowed Logout URLs" textarea:
   `http://localhost:3000`.
10. Scroll to the bottom and press "Save changes".

<Figure>
  <video autoPlay loop muted playsInline>
    <source
      src="/images/docs/next-js-starter-kit/auth0-auth.mp4"
      type="video/mp4"
    />
  </video>
</Figure>

`.env.local` should now contain these three lines, along with anything
previously there:

```dotenv file=".env.local"
AUTH0_CLIENT_ID=XXXXXXXXXXXXXXXXXXXXXXXXXXXXXXXX
AUTH0_CLIENT_SECRET=XXXXXXXXXXXXXXXXXXXXXXXXXXXXXXXXXXXXXXXXXXXXXXXXXXXXXXXXXXXXXXXX
AUTH0_ISSUER_BASE_URL=https://XXXXXXXXXXXXXXXXXX.com
```

Auth0 authentication is now set up! Next, [add yourself a user](#how-to-sign-up)
to test out your authentication.

### Demo authentication [#demo-authentication]

For quickly testing out your app, the demo authentication method can be used.
This method uses a NextAuth
[`CredentialsProvider`](https://next-auth.js.org/providers/credentials) to
simulate a real sign in system. To replace it with your own authentication
method, you can add any other NextAuth
[`Provider`](https://next-auth.js.org/providers/) to
[`/pages/api/auth/[...nextauth].ts`](https://github.com/liveblocks/liveblocks/blob/main/starter-kits/nextjs-starter-kit/pages/api/auth/%5B...nextauth%5D.ts).

Read the [next section](#how-to-sign-up) to learn how to add a new user to your
demo application.

### How to sign up - add yourself as a user [#how-to-sign-up]

We haven’t set up a database, so we’re temporarily using the
[`/data`](https://github.com/liveblocks/liveblocks/blob/main/starter-kits/nextjs-starter-kit/data)
folder instead. Before any user can sign in, they need to be added to
[`/data/users.ts`](https://github.com/liveblocks/liveblocks/blob/main/starter-kits/nextjs-starter-kit/data/users.ts).
Navigate there and add your details, for example, if you’re signing in with
`yourname@example.com`:

```ts file="data/users.ts"
{
  id: "yourname@example.com",
  name: "Your Name",
  avatar: "https://liveblocks.io/avatars/avatar-0.png",
  groupIds: ["product", "engineering", "design"],
},
```

Note that this is replacing the sign-up process, so you must enter the email of
any new user. If, for example, you’re using GitHub authentication, you can enter
the email address of any valid GitHub account.

### Ready to go

The Next.js Starter Kit is now ready to use! After setting up authentication,
make sure to restart the dev server to see your authentication in action.

```bash
npm run dev
```

## Assorted info

### Structure

The
[starter kit](https://github.com/liveblocks/liveblocks/tree/main/starter-kits/nextjs-starter-kit)
has the following structure:

```
components
data
layouts
lib
 └─ client
 └─ server
pages
primitives
styles
types
liveblocks.config.ts
liveblocks.server.config.ts
package.json
```

The important thing to note is that there are primitives, which are base level
components such as buttons (think of these as the small building blocks of a
page), components, which you can think of as multiplayer implementations
(cursors, badges, etc), pages, which render document level experiences and both
server side and client side methods which contain the logic to create and modify
documents.

<br />
<details>
  <summary>More info about the structure</summary>
  <br />
  <dl>
    <dt>`/components/`</dt>
    <dd>Components used in the app.</dd>
    <dt>`/data/`</dt>
    <dd>A demo database.</dd>
    <dt>`/layouts/`</dt>
    <dd>Page layout components.</dd>
    <dt>`/lib/client/`</dt>
    <dd>Client functions used for accessing documents, database, SWR hooks.</dd>
    <dt>`/lib/server/`</dt>
    <dd>
      Server functions used for accessing documents, database, liveblocks.
    </dd>
    <dt>`/pages/`</dt>
    <dd>Next.js pages.</dd>
    <dt>`/primitives/`</dt>
    <dd>Generic reusable components.</dd>
    <dt>`/types/`</dt>
    <dd>All reusable TypeScript types.</dd>
    <dt>`/liveblocks.config.ts`</dt>
    <dd>Liveblocks config file.</dd>
    <dt>`/liveblocks.server.config.ts`</dt>
    <dd>Server-side Liveblocks config file.</dd>
  </dl>
</details>

### Async fetching and error handling

This starter kit makes extensive use of the following programming pattern for
fetching async resources:

```ts
const { data, error } = await getDocument({
  /* ... */
});

// An error has occured
if (error) {
  // { code: 400, message: "Document not found", suggestion: "Please check the URL is..." }
  console.log(error);
  return;
}

// Success, but result is empty
if (!data) {
  return;
}

// Success
// { name: "my-document", id: "hIas7GuihgHF8Fhv8Sskg",  ... }
console.log(data);
```

### Document functions

Much of the starter kit’s power is in the
[`/lib/server/documents`](https://github.com/liveblocks/liveblocks/tree/main/starter-kits/nextjs-starter-kit/lib/server/documents)
directory. The functions in these files allow you to edit your documents easily
and return type-safe objects. For example in an API endpoint:

```ts
import { createDocument } from "../../lib/server";

export default async function (req, res) {
  // Create a new document
  const { data, error } = await createDocument(req, res, {
    name: "My document",
    type: "whiteboard",
    userId: "charlie.layne@example.com",
  });
  // ...
}
```

These functions can also be leveraged on the client side. To do so, instead
simply import from the
[`/lib/client`](https://github.com/liveblocks/liveblocks/tree/main/starter-kits/nextjs-starter-kit/lib/client)
folder, and omit `req` and `res`. This client function works by calling an API
endpoint for you and then calling the
[`/lib/server`](https://github.com/liveblocks/liveblocks/tree/main/starter-kits/nextjs-starter-kit/lib/server)
function.

```tsx
import { createDocument } from "../../lib/client";

export function CreateDocumentButton() {
  async function handleCreateDocument() {
    // Create a new document
    const { data, error } = await createDocument({
      name: "My document",
      type: "whiteboard",
      userId: "charlie.layne@example.com",
    });
    // ...
  }
  return <button onClick={handleCreateDocument}>New document</button>;
}
```

Functions that return data can be used with [SWR hooks](https://swr.vercel.app/)
that automatically update your data in components. For example,
`getDocumentUsers` returns a list of users with access to the room:

```tsx
// Convert from this
const { data, error } = await getDocumentUsers({
  documentId: "my-document-id",
});

// To this
const { data, error } = useDocumentsFunctionSWR([
  getDocumentUsers,
  {
    documentId: "my-document-id",
  },
]);
```

Here’s a working example:

```tsx
import { getDocumentUsers, useDocumentsFunctionSWR } from "../../lib/client";

export function ListUsers() {
  // Get users attached to a document and update every 1000ms
  const { data: users, error: usersError } = useDocumentsFunctionSWR(
    [
      getDocumentUsers,
      {
        documentId: "my-document-id",
      },
    ],
    { refreshInterval: 1000 }
  );

  if (usersError) {
    return <div>Error</div>;
  }

  if (!users) {
    return <div>Loading...</div>;
  }

  return (
    <ul>
      {users.map((user) => (
        <li>user.name</li>
      ))}
    </ul>
  );
}
```

### How to extend the Document type

If you’d like to add a new property to `Document`, it’s simple. First, edit the
`Document` type in
[`/types/documents.ts`](https://github.com/liveblocks/liveblocks/blob/main/starter-kits/nextjs-starter-kit/types/document.ts):

```ts file="types/documents.ts"
export type Document = {
  // Your new property
  randomNumber: number;
  //...
};
```

Then modify the return value in
[`/lib/server/utils/buildDocuments.ts`](https://github.com/liveblocks/liveblocks/blob/main/starter-kits/nextjs-starter-kit/lib/server/utils/buildDocuments.ts).
This is a function that converts a Liveblocks room into your custom document
format:

```ts file="lib/server/utils/buildDocuments.ts"
// Return our custom Document format
const document: Document = {
  randomNumber: Math.random(),
  // ...
};
```

Next, run the following command to check for problems:

```bash
npm run typecheck
```

If no errors are returned, the document properties were successfully extended.

### How to extend the User & Session type

Similar to the way we extend the `Document` type, we can also extend the `User`
and `Session` type.

Adding a new property to `User`/`Session` is simple. First, edit the `User` type
in
[`/types/data.ts`](https://github.com/liveblocks/liveblocks/blob/main/starter-kits/nextjs-starter-kit/types/data.ts).

```ts file="types/data.ts"
export type User = {
  // Your new property
  randomNumber: number;
  // ...
};
```

Then make sure to return this new property in
[`/lib/server/database/getUser.ts`](https://github.com/liveblocks/liveblocks/blob/main/starter-kits/nextjs-starter-kit/lib/server/database/getUser.ts).

```ts file="lib/server/database/getUser.ts"
return { randomNumber: Math.random() /* ... */ };
```

The new property will now be available to use in your app:

```ts
// randomNumber: Math.random(),
console.log(session.user.info.randomNumber);
```

#### Adding this to your Liveblocks app (optional)

Liveblocks presence is a way of displaying online presence between users,
helpful for live avatars, real-time cursors, etc., and it’s possible to attach a
properties to it for each user. To make a property accessible in presence (and
within the React hooks used in whiteboard), you must modify `UserInfo` in
[`/liveblocks.config.ts`](https://github.com/liveblocks/liveblocks/blob/main/starter-kits/nextjs-starter-kit/liveblocks.config.ts).

```ts file="liveblocks.config.ts"
export type UserInfo = Pick<User, "randomNumber" /* ... */>;
```

In this example
[Pick](https://www.typescriptlang.org/docs/handbook/utility-types.html) creates
the UserInfo type based off of the User type and adds additional keys based on
the properties you provide. After this, modify
[`/pages/api/liveblocks/auth.ts`](https://github.com/liveblocks/liveblocks/blob/main/starter-kits/nextjs-starter-kit/pages/api/liveblocks/auth.ts).
First, we’ll give an anonymous user a property:

```ts file="pages/api/liveblocks/auth.ts"
// Anonymous user info
const anonymousUser: User = {
  randomNumber: Math.random(),
  // ...
};
```

Next, we’ll get the signed-in user’s property:

```ts file="pages/api/liveblocks/auth.ts"
// Get current user info from session (defined in /pages/api/auth/[...nextauth].ts)
// If no session found, this is a logged out/anonymous user
const {
  randomNumber,
  // ...
} = session?.user.info ?? anonymousUser;
```

And then pass this info to `authorize`:

```ts file="pages/api/liveblocks/auth.ts"
// Get Liveblocks access token
const { data, error } = await authorize({
  userInfo: { randomNumber /* ... */ },
  // ...
});
```

To make sure to check everything’s hooked up correctly:

```bash
npm run typecheck
```

Once that’s working, the new property can then be used in your app:

```tsx
// My random number
const myRandomNumber = useSelf((me) => me.info.randomNumber);

// An array of everyone else’s random numbers
const everyonesRandomNumbers = useOthersMapped(
  (other) => other.info.randomNumber
);
```

### Adding multiple authentication providers [#add-multiple-authentication-providers]

It’s possible to add multiple authentication providers to the starter kit using
[NextAuth Providers](https://next-auth.js.org/providers/). Open
[`/pages/api/auth/[...nextauth].ts`](https://github.com/liveblocks/liveblocks/blob/main/starter-kits/nextjs-starter-kit/pages/api/auth/%5B...nextauth%5D.ts)
and place your providers in the object:

```ts
import GithubProvider from "next-auth/providers/github";
import Auth0Provider from "next-auth/providers/auth0";

export const authOptions = {
  // ...
  providers: {
    GithubProvider({
      clientId: process.env.GITHUB_CLIENT_ID as string,
      clientSecret: process.env.GITHUB_CLIENT_SECRET as string,
    }),
    Auth0Provider({
      clientId: process.env.AUTH0_CLIENT_ID as string,
      clientSecret: process.env.AUTH0_CLIENT_SECRET as string,
      issuer: process.env.AUTH0_ISSUER_BASE_URL as string,
    }),
  }
};
```

It’s not only possible with GitHub and Auth0, any
[NextAuth provider](https://next-auth.js.org/providers/) will work, such as
Google, Twitter, Reddit, or more. You can find more information about getting
the necessary secrets on the NextAuth documentation, or on the provider’s
website.

Note that if you’re using `CredentialsProvider` (for example, as used in the
demo authentication), `CredentialsProvider` must be removed before any other
authentication methods will appear.

### Switching themes

The starter kit comes with both a dark mode and light mode. By default, the user
sees the theme that corresponds to their system setting, but it’s easy to switch
your whole app to just dark or light mode by modifying
[`styles/globals.css`](https://github.com/liveblocks/liveblocks/blob/main/starter-kits/nextjs-starter-kit/styles/globals.css).

- To use only light mode, remove the entire
  `@media (prefers-color-scheme: dark)` media query.
- To use only dark mode, copy the "Dark mode" CSS variables into the "Light
  mode" section, then remove the entire `@media (prefers-color-scheme: dark)`
  media query.

### Adding a database

To add a database you need to modify the following async functions to return the
correct properties:

- [`/lib/server/database/getGroup.ts`](https://github.com/liveblocks/liveblocks/blob/main/starter-kits/nextjs-starter-kit/lib/server/database/getGroup.ts)
- [`/lib/server/database/getGroups.ts`](https://github.com/liveblocks/liveblocks/blob/main/starter-kits/nextjs-starter-kit/lib/server/database/getGroups.ts)
- [`/lib/server/database/getUser.ts`](https://github.com/liveblocks/liveblocks/blob/main/starter-kits/nextjs-starter-kit/lib/server/database/getUser.ts)

You can then remove the `/data` folder. Everything else should work as expected.<|MERGE_RESOLUTION|>--- conflicted
+++ resolved
@@ -72,23 +72,11 @@
   </video>
 </Figure>
 
-<<<<<<< HEAD
-5. From the command line, get the starter kit by running Create Liveblocks App. Follow through the instructions, selecting your project name, chosen authentication method, and install the app:
-
-```bash
-npx create-liveblocks-app --next
-```
-
-6. Enter the `.env.local` file, which is located alongside `package.json` at the
-   root level in your project. This file will contain a randomly generated `NEXTAUTH_SECRET` that will be used for authentication, along with a number of empty variables for you to fill in.
-7. Place your Liveblocks secret key into the file as `LIVEBLOCKS_SECRET_KEY`.
-=======
 If by clicking "Create" you receive "An unexpected internal error occurred" you
 should validate within your code hosting platform of choice (GitHub, GitLab,
 Bitbucket) that the Vercel integration has permission to access your repository.
 In GitHub, permissions can be found can be found under Settings > Integrations >
 Vercel.
->>>>>>> 3653e887
 
 #### Connect to Liveblocks and retrieve your secret key
 
@@ -109,14 +97,8 @@
   </video>
 </Figure>
 
-<<<<<<< HEAD
-```bash
-npm run dev
-```
-=======
 After finishing up, check the installer and follow the commands recommended to
 get you started.
->>>>>>> 3653e887
 
 ### Authentication [#authentication]
 
