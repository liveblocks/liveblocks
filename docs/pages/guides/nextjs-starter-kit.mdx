---
meta:
  title: "Next.js starter kit"
  parentTitle: "Guides"
  description: "Create Multiplayer Documents with Authentication in Minutes"
---

In this guide, you’ll learn how to build a document-based product using standard
collaborative patterns. This guide will help you to understand how to navigate,
organize, and create new documents while managing user permissions and
authentication.

<Figure>
  <video autoPlay loop muted playsInline>
    <source
      src="/images/docs/next-js-starter-kit/starter-kit.mp4"
      type="video/mp4"
    />
  </video>
</Figure>

## Features

The Next.js Starter Kit includes the following

- Documents dashboard with pagination, drafts, groups, auto-revalidation
- Collaborative whiteboard app with a fully-featured share menu
- Authentication compatible with GitHub, Google, Auth0, and more
- Document permissions can be scoped to users, groups, and the public

## Set up the Next.js Starter Kit

### create-liveblocks-app

You can get started by running the following command:

```shell
npx create-liveblocks-app --next
```

This will run an installer that allows you to download, configure, and deploy, your project:

<Figure>
  <video autoPlay loop muted playsInline>
    <source
      src="/images/docs/next-js-starter-kit/create-liveblocks-app.mp4"
      type="video/mp4"
    />
  </video>
</Figure>

<<<<<<< HEAD
Give your project a name, and select the [authentication](#authentication) method you’d like to use in your app.
It’s recommended that you select "deploy to Vercel", or "get your Liveblocks secret key automatically" as they’ll get
you started extra quickly. If you select one of these options, you’ll be presented with the Liveblocks integration page.
From here you can sign up/in to Liveblocks, you can create a new project, and import your API key into the installer.
=======
5. From the command line, get the starter kit by running Create Liveblocks App. Follow through the instructions, selecting your project name, chosen authentication method, and install the app:

```shell
npx create-liveblocks-app --next
```

6. Enter the `.env.local` file, which is located alongside `package.json` at the
   root level in your project. This file will contain a randomly generated `NEXTAUTH_SECRET` that will be used for authentication, along with a number of empty variables for you to fill in.
7. Place your Liveblocks secret key into the file as `LIVEBLOCKS_SECRET_KEY`.

Your `.env.local` file should contain a line similar to this:
>>>>>>> e7c3759f

<Figure>
  <video autoPlay loop muted playsInline>
    <source
      src="/images/docs/next-js-starter-kit/create-liveblocks-project.mp4"
      type="video/mp4"
    />
  </video>
</Figure>

After finishing up, check the installer and follow the commands it recommends to get you started.

### Authentication [#authentication]

The Liveblocks starter kit uses [NextAuth.js](https://next-auth.js.org/) for
authentication, meaning many authentication providers can be configured with
minimal code changes. A demo authentication system is used by default, but it’s
easy to add real providers, such as GitHub, Auth0, and more.

Take a look at the guide for your chosen authentication method:

- [GitHub authentication](#github-authentication)
- [Auth0 authentication](#auth0-authentication)
- [Demo authentication](#demo-authentication)

### GitHub authentication [#github-authentication]

To use GitHub auth, make sure you selected "GitHub authentication" when running
the installer (or you’ve set up the
[provider manually](#add-multiple-authentication-providers)). This is how to set
up your GitHub secret key and client id.

1. Go to [Developer Settings](https://github.com/settings/apps) on GitHub and
   click "New GitHub App".
2. Enter an app name (e.g. `Liveblocks Starter Kit (dev)`). You’ll need a new
   app for each environment, so it’s helpful to place "dev" in the name.
3. Add a homepage URL—this isn’t important now, so a placeholder will do.
4. Find the "Callback URL" input just below, and add your local development URL
   (e.g. `http://localhost:3000`).
5. Look for the "Webhook" section and make sure to uncheck "Active".
6. Use the remaining default settings and press "Create GitHub App".

<Figure>
  <video autoPlay loop muted playsInline>
    <source
      src="/images/docs/next-js-starter-kit/github-auth.mp4"
      type="video/mp4"
    />
  </video>
</Figure>

7. On the next page under "Client secrets", press the "Generate a new client
   secret" button (note that this is different to generating a private key!).
8. Copy this secret into the `/.env.local` file as `GITHUB_SECRET`
9. Go back to the previous page and find the "Client ID" near the top. Copy this into your `.env.local` file as `GITHUB_ID`

Almost there! `.env.local` should now contain lines similar to this:

```dotenv file=".env.local"
GITHUB_CLIENT_SECRET=XXXXXXXXXXXXXXXXXXXXXXXXXXXXXXXXXXXXXXXX
GITHUB_CLIENT_ID=XXXXXXXXXXXXXXXXXXXX
```

GitHub authentication is now complete! Next,
[add yourself as a user](#how-to-sign-up) to test out your authentication.

### Auth0 authentication [#auth0-authentication]

To use Auth0 auth, make sure you selected "Auth0 authentication" when running
the installer (or you’ve set up the
[provider manually](#add-multiple-authentication-providers)). This is how to set
up your Auth0 secret key and client information.

1. Go to your [Auth0 Dashboard](https://manage.auth0.com/dashboard) and click
   "Create Application".
2. Enter an app name (e.g. `Liveblocks Starter Kit (dev)`). You’ll need a new
   app for each environment, so it’s helpful to place "dev" in the name.
3. Select "Single Page Web Applications", and press "Create".
4. Copy your "Client ID" from the top of the page, and place it within
   `.env.local` as `AUTH0_CLIENT_ID`.
5. Click the "Settings" tab— we’ll be making a number of changes here.
6. Find the "Client Secret" input field, and copy the value into `.env.local` as
   `AUTH0_CLIENT_SECRET`.
7. Copy your "Domain" from the input field, add "https://" to the start, and
   place it within `.env.local` as `AUTH0_ISSUER_BASE_URL`.
8. Add the following to the "Allowed Callback URLs" textarea:
   `http://localhost:3000/api/auth/callback/auth0`.
9. Add the following to the "Allowed Logout URLs" textarea:
   `http://localhost:3000`.
10. Scroll to the bottom and press "Save changes".

<Figure>
  <video autoPlay loop muted playsInline>
    <source
      src="/images/docs/next-js-starter-kit/auth0-auth.mp4"
      type="video/mp4"
    />
  </video>
</Figure>

`.env.local` should now contain these three lines, along with anything
previously there:

```dotenv file=".env.local"
AUTH0_CLIENT_ID=XXXXXXXXXXXXXXXXXXXXXXXXXXXXXXXX
AUTH0_CLIENT_SECRET=XXXXXXXXXXXXXXXXXXXXXXXXXXXXXXXXXXXXXXXXXXXXXXXXXXXXXXXXXXXXXXXX
AUTH0_ISSUER_BASE_URL=https://XXXXXXXXXXXXXXXXXX.com
```

Auth0 authentication is now set up! Next, [add yourself a user](#how-to-sign-up)
to test out your authentication.

### Demo authentication [#demo-authentication]

For quickly testing out your app, the demo authentication method can be used. This method
uses a NextAuth [`CredentialsProvider`](https://next-auth.js.org/providers/credentials) to
simulate a real sign in system. To replace it with your own authentication method, you can add any other
NextAuth [`Provider`](https://next-auth.js.org/providers/) to [`/pages/api/auth/[...nextauth].ts`](https://github.com/liveblocks/liveblocks/blob/main/starter-kits/nextjs-starter-kit/pages/api/auth/%5B...nextauth%5D.ts).

Read the [next section](#how-to-sign-up) to learn how to add a new user to your demo application.

### How to sign up - add yourself as a user [#how-to-sign-up]

We haven’t set up a database, so we’re temporarily using the [`/data`](https://github.com/liveblocks/liveblocks/blob/main/starter-kits/nextjs-starter-kit/data) folder
instead. Before any user can sign in, they need to be added to [`/data/users.ts`](https://github.com/liveblocks/liveblocks/blob/main/starter-kits/nextjs-starter-kit/data/users.ts).
Navigate there and add your details, for example, if you’re signing in with
`yourname@example.com`:

```ts file="data/users.ts"
{
  id: "yourname@example.com",
  name: "Your Name",
  avatar: "https://liveblocks.io/avatars/avatar-0.png",
  groupIds: ["product", "engineering", "design"],
},
```

Note that this is replacing the sign-up process, so you must enter the email of any new user. If, for example, you’re using GitHub authentication, you can enter the email address of any valid GitHub account.

### Ready to go

The Next.js Starter Kit is now ready to use! After setting up authentication,
make sure to restart the dev server to see your authentication in action.

```
npm run dev
```

## Assorted info

### Structure

The [starter kit](https://github.com/liveblocks/liveblocks/tree/main/starter-kits/nextjs-starter-kit) has the following structure:

```
components
data
layouts
lib
 └─ client
 └─ server
pages
primitives
styles
types
liveblocks.config.ts
liveblocks.server.config.ts
package.json
```

The important thing to note is that there are primitives, which are base level
components such as buttons (think of these as the small building blocks of a
page), components, which you can think of as multiplayer implementations
(cursors, badges, etc), pages, which render document level experiences and both
server side and client side methods which contain the logic to create and modify
documents.

<br />
<details>
  <summary>More info about the structure</summary>
  <br />
  <dl>
    <dt>`/components/`</dt>
    <dd>Components used in the app.</dd>
    <dt>`/data/`</dt>
    <dd>A demo database.</dd>
    <dt>`/layouts/`</dt>
    <dd>Page layout components.</dd>
    <dt>`/lib/client/`</dt>
    <dd>Client functions used for accessing documents, database, SWR hooks.</dd>
    <dt>`/lib/server/`</dt>
    <dd>
      Server functions used for accessing documents, database, liveblocks.
    </dd>
    <dt>`/pages/`</dt>
    <dd>Next.js pages.</dd>
    <dt>`/primitives/`</dt>
    <dd>Generic reusable components.</dd>
    <dt>`/types/`</dt>
    <dd>All reusable TypeScript types.</dd>
    <dt>`/liveblocks.config.ts`</dt>
    <dd>Liveblocks config file.</dd>
    <dt>`/liveblocks.server.config.ts`</dt>
    <dd>Server-side Liveblocks config file.</dd>
  </dl>
</details>


### Async fetching and error handling

This starter kit makes extensive use of the following programming pattern for
fetching async resources:

```ts
const { data, error } = await getDocument({
  /* ... */
});

// An error has occured
if (error) {
  // { code: 400, message: "Document not found", suggestion: "Please check the URL is..." }
  console.log(error);
  return;
}

// Success, but result is empty
if (!data) {
  return;
}

// Success
// { name: "my-document", id: "hIas7GuihgHF8Fhv8Sskg",  ... }
console.log(data);
```

### Document functions

Much of the starter kit’s power is in the [`/lib/server/documents`](https://github.com/liveblocks/liveblocks/tree/main/starter-kits/nextjs-starter-kit/lib/server/documents) directory. The
functions in these files allow you to edit your documents easily and return
type-safe objects. For example in an API endpoint:

```ts
import { createDocument } from "../../lib/server";

export default async function (req, res) {
  // Create a new document
  const { data, error } = await createDocument(req, res, {
    name: "My document",
    type: "whiteboard",
    userId: "charlie.layne@example.com",
  });
  // ...
}
```

These functions can also be leveraged on the client side. To do so, instead simply
import from the [`/lib/client`](https://github.com/liveblocks/liveblocks/tree/main/starter-kits/nextjs-starter-kit/lib/client) folder, and omit `req` and `res`. This client function
works by calling an API endpoint for you and then calling the [`/lib/server`](https://github.com/liveblocks/liveblocks/tree/main/starter-kits/nextjs-starter-kit/lib/server)
function.

```tsx
import { createDocument } from "../../lib/client";

export function CreateDocumentButton() {
  async function handleCreateDocument() {
    // Create a new document
    const { data, error } = await createDocument({
      name: "My document",
      type: "whiteboard",
      userId: "charlie.layne@example.com",
    });
    // ...
  }
  return <button onClick={handleCreateDocument}>New document</button>;
}
```

Functions that return data can be used with [SWR hooks](https://swr.vercel.app/)
that automatically update your data in components. For example,
`getDocumentUsers` returns a list of users with access to the room:

```tsx
// Convert from this
const { data, error } = await getDocumentUsers({
  documentId: "my-document-id",
});

// To this
const { data, error } = useDocumentsFunctionSWR([
  getDocumentUsers,
  {
    documentId: "my-document-id",
  },
]);
```

Here’s a working example:

```tsx
import { getDocumentUsers, useDocumentsFunctionSWR } from "../../lib/client";

export function ListUsers() {
  // Get users attached to a document and update every 1000ms
  const { data: users, error: usersError } = useDocumentsFunctionSWR(
    [
      getDocumentUsers,
      {
        documentId: "my-document-id",
      },
    ],
    { refreshInterval: 1000 }
  );

  if (usersError) {
    return <div>Error</div>;
  }

  if (!users) {
    return <div>Loading...</div>;
  }

  return (
    <ul>
      {users.map((user) => (
        <li>user.name</li>
      ))}
    </ul>
  );
}
```

### How to extend the Document type

If you’d like to add a new property to `Document`, it’s simple. First, edit the
`Document` type in [`/types/documents.ts`](https://github.com/liveblocks/liveblocks/blob/main/starter-kits/nextjs-starter-kit/types/document.ts):

```ts file="types/documents.ts"
export type Document = {
  // Your new property
  randomNumber: number;
  //...
};
```

Then modify the return value in [`/lib/server/utils/buildDocuments.ts`](https://github.com/liveblocks/liveblocks/blob/main/starter-kits/nextjs-starter-kit/lib/server/utils/buildDocuments.ts). This is a
function that converts a Liveblocks room into your custom document format:

```ts file="lib/server/utils/buildDocuments.ts"
// Return our custom Document format
const document: Document = {
  randomNumber: Math.random(),
  // ...
};
```

Next, run the following command to check for problems:

```
npm run typecheck
```

If no errors are returned, the document properties were successfully extended.

### How to extend the User & Session type

Similar to the way we extend the `Document` type, we can also extend the `User`
and `Session` type.

Adding a new property to `User`/`Session` is simple. First, edit the `User` type
in [`/types/data.ts`](https://github.com/liveblocks/liveblocks/blob/main/starter-kits/nextjs-starter-kit/types/data.ts).

```ts file="types/data.ts"
export type User = {
  // Your new property
  randomNumber: number;
  // ...
};
```

Then make sure to return this new property in [`/lib/server/database/getUser.ts`](https://github.com/liveblocks/liveblocks/blob/main/starter-kits/nextjs-starter-kit/lib/server/database/getUser.ts).

```ts file="lib/server/database/getUser.ts"
return { randomNumber: Math.random() /* ... */ };
```

The new property will now be available to use in your app:

```ts
// randomNumber: Math.random(),
console.log(session.user.info.randomNumber);
```

#### Adding this to your Liveblocks app (optional)

Liveblocks presence is a way of displaying online presence between users, helpful for live avatars, real-time cursors, etc., and it’s possible to attach a properties to it for each user. To make a property accessible in presence (and within the React hooks used in whiteboard), you must modify `UserInfo` in [`/liveblocks.config.ts`](https://github.com/liveblocks/liveblocks/blob/main/starter-kits/nextjs-starter-kit/liveblocks.config.ts).

```ts file="liveblocks.config.ts"
export type UserInfo = Pick<User, "randomNumber" /* ... */>;
```

In this example [Pick](https://www.typescriptlang.org/docs/handbook/utility-types.html) creates the UserInfo type based off of the User type and adds additional keys based on the properties you provide. After this, modify [`/pages/api/liveblocks/auth.ts`](https://github.com/liveblocks/liveblocks/blob/main/starter-kits/nextjs-starter-kit/pages/api/liveblocks/auth.ts). First, we’ll give an anonymous user
a property:

```ts file="pages/api/liveblocks/auth.ts"
// Anonymous user info
const anonymousUser: User = {
  randomNumber: Math.random(),
  // ...
};
```

Next, we’ll get the signed-in user’s property:

```ts file="pages/api/liveblocks/auth.ts"
// Get current user info from session (defined in /pages/api/auth/[...nextauth].ts)
// If no session found, this is a logged out/anonymous user
const {
  randomNumber,
  // ...
} = session?.user.info ?? anonymousUser;
```

And then pass this info to `authorize`:

```ts file="pages/api/liveblocks/auth.ts"
// Get Liveblocks access token
const { data, error } = await authorize({
  userInfo: { randomNumber /* ... */ },
  // ...
});
```

To make sure to check everything’s hooked up correctly:

```
npm run typecheck
```

Once that’s working, the new property can then be used in your app:

```tsx
// My random number
const myRandomNumber = useSelf((me) => me.info.randomNumber);

// An array of everyone else’s random numbers
const everyonesRandomNumbers = useOthersMapped(
  (other) => other.info.randomNumber
);
```

### Adding multiple authentication providers [#add-multiple-authentication-providers]

It’s possible to add multiple authentication providers to the starter kit using
[NextAuth Providers](https://next-auth.js.org/providers/). Open
[`/pages/api/auth/[...nextauth].ts`](https://github.com/liveblocks/liveblocks/blob/main/starter-kits/nextjs-starter-kit/pages/api/auth/%5B...nextauth%5D.ts) and place your providers in the object:

```ts
import GithubProvider from "next-auth/providers/github";
import Auth0Provider from "next-auth/providers/auth0";

export const authOptions = {
  // ...
  providers: {
    GithubProvider({
      clientId: process.env.GITHUB_CLIENT_ID as string,
      clientSecret: process.env.GITHUB_CLIENT_SECRET as string,
    }),
    Auth0Provider({
      clientId: process.env.AUTH0_CLIENT_ID as string,
      clientSecret: process.env.AUTH0_CLIENT_SECRET as string,
      issuer: process.env.AUTH0_ISSUER_BASE_URL as string,
    }),
  }
};
```

It’s not only possible with GitHub and Auth0, any
[NextAuth provider](https://next-auth.js.org/providers/) will work, such as Google, Twitter, Reddit, or more. You can find more information about getting the necessary secrets on the NextAuth documentation, or on the provider’s website.

Note that if you’re using `CredentialsProvider` (for example, as used in the demo authentication), `CredentialsProvider` must be removed before any other authentication methods will appear.

### Switching themes

The starter kit comes with both a dark mode and light mode. By default, the user sees the theme that corresponds to their system setting, but it’s easy to switch
your whole app to just dark or light mode by modifying [`styles/globals.css`](https://github.com/liveblocks/liveblocks/blob/main/starter-kits/nextjs-starter-kit/styles/globals.css).

- To use only light mode, remove the entire `@media (prefers-color-scheme: dark)` media query.
- To use only dark mode, copy the "Dark mode" CSS variables into the "Light mode" section, then remove the entire `@media (prefers-color-scheme: dark)` media query.

### Adding a database

To add a database you need to modify the following async functions to return the
correct properties:

- [`/lib/server/database/getGroup.ts`](https://github.com/liveblocks/liveblocks/blob/main/starter-kits/nextjs-starter-kit/lib/server/database/getGroup.ts)
- [`/lib/server/database/getGroups.ts`](https://github.com/liveblocks/liveblocks/blob/main/starter-kits/nextjs-starter-kit/lib/server/database/getGroups.ts)
- [`/lib/server/database/getUser.ts`](https://github.com/liveblocks/liveblocks/blob/main/starter-kits/nextjs-starter-kit/lib/server/database/getUser.ts)

You can then remove the `/data` folder. Everything else should work as expected.<|MERGE_RESOLUTION|>--- conflicted
+++ resolved
@@ -49,24 +49,10 @@
   </video>
 </Figure>
 
-<<<<<<< HEAD
 Give your project a name, and select the [authentication](#authentication) method you’d like to use in your app.
 It’s recommended that you select "deploy to Vercel", or "get your Liveblocks secret key automatically" as they’ll get
 you started extra quickly. If you select one of these options, you’ll be presented with the Liveblocks integration page.
 From here you can sign up/in to Liveblocks, you can create a new project, and import your API key into the installer.
-=======
-5. From the command line, get the starter kit by running Create Liveblocks App. Follow through the instructions, selecting your project name, chosen authentication method, and install the app:
-
-```shell
-npx create-liveblocks-app --next
-```
-
-6. Enter the `.env.local` file, which is located alongside `package.json` at the
-   root level in your project. This file will contain a randomly generated `NEXTAUTH_SECRET` that will be used for authentication, along with a number of empty variables for you to fill in.
-7. Place your Liveblocks secret key into the file as `LIVEBLOCKS_SECRET_KEY`.
-
-Your `.env.local` file should contain a line similar to this:
->>>>>>> e7c3759f
 
 <Figure>
   <video autoPlay loop muted playsInline>
