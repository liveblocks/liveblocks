---
meta:
  title: "Get started with React"
  parentTitle: "Get started"
  description: "Learn how to get started with React"
---

In this guide, we’ll be learning how to add collaboration to React using the
Liveblocks custom hooks. The hooks are part of [`@liveblocks/react`][], a
package enabling multiplayer experiences in a matter of minutes.

This guide uses [TypeScript](https://www.typescriptlang.org/). Liveblocks can
definitely be used without TypeScript. We believe typings are helpful to make
collaborative apps more robust, but if you’d prefer to skip the TypeScript
syntax, feel free to write your code in JavaScript.

If you’re using a state-management library such as
[Redux](https://redux.js.org/) or [Zustand](https://github.com/pmndrs/zustand),
we recommend reading one of our dedicated guides:

- [React + Redux guide](/docs/get-started/react-redux)
- [React + Zustand guide](/docs/get-started/react-zustand)

You can also
[follow our step-by-step tutorial](/docs/tutorials/collaborative-to-do-list/react)
to learn how to use Liveblocks.

## Install Liveblocks into your project [#install-liveblocks]

### Install Liveblocks packages

Run the following command to install the Liveblocks packages:

```bash
npm install @liveblocks/client @liveblocks/react
```

[`@liveblocks/client`][] lets you interact with Liveblocks servers.  
[`@liveblocks/react`][] contains React providers and hooks to make it easier to
consume `@liveblocks/client`.

### Connect to Liveblocks servers [#connect-liveblocks-servers]

In order to use Liveblocks, we’ll need to sign up and get an API key.
[Create an account](/api/auth/signup), then navigate to
[the dashboard](/dashboard/apikeys) to find your public key (it starts with
`pk_`).

Let’s now add a new file `liveblocks.config.ts` in our application to create a
Liveblocks client using the public key as shown below.

```tsx file="liveblocks.config.ts"
import { createClient } from "@liveblocks/client";

const client = createClient({
  publicApiKey: "{{PUBLIC_KEY}}",
});
```

### Connect to a Liveblocks room [#connect-liveblocks-room]

Liveblocks uses the concept of _rooms_, separate virtual spaces where people can
collaborate. To create a multiplayer experience, multiple users must be
connected to the same room.

Instead of using the client directly, we’re going to use [`createRoomContext`][]
from `@liveblocks/react` to create a [`RoomProvider`][] and hooks to make it
easy to consume from our components.

```tsx file="liveblocks.config.ts" highlight="2,8"
import { createClient } from "@liveblocks/client";
import { createRoomContext } from "@liveblocks/react";

const client = createClient({
  publicApiKey: "{{PUBLIC_KEY}}",
});

export const { RoomProvider } = createRoomContext(client);
```

You might be wondering why we’re creating our Providers and Hooks with
`createRoomContext` instead of importing them directly from
`@liveblocks/client`. This allows TypeScript users to define their Liveblocks
types once in one unique location—allowing them to get a great autocompletion
experience when using those hooks elsewhere.

We can now import the `RoomProvider` directly from our `liveblocks.config.ts`
file. The `RoomProvider` takes a room `id` as a property, this being the unique
reference for the room. For this tutorial we’ll use `"my-room-id"` as our `id`.
When the `RoomProvider` renders, the current user enters the room `"my-room-id"`
and leaves it when it unmounts.

```tsx file="index.ts" highlight="1,5-7"
import { RoomProvider } from "./liveblocks.config";

function Index() {
  return (
    <RoomProvider id="my-room-id" initialPresence={{}}>
      {/* Components that are inside RoomProvider can use our hooks */}
    </RoomProvider>
  );
}
```

You might have noticed that we’re setting `initialPresence` property with an
empty object. Let’s ignore it for now, we’ll explain the concept _presence_ a
bit later.

## Get other users in the room [#get-others]

<Banner title="Need help troubleshooting presence?">

Try the [Liveblocks DevTools extension](/devtools) to visualize your
collaborative experiences as you build them, in real-time.

</Banner>

Now that the provider is set up, we can start using the Liveblocks hooks. The
first we’ll add is [`useOthers`][], a hook that provides us information about
which _other_ users are connected to the room.

We can re-export this from `liveblocks.config.ts`, exactly like we did for
`RoomProvider`.

```tsx file="liveblocks.config.ts" highlight="10"
import { createClient } from "@liveblocks/client";
import { createRoomContext } from "@liveblocks/react";

const client = createClient({
  publicApiKey: "{{PUBLIC_KEY}}",
});

export const {
  RoomProvider,
  useOthers, // 👈
} = createRoomContext(client);
```

To show how many other users are in the room, import `useOthers` into a
component and use it as below.

```tsx highlight="1,4"
import { RoomProvider, useOthers } from "./liveblocks.config";

function App() {
  const others = useOthers();

  return <div>There are {others.length} other users with you in the room.</div>;
}

function Index() {
  return (
    <RoomProvider id="my-room-id" initialPresence={{}}>
      <App />
    </RoomProvider>
  );
}
```

Great! We’re connected, and we already have information about the other users
currently online.

## Define initial presence [#define-presence]

Most collaborative features rely on each user having their own temporary state,
which is then shared with others. For example, in an app using multiplayer
cursors, the location of each user’s cursor will be their state. In Liveblocks,
we call this _presence_.

We can use _presence_ to hold any object that we wish to share with others. An
example would be the pixel coordinates of a user’s cursor:

```js
cursor: { x: 256, y: 367 }
```

To start using presence, let’s define a type named `Presence` in
`liveblocks.config.ts` and use it as a generic argument of `createRoomContext`.
All of our _presence_ hooks returned by `createRoomContext` will be typed
correspondingly to the newly defined `Presence` type.

```tsx file="liveblocks.config.ts" highlight="8-10,12"
import { createClient } from "@liveblocks/client";
import { createRoomContext } from "@liveblocks/react";

const client = createClient({
  publicApiKey: "{{PUBLIC_KEY}}",
});

type Presence = {
  cursor: { x: number; y: number } | null;
};

export const { RoomProvider, useOthers } = createRoomContext<Presence>(client);
```

Then, define an `initialPresence` value on our `RoomProvider`. We’ll set the
initial cursor to `null` to represent a user whose cursor is currently
off-screen.

```tsx file="index.ts" highlight="7"
import { RoomProvider, useOthers } from "./liveblocks.config";

// App

function Index() {
  return (
    <RoomProvider id="my-room-id" initialPresence={{ cursor: null }}>
      <App />
    </RoomProvider>
  );
}
```

## Update user presence [#update-presence]

We can add the [`useUpdateMyPresence`][] hook to share this information in
real-time, and in this case, update the current user cursor position when
`onPointerMove` is called.

First, re-export `useUpdateMyPresence` like we did with `useOthers`.

```tsx file="liveblocks.config.ts" highlight="6"
// ...

export const {
  RoomProvider,
  useOthers,
  useUpdateMyPresence, // 👈
} = createRoomContext<Presence>(client);
```

To keep this guide concise, we’ll assume that you now understand how to
re-export your hooks for every new hook.

Next, import `updateMyPresence` and call it with the updated cursor coordinates
whenever a pointer move event is detected.

```tsx
import { useUpdateMyPresence } from "./liveblocks.config";

function App() {
  const updateMyPresence = useUpdateMyPresence();

  return (
    <div
      style={{ width: "100vw", height: "100vh" }}
      onPointerMove={(e) =>
        updateMyPresence({ cursor: { x: e.clientX, y: e.clientY } })
      }
      onPointerLeave={() => updateMyPresence({ cursor: null })}
    />
  );
}
```

We’re setting `cursor` to `null` when the user’s pointer leaves the element.

## Get other users’ presence [#get-others-presence]

To retrieve each user’s presence, and cursor locations, we can once again add
[`useOthers`][]. This time we’ll use a selector function to map through each
user’s presence, and grab their cursor property. If a cursor is set to `null`, a
user is off-screen, so we’ll skip rendering it.

```tsx highlight="20-26"
import {
  useOthers,
  useUpdateMyPresence,
  RoomProvider,
} from "./liveblocks.config";

function App() {
  const others = useOthers();
  const updateMyPresence = useUpdateMyPresence();

  return (
    <div
      style={{ width: "100vw", height: "100vh" }}
      onPointerMove={(e) =>
        updateMyPresence({ cursor: { x: e.clientX, y: e.clientY } })
      }
      onPointerLeave={() => updateMyPresence({ cursor: null })}
    >
      {others.map(({ connectionId, presence }) =>
        presence.cursor ? (
          <Cursor
            key={connectionId}
            x={presence.cursor.x}
            y={presence.cursor.y}
          />
        ) : null
      )}
    </div>
  );
}

// Basic cursor component
function Cursor({ x, y }) {
  return (
    <img
      style={{
        position: "absolute",
        transform: `translate(${x}px, ${y}px)`,
      }}
      src="https://liveblocks.io/images/cursor.svg"
    />
  );
}
```

Presence isn’t only for [multiplayer cursors](/examples/browse/cursors), and can
be helpful for a number of other use cases such as
[live avatar stacks](/examples/browse/avatar-stack) and
[real-time form presence](/examples/browse/forms).

## Sync and persist the state across client [#storage-intro]

<Banner title="Need help troubleshooting storage?">

Try the [Liveblocks DevTools extension](/devtools) to visualize your
collaborative experiences as you build them, in real-time.

</Banner>

Some collaborative features require a single shared state between all users—an
example of this would be a
[collaborative design tool](/examples/browse/whiteboard), with each shape having
its own state, or a form with shared inputs. In Liveblocks, this is where
`storage` comes in. Room storage automatically updates for every user on
changes, and unlike presence, persists after users disconnect.

### Storage types

Our storage uses special data structures (inspired by
[CRDTs](https://en.wikipedia.org/wiki/Conflict-free_replicated_data_type)) to
resolve all conflicts, meaning that state is always accurate. There are
[multiple storage types](https://liveblocks.io/docs/api-reference/liveblocks-client#Storage)
available:

- [`LiveObject`][] - Similar to a JavaScript object.
- [`LiveList`][] - An array-like ordered collection of items.
- [`LiveMap`][] - Similar to a JavaScript Map.

### Defining initial storage [#initial-storage]

To use storage, first define a type named `Storage` in `liveblocks.config.ts`,
like we did for `Presence`. In this example we’ll define a [`LiveObject`][]
called `scientist`, containing first and last name properties.

```tsx file="liveblocks.config.ts" highlight="1,4-6,11"
import { createClient, LiveObject } from "@liveblocks/client";
// ...

type Storage = {
  scientist: LiveObject<{ firstName: string; lastName: string }>;
};

export const {
  RoomProvider,
  /* exported hooks */
} = createRoomContext<Presence, Storage>(client);
```

Then, define the initial structure within [`RoomProvider`][].

```tsx file="index.ts" highlight="1,11-16"
import { LiveObject } from "@liveblocks/client";
import { RoomProvider } from "./liveblocks.config";

/* App */

function Index() {
  return (
    <RoomProvider
      id="my-room-id"
      initialPresence={/* ... */}
      initialStorage={{
        scientist: new LiveObject({
          firstName: "Marie",
          lastName: "Curie",
        }),
      }}
    >
      <App />
    </RoomProvider>
  );
}
```

### Using storage

Once the default structure is defined, we can then make use of our storage. The
[`useStorage`][] hook allows us to access an immutable version of our storage
using a selector function.

```tsx highlight="4,12,13"
import { useStorage } from "./liveblocks.config";

function App() {
  const scientist = useStorage((root) => root.scientist);

  if (scientist == null) {
    return <div>Loading...</div>;
  }

  return (
    <>
      <input value={scientist.firstName} />
      <input value={scientist.lastName} />
    </>
  );
}
```

The two input values will now automatically update in a real-time as `firstName`
and `lastName` are modified by other users.

`useStorage` returns `null` during the initial loading because the storage is
loaded from the server. It can quickly become cumbersome to handle `null`
whenever we use `useStorage`, but we have some good new for you;
`@liveblocks/react` contains a
[`Suspense`](https://beta.reactjs.org/reference/react/Suspense) version of all
of our hooks.

### Using Suspense

If you’d like to use `Suspense` in your application, make sure to re-export our
hooks from `liveblocks.config.ts` like so.

```tsx file="liveblocks.config.ts" highlight="4-8"
// ...

export const {
  suspense: {
    RoomProvider,
    useStorage,
    /* exported hooks */
  },
} = createRoomContext<Presence, Storage>(client);
```

And then put a `Suspense` component right below the `RoomProvider`. This version
of `useStorage` never returns `null`, the loading fallback will be handled by
`Suspense` `fallback`.

```tsx file="index.ts" highlight="2,28-30"
import { LiveObject } from "@liveblocks/client";
import { Suspense } from "react";
import { RoomProvider, useSelector } from "./liveblocks.config";

function App() {
  const scientist = useStorage((root) => root.scientist);

  return (
    <>
      <input value={scientist.firstName} />
      <input value={scientist.lastName} />
    </>
  );
}

function Index() {
  return (
    <RoomProvider
      id="my-room-id"
      initialPresence={/* ... */}
      initialStorage={{
        scientist: new LiveObject({
          firstName: "Marie",
          lastName: "Curie",
        }),
      }}
    >
      <Suspense fallback={<div>Loading</div>}>
        <App />
      </Suspense>
    </RoomProvider>
  );
}
```

If you’re using a framework that supports Server Side Rendering like
[Next.js](https://nextjs.org/), you cannot use `Suspense` directly like this.
Liveblocks does not load the storage on the server by default, so the components
using `useStorage` will never be able to render. To keep the benefits from
`Suspense`, you should use `ClientSideSuspense` from ` @liveblocks/react`
instead of the normal `Suspense` from React like this:

```tsx file="index.ts" highlight="1,12-14"
import { ClientSideSuspense } from "@liveblocks/react";

// ...

function Index() {
  return (
    <RoomProvider
      id="my-room-id"
      initialPresence={/* ... */}
      initialStorage={/* ... */}
    >
      <ClientSideSuspense fallback={<div>Loading...</div>}>
        {() => <App />}
      </Suspense>
    </RoomProvider>
  );
}
```

### Updating storage

The best way to update storage is through mutations. The [`useMutation`][] hook
allows you to create reusable callback functions that modify Liveblocks state.
For example, let’s create a mutation that can modify the scientist’s name.

Inside this mutation we’re accessing the storage root, a [`LiveObject`][] like
`scientist`, and retrieving a mutable copy of `scientist` with
[`LiveObject.get`]. From there, we can set the updated name using
[`LiveObject.set`].

```tsx
// Define mutation
const updateName = useMutation(({ storage }, nameType, newName) => {
  const mutableScientist = storage.get("scientist");
  mutableScientist.set(nameType, newName);
}, []);
```

We can then call this mutation, and pass `nameType` and `newName` arguments.

```tsx
updateName("firstName", "Albert");
```

If we take a look at this in the context of a component, we can see how to
combine [`useStorage`][] to display the names, and [`useMutation`][] to modify
them. Note that `useMutation` takes a dependency array, and works similarly to
`useCallback`.

```tsx file="index.ts" highlight="1,6-9,15,19"
import { useStorage, useMutation } from "./liveblocks.config";

function YourComponent() {
  const scientist = useStorage((root) => root.scientist);

  const updateName = useMutation(({ storage }, nameType, newName) => {
    const mutableScientist = storage.get("scientist");
    mutableScientist.set(nameType, newName);
  }, []);

  return (
    <>
      <input
        value={scientist.firstName}
        onChange={(e) => updateName("firstName", e.target.value)}
      />
      <input
        value={scientist.lastName}
        onChange={(e) => updateName("lastName", e.target.value)}
      />
    </>
  );
}
```

All changes made within `useMutation` are automatically batched and sent to the
Liveblocks together. `useMutation` can also be used to retrieve and modify
presence too, giving you access to multiple parameters, not just `storage`.

```tsx
useMutation({ storage, self, others, setMyPresence });
```

Find more information in the
[Mutations](/docs/api-reference/liveblocks-react#useMutation) section of our
documentation.

### Nested data structures

With Liveblocks storage, it’s possible to nest data structures inside each
other, for example `scientist` could hold a [`LiveList`][] containing a list of
pets.

```tsx highlight="3"
initialStorage={{
  scientist: new LiveObject({
    pets: new LiveList(["🐶", "🐱", "🐷"]),
    firstName: "Marie",
    lastName: "Curie",
  })
}}
```

Because the `useStorage` selector converts your data structure into a normal
immutable JavaScript structure (made from objects, arrays, maps), `pets` can be
accessed directly with `useStorage`.

```tsx
// ["🐶", "🐱", "🐷"]
const pets = useStorage((root) => root.scientist.pets);
```

You can even reach into a `LiveObject` or `LiveList` and extract a property.

```tsx
// "Marie"
const firstName = useStorage((root) => root.scientist.firstName);

// "🐶"
const firstPet = useStorage((root) => root.scientist.pets[0]);
```

### Improving storage performance

`useStorage` is highly efficient and only triggers a rerender when the value
returned from the selector changes. For example, the following selectors will
only trigger rerenders when their respective values change, and are unaffected
by any other storage updates.

```tsx
// ✅ Rerenders only when root.scientist.firstName changes
const firstName = useStorage((root) => root.scientist.firstName);

// ✅ Rerenders only when root.scientist changes
const scientist = useStorage((root) => root.scientist);
```

However, selector functions must return a stable result to be efficient—if a new
object is created within the selector function, it will rerender on every
storage change.

```tsx
// ❌ Rerenders on every change because `map` returns a new array every time
const pets = useStorage((root) => root.scientist.pets.map((pet) => pet + pet));
```

To account for this, we can pass a `shallow` equality check function, provided
by `@liveblocks/react`:

```tsx highlight="1,6"
import { shallow } from "@liveblocks/react";

// ✅ Rerenders only when root.scientist.pets shallowly changes
const pets = useStorage(
  (root) => root.scientist.pets.map((pet) => pet + pet),
  shallow
);
```

Find more information in the
[How selectors work](/docs/api-reference/liveblocks-react#selectors) section of
our documentation.

## Multiplayer undo/redo [#undo-redo]

Implementing undo/redo in a multiplayer environment is
[notoriously complex](/blog/how-to-build-undo-redo-in-a-multiplayer-environment),
but Liveblocks provides functions to handle it for you. `useUndo` and `useRedo`
return functions that allow you to undo and redo the last changes made to your
app.

```tsx highlight="4,5,9,10"
import { useUndo, useRedo } from "./liveblocks.config";

function App() {
  const undo = useUndo();
  const redo = useRedo();

  return (
    <>
      <button onClick={() => undo()}>Undo</button>
      <button onClick={() => redo()}>Redo</button>
    </>
  );
}
```

An example of this in use would be a button that updates the current `firstName`
of a scientist. Every time a Liveblocks storage change is detected, in this case
`.set` being called, it’s stored. Pressing the undo button will change the name
back to its previous value.

```tsx highlight="6,9,15,16"
import { useState } from "react";
import { useMutation, useUndo } from "./liveblocks.config";

function YourComponent() {
  const [text, setText] = useState("");
  const undo = useUndo();

  const updateName = useMutation(({ storage }, newName) => {
    storage.get("scientist").set("firstName", newName);
  });

  return (
    <>
      <input
        type="text"
        value={text}
        onChange={(e) => setText(e.target.value)}
      />
      <button onClick={() => updateName(text)}>Update Name</button>
      <button onClick={() => undo()}></button>
    </>
  );
}
```

Multiplayer undo/redo is much more complex that it sounds—if you’re interested
in the technical details, you can find more information in our interactive
article:
[How to build undo/redo in a multiplayer environment](/blog/how-to-build-undo-redo-in-a-multiplayer-environment).

### Pause and resume history [#pause-resume]

Sometimes it can be helpful to pause undo/redo history, so that multiple updates
are reverted with a single call.

For example, let’s consider a design tool; when a user drags a rectangle, the
intermediate rectangle positions should not be part of the undo/redo history,
otherwise pressing `undo` may only move the rectangle one pixel backwards.
However, these small pixel updates should still be transmitted to others, so
that the transition is smooth.

`useHistory` is a hook that allows us to pause and resume history states as we
please.

```tsx highlight="4,8,9"
import { useHistory } from "./liveblocks.config";

function App() {
  const { resume, pause } = useHistory();

  return <Rectangle onDragStart={() => pause()} onDragEnd={() => resume()} />;
}
```

### Presence history

By default, undo/redo only impacts the room storage—there’s generally no need to
use it with presence, for example there’s no reason to undo the position of a
user’s cursor. However, occasionally it can be useful.

If we explore the design tool scenario, the currently selected rectangle may be
stored in a user’s presence. If `undo` is pressed, and the rectangle is moved
back, it would make sense to remove the user’s selection on that rectangle.

To enable this, we can use the `addToHistory` option when updating the user’s
presence.

```tsx highlight="4,9"
import { useUpdateMyPresence } from "./liveblocks.config";

function App() {
  const updateMyPresence = useUpdateMyPresence();

  return (
    <Rectangle
      onClick={(rectangleId) =>
        updateMyPresence({ selected: rectangleId }, { addToHistory: true })
      }
    />
  );
}
```

This also works in mutations with `setMyPresence`.

```tsx highlight="4"
import { useMutation } from "./liveblocks.config";

const updateSelected = useMutation(({ setMyPresence }, rectangleId) => {
  setMyPresence({ selected: rectangleId }, { addToHistory: true });
});
```

## Next steps

Congratulations! You’ve learned the basic building blocks behind real-time
Liveblocks applications. What’s next?

- [API Reference](/docs/api-reference/liveblocks-react) - Check out the
  `@liveblocks/react` documentation
- [Authentication](/docs/guides/authentication) - Learn how to authenticate your
  real-time application
- [Managing Rooms](/docs/guides/managing-rooms-users-permissions) - Learn how to
  manage room metadata and permissions
<<<<<<< HEAD
- [Multiplayer To-do List](/docs/tutorials/multiplayer-to-do-list) - Build a
=======
- [Multiplayer To-do List](/docs/tutorials/collaborative-to-do-list) - Build a
>>>>>>> 61465053
  real-time to-do list in another tutorial
- [Examples](/examples) - Get started with some live examples

[`@liveblocks/client`]: /docs/api-reference/liveblocks-client
[`@liveblocks/react`]: /docs/api-reference/liveblocks-react
[`createroomcontext`]: /docs/api-reference/liveblocks-react#createRoomContext
[`livelist`]: /docs/api-reference/liveblocks-client#LiveList
[`livelist.push`]: /docs/api-reference/liveblocks-client#LiveList.push
[`livemap`]: /docs/api-reference/liveblocks-client#LiveMap
[`liveobject`]: /docs/api-reference/liveblocks-client#LiveObject
[`liveobject.get`]: /docs/api-reference/liveblocks-client#LiveObject.get
[`liveobject.set`]: /docs/api-reference/liveblocks-client#LiveObject.set
[`room.history.pause`]: /docs/api-reference/liveblocks-client#Room.history.pause
[`room.history.resume`]:
  /docs/api-reference/liveblocks-client#Room.history.resume
[`room.subscribe`]:
  /docs/api-reference/liveblocks-client#Room.subscribe(storageItem)
[`roomprovider`]: /docs/api-reference/liveblocks-react#RoomProvider
[`usehistory`]: /docs/api-reference/liveblocks-react#useHistory
[`useothers`]: /docs/api-reference/liveblocks-react#useOthers
[`useredo`]: /docs/api-reference/liveblocks-react#useRedo
[`useundo`]: /docs/api-reference/liveblocks-react#useUndo
[`useupdatemypresence`]:
  /docs/api-reference/liveblocks-react#useUpdateMyPresence
[`useconnectionids`]: /docs/api-reference/liveblocks-react#useConnectionIds
[`usestorage`]: /docs/api-reference/liveblocks-react#useStorage
[`usemutation`]: /docs/api-reference/liveblocks-react#useMutation<|MERGE_RESOLUTION|>--- conflicted
+++ resolved
@@ -785,11 +785,7 @@
   real-time application
 - [Managing Rooms](/docs/guides/managing-rooms-users-permissions) - Learn how to
   manage room metadata and permissions
-<<<<<<< HEAD
-- [Multiplayer To-do List](/docs/tutorials/multiplayer-to-do-list) - Build a
-=======
 - [Multiplayer To-do List](/docs/tutorials/collaborative-to-do-list) - Build a
->>>>>>> 61465053
   real-time to-do list in another tutorial
 - [Examples](/examples) - Get started with some live examples
 
