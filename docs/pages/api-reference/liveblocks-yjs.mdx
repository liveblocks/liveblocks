---
meta:
  title: "@liveblocks/yjs"
  parentTitle: "API Reference"
  description: "API Reference for the @liveblocks/yjs package"
alwaysShowAllNavigationLevels: false
---

`@liveblocks/yjs` is a [Yjs](https://yjs.dev/) provider enabling you to use
Liveblocks as the hosted back end of your real-time collaborative application.
Read our [getting started](/docs/get-started) guides to learn more.

<<<<<<< HEAD
## LiveblocksProvider [#LiveblocksProvider]
=======
<Banner title="Public beta">

Yjs support is currently in beta. If you have any questions or feedback, please
reach out to us via the dedicated Discord channel,
[#yjs-beta](https://discord.com/channels/913109211746009108/1123560088997728328).
We’d love to hear from you.

</Banner>

## LiveblocksProvider
>>>>>>> 1c5bb237

`LiveblocksProvider` is a [Yjs provider](https://github.com/yjs/yjs#providers)
that allows you to connect a Yjs document to Liveblocks. Any changes you make to
the document will be stored on Liveblocks servers and synchronized with other
clients in the room.

You can connect by creating a Yjs document, then passing it to
`LiveblocksProvider` along with the currently connected Liveblocks room.

```ts highlight="11-13"
import * as Y from "yjs";
import { createClient } from "@liveblocks/client";
import LiveblocksProvider from "@liveblocks/yjs";

const client = createClient({
  publicApiKey: "{{PUBLIC_KEY}}",
});

const room = client.enter("your-room-id", { initialPresence: {} });

// Create Yjs document and provider
const yDoc = new Y.Doc();
const yProvider = new LiveblocksProvider(room, yDoc);
```

When using [`@liveblocks/react`][] you can connect by using `LiveblocksProvider`
within an effect, taking the room from [`useRoom`][], and cleaning up
afterwards.

```ts highlight="7,10-12"
import { useEffect } from "react";
import * as Y from "yjs";
import LiveblocksProvider from "@liveblocks/yjs";
import { useRoom } from "../liveblocks.config.ts";

function Component() {
  const room = useRoom();

  useEffect(() => {
    // Create Yjs document and provider
    const yDoc = new Y.Doc();
    const yProvider = new LiveblocksProvider(room, yDoc);

    // ...

    return () => {
      yDoc.destroy();
      yProvider.destroy();
    };
  }, [room]);

  // ...
}
```

### LiveblocksProvider.awareness [#LiveblocksProvider.awareness]

The [awareness](#Awareness) instance attached to the provider.

```ts
// Yjs awareness
const awareness = yProvider.awareness;
```

### LiveblocksProvider.destroy

Cleanup function. Destroys the [`LiveblocksProvider`][] instance and removes all
resources.

```ts
// Clean up yProvider
yProvider.destroy();
```

### LiveblocksProvider.on("sync") [#LiveblocksProvider.on.sync]

Add an event listener for the `sync` event. The `sync` event is triggered when
the client has received content from the server. Can be used to fire events when
the document has loaded.

```ts
// Listen for the sync event
yProvider.on("sync", (isSynced: boolean) => {
  if (isSynced === true) {
    // Yjs content is synchronized and ready
  } else {
    // Yjs content is not synchronized
  }
});
```

Aliased by `LiveblocksProvider.on("synced")`.

```ts
// "sync" and "synced" both listen to the same event
yProvider.on("sync", (sync: boolean) => /* ... */);
yProvider.on("synced", (sync: boolean) => /* ... */);
```

### LiveblocksProvider.off("sync") [#LiveblocksProvider.off.sync]

Remove an event listener for the `sync` event. The `sync` event is triggered
when the client has received content from the server. Used to clean up
[`LiveblocksProvider.on("sync")`][].

```ts
const handleSync = (synced: boolean) => {};
yProvider.on("sync", handleSync);

// Clean up sync event
yProvider.off("sync", handleSync);
```

Aliased by `LiveblocksProvider.on("synced")`.

```ts
// "sync" and "synced" both listen to the same event
yProvider.off("sync", (sync: boolean) => /* ... */);
yProvider.off("synced", (sync: boolean) => /* ... */);
```

### LiveblocksProvider.once("sync") [#LiveblocksProvider.once.sync]

Add a one-time event listener for the `sync` event. The `sync` event is
triggered when the client has received content from the server. Can be used to
fire events when the document has loaded.

```ts
// Listen for the sync event only once
yProvider.on("sync", (isSynced: boolean) => {
  if (isSynced === true) {
    // Yjs content is synchronized and ready
  } else {
    // Yjs content is not synchronized
  }
});
```

Aliased by `LiveblocksProvider.once("synced")`.

```ts
// "sync" and "synced" both listen to the same event
yProvider.once("sync", (sync: boolean) => /* ... */);
yProvider.once("synced", (sync: boolean) => /* ... */);
```

### LiveblocksProvider.emit("sync") [#LiveblocksProvider.emit.sync]

Synchronously call each listener for the `sync` event in the order they were
registered, passing the supplied arguments to each.

```ts
// Call each listener and pass `true` as an argument
yProvider.emit("sync", true);
```

Aliased by `LiveblocksProvider.emit("synced")`.

```ts
// "sync" and "synced" both listen to the same event
yProvider.emit("sync" /* , ... */);
yProvider.emit("synced" /* , ... */);
```

### LiveblocksProvider.synced [#LiveblocksProvider.synced]

Boolean. Returns whether the client is synchronized with the back end.

```ts
// Check if Yjs content is synchronized with the server
const isSynced: boolean = yProvider.synced;
```

### LiveblocksProvider.connect [#LiveblocksProvider.connect]

Does nothing, added for compatibility. Connections are handled by the
[Liveblocks client](https://liveblocks.io/docs/api-reference/liveblocks-client#createClient).

### LiveblocksProvider.disconnect [#LiveblocksProvider.disconnect]

Does nothing, added for compatibility. Connections are handled by the
[Liveblocks client](https://liveblocks.io/docs/api-reference/liveblocks-client#createClient).

## Awareness [#Awareness]

[`LiveblocksProvider`][] instances have an `awareness` property, which is
powered by
[Liveblocks Presence](/docs/api-reference/liveblocks-client#Room.getPresence).
You can pass it to various bindings which implement awareness, for example
plugins that enable multiplayer cursors in text editors.

```ts
const yDoc = new Y.Doc();
const yProvider = new LiveblocksProvider(room, yDoc);

// Yjs awareness
const awareness = yProvider.awareness;
```

Because awareness is part of presence, it’s also accessible with
[`room.getPresence`][] and [`useMyPresence`][] under the `__yjs` property.

```ts
// Yjs awareness
const awareness = room.getPresence().__yjs;
```

### Awareness.doc [#Awareness.doc]

The Yjs document that the current awareness instance is attached to.

```ts
// The current Yjs document
const yDoc: Y.Doc = awareness.doc;
```

### Awareness.clientId [#Awareness.clientId]

A unique number identifying which client this awareness object is attached to.

```ts
// A unique number representing the current user
const clientId: number = awareness.clientId;
```

### Awareness.getLocalState [#Awareness.getLocalState]

Get the current user’s awareness state.

```ts
// The current user’s awareness
const localState: unknown = awareness.getLocalState();
```

### Awareness.setLocalState [#Awareness.setLocalState]

Set the current user’s awareness state. Accepts JSON-compatible objects.

```ts
// Set the current user’s awareness
awareness.setLocalState({
  user: {
    name: "Jonathan",
  },
});
```

### Awareness.setLocalStateField [#Awareness.setLocalStateField]

Set a single property in the current user’s awareness state. Accepts
JSON-compatible objects, or `null` to remove a property.

```ts
// Set a single property on the current user’s awareness
awareness.setLocalStateField("user", { name: "Jonathan" });
```

### Awareness.getStates [#Awareness.getStates]

Returns a `Map` of states for each client, with each user’s unique `clientId` as
the key.

```ts
// A Map of each user’s awareness state
const states: Map<number, unknown> = awareness.getStates();
```

### Awareness.states [#Awareness.states]

A `Map` of states for each client, with each user’s unique `clientId` as the
key.

```ts
// A Map of each user’s awareness state
const states: Map<number, unknown> = awareness.states;
```

### Awareness.meta [#Awareness.meta]

Provided for compatibility, but generally not necessary. This would be used for
handling user awareness timeouts, but internally awareness uses Liveblocks
Presence, and this handles it for you.

```ts
const meta: Map<number, { click: number; lastUpdated: number }> =
  awareness.meta;
```

### Awareness.destroy [#Awareness.destroy]

Provided for compatibility, but generally not necessary. Cleanup function.
Destroys the [`Awareness`][] instance and removes all resources. Used internally
by [`LiveblocksProvider`][].

```ts
// Cleanup function
awareness.destroy();
```

### Awareness.on("destroyed") [#Awareness.on.destroyed]

Provided for compatibility, but generally not necessary. Add an event listener
for the `destroy` event. The `destroy` event is triggered when
[`awareness.destroy`][] has been called.

```ts
awareness.on("destroyed", () => {
  // Awareness has been cleaned up
});
```

### Awareness.off("destroyed") [#Awareness.off.destroyed]

Provided for compatibility, but generally not necessary. Remove an event
listener for the `destroy` event. The `destroy` event is triggered when
[`awareness.destroy`][] has been called. Used to clean up
[`Awareness.on("destroyed")`.]

```ts
const handleDestroy = () => {};
awareness.on("destroyed", handleDestroy);

// Clean up destroy event
awareness.off("destroyed", handleDestroy);
```

### Awareness.once("destroyed") [#Awareness.once.destroyed]

Provided for compatibility, but generally not necessary. Add a one-time event
listener for the `destroy` event. The `destroy` event is triggered when
[`awareness.destroy`][] has been called.

```ts
awareness.once("destroyed", () => {
  // Awareness has been cleaned up
});
```

### Awareness.emit("destroyed") [#Awareness.emit.destroyed]

Synchronously call each listener for the `destroy` event in the order they were
registered, passing the supplied arguments to each.

```ts
// Call each listener and pass `true` as an argument
awareness.emit("destroy", true);
```

[`@liveblocks/react`]: /docs/api-reference/liveblocks-react
[`useRoom`]: /docs/api-reference/liveblocks-react#useRoom
[`room.getPresence`]: /docs/api-reference/liveblocks-client#Room.getPresence
[`useMyPresence`]: /docs/api-reference/liveblocks-react#useMyPresence
[`LiveblocksProvider`]: #LiveblocksProvider
[`LiveblocksProvider.awareness]: #LiveblocksProvider.awareness
[`LiveblocksProvider.destroy]: #LiveblocksProvider.destroy
[`LiveblocksProvider.on("sync")`]: #LiveblocksProvider.on.sync
[`LiveblocksProvider.off("sync")`]: #LiveblocksProvider.off.sync
[`LiveblocksProvider.once("sync")`]: #LiveblocksProvider.once.sync
[`LiveblocksProvider.emit("sync")`]: #LiveblocksProvider.emit.sync
[`LiveblocksProvider.synced`]: #LiveblocksProvider.synced
[`LiveblocksProvider.connect`]: #LiveblocksProvider.connect
[`LiveblocksProvider.disconnect`]: #LiveblocksProvider.disconnect
[`Awareness`]: #Awareness
[`Awareness.doc`]: #Awareness.doc
[`Awareness.clientId]: #Awareness.clientId
[`Awareness.getLocalState`]: #Awareness.getLocalState
[`Awareness.setLocalState`]: #Awareness.setLocalState
[`Awareness.setLocalStateField`]: #Awareness.setLocalStateField
[`Awareness.getStates`]: #Awareness.getStates
[`Awareness.states`]: #Awareness.states
[`Awareness.destroy`]: #Awareness.destroy
[`Awareness.meta`]: #Awareness.meta
[`Awareness.on("destroyed")`]: #Awareness.on.destroyed
[`Awareness.off("destroyed")`]: #Awareness.off.destroyed
[`Awareness.once("destroyed")`]: #Awareness.once.destroyed
[`Awareness.emit("destroyed")`]: #Awareness.emit.destroyed<|MERGE_RESOLUTION|>--- conflicted
+++ resolved
@@ -10,9 +10,6 @@
 Liveblocks as the hosted back end of your real-time collaborative application.
 Read our [getting started](/docs/get-started) guides to learn more.
 
-<<<<<<< HEAD
-## LiveblocksProvider [#LiveblocksProvider]
-=======
 <Banner title="Public beta">
 
 Yjs support is currently in beta. If you have any questions or feedback, please
@@ -22,8 +19,7 @@
 
 </Banner>
 
-## LiveblocksProvider
->>>>>>> 1c5bb237
+## LiveblocksProvider [#LiveblocksProvider]
 
 `LiveblocksProvider` is a [Yjs provider](https://github.com/yjs/yjs#providers)
 that allows you to connect a Yjs document to Liveblocks. Any changes you make to
