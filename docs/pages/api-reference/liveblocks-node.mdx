--- conflicted
+++ resolved
@@ -6,49 +6,6 @@
 alwaysShowAllNavigationLevels: false
 ---
 
-<<<<<<< HEAD
-Note that this library offers Node.js APIs only. It’s only supposed to be used
-in your back end.
-
-The main APIs offered by `@liveblocks/node`:
-
-1. [The `Liveblocks` client](#Liveblocks-class), which is a Node.js client for
-   safely authenticating your clients with Liveblocks.
-1. [The `WebhookHandler` class](#WebhookHandler), which helps you implement
-   webhook handlers.
-1. **Deprecated.** [The `authorize` function](#authorize), which helps you
-   implement single-room token based authentication in your back end.
-
-## The `Liveblocks` client [#Liveblocks-class]
-
-The `Liveblocks` class is new in 1.2, and offers access to our REST API.
-
-```ts showLineNumbers={false}
-const liveblocks = new Liveblocks({
-  // Replace this key with your secret key provided at https://liveblocks.io/dashboard/apikeys
-  secret: "{{SECRET_KEY}}",
-});
-```
-
-To authorize your users with Liveblocks, you have the choice between two
-different APIs.
-
-- [`Liveblocks.prepareSession`](#access-tokens); or
-- [`Liveblocks.identifyUser`](#id-tokens) API.
-
-### `Liveblocks.prepareSession` [#access-tokens]
-
-The purpose of this API is to help you implement your custom authentication back
-end, i.e. the "server" part of this diagram. You use the
-`liveblocks.prepareSession()` API if you want to issue
-[access tokens](/docs/rooms/permissions/access-token) from your back end.
-
-<Banner title="What are access tokens?">
-  Access tokens are like issuing a “hotel room key card” from a hotel’s front
-  desk (your back end). Any client with that key card can enter any room that
-  the card gives access to. It’s easy to give out those key cards right from
-  your back end.
-=======
 `@liveblocks/node` provides you with Node.js APIs for
 [authenticating Liveblocks users](#Liveblocks-client) and for
 [implementing webhook handlers](#WebhookHandler). This library is only intended
@@ -86,7 +43,6 @@
   desk (your back end). Any client with a key card can enter any room that the
   card gives access to. It’s easy to give out those key cards right from your
   back end.
->>>>>>> dab04df9
 </Banner>
 
 <Figure>
@@ -167,15 +123,6 @@
 
 </Steps>
 
-<<<<<<< HEAD
-#### Full example using Next.js
-
-```ts
-import { Liveblocks } from "@liveblocks/node";
-
-const liveblocks = new Liveblocks({
-  // Replace this key with your secret key provided at https://liveblocks.io/dashboard/apikeys
-=======
 #### Access tokens example [#access-token-example]
 
 Here’s a real-world example of access tokens in a Next.js route
@@ -186,7 +133,6 @@
 import { Liveblocks } from "@liveblocks/node";
 
 const liveblocks = new Liveblocks({
->>>>>>> dab04df9
   secret: "{{SECRET_KEY}}",
 });
 
@@ -207,7 +153,6 @@
     user.id,
     { userInfo: user.metadata } // Optional
   );
-<<<<<<< HEAD
 
   // Implement your own security, and give the user access to the room
   const { room } = await request.json();
@@ -222,77 +167,11 @@
 }
 ```
 
-#### Full example using Express.js
-
-```ts
-const express = require("express");
-const { Liveblocks } = require("@liveblocks/node");
-
-const liveblocks = new Liveblocks({
-  // Replace this key with your secret key provided at https://liveblocks.io/dashboard/apikeys
-  secret: "{{SECRET_KEY}}",
-});
-
-const app = express();
-
-app.use(express.json());
-
-app.post("/api/liveblocks-auth", async (req, res) => {
-  /**
-   * Implement your own security here.
-   *
-   * It's your responsibility to ensure that the caller of this endpoint
-   * is a valid user by validating the cookies or authentication headers
-   * and that it has access to the requested room.
-   */
-  const user = __getUserFromDB__(req);
-
-  const session = await liveblocks.prepareSession("123", {
-    userInfo: {
-      name: user.fullName,
-      color: user.favoriteColor,
-    },
-  });
-
-  // Check if the user should have access to the room requested by the
-  // client. If so, allow it.
-  if (__shouldUserHaveAccess__(user, req.body.room)) {
-    session.allow(req.body.room, session.FULL_ACCESS);
-  }
-
-  // Finally, get a token from the Liveblocks servers and pass it to the
-  // requesting client
-  const { status, body } = await session.authorize();
-  return res.status(status).end(body);
-});
-```
-
-### `Liveblocks.identifyUser` [#id-tokens]
-
-The purpose of this API is to help you implement your custom authentication back
-end, i.e. the "server" part of this diagram. You use the
-`liveblocks.identifyUser()` API if you want to issue
-=======
-
-  // Implement your own security, and give the user access to the room
-  const { room } = await request.json();
-  if (room && __shouldUserHaveAccess__(user, room)) {
-    session.allow(room, session.FULL_ACCESS);
-  }
-
-  // Retrieve a token from the Liveblocks servers and pass it to the
-  // requesting client
-  const { body, status } = await session.authorize();
-  return new Response(body, { status });
-}
-```
-
 ### Liveblocks.identifyUser [#id-tokens]
 
 The purpose of this API is to help you implement your custom authentication back
 end (i.e. the _server_ part of the diagram). You use the
 `liveblocks.identifyUser()` API if you’d like to issue
->>>>>>> dab04df9
 [ID tokens](/docs/rooms/permissions/id-token) from your back end. An ID token
 does not grant any permissions in the token directly. Instead, it only securely
 identifies your user, and then uses any permissions set via the [Permissions
@@ -302,17 +181,10 @@
 user’s permissions.
 
 <Banner title="What are ID tokens?">
-<<<<<<< HEAD
-  Issuing identity tokens is like issuing "membership cards". Anyone with such
-  membership card can try to enter a room, but their permissions will be checked
-  at the door every time. The Liveblocks servers perform this authorization, so
-  your permissions need to be set upfront using the Liveblocks REST API.
-=======
   Issuing identity tokens is like issuing _membership cards_. Anyone with a
   membership card can try to enter a room, but your permissions will be checked
   at the door. The Liveblocks servers perform this authorization, so your
   permissions need to be set up front using the Liveblocks REST API.
->>>>>>> dab04df9
 </Banner>
 
 <Figure>
@@ -325,7 +197,6 @@
 </Figure>
 
 Implement your back end endpoint as follows:
-<<<<<<< HEAD
 
 ```ts showLineNumbers={false}
 const { body, status } = await liveblocks.identifyUser(
@@ -346,27 +217,30 @@
 return new Response(body, { status });
 ```
 
-The `userId` (required) is an identifier to uniquely identifies your user with
+`userId` (required) is an identifier to uniquely identifies your user with
 Liveblocks. This value will be used when counting unique MAUs in your Liveblocks
 dashboard. You can refer to these user IDs in the [Permissions REST API][] when
 assigning group permissions.
 
-The `groupIds` (optional) can be used to specify which groups this user belongs
-to. These are arbitrary identifiers that make sense to your app, and that you
-can refer to in the [Permissions REST API][] when assigning group permissions.
-
-The `userInfo` (optional) is any custom JSON value, which you can use to attach
+`groupIds` (optional) can be used to specify which groups this user belongs to.
+These are arbitrary identifiers that make sense to your app, and that you can
+refer to in the [Permissions REST API][] when assigning group permissions.
+
+`userInfo` (optional) is any custom JSON value, which you can use to attach
 static metadata to this user’s session. This will be publicly visible to all
 other people in the room. Useful for metadata like the user’s full name, or
 their avatar URL.
 
-#### Full example using Next.js
-
-```ts
+#### ID tokens example
+
+Here’s a real-world example of ID tokens in a Next.js route handler/endpoint.
+You can find examples for other frameworks in our
+[authentication section](/docs/rooms/authentication/id-token-permissions).
+
+```ts file="Next.js"
 import { Liveblocks } from "@liveblocks/node";
 
 const liveblocks = new Liveblocks({
-  // Replace this key with your secret key provided at https://liveblocks.io/dashboard/apikeys
   secret: "{{SECRET_KEY}}",
 });
 
@@ -382,104 +256,6 @@
   // Get the current user from your database
   const user = __getUserFromDB__(req);
 
-  // Create an ID token for the user
-  const { body, status } = await liveblocks.identifyUser(user.id, {
-    userInfo: {
-      name: user.fullName,
-      color: user.favoriteColor,
-    },
-  });
-
-  return new Response(body, { status });
-}
-```
-
-#### Full example using Express.js
-
-```ts
-const express = require("express");
-const { Liveblocks } = require("@liveblocks/node");
-
-const liveblocks = new Liveblocks({
-  // Replace this key with your secret key provided at https://liveblocks.io/dashboard/apikeys
-  secret: "{{SECRET_KEY}}",
-});
-=======
-
-```ts showLineNumbers={false}
-const { body, status } = await liveblocks.identifyUser(
-  {
-    userId: "marie@example.com", // Required, user ID from your DB
-    groupIds: ["marketing", "engineering"],
-  },
-
-  // Optional
-  {
-    userInfo: {
-      name: "Marie",
-      avatar: "https://example.com/avatar/marie.jpg",
-    },
-  }
-);
-
-return new Response(body, { status });
-```
-
-`userId` (required) is an identifier to uniquely identifies your user with
-Liveblocks. This value will be used when counting unique MAUs in your Liveblocks
-dashboard. You can refer to these user IDs in the [Permissions REST API][] when
-assigning group permissions.
-
-`groupIds` (optional) can be used to specify which groups this user belongs to.
-These are arbitrary identifiers that make sense to your app, and that you can
-refer to in the [Permissions REST API][] when assigning group permissions.
-
-`userInfo` (optional) is any custom JSON value, which you can use to attach
-static metadata to this user’s session. This will be publicly visible to all
-other people in the room. Useful for metadata like the user’s full name, or
-their avatar URL.
-
-#### ID tokens example
-
-Here’s a real-world example of ID tokens in a Next.js route handler/endpoint.
-You can find examples for other frameworks in our
-[authentication section](/docs/rooms/authentication/id-token-permissions).
->>>>>>> dab04df9
-
-```ts file="Next.js"
-import { Liveblocks } from "@liveblocks/node";
-
-const liveblocks = new Liveblocks({
-  secret: "{{SECRET_KEY}}",
-});
-
-<<<<<<< HEAD
-app.post("/api/liveblocks-auth", async (req, res) => {
-=======
-export default async function auth(req, res) {
->>>>>>> dab04df9
-  /**
-   * Implement your own security here.
-   *
-   * It's your responsibility to ensure that the caller of this endpoint
-   * is a valid user by validating the cookies or authentication headers
-   * and that it has access to the requested room.
-   */
-
-  // Get the current user from your database
-  const user = __getUserFromDB__(req);
-
-<<<<<<< HEAD
-  const { status, body } = await liveblocks.identifyUser(user.id, {
-    userInfo: {
-      name: user.fullName,
-      color: user.favoriteColor,
-    },
-  });
-
-  return res.status(status).end(body);
-});
-=======
   // Create an ID token for the user
   const { body, status } = await liveblocks.identifyUser(
     {
@@ -495,8 +271,9 @@
 
   return new Response(body, { status });
 }
->>>>>>> dab04df9
-```
+```
+
+---
 
 ---
 
@@ -530,11 +307,7 @@
 });
 ```
 
-<<<<<<< HEAD
-#### Full example using Next.js [#webhook-example]
-=======
 #### Example using Next.js [#webhook-example]
->>>>>>> dab04df9
 
 ```js
 import { WebhookHandler } from "@liveblocks/node";
