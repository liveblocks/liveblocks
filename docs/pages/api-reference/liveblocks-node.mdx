--- conflicted
+++ resolved
@@ -649,17 +649,11 @@
 
 #### Liveblocks.prewarmRoom [#get-rooms-roomId-prewarm]
 
-<<<<<<< HEAD
-Prepares a room for connectivity, making the eventual connection faster. Use
-this when you know you'll be loading a room but are not yet connected to it.
-This is a wrapper around the
-=======
 Speeds up connecting to a room for the next 10 seconds. Use this when you know a
 user will be connecting to a room with
 [`RoomProvider`](/docs/api-reference/liveblocks-react#RoomProvider) or
 [`enterRoom`](/docs/api-reference/liveblocks-client#Client.enterRoom) within 10
 seconds, and the room will load quicker. This is a wrapper around the
->>>>>>> 817d8216
 [Prewarm Room API](/docs/api-reference/rest-api-endpoints#get-rooms-roomId-prewarm)
 and returns no response.
 
@@ -667,8 +661,6 @@
 await liveblocks.prewarmRoom("my-room-id");
 ```
 
-<<<<<<< HEAD
-=======
 ##### Warm a room before navigating
 
 Triggering a room directly before a user navigates to a room is an easy to way
@@ -711,7 +703,6 @@
 `onPointerDown` is slightly quicker than `onClick` because it triggers before
 the user releases their pointer.
 
->>>>>>> 817d8216
 #### Liveblocks.updateRoomId [#post-rooms-update-roomId]
 
 Permanently updates a room’s ID. `newRoomId` will replace `currentRoomId`. Note
