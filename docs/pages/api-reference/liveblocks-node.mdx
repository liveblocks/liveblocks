--- conflicted
+++ resolved
@@ -363,28 +363,21 @@
 }
 ```
 
-<<<<<<< HEAD
-If you want to iterate over all your rooms, it’s more convenient to use the
-`.iterRooms()` method instead. This method will automatically paginate your API
-requests.
+If you’d like to iterate over all your rooms, it’s more convenient to use
+[`liveblocks.iterRooms`](#iter-rooms) instead. This method automatically
+paginates your API requests.
 
 #### Liveblocks.iterRooms [#iter-rooms]
 
 Like `.getRooms()`, but returns an asynchronous iterator, which will help you
 iterate over all (matching) rooms in your project, without having to manually
-paginate over those results.
-=======
-If you’d like to iterate over all your rooms, it’s most convenient to use
-[`liveblocks.iterRooms`](#iter-rooms) instead. This method automatically
-paginates your API requests.
-
-#### Liveblocks.iterRooms [#iter-rooms]
-
-Returns a list of rooms that are in the current project. Works similarly to
+paginate over those results. List `.getRooms()`, but returns an asynchronous
+iterator, which will help you iterate over all (matching) rooms in your project,
+without having to manually paginate over those results. Returns a list of rooms
+that are in the current project. Works similarly to
 [`liveblocks.getRooms`](#get-rooms), but instead returns an asynchronous
 iterator, which helps you iterate over all selected rooms in your project,
 without having to manually paginate through the results.
->>>>>>> dc891984
 
 ```ts
 const roomsIterator = liveblocks.iterRooms();
@@ -1987,15 +1980,17 @@
 }
 ```
 
-If you want to iterate over all your inbox notifications, it’s more convenient
-to use the `.iterInboxNotifications()` method instead. This method will
-automatically paginate your API requests.
+If you’d like to iterate over all your inbox notifications, it’s more convenient
+to use
+[`liveblocks.iterInboxNotifications`](#iter-users-userId-inboxNotifications)
+instead. This method automatically paginates your API requests.
 
 #### Liveblocks.iterInboxNotifications [#iter-users-userId-inboxNotifications]
 
-Like `.getInboxNotifications()`, but returns an asynchronous iterator, which
-will help you iterate over all (matching) inbox notifications, without having to
-manually paginate over those results.
+Returns a list of inbox notifications for the given user. Works similarly to
+[`liveblocks.getInboxNotifications`](#get-users-userId-inboxNotifications), but
+instead returns an asynchronous iterator, which helps you iterate over all the
+inbox notifications, without having to manually paginate through the results.
 
 ```ts
 const userId = "steven@example.com";
