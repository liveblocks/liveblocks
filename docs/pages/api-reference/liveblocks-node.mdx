---
meta:
  title: "@liveblocks/node"
  parentTitle: "API Reference"
  description: "API Reference for the @liveblocks/node package"
alwaysShowAllNavigationLevels: false
---

`@liveblocks/node` provides you with Node.js APIs for
[authenticating Liveblocks users](#Liveblocks-client) and for
[implementing webhook handlers](#WebhookHandler). This library is only intended
for use in your Node.js back end.

## Liveblocks client [#Liveblocks-client]

The `Liveblocks` client offers access to our REST API.

```ts showLineNumbers={false}
import { Liveblocks } from "@liveblocks/node";

const liveblocks = new Liveblocks({
  secret: "{{SECRET_KEY}}",
});
```

### Authorization

To authorize your users with Liveblocks, you have the choice between two
different APIs.

- [`Liveblocks.prepareSession`](#access-tokens) is recommended for most
  applications.
- [`Liveblocks.identifyUser`](#id-tokens) is best if you’re using fine-grained
  permissions with our REST API.

#### Liveblocks.prepareSession [#access-tokens]

The purpose of this API is to help you implement your custom authentication back
end (i.e. the _server_ part of the diagram). You use the
`liveblocks.prepareSession()` API if you’d like to issue
[access tokens](/docs/authentication/access-token) from your back end.

<Banner title="What are access tokens?">
  Issuing access tokens is like issuing _hotel key cards_ from a hotel’s front
  desk (your back end). Any client with a key card can enter any room that the
  card gives access to. It’s easy to give out those key cards right from your
  back end.
</Banner>

<Figure>
  <Image
    src="/assets/access-token-auth-diagram.png"
    alt="Auth diagram"
    width={768}
    height={576}
  />
</Figure>

To implement your back end, follow these steps:

<Steps>
  <Step>
    <StepTitle>Create a session</StepTitle>

    <StepContent>
      ```ts showLineNumbers={false}
      const session = liveblocks.prepareSession(
        "marie@example.com",   // Required, user ID from your DB
        {
          // Optional, custom static metadata for the session
          userInfo: {
            name: "Marie",
            avatar: "https://example.com/avatar/marie.jpg",
          },
          // Optional, authenticate this user on a specific tenant
          tenantId: "acme-corp",
        }
      );
      ```

      The `userId` (required) is an identifier to uniquely identifies
      your user with Liveblocks. This value will be used when counting
      unique MAUs in your Liveblocks dashboard.

      The `userInfo` (optional) is any custom JSON value, which can be
      attached to static metadata to this user’s session. This will be
      publicly visible to all other people in the room. Useful for
      metadata like the user’s full name, or their avatar URL.

      The `tenantId` (optional) is the tenant for this session, will be set to `default` if not provided.

    </StepContent>

  </Step>

  <Step>
    <StepTitle>Decide which permissions to allow this session</StepTitle>
    <StepContent>
      ```ts showLineNumbers={false}
      session.allow("my-room-1", session.FULL_ACCESS);
      session.allow("my-room-2", session.FULL_ACCESS);
      session.allow("my-room-3", session.FULL_ACCESS);
      session.allow("my-team:*", session.READ_ACCESS);
      ```

      <Banner title="Be diligent" type="warning">
        You’re specifying what’s going to be allowed so be careful what
        permissions you’re giving your users. You’re responsible for this
        part.
      </Banner>
    </StepContent>

  </Step>

  <Step lastStep>
    <StepTitle>Authorize the session</StepTitle>
    <StepContent>
      Finally, authorize the session. This step makes the HTTP call to the
      Liveblocks servers. Liveblocks will return a signed **access token** that
      you can return to your client.

      ```ts showLineNumbers={false}
      // Requests the Liveblocks servers to authorize this session
      const { body, status } = await session.authorize();
      return new Response(body, { status });
      ```
    </StepContent>

  </Step>

</Steps>

##### Access tokens example [#access-token-example]

Here’s a real-world example of access tokens in a Next.js route
handler/endpoint. You can find examples for other frameworks in our
[authentication section](/docs/authentication/access-token).

```ts file="route.ts"
import { Liveblocks } from "@liveblocks/node";

const liveblocks = new Liveblocks({
  secret: "{{SECRET_KEY}}",
});

export async function POST(request: Request) {
  /**
   * Implement your own security here.
   *
   * It's your responsibility to ensure that the caller of this endpoint
   * is a valid user by validating the cookies or authentication headers
   * and that it has access to the requested room.
   */

  // Get the current user from your database
  const user = __getUserFromDB__(request);

  // Start an auth session inside your endpoint
  const session = liveblocks.prepareSession(
    user.id,
    { userInfo: user.metadata } // Optional
  );

  // Implement your own security, and give the user access to the room
  const { room } = await request.json();
  if (room && __shouldUserHaveAccess__(user, room)) {
    session.allow(room, session.FULL_ACCESS);
  }

  // Retrieve a token from the Liveblocks servers and pass it to the
  // requesting client
  const { body, status } = await session.authorize();
  return new Response(body, { status });
}
```

#### Liveblocks.identifyUser [#id-tokens]

The purpose of this API is to help you implement your custom authentication back
end (i.e. the _server_ part of the diagram). You use the
`liveblocks.identifyUser()` API if you’d like to issue
[ID tokens](/docs/authentication/id-token) from your back end. An ID token does
not grant any permissions in the token directly. Instead, it only securely
identifies your user, and then uses any permissions set via the [Permissions
REST API][] to decide whether to allow the user on a room-by-room basis.

Use this approach if you’d like Liveblocks to be the source of truth for your
user’s permissions.

<Banner title="What are ID tokens?">
  Issuing identity tokens is like issuing _membership cards_. Anyone with a
  membership card can try to enter a room, but your permissions will be checked
  at the door. The Liveblocks servers perform this authorization, so your
  permissions need to be set up front using the Liveblocks REST API.
</Banner>

<Figure>
  <Image
    src="/assets/id-token-auth-diagram.png"
    alt="Auth diagram"
    width={768}
    height={576}
  />
</Figure>

Implement your back end endpoint as follows:

```ts showLineNumbers={false}
const { body, status } = await liveblocks.identifyUser(
  {
    userId: "marie@example.com", // Required, user ID from your DB
    groupIds: ["marketing", "engineering"],
    // Optional, identify the user in a specific tenant
    tenantId: "acme-corp",
  },

  // Optional
  {
    userInfo: {
      name: "Marie",
      avatar: "https://example.com/avatar/marie.jpg",
    },
  }
);

return new Response(body, { status });
```

`userId` (required) is a string identifier to uniquely identify your user with
Liveblocks. This value will be used when counting unique MAUs in your Liveblocks
dashboard. You can refer to these user IDs in the [Permissions REST API][] when
assigning group permissions.

`groupIds` (optional) can be used to specify which groups this user belongs to.
These are arbitrary identifiers that make sense to your app, and that you can
refer to in the [Permissions REST API][] when assigning group permissions.

`tenantId` (optional) is the tenant for this user, will be set to `default` if not provided.

`userInfo` (optional) is any custom JSON value, which you can use to attach
static metadata to this user’s session. This will be publicly visible to all
other people in the room. Useful for metadata like the user’s full name, or
their avatar URL.

##### ID tokens example

Here’s a real-world example of ID tokens in a Next.js route handler/endpoint.
You can find examples for other frameworks in our
[authentication section](/docs/authentication/id-token).

```ts file="Next.js"
import { Liveblocks } from "@liveblocks/node";

const liveblocks = new Liveblocks({
  secret: "{{SECRET_KEY}}",
});

export default async function auth(req, res) {
  /**
   * Implement your own security here.
   *
   * It's your responsibility to ensure that the caller of this endpoint
   * is a valid user by validating the cookies or authentication headers
   * and that it has access to the requested room.
   */

  // Get the current user from your database
  const user = __getUserFromDB__(req);

  // Create an ID token for the user
  const { body, status } = await liveblocks.identifyUser(
    {
      userId: user.id,
    },
    {
      userInfo: {
        name: user.fullName,
        color: user.favoriteColor,
      },
    }
  );

  return new Response(body, { status });
}
```

### Room

#### Liveblocks.getRooms [#get-rooms]

Returns a list of rooms that are in the current project. The project is
determined by the secret key you’re using. Rooms are sorted by creation time,
with the newest room at index `0`. This is a wrapper around the
[Get Rooms API](/docs/api-reference/rest-api-endpoints#get-rooms) and returns
the same response.

```ts
const { data: rooms, nextCursor } = await liveblocks.getRooms();

// A list of rooms
// [{ type: "room", id: "my-room-id", ... }, ...]
console.log(rooms);

// A pagination cursor used for retrieving the next page of results with `startingAfter`
// "L3YyL3Jvb21z..."
console.log(nextCursor);
```

A number of options are also available, enabling you to filter for certain
rooms.

```ts
const { data: rooms, nextCursor } = await liveblocks.getRooms({
  // Optional, the amount of rooms to load, between 1 and 100, defaults to 20
  limit: 20,

  // Optional, filter for rooms that allow entry to group ID(s) in `groupsAccesses`
  groupIds: ["engineering", "design"],

  // Optional, filter for rooms that allow entry to a user's ID in `usersAccesses`
  userId: "my-user-id",

  // Optional, use advanced filtering
  query: {
    // Optional, filter for rooms with an ID that starts with specific string
    roomId: {
      startsWith: "liveblocks:",
    },
    // Optional, filter for rooms with custom metadata in `metadata`
    metadata: {
      roomType: "whiteboard",
    },
  },

  // Optional, authenticate this user on a specific tenant
  tenantId: "my-tenant-id",

  // Optional, cursor used for pagination, use `nextCursor` from the previous page's response
  startingAfter: "L3YyL3Jvb21z...",
});
```

The `query` option also allows you to pass a
[query language](/docs/guides/how-to-filter-rooms-using-query-language) string
instead of a `query` object.

##### Pagination

You can use `nextCursor` to paginate rooms. In this example, when `getNextPage`
is called, the next set of rooms is added to `pages`.

```ts
import { RoomData } from "@liveblocks/node";

// An array of pages, each containing a list of retrieved rooms
const pages: RoomData[][] = [];

// Holds the pagination cursor for the next set of rooms
let startingAfter;

// Call to get the next page of rooms
async function getNextPage() {
  const { data, nextCursor } = await liveblocks.getRooms({ startingAfter });
  pages.push(data);
  startingAfter = nextCursor;
}
```

If you’d like to iterate over all your rooms, it’s most convenient to use
[`liveblocks.iterRooms`](#iter-rooms) instead. This method automatically
paginates your API requests.

#### Liveblocks.iterRooms [#iter-rooms]

Like `.getRooms()`, but returns an asynchronous iterator, which will help you
iterate over all (matching) rooms in your project, without having to manually
paginate over those results. List `.getRooms()`, but returns an asynchronous
iterator, which will help you iterate over all (matching) rooms in your project,
without having to manually paginate over those results. Returns a list of rooms
that are in the current project. Works similarly to
[`liveblocks.getRooms`](#get-rooms), but instead returns an asynchronous
iterator, which helps you iterate over all selected rooms in your project,
without having to manually paginate through the results.

```ts
const roomsIterator = liveblocks.iterRooms();

for await (const room of roomsIterator) {
  // { type: "room", id: "my-room-id", metadata: {...}, ... }
  console.log(room);
}
```

A number of options are also available, enabling you to filter for certain
rooms.

```ts
const roomsIterator = await liveblocks.iterRooms({
  // Optional, filter for rooms that allow entry to group ID(s) in `groupsAccesses`
  groupIds: ["engineering", "design"],

  // Optional, filter for rooms that allow entry to a user's ID in `usersAccesses`
  userId: "my-user-id",

  // Optional, use advanced filtering
  query: {
    // Optional, filter for rooms with an ID that starts with specific string
    roomId: {
      startsWith: "liveblocks:",
    },
    // Optional, filter for rooms with custom metadata in `metadata`
    metadata: {
      roomType: "whiteboard",
    },
  },
});

for await (const room of roomsIterator) {
  // { type: "room", id: "my-room-id", metadata: {...}, ... }
  console.log(room);
}
```

The `query` option also allows you to pass a
[query language](/docs/guides/how-to-filter-rooms-using-query-language) string
instead of a `query` object.

#### Liveblocks.createRoom [#post-rooms]

Programmatically creates a new room from a room ID. The `defaultAccesses` option
is required. Setting `defaultAccesses` to `["room:write"]` creates a public
room, whereas setting it to `[]` will create a private room that needs
[ID token permission to enter](/docs/authentication/id-token). This is a wrapper
around the [Create Room API](/docs/api-reference/rest-api-endpoints#post-rooms)
and returns the same response.

```ts
const room = await liveblocks.createRoom("my-room-id", {
  defaultAccesses: ["room:write"],
});

// { type: "room", id: "my-room-id", metadata: {...}, ... }
console.log(room);
```

A number of room creation options are available, allowing you to set permissions
and attach custom metadata.

```ts
const room = await liveblocks.createRoom("my-room-id", {
  // The default room permissions. `[]` for private, `["room:write"]` for public.
  defaultAccesses: [],

  // Optional, the room's group ID permissions
  groupsAccesses: {
    design: ["room:write"],
    engineering: ["room:presence:write", "room:read"],
  },

  // Optional, the room's user ID permissions
  usersAccesses: {
    "my-user-id": ["room:write"],
  },

  // Optional, custom metadata to attach to the room
  metadata: {
    myRoomType: "whiteboard",
  },

  // Optional, create it on a specific tenant
  tenantId: "acme-corp",
});
```

Group and user permissions are only used with
[ID token authorization](/docs/api-reference/liveblocks-node#id-tokens), learn
more about [managing permission with ID tokens](/docs/authentication/id-token).

#### Liveblocks.getRoom [#get-rooms-roomId]

Returns a room. Throws an error if the room isn’t found. This is a wrapper
around the
[Get Room API](/docs/api-reference/rest-api-endpoints#get-rooms-roomId) and
returns the same response.

```ts
const room = await liveblocks.getRoom("my-room-id");

// { type: "room", id: "my-room-id", metadata: {...}, ... }
console.log(room);
```

#### Liveblocks.getOrCreateRoom [#get-or-create-rooms-roomId]

Get a room by its ID. If the room doesn’t exist, create it instead. The
`defaultAccesses` option is required. Setting `defaultAccesses` to
`["room:write"]` creates a public room, whereas setting it to `[]` will create a
private room that needs
[ID token permission to enter](/docs/authentication/id-token). Returns the same
response as the
[Create Room API](/docs/api-reference/rest-api-endpoints#post-rooms).

```ts
const room = await liveblocks.getOrCreateRoom("my-room-id", {
  defaultAccesses: ["room:write"],
});

// { type: "room", id: "my-room-id", metadata: {...}, ... }
console.log(room);
```

A number of room creation options are available, allowing you to set permissions
and attach custom metadata.

```ts
const room = await liveblocks.getOrCreateRoom("my-room-id", {
  // The default room permissions. `[]` for private, `["room:write"]` for public.
  defaultAccesses: [],

  // Optional, the room's group ID permissions
  groupsAccesses: {
    design: ["room:write"],
    engineering: ["room:presence:write", "room:read"],
  },

  // Optional, the room's user ID permissions
  usersAccesses: {
    "my-user-id": ["room:write"],
  },

  // Optional, custom metadata to attach to the room
  metadata: {
    myRoomType: "whiteboard",
  },

  // Optional, create it on a specific tenant
  tenantId: "acme-corp",
});
```

Group and user permissions are only used with
[ID token authorization](/docs/api-reference/liveblocks-node#id-tokens), learn
more about [managing permission with ID tokens](/docs/authentication/id-token).

#### Liveblocks.updateRoom [#post-rooms-roomId]

Updates properties on a room. Throws an error if the room isn’t found. This is a
wrapper around the
[Update Room API](/docs/api-reference/rest-api-endpoints#post-rooms-roomId) and
returns the same response.

```ts
const room = await liveblocks.updateRoom("my-room-id", {
  // The metadata or permissions you're updating
  // ...
});

// { type: "room", id: "my-room-id", metadata: {...}, ... }
console.log(room);
```

Permissions and metadata properties can be updated on the room. Note that you
need only pass the properties you’re updating. Setting a property to `null` will
delete the property.

```ts
const room = await liveblocks.updateRoom("my-room-id", {
  // Optional, update the default room permissions. `[]` for private, `["room:write"]` for public.
  defaultAccesses: [],

  // Optional, update the room's group ID permissions
  groupsAccesses: {
    design: ["room:write"],
    engineering: ["room:presence:write", "room:read"],
  },

  // Optional, update the room's user ID permissions
  usersAccesses: {
    "my-user-id": ["room:write"],
  },

  // Optional, custom metadata to update on the room
  metadata: {
    myRoomType: "whiteboard",
  },
});
```

Group and user permissions are only used with
[ID token authorization](/docs/api-reference/liveblocks-node#id-tokens), learn
more about [managing permission with ID tokens](/docs/authentication/id-token).

#### Liveblocks.upsertRoom [#upsert-rooms-roomId]

Update a room’s properties by its ID. If the room doesn’t exist, create it
instead. The `defaultAccesses` option is required. Setting `defaultAccesses` to
`["room:write"]` creates a public room, whereas setting it to `[]` will create a
private room that needs
[ID token permission to enter](/docs/authentication/id-token). Returns the same
response as the
[Create Room API](/docs/api-reference/rest-api-endpoints#post-rooms).

```ts
const room = await liveblocks.upsertRoom("my-room-id", {
  // These fields will get updated when the room exists, or will be created
  update: {
    metadata: { color: "red" },
  },
  // These fields will only be set when the room will get created
  create: {
    defaultAccesses: ["room:write"],
  },
});

// { type: "room", id: "my-room-id", metadata: {...}, ... }
console.log(room);
```

A number of room update or creation options are available, allowing you to set
permissions and attach custom metadata.

```ts
const room = await liveblocks.upsertRoom("my-room-id", {
  update: {
    // The default room permissions. `[]` for private, `["room:write"]` for public.
    defaultAccesses: [],

    // Optional, the room's group ID permissions
    groupsAccesses: {
      design: ["room:write"],
      engineering: ["room:presence:write", "room:read"],
    },

    // Optional, the room's user ID permissions
    usersAccesses: {
      "my-user-id": ["room:write"],
    },

    // Optional, custom metadata to attach to the room
    metadata: {
      myRoomType: "whiteboard",
    },
  },
});
```

Group and user permissions are only used with
[ID token authorization](/docs/api-reference/liveblocks-node#id-tokens), learn
more about [managing permission with ID tokens](/docs/authentication/id-token).

#### Liveblocks.deleteRoom [#delete-rooms-roomId]

Deletes a room. If the room doesn’t exist, or has already been deleted, no error
will throw. This is a wrapper around the
[Delete Room API](/docs/api-reference/rest-api-endpoints#delete-rooms-roomId)
and returns no response.

```ts
await liveblocks.deleteRoom("my-room-id");
```

#### Liveblocks.prewarmRoom [#get-rooms-roomId-prewarm]

Speeds up connecting to a room for the next 10 seconds. Use this when you know a
user will be connecting to a room with
[`RoomProvider`](/docs/api-reference/liveblocks-react#RoomProvider) or
[`enterRoom`](/docs/api-reference/liveblocks-client#Client.enterRoom) within 10
seconds, and the room will load quicker. This is a wrapper around the
[Prewarm Room API](/docs/api-reference/rest-api-endpoints#get-rooms-roomId-prewarm)
and returns no response.

```ts
await liveblocks.prewarmRoom("my-room-id");
```

##### Warm a room before navigating

Triggering a room directly before a user navigates to a room is an easy to way
use this API. Here’s a Next.js server actions example, showing how to trigger
prewarming with `onPointerDown`.

```ts title="actions.ts"
"use server";

import { Liveblocks } from "@liveblocks/node";

const liveblocks = new Liveblocks({
  secret: "{{SECRET_KEY}}",
});

export async function prewarmRoom(roomId: string) {
  // +++
  await liveblocks.prewarmRoom(roomId);
  // +++
}
```

```tsx title="RoomLink.tsx"
"use client";

import { prewarmRoom } from "../actions";
import Link from "next/link";

export function JoinButton({ roomId }: { roomId: string }) {
  return (
    // +++
    <Link href={`/rooms/${roomId}`} onPointerDown={() => prewarmRoom(roomId)}>
      // +++
      {roomId}
    </Link>
  );
}
```

`onPointerDown` is slightly quicker than `onClick` because it triggers before
the user releases their pointer.

#### Liveblocks.updateRoomId [#post-rooms-update-roomId]

Permanently updates a room’s ID. `newRoomId` will replace `currentRoomId`. Note
that this will disconnect connected users from the room, but this currentRoomId
be worked around. Throws an error if the room isn’t found. This is a wrapper
around the
[Update Room API](/docs/api-reference/rest-api-endpoints#post-rooms-update-roomId)
and returns the same response.

```ts
const room = await liveblocks.updateRoomId({
  currentRoomId: "my-room-id",
  newRoomId: "new-room-id",
});

// { type: "room", id: "my-room-id", metadata: {...}, ... }
console.log(room);
```

##### Redirect connected users to the new room

When a room’s ID is changed it disconnects all users that are currently
connected. To redirect connected users to the new room you can use
[`useErrorListener`](/docs/api-reference/liveblocks-react#useErrorListener) or
[`room.subscribe("error")`](/docs/api-reference/liveblocks-client#Room.subscribe.error)
in your application to get the new room’s ID, and redirect users to the renamed
room.

```tsx
import { useErrorListener } from "@liveblocks/react/suspense";

function App() {
  useErrorListener((error) => {
    if (error.context.code === 4006) {
      // Room ID has been changed, get the new ID and redirect
      const newRoomId = error.message;
      __redirect__(`https://example.com/document/${newRoomId}}`);
    }
  });
}
```

#### Liveblocks.getActiveUsers [#get-rooms-roomId-active-users]

Returns a list of users that are currently present in the room. Throws an error
if the room isn’t found. This is a wrapper around the
[Get Active Users API](/docs/api-reference/rest-api-endpoints#get-rooms-roomId-active-users)
and returns the same response.

```ts
const activeUsers = await liveblocks.getActiveUsers("my-room-id");

// { data: [{ type: "user", id: "my-user-id", ... }, ...] }
console.log(activeUsers);
```

#### Liveblocks.broadcastEvent [#post-broadcast-event]

Broadcasts a custom event to the room. Throws an error if the room isn’t found.
This is a wrapper around the
[Broadcast Event API](/docs/api-reference/rest-api-endpoints#post-broadcast-event)
and returns no response.

```ts
const customEvent = {
  type: "EMOJI",
  emoji: "🔥",
};

await liveblocks.broadcastEvent("my-room-id", customEvent);
```

You can respond to custom events on the front end with
[`useEventListener`](/docs/api-reference/liveblocks-react#useEventListener) and
[`room.subscribe("event")`](/docs/api-reference/liveblocks-client#Room.subscribe.event).
When receiving an event sent with `Liveblocks.broadcastEvent`, `user` will be
`null` and `connectionId` will be `-1`.

```tsx
import { useEventListener } from "@liveblocks/react/suspense";

// When receiving an event sent from `@liveblocks/node`
useEventListener(({ event, user, connectionId }) => {
  // `null`
  console.log(user);

  // `-1`
  console.log(connectionId);
});
```

### Groups

Groups allow you to manage users for group mentions in comments and text
editors.

#### Liveblocks.createGroup [#create-group]

Creates a new group with the specified members. This is a wrapper around the
[Create Group API](/docs/api-reference/rest-api-endpoints#post-groups) and
returns the same response.

```ts
const group = await liveblocks.createGroup({
  groupId: "engineering-team",
  memberIds: ["alice@example.com", "bob@example.com"],
<<<<<<< HEAD
=======
  // Optional, create it on a specific tenant
  tenantId: "acme-corp",
>>>>>>> c15759f5
});

// { type: "group", id: "engineering-team", tenantId: "acme-corp", createdAt: "...", updatedAt: "...", scopes: { mention: true }, members: [...] }
console.log(group);
```

You can also create a group without members and add them later:

```ts
const group = await liveblocks.createGroup({
  groupId: "design-team",
  // Optional, add members when creating the group
  memberIds: ["charlie@example.com"],

  // Optional, create it on a specific tenant
  tenantId: "company-123",

  // Optional, set group scopes (defaults to { mention: true })
  scopes: { mention: true },
});
```

#### Liveblocks.getGroup [#get-group]

Returns a group by its ID. Throws an error if the group isn't found. This is a
wrapper around the
[Get Group API](/docs/api-reference/rest-api-endpoints#get-groups-groupId) and
returns the same response.

```ts
const group = await liveblocks.getGroup({
  groupId: "engineering-team",
});

// { type: "group", id: "engineering-team", tenantId: "acme-corp", createdAt: "...", updatedAt: "...", scopes: { mention: true }, members: [...] }
console.log(group);
```

#### Liveblocks.getGroups [#get-groups]

Returns a list of all groups in your project. This is a wrapper around the
[Get Groups API](/docs/api-reference/rest-api-endpoints#get-groups) and returns
the same response.

```ts
const { data: groups, nextCursor } = await liveblocks.getGroups();

// A list of groups
// [{ type: "group", id: "engineering-team", tenantId: "acme-corp", createdAt: "...", updatedAt: "...", scopes: { mention: true }, members: [...] }, ...]
console.log(groups);

// A pagination cursor for the next page
console.log(nextCursor);
```

You can also paginate through groups:

```ts
const { data: groups, nextCursor } = await liveblocks.getGroups({
  // Optional, the number of groups to return (defaults to 20)
  limit: 50,

  // Optional, cursor for pagination
  startingAfter: nextCursor,
});
```

#### Liveblocks.getUserGroups [#get-user-groups]

Returns all groups that a specific user is a member of. This is a wrapper around
the
[Get User Groups API](/docs/api-reference/rest-api-endpoints#get-users-userId-groups)
and returns the same response.

```ts
const { data: userGroups, nextCursor } = await liveblocks.getUserGroups({
  userId: "alice@example.com",
});

// A list of groups the user belongs to
// [{ type: "group", id: "engineering-team", ... }, ...]
console.log(userGroups);
```

You can also paginate through user groups:

```ts
const { data: userGroups, nextCursor } = await liveblocks.getUserGroups({
  userId: "alice@example.com",
  limit: 25,
  startingAfter: "L3YyL2dyb3Vwcy...",
});
```

#### Liveblocks.addGroupMembers [#add-group-members]

Adds new members to an existing group. This is a wrapper around the
[Add Group Members API](/docs/api-reference/rest-api-endpoints#post-groups-groupId-add-members)
and returns the same response.

```ts
const updatedGroup = await liveblocks.addGroupMembers({
  groupId: "engineering-team",
  memberIds: ["david@example.com", "eve@example.com"],
});

// { type: "group", id: "engineering-team", tenantId: "acme-corp", createdAt: "...", updatedAt: "...", scopes: { mention: true }, members: [...] }
console.log(updatedGroup);
```

#### Liveblocks.removeGroupMembers [#remove-group-members]

Removes members from an existing group. This is a wrapper around the
[Remove Group Members API](/docs/api-reference/rest-api-endpoints#post-groups-groupId-remove-members)
and returns the same response.

```ts
const updatedGroup = await liveblocks.removeGroupMembers({
  groupId: "engineering-team",
  memberIds: ["david@example.com"],
});

// { type: "group", id: "engineering-team", tenantId: "acme-corp", createdAt: "...", updatedAt: "...", scopes: { mention: true }, members: [...] }
console.log(updatedGroup);
```

#### Liveblocks.deleteGroup [#delete-group]

Deletes a group. If the group doesn't exist, no error will be thrown. This is a
wrapper around the
[Delete Group API](/docs/api-reference/rest-api-endpoints#delete-groups-groupId)
and returns no response.

```ts
await liveblocks.deleteGroup({
  groupId: "old-team",
});
```

### Storage

#### Liveblocks.getStorageDocument [#get-rooms-roomId-storage]

Returns the contents of a room’s Storage tree. By default, returns Storage in
LSON format. Throws an error if the room isn’t found. This is a wrapper around
the
[Get Storage Document API](/docs/api-reference/rest-api-endpoints#get-rooms-roomId-storage)
and returns the same response.

```ts
const storage = await liveblocks.getStorageDocument("my-room-id");
```

LSON is a custom Liveblocks format that preserves information about the
conflict-free data types used. By default, `getStorageDocument` returns Storage
in this format. This is the same as using `"plain-json"` in the second argument.

```ts highlight="2"
// Retrieve LSON Storage data
const storage = await liveblocks.getStorageDocument("my-room-id", "plain-lson");

// If this were your Storage type...
declare global {
  interface Liveblocks {
    Storage: {
      names: LiveList<string>;
    };
  }
}

// {
//   liveblocksType: "LiveObject",
//   data: {
//     names: {
//       liveblocksType: "LiveList",
//       data: ["Olivier", "Nimesh"],
//     }
//   }
// }
console.log(storage);
```

You can also retrieve Storage as JSON by passing `"json"` into the second
argument.

```ts highlight="2"
// Retrieve JSON Storage data
const storage = await liveblocks.getStorageDocument("my-room-id", "json");

// If this were your Storage type...
declare global {
  interface Liveblocks {
    Storage: {
      names: LiveList<string>;
    };
  }
}

// {
//   names: ["Olivier", "Nimesh"]
// }
console.log(storage);
```

#### Liveblocks.initializeStorageDocument [#post-rooms-roomId-storage]

Initializes a room’s Storage tree with given LSON data. To use this, the room
must have [already been created](#post-rooms) and have empty Storage. Throws an
error if the room isn’t found. Calling this will disconnect all active users
from the room. This is a wrapper around the
[Initialize Storage Document API](/docs/api-reference/rest-api-endpoints#post-rooms-roomId-storage)
and returns the same response.

```ts
// Create a new room
const room = await liveblocks.createRoom("my-room-id", {
  defaultAccesses: ["room:write"],
});

// Initialize Storage
const storage = await liveblocks.initializeStorageDocument("my-room-id", {
  // Your LSON Storage value
  // ...
});
```

LSON is a custom Liveblocks format that preserves information about
conflict-free data types. The easiest way to create it is using the
`toPlainLson` helper provided by `@liveblocks/client`. Note that your Storage
root should always be a `LiveObject`.

```ts highlight="11-13,18-20,25"
import { toPlainLson, LiveList, LiveObject } from "@liveblocks/client";

// Create a new room
const room = await liveblocks.createRoom("my-room-id", {
  defaultAccesses: ["room:write"],
});

// If this were your Storage type...
declare global {
  interface Liveblocks {
    Storage: {
      names: LiveList<string>;
    };
  }
}

// Create the initial conflict-free data
const initialStorage: LiveObject<Liveblocks["Storage"]> = new LiveObject({
  names: new LiveList(["Olivier", "Nimesh"]),
});

// Convert to LSON and create Storage
const storage = await liveblocks.initializeStorageDocument(
  "my-room-id",
  toPlainLson(initialStorage)
);
```

It’s also possible to create plain LSON manually, without the helper function.

```ts highlight="9-11,17-23"
// Create a new room
const room = await liveblocks.createRoom("my-room-id", {
  defaultAccesses: ["room:write"],
});

// If this were your Storage type...
declare global {
  interface Liveblocks {
    Storage: {
      names: LiveList<string>;
    };
  }
}

// Create this Storage and add names to the LiveList
const storage = await liveblocks.initializeStorageDocument("my-room-id", {
  liveblocksType: "LiveObject",
  data: {
    names: {
      liveblocksType: "LiveList",
      data: ["Olivier", "Nimesh"],
    },
  },
});
```

#### Liveblocks.mutateStorage [#mutate-storage]

Modify Storage contents from the server. No presence will be shown when you make
changes.

```ts
// Mutate a single room
await liveblocks.mutateStorage(
  "my-room-id",

  ({ root }) => {
    root.get("list").push("item3");
  }
);
```

The callback can be asynchronous, in which case a stream of mutations can happen
over time.

```ts
// Mutate a single room
await liveblocks.mutateStorage(
  "my-room-id",

  async ({ root }) => {
    // These changes happen immediately
    const animals = root.get("animals");
    animals.clear();
    animals.push("Thinking...");

    await thinkForAWhile();

    // These changes happen after `await` has run
    animals.clear();
    animals.push("🐶");
    animals.push("🦘");
  }
);
```

Learn how to
[type your Storage](/docs/api-reference/liveblocks-react#Typing-your-data).

#### Liveblocks.massMutateStorage [#mass-mutate-storage]

Modify Storage contents for multiple rooms simultaneously. With the default
query value `{}` it will loop through every room in your project.

```ts
// Mutate a number of rooms
await liveblocks.massMutateStorage(
  {},

  // Callback runs on every selected room
  ({ room, root }) => {
    // { type: "room", id: "my-room-id", metadata: {...}, ... }
    console.log(room);

    root.get("animals").push("🦍");
  }
);
```

A number of options are also available, enabling you to filter for certain
rooms. Additionally, you can set options for concurrency and provide an abort
signal to cancel the mutations.

```ts
// Mutate a number of rooms
await liveblocks.massMutateStorage(
  {
    // +++
    // Optional, filter for rooms that allow entry to group ID(s) in `groupsAccesses`
    groupIds: ["engineering", "design"],

    // Optional, filter for rooms that allow entry to a user's ID in `usersAccesses`
    userId: "my-user-id",

    // Optional, use advanced filtering
    query: {
      // Optional, filter for rooms with an ID that starts with specific string
      roomId: {
        startsWith: "liveblocks:",
      },
      // Optional, filter for rooms with custom metadata in `metadata`
      metadata: {
        roomType: "whiteboard",
      },
    },
    // +++
  },

  ({ room, root }) => {
    // { type: "room", id: "my-room-id", metadata: {...}, ... }
    console.log(room);

    root.get("animals").push("🦍");
  },

  // Optional
  // +++
  {
    concurrency: 10, // Optional, process at most 10 rooms simultaneously
    signal, // Optional, provide an abort signal to cancel mutations mid-way
  }
  // +++
);
```

Learn how to
[type your Storage](/docs/api-reference/liveblocks-react#Typing-your-data).

#### Liveblocks.deleteStorageDocument [#delete-rooms-roomId-storage]

Deletes a room’s Storage data. Calling this will disconnect all active users
from the room. Throws an error if the room isn’t found. This is a wrapper around
the
[Delete Storage Document API](/docs/api-reference/rest-api-endpoints#delete-rooms-roomId-storage)
and returns no response.

```ts
await liveblocks.deleteStorageDocument("my-room-id");
```

### Yjs

#### Liveblocks.getYjsDocument [#get-rooms-roomId-ydoc]

Returns a JSON representation of a room’s Yjs document. Throws an error if the
room isn’t found. This is a wrapper around the
[Get Yjs Document API](/docs/api-reference/rest-api-endpoints#get-rooms-roomId-ydoc)
and returns the same response.

```ts
const yjsDocument = await liveblocks.getYjsDocument("my-room-id");

// { yourYText: "...", yourYArray: [...], ... }
console.log(yjsDocument);
```

A number of options are available.

```ts
const yjsDocument = await liveblocks.getYjsDocument("my-room-id", {
  // Optional, if true, `yText` values will return formatting
  format: true,

  // Optional, return a single key's value, e.g. `yDoc.get("my-key-id").toJson()`
  key: "my-key-id",

  // Optional, override the inferred `key` type, e.g. "ymap" for `doc.get(key, Y.Map)`
  type: "ymap",
});
```

#### Liveblocks.sendYjsBinaryUpdate [#put-rooms-roomId-ydoc]

Send a Yjs binary update to a room’s Yjs document. You can use this to update or
initialize the room’s Yjs document. Throws an error if the room isn’t found.
This is a wrapper around the
[Send a Binary Yjs Update API](/docs/api-reference/rest-api-endpoints#put-rooms-roomId-ydoc)
and returns no response.

```ts
await liveblocks.sendYjsBinaryUpdate("my-room-id", update);
```

Here’s an example of how to update a room’s Yjs document with your changes.

```ts
import * as Y from "yjs";

// Create a Yjs document
const yDoc = new Y.Doc();

// Create your data structures and make your update
// If you're using a text editor, you need to match its format
const yText = yDoc.getText("text");
yText.insert(0, "Hello world");

// Encode the document state as an update
const update = Y.encodeStateAsUpdate(yDoc);

// Send update to Liveblocks
await liveblocks.sendYjsBinaryUpdate("my-room-id", update);
```

To update a subdocument instead of the main document, pass its `guid`.

```ts
await liveblocks.sendYjsBinaryUpdate("my-room-id", update, {
  // Optional, update a subdocument instead. guid is its unique identifier
  guid: "c4a755...",
});
```

To create a new room and initialize its Yjs document, call
[`liveblocks.createRoom`](#post-rooms) before sending the binary update.

```ts highlight="1-2"
// Create new room
const room = await liveblocks.createRoom("my-room-id");

// Set initial Yjs document value
await liveblocks.sendYjsBinaryUpdate("my-room-id", state);
```

##### Different editors

Note that each text and code editor handles binary updates in a different way,
and may use a different Yjs shared type, for example
[`Y.XmlFragment`](https://docs.yjs.dev/api/shared-types/y.xmlfragment) instead
of [`Y.Text`](https://docs.yjs.dev/api/shared-types/y.text).

Create a binary update with [Slate](https://www.slatejs.org/):

```ts title="Slate binary update" highlight="3,13-17,19-21" isCollapsed isCollapsable
import { Liveblocks } from "@liveblocks/node";
import * as Y from "yjs";
import { slateNodesToInsertDelta } from "@slate-yjs/core";

const liveblocks = new Liveblocks({
  secret: "{{SECRET_KEY}}",
});

export async function POST() {
  // Create a Yjs document
  const yDoc = new Y.Doc();

  // Create Slate document state
  const slateDoc = {
    type: "paragraph",
    children: [{ text: "Hello world" }],
  };

  // Create your data structures and make your update
  const insertDelta = slateNodesToInsertDelta(slateDoc);
  (yDoc.get("content", Y.XmlText) as Y.XmlText).applyDelta(insertDelta);

  // Encode the document state as an update
  const update = Y.encodeStateAsUpdate(yDoc);

  // Send update to Liveblocks
  await liveblocks.sendYjsBinaryUpdate("my-room-id", update);
}
```

Create a binary update with
[Tiptap](https://tiptap.dev/docs/editor/api/extensions/collaboration):

```ts title="Tiptap binary update" highlight="12-14,16-18" isCollapsed isCollapsable
import * as Y from "yjs";
import { Liveblocks } from "@liveblocks/node";

const liveblocks = new Liveblocks({
  secret: "{{SECRET_KEY}}",
});

export async function POST() {
  // Create a Yjs document
  const yDoc = new Y.Doc();

  // Create Tiptap Yjs state
  const yXmlElement = new Y.XmlElement("paragraph");
  yXmlElement.insert(0, [new Y.XmlText("Hello world")]);

  // Create your data structures and make your update
  const yXmlFragment = yDoc.getXmlFragment("default");
  yXmlFragment.insert(0, [yXmlElement]);

  // Encode the document state as an update message
  const yUpdate = Y.encodeStateAsUpdate(yDoc);

  // Initialize the Yjs document with the update
  await liveblocks.sendYjsBinaryUpdate("my-room-id", {
    update: yUpdate,
  });
}
```

Read the [Yjs documentation](https://docs.yjs.dev/api/document-updates) to learn
more about creating binary updates.

#### Liveblocks.getYjsDocumentAsBinaryUpdate [#get-rooms-roomId-ydoc-binary]

Return a room’s Yjs document as a single binary update. You can use this to get
a copy of your Yjs document in your back end. Throws an error if the room isn’t
found. This is a wrapper around the
[Get Yjs Document Encoded as a Binary Yjs Update API](/docs/api-reference/rest-api-endpoints#get-rooms-roomId-ydoc-binary)
and returns the same response.

```ts
const binaryYjsUpdate =
  await liveblocks.getYjsDocumentAsBinaryUpdate("my-room-id");
```

To return a subdocument instead of the main document, pass its `guid`.

```ts
const binaryYjsUpdate = await liveblocks.getYjsDocumentAsBinaryUpdate(
  "my-room-id",
  {
    // Optional, return a subdocument instead. guid is its unique identifier
    guid: "c4a755...",
  }
);
```

Read the [Yjs documentation](https://docs.yjs.dev/api/document-updates) to learn
more about using binary updates.

### Schema validation

#### Liveblocks.createSchema [#post-create-new-schema]

Creates a schema that can be used to enforce a room’s Storage data structure.
The schema consists of a unique name, and a body which specifies the data shape
of the room in Liveblocks
[schema syntax](/docs/platform/schema-validation/syntax). This is a wrapper
around the
[Create Schema API](/docs/api-reference/rest-api-endpoints#post-create-new-schema)
and returns the same response.

```ts
const schemaBody = `
  type Storage {
    names: LiveList<string>
  }
`;

const schema = await liveblocks.createSchema("my-schema-name", schemaBody);

// { id: "my-schema-name@1", name: "my-schema-name", version: 1, ... }
console.log(schema);
```

Read the [schema validation](/docs/platform/schema-validation) page to learn
more.

#### Liveblocks.getSchema [#get-create-new-schema]

Returns a schema from its ID. A schema’s ID is a combination of its name and
version, for example the ID for version `1` of `my-schema-name` is
`my-schema-name@1`. This is a wrapper around the
[Get Schema API](/docs/api-reference/rest-api-endpoints#get-create-new-schema)
and returns the same response.

```ts
const updatedBody = `
  type Storage {
    names: LiveMap<string, string>
  }
`;

const schema = await liveblocks.getSchema("my-schema-name@1", updatedBody);

// { id: "my-schema-name@1", name: "my-schema-name", version: 1, ... }
console.log(schema);
```

Read the [schema validation](/docs/platform/schema-validation) page to learn
more.

#### Liveblocks.updateSchema [#put-update-new-schema]

Updates a schema’s body and increments its version. A schema’s body specifies
the data shape of the room in Liveblocks
[schema syntax](/docs/platform/schema-validation/syntax). Find the schema by its
ID, a combination of its name and version, for example the ID for version `1` of
`my-schema-name` is `my-schema-name@1`. This is a wrapper around the
[Update Schema API](/docs/api-reference/rest-api-endpoints#put-update-new-schema)
and returns the same response.

```ts
const schema = await liveblocks.updateSchema("my-schema-name@1");

// { id: "my-schema-name@1", name: "my-schema-name", version: 1, ... }
console.log(schema);
```

Read the [schema validation](/docs/platform/schema-validation) page to learn
more.

#### Liveblocks.deleteSchema [#delete-a-schema]

Deletes a schema. This is only allowed if the schema is not attached to a room.
Find the schema by its ID, a combination of its name and version, for example
the ID for version `1` of `my-schema-name` is `my-schema-name@1`. This is a
wrapper around the
[Delete Schema API](/docs/api-reference/rest-api-endpoints#delete-a-schema) and
returns no response.

```ts
await liveblocks.deleteSchema("my-schema-name@1");
```

Read the [schema validation](/docs/platform/schema-validation) page to learn
more.

#### Liveblocks.getSchemaByRoomId [#get-new-schema]

Returns the schema attached to a room. Throws an error if the room isn’t found.
This is a wrapper around the
[Get Schema By Room API](/docs/api-reference/rest-api-endpoints#get-new-schema)
and returns the same response.

```ts
const schema = await liveblocks.getSchemaByRoomId("my-room-id");

// { id: "my-schema-name@1", name: "my-schema-name", version: 1, ... }
console.log(schema);
```

Read the [schema validation](/docs/platform/schema-validation) page to learn
more.

#### Liveblocks.attachSchemaToRoom [#post-attach-schema-to-room]

Attaches a schema to a room, and instantly enables runtime schema validation in
it. Attach the schema by its ID, a combination of its name and version, for
example the ID for version `1` of `my-schema-name` is `my-schema-name@1`. This
is a wrapper around the
[Attach Schema to a Room API](/docs/api-reference/rest-api-endpoints#post-attach-schema-to-room)
and returns the same response.

If the current contents of the room’s Storage do not match the schema, attaching
will fail and the error message will give details on why the schema failed to
attach. It’ll also throw an error if the room isn’t found.

```ts
const schema = await liveblocks.attachSchemaToRoom(
  "my-room-id",
  "my-schema-name@1"
);

// { id: "my-schema-name@1", name: "my-schema-name", version: 1, ... }
console.log(schema);
```

Read the [schema validation](/docs/platform/schema-validation) page to learn
more.

#### Liveblocks.detachSchemaFromRoom [#delete-detach-schema-to-room]

Detaches a schema from a room. This is a wrapper around the
[Detach Schema from a Room API](/docs/api-reference/rest-api-endpoints#post-detach-schema-to-room)
and returns no response.

```ts
await liveblocks.detachSchemaFromRoom("my-room-id");
```

### Comments

#### Liveblocks.getThreads [#get-rooms-roomId-threads]

Returns a list of threads found inside a room. Throws an error if the room isn’t
found. This is a wrapper around the
[Get Room Threads API](/docs/api-reference/rest-api-endpoints#get-rooms-roomId-threads)
and returns the same response.

```ts
const { data: threads } = await liveblocks.getThreads({
  roomId: "my-room-id",
});

// [{ type: "thread", id: "th_d75sF3...", ... }, ...]
console.log(threads);
```

It’s also possible to filter threads by their string, boolean, and number
metadata using a query parameter. You can also pass `startsWith` to match the
start of a string.

```ts
const { data: threads } = await liveblocks.getThreads({
  roomId: "my-room-id",

  // Optional, use advanced filtering
  query: {
    // Optional, filter based on resolved status
    resolved: false,
    // Optional, filter for metadata values
    metadata: {
      status: "open",
      pinned: true,
      priority: 3,

      // You can match the start of a metadata string
      organization: {
        startsWith: "liveblocks:",
      },
    },
  },
});
```

You can also pass a
[query language](/docs/guides/how-to-filter-threads-using-query-language) string
instead of a `query` object.

#### Liveblocks.createThread [#post-rooms-roomId-threads]

Creates a new thread within a specific room, using room ID and thread data. This
is a wrapper around the
[Create Thread API](/docs/api-reference/rest-api-endpoints#post-rooms-roomId-threads)
and returns the new thread.

```ts
const thread = await liveblocks.createThread({
  roomId: "my-room-id",

  data: {
    comment: {
      userId: "florent@example.com",
      body: {
        version: 1,
        content: [
          /* The comment's body text goes here, see below */
        ],
      },
    },
  },
});

// { type: "thread", id: "th_d75sF3...", ... }
console.log(thread);
```

A comment’s body is an array of paragraphs, each containing child nodes. Here’s
an example of how to construct a comment’s body, which can be submitted under
`data.comment.body`.

```tsx highlight="3-11,20"
import { CommentBody } from "@liveblocks/node";

const body: CommentBody = {
  version: 1,
  content: [
    {
      type: "paragraph",
      children: [{ text: "Hello " }, { text: "world", bold: true }],
    },
  ],
};

const thread = await liveblocks.createThread({
  roomId: "my-room-id",

  data: {
    // ...
    comment: {
      // The comment's body, uses the `CommentBody` type
      body,

      // ...
    },
  },
});
```

This method has a number of options, allowing for custom metadata and a creation
date for the comment.

```ts
const thread = await liveblocks.createThread({
  roomId: "my-room-id",

  data: {
    // Optional, custom metadata properties
    metadata: {
      color: "blue",
      page: 3,
      pinned: true,
    },

    // Data for the first comment in the thread
    comment: {
      // The ID of the user that created the comment
      userId: "florent@example.com",

      // Optional, when the comment was created.
      createdAt: new Date(),

      // The comment's body, uses the `CommentBody` type
      body: {
        version: 1,
        content: [
          /* The comment's body text goes here, see above */
        ],
      },
    },
  },
});

// { type: "thread", id: "th_d75sF3...", ... }
console.log(thread);
```

#### Liveblocks.getThread [#get-rooms-roomId-threads-threadId]

Returns a thread. Throws an error if the room or thread isn’t found. This is a
wrapper around the
[Get Thread API](/docs/api-reference/rest-api-endpoints#get-rooms-roomId-threads-threadId)
and returns the same response.

```ts
const thread = await liveblocks.getThread({
  roomId: "my-room-id",
  threadId: "th_d75sF3...",
});

// { type: "thread", id: "th_d75sF3...", ... }
console.log(thread);
```

#### Liveblocks.editThreadMetadata [#post-rooms-roomId-threads-threadId-metadata]

Updates the metadata of a specific thread within a room. This method allows you
to modify the metadata of a thread, including user information and the date of
the last update. Throws an error if the room or thread isn’t found. This is a
wrapper around the
[Update Thread Metadata API](/docs/api-reference/rest-api-endpoints#post-rooms-roomId-threads-threadId-metadata)
and returns the updated metadata.

```ts
const editedMetadata = await liveblocks.editThreadMetadata({
  roomId: "my-room-id",
  threadId: "th_d75sF3...",

  data: {
    metadata: {
      color: "yellow",
    },
    userId: "marc@example.com",
    updatedAt: new Date(), // Optional
  },
});

// { color: "yellow", page: 3, pinned: true }
console.log(editedMetadata);
```

Metadata can be a `string`, `number`, or `boolean`. You can also use `null` to
remove metadata from a thread. Here’s an example using every option.

```ts
const editedMetadata = await liveblocks.editThreadMetadata({
  roomId: "my-room-id",
  threadId: "th_d75sF3...",

  data: {
    // Custom metadata
    metadata: {
      // Metadata can be a string, number, or boolean
      title: "My thread title",
      page: 3,
      pinned: true,

      // Remove metadata with null
      color: null,
    },

    // The ID of the user that updated the metadata
    userId: "marc@example.com",

    // Optional, the time the user updated the metadata
    updatedAt: new Date(),
  },
});

// { title: "My thread title", page: 3, pinned: true }
console.log(editedMetadata);
```

#### Liveblocks.markThreadAsResolved [#post-rooms-roomId-threads-threadId-mark-as-resolved]

Marks a thread as resolved, which means it sets the `resolved` property on the
specified thread to `true`. Takes a `userId`, which is the ID of the user that
resolved the thread. Throws an error if the room or thread isn’t found. This is
a wrapper around the
[Mark Thread As Resolved API](/docs/api-reference/rest-api-endpoints#post-rooms-roomId-threads-threadId-mark-as-resolved)
and returns the same response.

```ts
const thread = await liveblocks.markThreadAsResolved({
  roomId: "my-room-id",
  threadId: "th_d75sF3...",
  data: {
    userId: "steven@example.com",
  },
});

// { type: "thread", id: "th_d75sF3...", ... }
console.log(thread);
```

#### Liveblocks.markThreadAsUnresolved [#post-rooms-roomId-threads-threadId-mark-as-unresolved]

Marks a thread as unresolved, which means it sets the `resolved` property on the
specified thread to `false`. Takes a `userId`, which is the ID of the user that
unresolved the thread. Throws an error if the room or thread isn’t found. This
is a wrapper around the
[Mark Thread As Unresolved API](/docs/api-reference/rest-api-endpoints#post-rooms-roomId-threads-threadId-mark-as-unresolved)
and returns the same response.

```ts
const thread = await liveblocks.markThreadAsUnresolved({
  roomId: "my-room-id",
  threadId: "th_d75sF3...",
  data: {
    userId: "steven@example.com",
  },
});

// { type: "thread", id: "th_d75sF3...", ... }
console.log(thread);
```

#### Liveblocks.deleteThread [#delete-rooms-roomId-threads-threadId]

Deletes a thread. Throws an error if the room or thread isn’t found. This is a
wrapper around the
[Delete Thread API](/docs/api-reference/rest-api-endpoints#delete-rooms-roomId-threads-threadId)
and returns no response.

```ts
await liveblocks.deleteThread({
  roomId: "my-room-id",
  threadId: "th_d75sF3...",
});
```

#### Liveblocks.subscribeToThread [#post-rooms-roomId-threads-threadId-subscribe]

Subscribes a user to a thread, meaning they will receive inbox notifications
when new comments are posted. Throws an error if the room or thread isn’t found.
This is a wrapper around the
[Subscribe To Thread API](/docs/api-reference/rest-api-endpoints#post-rooms-roomId-threads-threadId-subscribe)
and returns the same response.

```ts
const subscription = await liveblocks.subscribeToThread({
  roomId: "my-room-id",
  threadId: "th_d75sF3...",
  data: {
    userId: "steven@example.com",
  },
});

// { kind: "thread", subjectId: "th_d75sF3...", ... }
console.log(subscription);
```

Subscribing will replace any existing subscription for the current thread
[set at room-level](#post-rooms-roomId-users-userId-subscription-settings). This
value can also be overridden by a room-level call that is run afterwards.

```ts
const roomId = "my-room-id";
const userId = "steven@example.com";

// 1. Disables notifications for all threads
await liveblocks.updateRoomSubscriptionSettings({
  roomId,
  userId,
  data: {
    threads: "none",
  },
});

// 2. Enables notifications just for this thread, "th_d75sF3..."
await liveblocks.subscribeToThread({
  roomId,
  threadId: "th_d75sF3...",
  data: { userId },
});

// 3. Disables notifications for all threads, including "th_d75sF3..."
await liveblocks.updateRoomSubscriptionSettings({
  roomId,
  userId,
  data: {
    threads: "none",
  },
});
```

#### Liveblocks.unsubscribeFromThread [#post-rooms-roomId-threads-threadId-unsubscribe]

Unsubscribes a user from a thread, meaning they will no longer receive inbox
notifications when new comments are posted. Throws an error if the room or
thread isn’t found. This is a wrapper around the
[Unsubscribe From Thread API](/docs/api-reference/rest-api-endpoints#post-rooms-roomId-threads-threadId-unsubscribe)
and returns the same response.

```ts
await liveblocks.unsubscribeFromThread({
  roomId: "my-room-id",
  threadId: "th_d75sF3...",
  data: {
    userId: "steven@example.com",
  },
});
```

Unsubscribing will replace any existing subscription for the current thread
[set at room-level](#post-rooms-roomId-users-userId-subscription-settings). This
value can also be overridden by a room-level call that is run afterwards.

```ts
const roomId = "my-room-id";
const userId = "steven@example.com";

// 1. Enables notifications for all thread activity
await liveblocks.updateRoomSubscriptionSettings({
  roomId,
  userId,
  data: {
    threads: "all",
  },
});

// 2. Disables notifications just for this thread, "th_d75sF3..."
await liveblocks.unsubscribeToThread({
  roomId,
  threadId: "th_d75sF3...",
  data: { userId },
});

// 3. Enables notifications for all thread activity, including "th_d75sF3..."
await liveblocks.updateRoomSubscriptionSettings({
  roomId,
  userId,
  data: {
    threads: "none",
  },
});
```

#### Liveblocks.getThreadSubscriptions [#get-rooms-roomId-threads-threadId-subscriptions]

Gets a thread’s subscriptions, returning a list of users that will receive
notifications when new comments are posted. Throws an error if the room or
thread isn’t found. This is a wrapper around the
[Get Thread Subscriptions API](/docs/api-reference/rest-api-endpoints#get-rooms-roomId-threads-threadId-subscriptions)
and returns the same response.

```ts
const { data: subscriptions } = await liveblocks.getThreadSubscriptions({
  roomId: "my-room-id",
  threadId: "th_d75sF3...",
});

// [{ kind: "thread", subjectId: "th_d75sF3...", userId: "steven@example.com", ... }, ...]
console.log(subscriptions);
```

#### Liveblocks.createComment [#post-rooms-roomId-threads-threadId-comments]

Creates a new comment in a specific thread within a room. This method allows
users to add comments to a conversation thread, specifying the user who made the
comment and the content of the comment. This method is a wrapper around the
[Get Comment API](/docs/api-reference/rest-api-endpoints#post-rooms-roomId-threads-threadId-comments)
and returns the new comment.

```ts
const comment = await liveblocks.createComment({
  roomId: "my-room-id",
  threadId: "th_d75sF3...",

  data: {
    body: {
      version: 1,
      content: [
        /* The comment's body text goes here, see below */
      ],
    },
    userId: "pierre@example.com",
    createdAt: new Date(), // Optional
  },
});
```

A comment’s body is an array of paragraphs, each containing child nodes. Here’s
an example of how to construct a comment’s body, which can be submitted under
`data.body`.

```tsx highlight="3-11,19"
import { CommentBody } from "@liveblocks/node";

const body: CommentBody = {
  version: 1,
  content: [
    {
      type: "paragraph",
      children: [{ text: "Hello " }, { text: "world", bold: true }],
    },
  ],
};

const comment = await liveblocks.createComment({
  roomId: "my-room-id",
  threadId: "th_d75sF3...",

  data: {
    // The comment's body, uses the `CommentBody` type
    body,

    // ...
  },
});
```

This method has a number of options, including the option to add a custom
creation date to the comment.

```ts
const comment = await liveblocks.createComment({
  roomId: "my-room-id",
  threadId: "th_d75sF3...",

  data: {
    // The comment's body, uses the `CommentBody` type
    body: {
      version: 1,
      content: [
        /* The comment's body text goes here, see above */
      ],
    },

    // The ID of the user that created the comment
    userId: "adrien@example.com",

    // The time the comment was created
    createdAt: new Date(),
  },
});
```

#### Liveblocks.getComment [#get-rooms-roomId-threads-threadId-comments-commentId]

Returns a comment. Throws an error if the room, thread, or comment isn’t found.
This is a wrapper around the
[Get Comment API](/docs/api-reference/rest-api-endpoints#get-rooms-roomId-threads-threadId-comments-commentId)
and returns the same response.

```ts
const comment = await liveblocks.getComment({
  roomId: "my-room-id",
  threadId: "th_d75sF3...",
  commentId: "cm_agH76a...",
});

// { type: "comment", threadId: "th_d75sF3...", ... }
console.log(comment);
```

#### Liveblocks.editComment [#post-rooms-roomId-threads-threadId-comments-commentId]

Edits an existing comment in a specific thread within a room. This method allows
users to update the content of their previously posted comments, with the option
to specify the time of the edit. Throws an error if the comment isn’t found.
This is a wrapper around the
[Edit Comment API](/docs/api-reference/rest-api-endpoints#post-rooms-roomId-threads-threadId-comments-commentId)
and returns the updated comment.

```ts
const editedComment = await liveblocks.editComment({
  roomId: "my-room-id",
  threadId: "th_d75sF3...",
  commentId: "cm_agH76a...",

  data: {
    body: {
      version: 1,
      content: [
        /* The comment's body text goes here, see below */
      ],
    },
    userId: "alicia@example.com",
    createdAt: new Date(), // Optional
  },
});

// { type: "comment", threadId: "th_d75sF3...", ... }
console.log(editedComment);
```

A comment’s body is an array of paragraphs, each containing child nodes. Here’s
an example of how to construct a comment’s body, which can be submitted under
`data.body`.

```tsx highlight="3-11,19"
import { CommentBody } from "@liveblocks/node";

const body: CommentBody = {
  version: 1,
  content: [
    {
      type: "paragraph",
      children: [{ text: "Hello " }, { text: "world", bold: true }],
    },
  ],
};

const comment = await liveblocks.createComment({
  roomId: "my-room-id",
  threadId: "th_d75sF3...",

  data: {
    // The comment's body, uses the `CommentBody` type
    body,

    // ...
  },
});
```

```ts
const editedComment = await liveblocks.editComment({
  roomId: "my-room-id",
  threadId: "th_d75sF3...",
  commentId: "cm_agH76a...",

  data: {
    // The comment's body, uses the `CommentBody` type
    body: {
      version: 1,
      content: [
        /* The comment's body text goes here, see above */
      ],
    },

    // The ID of the user that edited the comment
    userId: "alicia@example.com",

    // Optional, the time the comment was edited
    editedAt: new Date(),
  },
});

// { type: "comment", threadId: "th_d75sF3...", ... }
console.log(editedComment);
```

#### Liveblocks.deleteComment [#delete-rooms-roomId-threads-threadId-comments-commentId]

Deletes a specific comment from a thread within a room. If there are no
remaining comments in the thread, the thread is also deleted. This method throws
an error if the comment isn’t found. This is a wrapper around the
[Delete Comment API](/docs/api-reference/rest-api-endpoints#post-rooms-roomId-threads-threadId-comments-commentId)
and returns no response.

```ts
await liveblocks.deleteComment({
  roomId: "my-room-id",
  threadId: "th_d75sF3...",
  commentId: "cm_agH76a...",
});
```

#### Liveblocks.addCommentReaction [#post-rooms-roomId-threads-threadId-comments-commentId-add-reaction]

Adds a reaction to a specific comment in a thread within a room. Throws an error
if the comment isn’t found or if the user has already added the same reaction on
the comment. This is a wrapper around the
[Add Comment Reaction API](/docs/api-reference/rest-api-endpoints#post-rooms-roomId-threads-threadId-comments-commentId-add-reaction)
and returns the new reaction.

```ts
const reaction = await liveblocks.addCommentReaction({
  roomId: "my-room-id",
  threadId: "th_d75sF3...",
  commentId: "cm_agH76a...",

  data: {
    emoji: "👨‍👩‍👧",
    userId: "guillaume@example.com",
    createdAt: new Date(), // Optional, the time the reaction was added
  },
});

// { emoji: "👨‍👩‍👧", userId "guillaume@example.com", ... }
console.log(reaction);
```

#### Liveblocks.removeCommentReaction [#post-rooms-roomId-threads-threadId-comments-commentId-remove-reaction]

Removes a reaction from a specific comment in a thread within a room. Throws an
error if the comment reaction isn’t found. This is a wrapper around the
[Remove Comment Reaction API](/docs/api-reference/rest-api-endpoints#post-rooms-roomId-threads-threadId-comments-commentId-remove-reaction)
and returns no response.

```ts
await liveblocks.removeCommentReaction({
  roomId: "my-room-id",
  threadId: "th_d75sF3...",
  commentId: "cm_agH76a...",

  data: {
    emoji: "👨‍👩‍👧",
    userId: "steven@example.com",
    removedAt: new Date(), // Optional, the time the reaction is to be removed
  },
});
```

#### Liveblocks.getRoomSubscriptionSettings [#get-rooms-roomId-users-userId-subscription-settings]

Returns a user’s subscription settings for a specific room, specifying which
`thread` and `textMention` inbox notifications they are set to receive. This is
a wrapper around the
[Get Room Subscription Settings API](/docs/api-reference/rest-api-endpoints#get-rooms-roomId-users-userId-subscription-settings).

```ts
const subscriptionSettings = await liveblocks.getRoomSubscriptionSettings({
  roomId: "my-room-id",
  userId: "steven@example.com",
});

// { threads: "all", textMentions: "mine" }
console.log(subscriptionSettings);
```

For `"threads"`, these are the three possible values:

- `"all"` Receive notifications for every activity in every thread.
- `"replies_and_mentions"` Receive notifications for mentions and threads you’re
  participating in.
- `"none"` No notifications are received.

For `"textMentions"`, these are the two possible values:

- `"mine"` Receive notifications for mentions of you.
- `"none"` No notifications are received.

#### Liveblocks.updateRoomSubscriptionSettings [#post-rooms-roomId-users-userId-subscription-settings]

Updates a user’s subscription settings for a specific room, defining which
`thread` and `textMention` inbox notifications they will receive. This is a
wrapper around the
[Update Room Subscription Settings API](/docs/api-reference/rest-api-endpoints#post-rooms-roomId-users-userId-subscription-settings).

```ts
const updatedSubscriptionSettings =
  await liveblocks.updateRoomSubscriptionSettings({
    roomId: "my-room-id",
    userId: "steven@example.com",
    data: {
      threads: "replies_and_mentions",
      textMentions: "mine",
    },
  });

// { threads: "replies_and_mentions", ... }
console.log(updatedSubscriptionSettings);
```

For `"threads"`, these are the three possible values that can be set:

- `"all"` Receive notifications for every activity in every thread.
- `"replies_and_mentions"` Receive notifications for mentions and threads you’re
  participating in.
- `"none"` No notifications are received.

For `"textMentions"`, these are the two possible values that can be set:

- `"mine"` Receive notifications for mentions of you.
- `"none"` No notifications are received.

##### Replacing individual thread subscriptions

Subscribing will replace any
[existing thread subscriptions](#post-rooms-roomId-users-userId-subscription-settings)
in the current room. This value can also be overridden by a room-level call that
is run afterwards.

```ts
const roomId = "my-room-id";
const userId = "steven@example.com";

// 1. Enables notifications just for this thread, "th_d75sF3..."
await liveblocks.subscribeToThread({
  roomId,
  threadId: "th_d75sF3...",
  data: { userId },
});

// 2. Disables notifications for all threads, including "th_d75sF3..."
await liveblocks.updateRoomSubscriptionSettings({
  roomId,
  userId,
  data: {
    threads: "none",
  },
});
```

#### Liveblocks.deleteRoomSubscriptionSettings [#delete-rooms-roomId-users-userId-subscription-settings]

Deletes a user’s subscription settings for a specific room. This is a wrapper
around the
[Delete Room Subscription Settings API](/docs/api-reference/rest-api-endpoints#delete-rooms-roomId-users-userId-subscription-settings).

```ts
await liveblocks.deleteRoomSubscriptionSettings({
  roomId: "my-room-id",
  userId: "steven@example.com",
});
```

#### Liveblocks.getUserRoomSubscriptionSettings [#get-users-userId-room-subscription-settings]

Returns a list of a user’s subscription settings for all rooms. This is a
wrapper around the
[Get User Room Subscription Settings API](/docs/api-reference/rest-api-endpoints#get-users-userId-room-subscription-settings).

```ts
const { data: subscriptionSettings, nextCursor } =
  await liveblocks.getUserRoomSubscriptionSettings({
    userId: "steven@example.com",

    // Optional, filter for a specific tenant
    tenantId: "acme-corp",
  });

console.log(subscriptionSettings);

// { roomId: "my-room-id", threads: "all", ... }

// Pagination
if (nextCursor) {
  const { data: nextPage } = await liveblocks.getUserRoomSubscriptionSettings({
    userId: "steven@example.com",
    startingAfter: nextCursor,
  });
}
```

### Notifications

#### Liveblocks.getInboxNotifications [#get-users-userId-inboxNotifications]

Returns a list of a user’s inbox notifications. This is a wrapper around the
[Get Inbox Notifications API](/docs/api-reference/rest-api-endpoints#get-users-userId-inboxNotifications).
It also provides an unread query parameter to filter unread notifications.

```ts
const { data: inboxNotifications, nextCursor } =
  await liveblocks.getInboxNotifications({ userId: "steven@example.com" });

// [{ id: "in_3dH7sF3...", kind: "thread", ... }, { id: "in_3dH7sF3...", kind: "textMention", ... }, ...]
console.log(inboxNotifications);

// Filter unread notifications
const { data: unreadInboxNotifications, nextCursor } =
  await liveblocks.getInboxNotifications({
    userId: "steven@example.com",
    query: { unread: true },

    // Optional, filter for a specific tenant
    tenantId: "acme-corp",
  });
```

##### Pagination

You can use `nextCursor` to paginate inbox notifications. In this example, when
`getNextPage` is called, the next page of inbox notifications is added to
`pages`.

```ts
import { InboxNotificationData } from "@liveblocks/node";

// An array of pages, each containing a list of retrieved inbox notifications
const pages: InboxNotificationData[][] = [];

// Holds the pagination cursor for the next set of inbox notifications
let startingAfter;

// Call to get the next page of inbox notifications
async function getNextPage() {
  const { data, nextCursor } = await liveblocks.getInboxNotifications({
    startingAfter,
  });
  pages.push(data);
  startingAfter = nextCursor;
}
```

If you’d like to iterate over all your inbox notifications, it’s most convenient
to use
[`liveblocks.iterInboxNotifications`](#iter-users-userId-inboxNotifications)
instead. This method automatically paginates your API requests.

#### Liveblocks.iterInboxNotifications [#iter-users-userId-inboxNotifications]

Returns a list of inbox notifications for the given user. Works similarly to
[`liveblocks.getInboxNotifications`](#get-users-userId-inboxNotifications), but
instead returns an asynchronous iterator, which helps you iterate over all the
inbox notifications, without having to manually paginate through the results.

```ts
const userId = "steven@example.com";

for await (const item of liveblocks.iterInboxNotifications({
  userId,
  // Optional, filter for a specific tenant
  tenantId: "acme-corp",
})) {
  console.log(item.id); // in_3dH7sF3...
  console.log(item.kind); // "thread", "textMention", ...
}
```

#### Liveblocks.getInboxNotification [#get-users-userId-inboxNotifications-inboxNotificationId]

Returns a user’s inbox notification. This is a wrapper around the
[Get Inbox Notification API](/docs/api-reference/rest-api-endpoints#get-users-userId-inboxNotifications-inboxNotificationId).

```ts
const inboxNotification = await liveblocks.getInboxNotification({
  userId: "steven@example.com",
  inboxNotificationId: "in_3dH7sF3...",
});

// { id: "in_3dH7sF3...", kind: "thread", ... }
// or { id: "in_3dH7sF3...", kind: "textMention", ... }
// or { id: "in_3dH7sF3...", kind: "$yourKind", ... }
console.log(inboxNotification);
```

#### Liveblocks.triggerInboxNotification [#post-inbox-notifications-trigger]

Triggers a custom inbox notification. `kind` must start with a `$`, and
represents the type of notification. `activityData` is used to send custom data
with the notification, and properties can have `string`, `number`, or `boolean`
values. Notifications [can be batched](#Batching-custom-notifications). This is
a wrapper around the
[Trigger Inbox Notification API](/docs/api-reference/rest-api-endpoints#post-inbox-notifications-trigger).

```ts
await liveblocks.triggerInboxNotification({
  // The ID of the user that will receive the inbox notification
  userId: "steven@example.com",

  // The custom notification kind, must start with a $
  kind: "$fileUploaded",

  // Custom ID for this specific notification
  subjectId: "my-file",

  // Custom data related to the activity that you need to render the inbox notification
  activityData: {
    // Data can be a string, number, or boolean
    file: "https://example.com/my-file.zip",
    size: 256,
    success: true,
  },

  // Optional, define the room ID the notification was sent from
  roomId: "my-room-id",

  // Optional, trigger it for a specific tenant
  tenantId: "acme-corp",
});
```

##### Typing custom notifications

To type custom notifications, edit the `ActivitiesData` type in your config
file.

```ts file="liveblocks.config.ts" highlight="4-10"
declare global {
  interface Liveblocks {
    // Custom activities data for custom notification kinds
    ActivitiesData: {
      // Example, a custom $alert kind
      $alert: {
        title: string;
        message: string;
      };
    };

    // Other kinds
    // ...
  }
}
```

##### Batching custom notifications

You can configure a custom notification kind to have batching enabled. When it’s
enabled, triggering an inbox notification activity for a specific `subjectId`,
will update the existing inbox notification instead of creating a new one.

To use this, you must first
[enable batching in the dashboard](/docs/ready-made-features/notifications/concepts#Notification-batching).
Next, trigger a notification with the same `subjectId` as an existing
notification, and the result will be added to the `activityData` array.

```ts
const options = {
  userId: "steven@example.com",
  kind: "$fileUploaded",
  subjectId: "my-file",
};

await liveblocks.triggerInboxNotification({
  ...options,

  // +++
  activityData: {
    status: "processing",
  },
  // +++
});

await liveblocks.triggerInboxNotification({
  ...options,

  // +++
  activityData: {
    status: "complete",
  },
  // +++
});

const { data: inboxNotifications } = await liveblocks.getInboxNotifications({
  userId: "steven@example.com",
});

// {
//   id: "in_3dH7sF3...",
//   kind: "$fileUploaded",
// +++
//   activities: [
//     { status: "processing" },
//     { status: "complete" },
//   ],
// +++
//   ...
// }
console.log(inboxNotifications[0]);
```

An inbox notification can have up to 50 activities, if you exceed this number, a
new inbox notification will be created.

#### Liveblocks.deleteInboxNotification [#delete-users-userId-inboxNotifications-inboxNotificationId]

Deletes a user’s inbox notification. This is a wrapper around the
[Delete Inbox Notification API](/docs/api-reference/rest-api-endpoints#delete-users-userId-inboxNotifications-inboxNotificationId).

```ts
await liveblocks.deleteInboxNotification({
  userId: "steven@example.com",
  inboxNotificationId: "in_3dH7sF3...",
});
```

#### Liveblocks.deleteAllInboxNotifications [#delete-users-userId-inboxNotifications]

Deletes all the user’s inbox notifications. This is a wrapper around the
[Delete Inbox Notifications API](/docs/api-reference/rest-api-endpoints#delete-users-userId-inboxNotifications).

```ts
await liveblocks.deleteAllInboxNotifications({
  userId: "steven@example.com",
  // Optional, delete for a specific tenant
  tenantId: "acme-corp",
});
```

#### Liveblocks.getNotificationSettings [#get-users-userId-notification-settings] [@badge=Beta]

Returns a user’s notification settings in the current project, in other words
which [notification webhook events](/docs/platform/webhooks#NotificationEvent)
will be sent for the user. Notification settings are project-based, which means
that this returns the user’s settings for every room. This a wrapper around the
[Get Notification Settings API](/docs/api-reference/rest-api-endpoints#get-users-userId-notification-settings).

```ts
const settings = await liveblocks.getNotificationSettings({
  userId: "guillaume@liveblocks.io",
});

// { email: { thread: true, ... }, slack: { thread: false, ... }, ... }
console.log(settings);
```

A user’s initial settings are set in the dashboard, and different kinds should
be enabled there. If no kind is enabled on the current channel, `null` will be
returned. For example, with the email channel:

```ts
const settings = await liveblocks.getNotificationSettings({
  userId: "guillaume@liveblocks.io",
});

// { email: null, ... }
console.log(settings);
```

#### Liveblocks.updateNotificationSettings [#post-users-userId-notification-settings] [@badge=Beta]

Updates a user’s notification settings, which affects which
[notification webhook events](/docs/platform/webhooks#NotificationEvent) will be
sent for the user. Notification settings are project-based, which means that
this modifies the user’s settings in every room. Each notification `kind` must
first be enabled on your project’s notification dashboard page before settings
can be used. This a wrapper around the
[Update Notification Settings API](/docs/api-reference/rest-api-endpoints#post-users-userId-notification-settings).

```ts
const updatedSettings = await liveblocks.updateNotificationSettings({
  userId: "steven@example.com",
  data: {
    email: { thread: false },
    slack: { textMention: true },
  },
});

// { email: { thread: false, ... }, slack: { textMention: true, ... }, ... }
console.log(updatedSettings);
```

You can pass a partial object, or many settings at once.

```ts
// You only need to pass partials
await liveblocks.updateNotificationSettings({
  userId: "steven@example.com",
  email: { thread: true },
});

// Enabling a custom notification on the slack channel
await liveblocks.updateNotificationSettings({
  userId: "steven@example.com",
  slack: { $myCustomNotification: true },
});

// Setting complex settings
await liveblocks.updateNotificationSettings({
  userId: "steven@example.com",
  email: {
    thread: true,
    textMention: false,
    $newDocument: true,
  },
  slack: {
    thread: false,
    $fileUpload: false,
  },
  teams: {
    thread: true,
  },
});
```

#### Liveblocks.deleteNotificationSettings [#delete-users-userId-notification-settings] [@badge=Beta]

Deletes the user’s notification settings, resetting them to the default values.
The default values can be adjusted in a project’s notification dashboard page.
This a wrapper around the
[Delete Notification Settings API](/docs/api-reference/rest-api-endpoints#delete-users-userId-notification-settings).

```ts
await liveblocks.deleteNotificationSettings({
  userId: "adri@example.com",
});
```

### AI Copilots

#### Liveblocks.getAiCopilots [#get-ai-copilots]

Returns a paginated list of AI copilots. The copilots are returned sorted by
creation date, from newest to oldest. This is a wrapper around the
[Get AI Copilots API](/docs/api-reference/rest-api-endpoints#get-ai-copilots)
and returns the same response.

```ts
const { data: copilots, nextCursor } = await liveblocks.getAiCopilots();

// A list of AI copilots
// [{ type: "copilot", id: "co_abc123...", name: "My Copilot", ... }, ...]
console.log(copilots);

// A pagination cursor used for retrieving the next page of results with `startingAfter`
// "L3YyL3Jvb21z..."
console.log(nextCursor);
```

Pagination options are available to control the number of results returned.

```ts
const { data: copilots, nextCursor } = await liveblocks.getAiCopilots({
  // Optional, the amount of copilots to load, between 1 and 100, defaults to 20
  limit: 20,

  // Optional, cursor used for pagination, use `nextCursor` from the previous page's response
  startingAfter: "L3YyL3Jvb21z...",
});
```

#### Liveblocks.createAiCopilot [#create-ai-copilot]

Creates a new AI copilot with the given configuration. This is a wrapper around
the
[Create AI Copilot API](/docs/api-reference/rest-api-endpoints#create-ai-copilot)
and returns the same response.

```ts
const copilot = await liveblocks.createAiCopilot({
  name: "My AI Assistant",
  systemPrompt: "You are a helpful AI assistant for our team.",
  provider: "openai",
  providerModel: "gpt-4",
  providerApiKey: "sk-...", // Your OpenAI API key
});

// { type: "copilot", id: "co_abc123...", name: "My AI Assistant", ... }
console.log(copilot);
```

The method supports various configuration options for different AI providers.

```ts
const copilot = await liveblocks.createAiCopilot({
  // Required, the name of the copilot
  name: "Documentation Helper",

  // Optional, a description of what the copilot does
  description: "Helps users understand our documentation",

  // Required, the system prompt that defines the copilot's behavior
  systemPrompt:
    "You are an expert at helping users understand technical documentation.",

  // Optional, additional knowledge context for the copilot
  knowledgePrompt: "Use our company's style guide when providing examples.",

  // Required, the AI provider to use
  provider: "openai",

  // Required for standard providers, the model to use
  providerModel: "gpt-4-turbo",

  // Required, your API key for the provider
  providerApiKey: "sk-...",

  // Optional, provider-specific options
  providerOptions: {
    openai: {
      reasoningEffort: "low",
      // Optional, restrict web search to specific domains for OpenAI
      webSearch: {
        allowedDomains: ["docs.liveblocks.io", "example.com"],
      },
    },
  },

  // Optional, model settings
  settings: {
    maxTokens: 1000,
    temperature: 0.7,
    topP: 0.9,
    frequencyPenalty: 0.1,
    presencePenalty: 0.1,
    stopSequences: ["END"],
    seed: 42,
    maxRetries: 3,
  },
});
```

For OpenAI-compatible providers, use a different configuration:

```ts
const copilot = await liveblocks.createAiCopilot({
  name: "Custom AI Helper",
  systemPrompt: "You are a helpful assistant.",
  provider: "openai-compatible",
  compatibleProviderName: "my-custom-provider",
  providerBaseUrl: "https://api.mycustomprovider.com/v1",
  providerApiKey: "your-api-key-here", // Your API key for the custom provider
  providerModel: "custom-provider-model",
});
```

You can also configure Anthropic or Google providers with provider-specific
options:

```ts
// Anthropic example
await liveblocks.createAiCopilot({
  name: "Anthropic Helper",
  systemPrompt: "You are a helpful assistant.",
  provider: "anthropic",
  providerModel: "claude-3-5-sonnet-latest",
  providerApiKey: "sk-...",
  providerOptions: {
    anthropic: {
      thinking: { type: "disabled" },
      webSearch: {
        allowedDomains: ["example.com"],
      },
    },
  },
});

// Google example
await liveblocks.createAiCopilot({
  name: "Gemini Helper",
  systemPrompt: "You are a helpful assistant.",
  provider: "google",
  providerModel: "gemini-2.5-pro",
  providerApiKey: "sk-...",
  providerOptions: {
    google: {
      thinkingConfig: { thinkingBudget: 2000 },
    },
  },
});
```

#### Liveblocks.getAiCopilot [#get-ai-copilot]

Returns an AI copilot by its ID. Throws an error if the copilot isn't found.
This is a wrapper around the
[Get AI Copilot API](/docs/api-reference/rest-api-endpoints#get-ai-copilot) and
returns the same response.

```ts
const copilot = await liveblocks.getAiCopilot("co_abc123...");

// { type: "copilot", id: "co_abc123...", name: "My AI Assistant", ... }
console.log(copilot);
```

#### Liveblocks.updateAiCopilot [#update-ai-copilot]

Updates an existing AI copilot's configuration. You only need to pass the
properties you want to update. Throws an error if the copilot isn't found. This
is a wrapper around the
[Update AI Copilot API](/docs/api-reference/rest-api-endpoints#update-ai-copilot)
and returns the same response.

```ts
const updatedCopilot = await liveblocks.updateAiCopilot("co_abc123...", {
  name: "Updated AI Assistant",
  description: "Now with improved capabilities",
});

// { type: "copilot", id: "co_abc123...", name: "Updated AI Assistant", ... }
console.log(updatedCopilot);
```

You can update various aspects of the copilot:

```ts
const updatedCopilot = await liveblocks.updateAiCopilot("co_abc123...", {
  // Optional, update the name
  name: "Better AI Helper",

  // Optional, update the description
  description: "Enhanced with new features",

  // Optional, update the system prompt
  systemPrompt: "You are an even more helpful AI assistant.",

  // Optional, update the knowledge prompt
  knowledgePrompt: "Reference our latest guidelines.",

  // Optional, update provider-specific options (replaces the entire nested options object)
  // Set to null to clear options
  providerOptions: null,

  // Optional, update model settings
  settings: {
    temperature: 0.5,
    maxTokens: 1500,
  },
});
```

You can also update provider options. When updating `providerOptions`, it fully
replaces the previous nested options (no deep merge):

```ts
// Update OpenAI provider options (replaces prior options)
await liveblocks.updateAiCopilot("co_abc123...", {
  provider: "openai",
  providerOptions: {
    openai: {
      reasoningEffort: "medium",
      webSearch: { allowedDomains: ["docs.liveblocks.io"] },
    },
  },
});

// Update Anthropic thinking/web search settings
await liveblocks.updateAiCopilot("co_abc123...", {
  provider: "anthropic",
  providerOptions: {
    anthropic: {
      thinking: { type: "enabled", budgetTokens: 2000 },
      webSearch: { maxUses: 2 },
    },
  },
});
```

Certain properties can be set to `null` to clear them from the copilot's
configuration. This includes `description`, `knowledgePrompt`, `settings`, and
`providerOptions`.

```ts
const updatedCopilot = await liveblocks.updateAiCopilot("co_abc123...", {
  // Clear the description
  description: null,

  // Clear the knowledge prompt
  knowledgePrompt: null,

  // Clear all model settings
  settings: null,
});
```

The method returns a 422 response if the update doesn't apply due to validation
failures. For example, if the existing copilot uses the "openai" provider and
you attempt to update the provider model to an incompatible value for the
provider, like "gemini-2.5-pro", you'll receive a 422 response with an error
message explaining where the validation failed.

#### Liveblocks.deleteAiCopilot [#delete-ai-copilot]

Deletes an AI copilot by its ID. A deleted copilot is no longer accessible and
cannot be restored. Throws an error if the copilot isn't found. This is a
wrapper around the
[Delete AI Copilot API](/docs/api-reference/rest-api-endpoints#delete-ai-copilot)
and returns no response.

```ts
await liveblocks.deleteAiCopilot("co_abc123...");
```

### Knowledge Sources

#### Liveblocks.createWebKnowledgeSource [#create-web-knowledge-source]

Creates a web knowledge source for an AI copilot. This allows the copilot to
access and learn from web content. This is a wrapper around the
[Create Web Knowledge Source API](/docs/api-reference/rest-api-endpoints#create-web-knowledge-source)
and returns the ID of the created knowledge source.

```ts
const { id } = await liveblocks.createWebKnowledgeSource({
  copilotId: "co_abc123...",
  url: "https://example.com/documentation",
  type: "individual_link",
});

// "ks_def456..."
console.log(id);
```

Different types of web knowledge sources are supported:

```ts
// Index a single web page
const singlePage = await liveblocks.createWebKnowledgeSource({
  copilotId: "co_abc123...",
  url: "https://example.com/important-page",
  type: "individual_link",
});

// Crawl an entire website
const crawledSite = await liveblocks.createWebKnowledgeSource({
  copilotId: "co_abc123...",
  url: "https://example.com",
  type: "crawl",
});

// Use a sitemap to index multiple pages
const sitemapSource = await liveblocks.createWebKnowledgeSource({
  copilotId: "co_abc123...",
  url: "https://example.com/sitemap.xml",
  type: "sitemap",
});
```

#### Liveblocks.createFileKnowledgeSource [#create-file-knowledge-source]

Creates a file knowledge source for an AI copilot by uploading a file. The
copilot can then reference the content of the file when responding. This is a
wrapper around the
[Create File Knowledge Source API](/docs/api-reference/rest-api-endpoints#create-file-knowledge-source)
and returns the ID of the created knowledge source.

**Note:** Currently only PDF files (`application/pdf`) and images (`image/*`)
are supported.

```ts
const { id } = await liveblocks.createFileKnowledgeSource({
  copilotId: "co_abc123...",
  file: pdfFile, // Must be a PDF or image file
});

// "ks_ghi789..."
console.log(id);
```

#### Liveblocks.getKnowledgeSources [#get-knowledge-sources]

Returns a paginated list of knowledge sources for a specific AI copilot. This is
a wrapper around the
[Get Knowledge Sources API](/docs/api-reference/rest-api-endpoints#get-knowledge-sources)
and returns the same response.

```ts
const { data: sources, nextCursor } = await liveblocks.getKnowledgeSources({
  copilotId: "co_abc123...",
});

// [{ type: "ai-knowledge-web-source", id: "ks_abc123...", ... }, ...]
console.log(sources);
```

Pagination options are available:

```ts
const { data: sources, nextCursor } = await liveblocks.getKnowledgeSources({
  copilotId: "co_abc123...",
  // Optional, the amount of knowledge sources to load, between 1 and 100, defaults to 20
  limit: 20,
  // Optional, cursor used for pagination
  startingAfter: "L3YyL3Jvb21z...",
});
```

#### Liveblocks.getKnowledgeSource [#get-knowledge-source]

Returns a specific knowledge source by its ID. Throws an error if the knowledge
source isn't found. This is a wrapper around the
[Get Knowledge Source API](/docs/api-reference/rest-api-endpoints#get-knowledge-source)
and returns the same response.

```ts
const source = await liveblocks.getKnowledgeSource({
  copilotId: "co_abc123...",
  knowledgeSourceId: "ks_def456...",
});

// { type: "ai-knowledge-web-source", id: "ks_def456...", ... }
// or { type: "ai-knowledge-file-source", id: "ks_def456...", ... }
console.log(source);
```

#### Liveblocks.getFileKnowledgeSourceMarkdown [#get-file-knowledge-source-markdown]

Returns the content of a file knowledge source as Markdown. This allows you to
see what content the AI copilot has access to from uploaded files. Throws an
error if the knowledge source isn't found. This is a wrapper around the
[Get File Knowledge Source Content API](/docs/api-reference/rest-api-endpoints#get-file-knowledge-source-content)
and returns the content as a string.

```ts
const content = await liveblocks.getFileKnowledgeSourceMarkdown({
  copilotId: "co_abc123...",
  knowledgeSourceId: "ks_def456...",
});

// "# Document Title\n\nThis is the content of the uploaded file..."
console.log(content);
```

#### Liveblocks.getWebKnowledgeSourceLinks [#get-web-knowledge-source-links]

Returns a paginated list of links that were indexed from a web knowledge source.
This is useful for understanding what content the AI copilot has access to from
web sources. This is a wrapper around the
[Get Web Knowledge Source Links API](/docs/api-reference/rest-api-endpoints#get-web-knowledge-source-links)
and returns the same response.

```ts
const { data: links, nextCursor } = await liveblocks.getWebKnowledgeSourceLinks(
  {
    copilotId: "co_abc123...",
    knowledgeSourceId: "ks_def456...",
  }
);

// [{ id: "link_123...", url: "https://example.com/page1", status: "ready", ... }, ...]
console.log(links);
```

Pagination options are available:

```ts
const { data: links, nextCursor } = await liveblocks.getWebKnowledgeSourceLinks(
  {
    copilotId: "co_abc123...",
    knowledgeSourceId: "ks_def456...",
    // Optional, the amount of links to load, between 1 and 100, defaults to 20
    limit: 20,
    // Optional, cursor used for pagination
    startingAfter: "L3YyL3Jvb21z...",
  }
);
```

#### Liveblocks.deleteWebKnowledgeSource [#delete-web-knowledge-source]

Deletes a web knowledge source from an AI copilot. The copilot will no longer
have access to the content from this source. Throws an error if the knowledge
source isn't found. This is a wrapper around the
[Delete Web Knowledge Source API](/docs/api-reference/rest-api-endpoints#delete-web-knowledge-source)
and returns no response.

```ts
await liveblocks.deleteWebKnowledgeSource({
  copilotId: "co_abc123...",
  knowledgeSourceId: "ks_def456...",
});
```

#### Liveblocks.deleteFileKnowledgeSource [#delete-file-knowledge-source]

Deletes a file knowledge source from an AI copilot. The copilot will no longer
have access to the content from this file. Throws an error if the knowledge
source isn't found. This is a wrapper around the
[Delete File Knowledge Source API](/docs/api-reference/rest-api-endpoints#delete-file-knowledge-source)
and returns no response.

```ts
await liveblocks.deleteFileKnowledgeSource({
  copilotId: "co_abc123...",
  knowledgeSourceId: "ks_def456...",
});
```

### Error handling [#error-handling]

Errors in our API methods, such as network failures, invalid arguments, or
server-side issues, are reported through the `LiveblocksError` class. This
custom error class extends the standard JavaScript
[`Error`](https://developer.mozilla.org/en-US/docs/Web/JavaScript/Reference/Global_Objects/Error)
and includes a `status` property, which provides the HTTP status code for the
error, such as 404 for not found or 500 for server errors.

Example of handling errors in a typical API call:

```ts
try {
  const room = await liveblocks.getRoom("my-room-id");
  // Process room
} catch (error) {
  if (error instanceof LiveblocksError) {
    // Handle specific LiveblocksError cases
    console.error(`Error fetching room: ${error.status} - ${error.message}`);
    switch (
      error.status
      // Specific cases based on status codes
    ) {
    }
  } else {
    // Handle general errors
    console.error(`Unexpected error: ${error.message}`);
  }
}
```

## Utilities

### getMentionsFromCommentBody [#get-mentions-from-comment-body]

Returns an array of mentions from a `CommentBody` (found under `comment.body`).

```ts
import { getMentionsFromCommentBody } from "@liveblocks/node";

const mentions = getMentionsFromCommentBody(comment.body);
```

An optional second argument can be used to filter the returned mentions. By
default, if it’s not provided, all mentions are returned, including future
mention kinds (e.g. group mentions in the future).

```tsx
// All mentions (same as `getMentionsFromCommentBody(commentBody)`)
getMentionsFromCommentBody(commentBody);

// Only user mentions with an ID of "123"
getMentionsFromCommentBody(
  commentBody,
  (mention) => mention.kind === "user" && mention.id === "123"
);

// Only mentions with an ID which starts with "prefix:"
getMentionsFromCommentBody(commentBody, (mention) => (
  mention.id.startsWith("prefix:")
);
```

This is most commonly used in combination with the
[Comments API functions](/docs/api-reference/liveblocks-node#Comments), for
example [`getComment`](/docs/api-reference/liveblocks-node#get-comment).

```ts
import { Liveblocks, getMentionsFromCommentBody } from "@liveblocks/node";

// Create a node client
const liveblocks = new Liveblocks({
  secret: "{{SECRET_KEY}}",
});

// Retrieve a comment
const comment = await liveblocks.getComment({
  roomId: "my-room-id",
  threadId: "my-thread-id",
  commentId: "my-comment-id",
});

// Get the mentions inside the comment's body
const mentions = getMentionsFromCommentBody(comment.body);

// [{ kind: "user", id: "marc@example.com" }, { kind: "user", id: "vincent@example.com" }, ...]
console.log(mentions);
```

Here’s an example with a custom `CommentBody`.

```ts
import { CommentBody, getMentionsFromCommentBody } from "@liveblocks/node";

// Create a custom `CommentBody`
const commentBody: CommentBody = {
  version: 1,
  content: [
    {
      type: "paragraph",
      children: [
        { text: "Hello " },
        { type: "mention", id: "chris@example.com" },
      ],
    },
  ],
};

// Get the mentions inside the comment's body
const mentions = getMentionsFromCommentBody(commentBody);

// [{ kind: "user", id: "chris@example.com" }]
console.log(mentions);
```

<Banner title="Also available from @liveblocks/client">

If you’d like to use this on the client side, it's also available from
[`@liveblocks/client`](/docs/api-reference/liveblocks-client#get-mentions-from-comment-body).

</Banner>

### stringifyCommentBody [#stringify-comment-body]

Used to convert a `CommentBody` (found under `comment.body`) into either a plain
string, Markdown, HTML, or a custom format.

```ts
import { stringifyCommentBody } from "@liveblocks/node";

const stringComment = await stringifyCommentBody(comment.body);
```

This is most commonly used in combination with the
[Comments API functions](/docs/api-reference/liveblocks-node#Comments), for
example [`getComment`](/docs/api-reference/liveblocks-node#get-comment).

```ts
import { Liveblocks, stringifyCommentBody } from "@liveblocks/node";

// Create a node client
const liveblocks = new Liveblocks({
  secret: "{{SECRET_KEY}}",
});

// Retrieve a comment
const comment = await liveblocks.getComment({
  roomId: "my-room-id",
  threadId: "my-thread-id",
  commentId: "my-comment-id",
});

// Convert CommentBody to plain string
const stringComment = await stringifyCommentBody(comment.body);

// "Hello marc@example.com from https://liveblocks.io"
console.log(stringComment);
```

A number of options are also available.

```ts
import { stringifyCommentBody } from "@liveblocks/client";

const stringComment = await stringifyCommentBody(comment.body, {
  // Optional, convert to specific format, "plain" (default) | "markdown" | "html"
  format: "markdown",

  // Optional, supply a separator to be used between paragraphs
  separator: `\n\n`,

  // Optional, override any elements in the CommentBody with a custom string
  elements: {
    // Optional, override the `paragraph` element
    paragraph: ({ element, children }) => `<p>${children}</p>`,

    // Optional, override the `text` element
    text: ({ element }) =>
      element.bold ? `<strong>${element.text}</strong>` : `${element.text}`,

    // Optional, override the `link` element
    link: ({ element, href }) =>
      `<a href="${href}" target="_blank">${element.url}</a>`,

    // Optional, override the `mention` element.
    // `user` and `group` are the optional data returned from `resolveUsers` and `resolveGroupsInfo`
    mention: ({ element, user, group }) =>
      `<a href="${user?.profileUrl ?? group?.settingsUrl ?? "#"}">${element.id}</a>`,
  },

  // Optional, get your user’s names and info from their ID to be displayed in mentions
  async resolveUsers({ userIds }) {
    const usersData = await __getUsersFromDB__(userIds);

    return usersData.map((userData) => ({
      // Name is inserted into the output instead of a user’s ID
      name: userData.name,

      // Custom formatting in `elements.mention` allows custom properties to be used
      profileUrl: userData.profileUrl,
    }));
  },

  // Optional, get your group’s names and info from their ID to be displayed in mentions
  async resolveGroupsInfo({ groupIds }) {
    const groupsData = await __getGroupsFromDB__(groupIds);

    return groupsData.map((groupData) => ({
      // Name is inserted into the output instead of a group’s ID
      name: groupData.name,

      // Custom formatting in `elements.mention` allows custom properties to be used
      settingsUrl: groupData.settingsUrl,
    }));
  },
});
```

<Banner title="Also available from @liveblocks/client">

If you’d like to use this on the client side, it’s also available from
[`@liveblocks/client`](/docs/api-reference/liveblocks-client#stringify-comment-body).

</Banner>

#### Formatting examples

Here are a number of different formatting examples derived from the same
`CommentBody`.

```ts
// "Hello marc@example.com from https://liveblocks.io"
await stringifyCommentBody(comment.body);

// "Hello @Marc from https://liveblocks.io"
await stringifyCommentBody(comment.body, {
  resolveUsers({ userIds }) {
    return [{ name: "Marc" }];
  },
});

// "**Hello** @Marc from [https://liveblocks.io](https://liveblocks.io)"
await stringifyCommentBody(comment.body, {
  format: "markdown",

  resolveUsers() {
    return [{ name: "Marc" }];
  },
});

// "<b>Hello</b> <span data-mention>@Marc</span> from
// <a href="https://liveblocks.io">https://liveblocks.io</a>"
await stringifyCommentBody(comment.body, {
  format: "html",

  resolveUsers() {
    return [{ name: "Marc" }];
  },
});

// "<b>Hello</b> <a href="https://example.com" data-id="marc@example.com">@Marc</a> from
// <a href="https://liveblocks.io">https://liveblocks.io</a>"
await stringifyCommentBody(comment.body, {
  format: "html",

  mention: ({ element, user }) =>
    `<a href="${user.profileUrl}" data-id="${element.id}">${user.name}</a>`,

  resolveUsers() {
    return [{ name: "Marc", profileUrl: "https://example.com" }];
  },
});
```

### WebhookHandler [#WebhookHandler]

<Banner title="Need help implementing webhooks?">

Read the [Webhooks guide](/docs/platform/webhooks) to learn how to use them
within your product, allowing you to react to Liveblocks events as they happen.

</Banner>

The `WebhookHandler` class is a helper to handle webhook requests from
Liveblocks.

It’s initialized with a signing secret that you can find in your project’s
webhook page.

```js
const webhookHandler = new WebhookHandler(process.env.WEBHOOK_SECRET);
```

#### verifyRequest [#verifyRequest]

Verifies the request and returns the event. Note that `rawBody` takes the body
as a `string`.

```js
const event = webhookHandler.verifyRequest({
  headers: req.headers,
  rawBody: req.body,
});
```

Some frameworks parse request bodies into objects, which means using
`JSON.stringify` may be necessary.

```js highlight="3"
const event = webhookHandler.verifyRequest({
  headers: req.headers,
  rawBody: JSON.stringify(req.body),
});
```

##### Example using Next.js [#webhook-example]

```js
import { WebhookHandler } from "@liveblocks/node";

// Will fail if not properly initialized with a secret
// Obtained from the Webhooks section of your project dashboard
// https://liveblocks.io/dashboard
const webhookHandler = new WebhookHandler(process.env.WEBHOOK_SECRET);

export function POST(request) {
  try {
    const event = webhookHandler.verifyRequest({
      headers: req.headers,
      rawBody: JSON.stringify(req.body),
    });

    // Handle `WebhookEvent`

    if (event.type === "storageUpdated") {
      // Handle `StorageUpdatedEvent`
    } else if (event.type === "userEntered") {
      // Handle `UserEnteredEvent`
    } else if (event.type === "userLeft") {
      // Handle `UserLeftEvent`
    }
  } catch (error) {
    console.error(error);
    return new Response(error, { status: 400 });
  }
}
```

### isThreadNotificationEvent [#isThreadNotificationEvent]

Type guard to check if a received webhook event is a
[`ThreadNotificationEvent`](/docs/platform/webhooks#Thread-notification) send
from Comments. Particularly helpful when creating
[thread notification emails](/docs/api-reference/liveblocks-emails#thread-notification-emails)
with webhooks.

```js
import { isThreadNotificationEvent } from "@liveblocks/node";

const event = webhookHandler.verifyRequest({
  headers: req.headers,
  rawBody: req.body,
});

// +++
if (isThreadNotificationEvent(event)) {
  // Handle `ThreadNotificationEvent`
}
// +++
```

The check is made against the event type and event data kind.

### isTextMentionNotificationEvent [#isTextMentionNotificationEvent]

Type guard to check if a received webhook event is a
[`TextMentionNotificationEvent`](/docs/platform/webhooks#TextMention-notification)
sent from Text Editor. Particularly helpful for identifying text mentions when
sending email notifications.

```js
import { isTextMentionNotificationEvent } from "@liveblocks/node";

const event = webhookHandler.verifyRequest({
  headers: req.headers,
  rawBody: req.body,
});

// +++
if (isTextMentionNotificationEvent(event)) {
  // Handle `TextMentionNotificationEvent`
}
// +++
```

### isCustomNotificationEvent [#isCustomNotificationEvent]

Type guard to check if a received webhook event is a
[`CustomNotificationEvent`](/docs/platform/webhooks#Custom-notification) sent
from
[`triggerInboxNotification`](/docs/api-reference/liveblocks-node#post-inbox-notifications-trigger).
Particularly helpful for identifying custom notifications when sending email
notifications.

```js
import { isCustomNotificationEvent } from "@liveblocks/node";

const event = webhookHandler.verifyRequest({
  headers: req.headers,
  rawBody: req.body,
});

// +++
if (isCustomNotificationEvent(event)) {
  // Handle `CustomNotificationEvent`
}
// +++
```

The check is made against the event type and event data kind.

## Deprecated

### authorize [#authorize] [@badge=Deprecated]

<Banner title="Deprecated" type="error">
  This is no longer supported. Adopt
  [`Liveblocks.prepareSession`](#access-tokens) or
  [`Liveblocks.identifyUser`](#id-tokens) APIs instead.
</Banner>

The purpose of `authorize()` was to help you implement your custom
authentication back end. It generates old-style single-room tokens.

Please refer to [our upgrade guide](/docs/platform/upgrading/1.2) if you’re
using the `authorize` function in your back end, and adopt
[`Liveblocks.prepareSession`](#access-tokens) or
[`Liveblocks.identifyUser`](#id-tokens) APIs instead.

#### Liveblocks.getThreadParticipants [#get-rooms-roomId-threads-threadId-participants] [@badge=Deprecated]

Returns a list of participants found inside a thread. A participant is a user
who has commented or been mentioned in the thread. Throws an error if the room
or thread isn’t found. This is a wrapper around the
[Get Thread Participants API](/docs/api-reference/rest-api-endpoints#get-rooms-roomId-threads-threadId-participants)
and returns the same response.

This method is deprecated, prefer using
[`getMentionsFromCommentBody`](#get-mentions-from-comment-body) to extract
mentions from comments and threads, or
[`Liveblocks.getThreadSubscriptions`](#get-rooms-roomId-threads-threadId-subscriptions)
to get the list of users who are subscribed to a thread.

```ts
const { participantIds } = await liveblocks.getThreadParticipants({
  roomId: "my-room-id",
  threadId: "th_d75sF3...",
});

// ["chris@example.com", "nimesh@example.com", ...]
console.log(participantIds);
```

#### Liveblocks.getRoomNotificationSettings [#get-rooms-roomId-users-userId-notification-settings]

This method was renamed to
[`Liveblocks.getRoomSubscriptionSettings`](#get-rooms-roomId-users-userId-subscription-settings)
in 2.24 and removed in 3.0, read more in our
[migration guide](/docs/platform/upgrading/2.24).

#### Liveblocks.updateRoomNotificationSettings [#post-rooms-roomId-users-userId-notification-settings]

This method was renamed to
[`Liveblocks.updateRoomSubscriptionSettings`](#post-rooms-roomId-users-userId-subscription-settings)
in 2.24 and removed in 3.0, read more in our
[migration guide](/docs/platform/upgrading/2.24).

#### Liveblocks.deleteRoomNotificationSettings [#delete-rooms-roomId-users-userId-notification-settings]

This method was renamed to
[`Liveblocks.deleteRoomSubscriptionSettings`](#delete-rooms-roomId-users-userId-subscription-settings)
in 2.24 and removed in 3.0, read more in our
[migration guide](/docs/platform/upgrading/2.24).

[`room.getothers`]: /docs/api-reference/liveblocks-client#Room.getOthers
[Permissions REST API]: /docs/authentication/id-token<|MERGE_RESOLUTION|>--- conflicted
+++ resolved
@@ -235,7 +235,8 @@
 These are arbitrary identifiers that make sense to your app, and that you can
 refer to in the [Permissions REST API][] when assigning group permissions.
 
-`tenantId` (optional) is the tenant for this user, will be set to `default` if not provided.
+`tenantId` (optional) is the tenant for this user, will be set to `default` if
+not provided.
 
 `userInfo` (optional) is any custom JSON value, which you can use to attach
 static metadata to this user’s session. This will be publicly visible to all
@@ -821,11 +822,6 @@
 const group = await liveblocks.createGroup({
   groupId: "engineering-team",
   memberIds: ["alice@example.com", "bob@example.com"],
-<<<<<<< HEAD
-=======
-  // Optional, create it on a specific tenant
-  tenantId: "acme-corp",
->>>>>>> c15759f5
 });
 
 // { type: "group", id: "engineering-team", tenantId: "acme-corp", createdAt: "...", updatedAt: "...", scopes: { mention: true }, members: [...] }
