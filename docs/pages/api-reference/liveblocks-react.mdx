---
meta:
  title: "@liveblocks/react"
  parentTitle: "API Reference"
  description: "API Reference for the @liveblocks/react package"
alwaysShowAllNavigationLevels: false
---

`@liveblocks/react` provides you with [React](https://react.dev/) bindings for
our realtime collaboration APIs, built on top of WebSockets. Read our
[getting started](/docs/get-started) guides to learn more.

## Suspense

All Liveblocks React components and hooks can be exported from two different
locations, `@liveblocks/react/suspense` and `@liveblocks/react`. This is because
Liveblocks provides two types of hooks; those that support
[React Suspense](https://react.dev/reference/react/Suspense), and those that
don’t.

```tsx
// Import the Suspense hook
import { useThreads } from "@/liveblocks/react/suspense";

// Import the regular hook
import { useThreads } from "@/liveblocks/react";
```

We recommend importing from `@liveblocks/react/suspense` and using Suspense by
default, as it often makes it easier to build your collaborative application.

<Banner title="Enable Suspense with createRoomContext">

If you’re using the non-standard [`createRoomContext`](#createRoomContext)
function to build your hooks, you must
[enable suspense differently](#createRoomContext-Suspense).

</Banner>

### Suspense hooks

Suspense hooks can be wrapped in [`ClientSideSuspense`][], which acts as a
loading spinner for any components below it. When using this, all components
below will only render once their hook contents have been loaded.

```tsx
import { ClientSideSuspense, useStorage } from "@liveblocks/react/suspense";

function App() {
  <ClientSideSuspense fallback={<div>Loading…</div>}>
    <Component />
  </ClientSideSuspense>;
}

function Component() {
  // `animals` is always defined
  const animals = useStorage((root) => root.animals);

  // ...
}
```

Advanced hooks using the `{ ..., error, isLoading }` syntax, such as
[`useThreads`][], can also use
[`ErrorBoundary`](https://github.com/bvaughn/react-error-boundary) to render an
error if the hook runs into a problem.

```tsx
import { ClientSideSuspense, useThreads } from "@liveblocks/react/suspense";
import { ErrorBoundary } from "react-error-boundary";

function App() {
  return (
    <ErrorBoundary fallback={<div>Error</div>}>
      <ClientSideSuspense fallback={<div>Loading…</div>}>
        <Component />
      </ClientSideSuspense>
    </ErrorBoundary>
  );
}

function Component() {
  // `threads` is always defined
  const { threads } = useThreads();

  // ...
}
```

An advantage of Suspense hooks is that you can have multiple different hooks in
your tree, and you only need a single `ClientSideSuspense` component to render a
loading spinner for all of them.

### Regular hooks

Regular hooks often return `null` whilst a component is loading, and you must
check for this to render a loading spinner.

```tsx
import { useStorage } from "@liveblocks/react";

function Component() {
  // `animals` is `null` when loading
  const animals = useStorage((root) => root.animals);

  if (!animals) {
    return <div>Loading…</div>;
  }

  // ...
}
```

Advanced hooks using the `{ ..., error, isLoading }` syntax, such as
[`useThreads`][], require you to make sure there isn’t a problem before using
the data.

```tsx
import { useThreads } from "@liveblocks/react";

function Component() {
  // Check for `error` and `isLoading` before `threads` is defined
  const { threads, error, isLoading } = useThreads();

  if (error) {
    return <div>Error</div>;
  }

  if (isLoading) {
    return <div>Loading…</div>;
  }

  // ...
}
```

### ClientSideSuspense

Liveblocks provides a component named `ClientSideSuspense` which works as a
replacement for `Suspense`. This is helpful as our Suspense hooks will throw an
error when they’re run on the server, and this component avoids this issue by
always rendering the `fallback` on the server.

```tsx
import { ClientSideSuspense } from "@liveblocks/react/suspense";

function Page() {
  return (
    <LiveblocksProvider authEndpoint="/api/liveblocks-auth">
      <RoomProvider id="my-room-id">
        +++
        <ClientSideSuspense fallback={<div>Loading…</div>}>
          <App />
        </ClientSideSuspense>
        +++
      </RoomProvider>
    </LiveblocksProvider>
  );
}
```

#### Loading spinners

Instead of wrapping your entire Liveblocks application inside a single
`ClientSideSuspense` component, you can use multiple of these components in
different parts of your application, and each will work as a loading fallback
for any components further down your tree.

```tsx
import { ClientSideSuspense } from "@liveblocks/react/suspense";

function Page() {
  return (
    <LiveblocksProvider authEndpoint="/api/liveblocks-auth">
      <RoomProvider id="my-room-id">
        <header>My title</header>

        <main>
          +++
          <ClientSideSuspense fallback={<div>Loading…</div>}>
            <Canvas />
          </ClientSideSuspense>
          +++
        </main>

        <aside>
          +++
          <ClientSideSuspense fallback={<div>Loading…</div>}>
            <LiveAvatars />
          </ClientSideSuspense>
          +++
        </aside>
      </RoomProvider>
    </LiveblocksProvider>
  );
}
```

This is a great way to build a static skeleton around your dynamic collaborative
application.

## Liveblocks

### LiveblocksProvider

Sets up a client for connecting to Liveblocks, and is the recommended way to do
this for React apps. You must define either `authEndpoint` or `publicApiKey`.
Resolver functions should be placed inside here, and a number of other options
are available, which correspond with those passed to [`createClient`][]. Unlike
[`RoomProvider`][], `LiveblocksProvider` doesn’t call Liveblocks servers when
mounted, and it should be placed higher in your app’s component tree.

```tsx
import { LiveblocksProvider } from "@liveblocks/react/suspense";

function App() {
  return (
    <LiveblocksProvider
    // publicApiKey=""
    // authEndpoint="/api/liveblocks-auth"
    >
      {/* children */}
    </LiveblocksProvider>
  );
}
```

```tsx title="All LiveblocksProvider props" isCollapsable isCollapsed
import { LiveblocksProvider } from "@liveblocks/react/suspense";

function App() {
  return (
    <LiveblocksProvider
      // Connect with authEndpoint
      authEndpoint="/api/liveblocks-auth"
      // ---
      // Alternatively, use an authEndpoint callback
      // authEndpoint={async (room) => {
      //   const response = await fetch("/api/liveblocks-auth", {
      //     method: "POST",
      //     headers: {
      //       Authentication: "<your own headers here>",
      //       "Content-Type": "application/json",
      //     },
      //     body: JSON.stringify({ room }),
      //   });
      //   return await response.json();
      // }}
      //
      // Alternatively, use a public key
      // publicApiKey="pk_..."
      //
      // Throttle time (ms) between WebSocket updates
      throttle={100}
      // ---
      // Prevent browser tab from closing while local changes aren’t synchronized yet
      preventUnsavedChanges={false}
      // ---
      // Throw lost-connection event after 5 seconds offline
      lostConnectionTimeout={5000}
      // ---
      // Disconnect users after X (ms) of inactivity, disabled by default
      backgroundKeepAliveTimeout={undefined}
      // ---
      // Resolve user info for Comments, Text Editor, and Notifications
      resolveUsers={async ({ userIds }) => {
        const usersData = await __getUsersFromDB__(userIds);

        return usersData.map((userData) => ({
          name: userData.name,
          avatar: userData.avatar.src,
        }));
      }}
      // ---
      // Resolve room info for Notifications
      resolveRoomsInfo={async ({ roomIds }) => {
        const documentsData = await __getDocumentsFromDB__(roomIds);

        return documentsData.map((documentData) => ({
          name: documentData.name,
          // url: documentData.url,
        }));
      }}
      // ---
      // Resolve group info for Comments and Text Editor
      resolveGroupsInfo={async ({ groupIds }) => {
        const groupsData = await __getGroupsFromDB__(groupIds);

        return groupsData.map((groupData) => ({
          avatar: groupData.avatar.src,
          name: groupData.name,
          // description: groupData.description,
        }));
      }}
      // ---
      // Resolve mention suggestions for Comments and Text Editor
      resolveMentionSuggestions={async ({ text, roomId }) => {
        const workspaceUsers = await __getWorkspaceUsersFromDB__(roomId);

        if (!text) {
          // Show all workspace users by default
          return __getUserIds__(workspaceUsers);
        } else {
          const matchingUsers = __findUsers__(workspaceUsers, text);
          return __getUserIds__(matchingUsers);
        }
      }}
      // ---
      // Polyfill options for non-browser environments
      polyfills={
        {
          // atob,
          // fetch,
          // WebSocket,
        }
      }
    >
      {/* children */}
    </LiveblocksProvider>
  );
}
```

<PropertiesList title="Props">
  <PropertiesListItem
    name="authEndpoint"
    detailedType="string | async ((room?: string) => CustomAuthenticationResult)"
  >
    The URL of your back end’s [authentication endpoint](/docs/authentication)
    as a string, or an async callback function that returns a Liveblocks token
    result. Either `authEndpoint` or `publicApikey` are required. Learn more
    about [using a URL string](#LiveblocksProviderAuthEndpoint) and [using a
    callback](#LiveblocksProviderCallback).
  </PropertiesListItem>
  <PropertiesListItem name="publicApiKey" type="string">
    The public API key taken from your project’s
    [dashboard](/dashboard/apikeys). Generally not recommended for production
    use. Either `authEndpoint` or `publicApikey` are required. [Learn
    more](#LiveblocksProviderPublicKey).
  </PropertiesListItem>
  <PropertiesListItem name="throttle" type="number" defaultValue="100">
    The throttle time between WebSocket messages in milliseconds, a number
    between `16` and `1000` is allowed. Using `16` means your app will update 60
    times per second. [Learn more](#LiveblocksProviderThrottle).
  </PropertiesListItem>
  <PropertiesListItem
    name="preventUnsavedChanges"
    type="boolean"
    defaultValue="false"
  >
    When set, navigating away from the current page is prevented while
    Liveblocks is still synchronizing local changes. [Learn
    more](#prevent-users-losing-unsaved-changes).
  </PropertiesListItem>
  <PropertiesListItem
    name="lostConnectionTimeout"
    type="number"
    defaultValue="5000"
  >
    After a user disconnects, the time in milliseconds before a
    [`"lost-connection"`](/docs/api-reference/liveblocks-client#Room.subscribe.lost-connection)
    event is fired. [Learn more](#LiveblocksProviderLostConnectionTimeout).
  </PropertiesListItem>
  <PropertiesListItem name="backgroundKeepAliveTimeout" type="number">
    The time before an inactive WebSocket connection is disconnected. This is
    disabled by default, but setting a number will activate it. [Learn
    more](#LiveblocksProviderBackgroundKeepAliveTimeout).
  </PropertiesListItem>
  <PropertiesListItem
    name="resolveUsers"
    detailedType='async? (args: ResolveUsersArgs) => (UserMeta["info"] | undefined)[] | undefined'
  >
    A function that resolves user information in
    [Comments](/docs/ready-made-features/comments), [Text Editor](/docs/ready-made-features/text-editor), and [Notifications](/docs/ready-made-features/notifications). Return an array of
    `UserMeta["info"]` objects in the same order they arrived. [Learn
    more](#LiveblocksProviderResolveUsers).
  </PropertiesListItem>
  <PropertiesListItem
    name="resolveRoomsInfo"
    detailedType="async? (args: ResolveRoomsInfoArgs) => (RoomInfo | undefined)[] | undefined"
  >
    A function that resolves room information in
    [Notifications](/docs/ready-made-features/notifications). Return an array of
    `RoomInfo` objects in the same order they arrived. [Learn
    more](#LiveblocksProviderResolveRoomsInfo).
  </PropertiesListItem>
  <PropertiesListItem
    name="resolveGroupsInfo"
    detailedType="async? (args: ResolveGroupsInfoArgs) => (GroupInfo | undefined)[] | undefined"
  >
    A function that resolves group information in
    [Comments](/docs/ready-made-features/comments) and [Text Editor](/docs/ready-made-features/text-editor). Return an array of
    `GroupInfo` objects in the same order they arrived. [Learn
    more](#LiveblocksProviderResolveGroupsInfo).
  </PropertiesListItem>
  <PropertiesListItem
    name="resolveMentionSuggestions"
    detailedType="async? (args: ResolveMentionSuggestionsArgs) => string[] | MentionData[]"
  >
    A function that resolves mention suggestions in
    [Comments](/docs/ready-made-features/comments) and [Text Editor](/docs/ready-made-features/text-editor). Return an array of user IDs or mention objects.
    [Learn more](#LiveblocksProviderResolveMentionSuggestions).
  </PropertiesListItem>
  <PropertiesListItem name="polyfills">
    Place polyfills for `atob`, `fetch`, and `WebSocket` inside here. Useful
    when using a non-browser environment, such as
    [Node.js](#LiveblocksProviderNode) or [React
    Native](#LiveblocksProviderReactNative).
  </PropertiesListItem>
  <PropertiesListItem
    name="largeMessageStrategy"
    detailedType='"default" | "split" | "experimental-fallback-to-http"'
    defaultValue={`"default"`}
  >
    <div className="-mb-3">
      How to handle WebSocket messages that are larger than the maximum message size. Can be set to one of these values:
    </div>

    - `"default"` Don’t send anything, but log the error to the console and notify useErrorListener.
    - `"split"` Break the message up into chunks each of which is smaller than the maximum message size.
      Beware that using `"split"` will sacrifice atomicity of changes! Depending on your use case, this may or may not be problematic.
    - `"experimental-fallback-to-http"` Try sending the update over HTTP instead of WebSockets (experimental).

  </PropertiesListItem>
  <PropertiesListItem
    name="unstable_streamData"
    type="boolean"
    defaultValue="false"
  >
    Experimental. Stream the initial Storage content over HTTP, instead of
    waiting for a large initial WebSocket message to be sent from the server.
  </PropertiesListItem>
</PropertiesList>

#### LiveblocksProvider with public key [#LiveblocksProviderPublicKey]

When creating a client with a public key, you don’t need to set up an
authorization endpoint. We only recommend using a public key when prototyping,
or on public landing pages, as it makes it possible for end users to access any
room’s data. You should instead use an
[auth endpoint](#LiveblocksProviderAuthEndpoint).

```tsx
import { LiveblocksProvider } from "@liveblocks/react/suspense";

function App() {
  return (
    <LiveblocksProvider publicApiKey={"{{PUBLIC_KEY}}"}>
      {/* children */}
    </LiveblocksProvider>
  );
}
```

#### LiveblocksProvider with auth endpoint [#LiveblocksProviderAuthEndpoint]

If you are not using a public key, you need to set up your own `authEndpoint`.
Please refer to our [Authentication guide](/docs/authentication).

```tsx
import { LiveblocksProvider } from "@liveblocks/react/suspense";

function App() {
  return (
    <LiveblocksProvider authEndpoint="/api/liveblocks-auth">
      {/* children */}
    </LiveblocksProvider>
  );
}
```

#### LiveblocksProvider with auth endpoint callback [#LiveblocksProviderCallback]

If you need to add additional headers or use your own function to call your
endpoint, `authEndpoint` can be provided as a custom callback. You should return
the token created with
[`Liveblocks.prepareSession`](/docs/api-reference/liveblocks-node#access-tokens)
or [`liveblocks.identifyUser`](/docs/api-reference/liveblocks-node#id-tokens),
learn more in [authentication guide](/docs/rooms/authentication).

```tsx
import { LiveblocksProvider } from "@liveblocks/react/suspense";

function App() {
  return (
    <LiveblocksProvider
      authEndpoint={async (room) => {
        // Fetch your authentication endpoint and retrieve your access or ID token
        // ...

        return { token: "..." };
      }}
    >
      {/* children */}
    </LiveblocksProvider>
  );
}
```

`room` is the room ID that the user is connecting to. When using
[Notifications](/docs/ready-made-features/comments/email-notifications), `room`
can be `undefined`, as the client is requesting a token that grants access to
multiple rooms, rather than a specific room.

##### Fetch your endpoint

Here’s an example of fetching your API endpoint at `/api/liveblocks-auth` within
the callback.

```tsx
import { LiveblocksProvider } from "@liveblocks/react/suspense";

function App() {
  return (
    <LiveblocksProvider
      authEndpoint={async (room) => {
        const response = await fetch("/api/liveblocks-auth", {
          method: "POST",
          headers: {
            Authentication: "<your own headers here>",
            "Content-Type": "application/json",
          },
          // Don't forget to pass `room` down. Note that it
          // can be undefined when using Notifications.
          body: JSON.stringify({ room }),
        });
        return await response.json();
      }}
    >
      {/* children */}
    </LiveblocksProvider>
  );
}
```

##### Token details

You should return the token created with
[`Liveblocks.prepareSession`](/docs/api-reference/liveblocks-node#access-tokens)
or [`liveblocks.identifyUser`](/docs/api-reference/liveblocks-node#id-tokens).
These are the values the functions can return.

1. A valid token, it returns a `{ "token": "..." }` shaped response.
1. A token that explicitly forbids access, it returns an
   `{ "error": "forbidden", "reason": "..." }` shaped response. If this is
   returned, the client will disconnect and won't keep trying to authorize.

Any other error will be treated as an unexpected error, after which the client
will retry the request until it receives either 1. or 2.

#### WebSocket throttle [#LiveblocksProviderThrottle]

By default, the client throttles the WebSocket messages sent to one every 100
milliseconds, which translates to 10 updates per second. It’s possible to
override that configuration with the `throttle` option with a value between `16`
and `1000` milliseconds.

```tsx
import { LiveblocksProvider } from "@liveblocks/react/suspense";

function App() {
  return (
    <LiveblocksProvider
      throttle={16}

      // Other options
      // ...
    >
      {/* children */}
    </LiveblocksProvider>
  );
}
```

This option is helpful for smoothing out realtime animations in your
application, as you can effectively increase the framerate without using any
interpolation. Here are some examples with their approximate frames per second
(FPS) values.

```ts
throttle:  16, // 60 FPS
throttle:  32, // 30 FPS
throttle: 200, //  5 FPS
```

#### Prevent users losing unsaved changes [#prevent-users-losing-unsaved-changes]

Liveblocks usually synchronizes milliseconds after a local change, but if a user
immediately closes their tab, or if they have a slow connection, it may take
longer for changes to synchronize. Enabling `preventUnsavedChanges` will stop
tabs with unsaved changes closing, by opening a dialog that warns users. In
usual circumstances, it will very rarely trigger.

```tsx
function Page() {
  return (
    <LiveblocksProvider
      // highlight-next-line
      preventUnsavedChanges

      // Other options
      // ...
    >
      ...
    </LiveblocksProvider>
  );
}
```

More specifically, this option triggers when:

- There are unsaved changes after calling any hooks or methods, in all of our
  products.
- There are unsaved changes in a
  [Text Editor](/docs/ready-made-features/text-editor).
- There’s an unsubmitted comment in the
  [Composer](/docs/api-reference/liveblocks-react-ui#Composer).
- The user has made changes and is currently offline.

Internally, this option uses the
[beforeunload event](https://developer.mozilla.org/en-US/docs/Web/API/Window/beforeunload_event).

#### Lost connection timeout [#LiveblocksProviderLostConnectionTimeout]

If you’re connected to a room and briefly lose connection, Liveblocks will
reconnect automatically and quickly. However, if reconnecting takes longer than
usual, for example if your network is offline, then the room will emit an event
informing you about this.

How quickly this event is triggered can be configured with the
`lostConnectionTimeout` setting, and it takes a number in milliseconds.
`lostConnectionTimeout` can be set between `1000` and `30000` milliseconds. The
default is `5000`, or 5 seconds.

```tsx
import { LiveblocksProvider } from "@liveblocks/react/suspense";

function App() {
  return (
    <LiveblocksProvider
      lostConnectionTimeout={5000}

      // Other props
      // ...
    >
      {/* children */}
    </LiveblocksProvider>
  );
}
```

You can listen to the event with [`useLostConnectionListener`][]. Note that this
also affects when `others` are reset to an empty array after a disconnection.
This helps prevent temporary flashes in your application as a user quickly
disconnects and reconnects. For a demonstration of this behavior, see our
[connection status example][].

#### Background keep-alive timeout [#LiveblocksProviderBackgroundKeepAliveTimeout]

By default, Liveblocks applications will maintain an active WebSocket connection
to the Liveblocks servers, even when running in a browser tab that’s in the
background. However, if you’d prefer for background tabs to disconnect after a
period of inactivity, then you can use `backgroundKeepAliveTimeout`.

When `backgroundKeepAliveTimeout` is specified, the client will automatically
disconnect applications that have been in an unfocused background tab for _at
least_ the specified time. When the browser tab is refocused, the client will
immediately reconnect to the room and synchronize the document.

```tsx
import { LiveblocksProvider } from "@liveblocks/react/suspense";

function App() {
  return (
    <LiveblocksProvider
      // Disconnect users after 15 minutes of inactivity
      backgroundKeepAliveTimeout={15 * 60 * 1000}

      // Other props
      // ...
    >
      {/* children */}
    </LiveblocksProvider>
  );
}
```

`backgroundKeepAliveTimeout` accepts a number in milliseconds—we advise using a
value of at least a few minutes, to avoid unnecessary disconnections.

#### resolveUsers [#LiveblocksProviderResolveUsers]

[Comments](/docs/ready-made-features/comments) and
[Text Editor](/docs/ready-made-features/text-editor) store user IDs in its
system, but no other user information. To display user information in Comments,
Text Editor, and Notifications components, such as a user’s name or avatar, you
need to resolve these IDs into user objects. This function receives a list of
user IDs and you should return a list of user objects of the same size, in the
same order.

User IDs are automatically resolved in batches with a maximum of 50 users per
batch to optimize performance and prevent overwhelming your user resolution
function.

```tsx
import { LiveblocksProvider } from "@liveblocks/react/suspense";

function App() {
  return (
    <LiveblocksProvider
      resolveUsers={async ({ userIds }) => {
        const usersData = await __getUsersFromDB__(userIds);

        return usersData.map((userData) => ({
          name: userData.name,
          avatar: userData.avatar.src,
        }));
      }}

      // Other props
      // ...
    >
      {/* children */}
    </LiveblocksProvider>
  );
}
```

The name and avatar you return are rendered in
[`Thread`](/docs/api-reference/liveblocks-react-ui#Thread) components.

##### User objects

The user objects returned by the resolver function take the shape of
`UserMeta["info"]`, which contains `name` and `avatar` by default. These two
values are optional, though if you’re using the
[Comments default components](/docs/api-reference/liveblocks-react-ui#Components),
they are necessary. Here’s an example of `userIds` and the exact values
returned.

```tsx
import { LiveblocksProvider } from "@liveblocks/react/suspense";

function App() {
  return (
    <LiveblocksProvider
      resolveUsers={async ({ userIds }) => {
        // ["marc@example.com", "nimesh@example.com"];
        console.log(userIds);

        return [
          { name: "Marc", avatar: "https://example.com/marc.png" },
          { name: "Nimesh", avatar: "https://example.com/nimesh.png" },
        ];
      }}

      // Other props
      // ...
    >
      {/* children */}
    </LiveblocksProvider>
  );
}
```

You can also return custom information, for example, a user’s `color`:

```tsx
import { LiveblocksProvider } from "@liveblocks/react/suspense";

function App() {
  return (
    <LiveblocksProvider
      resolveUsers={async ({ userIds }) => {
        // ["marc@example.com"];
        console.log(userIds);

        return [
          {
            name: "Marc",
            avatar: "https://example.com/marc.png",
            // +++
            color: "purple",
            // +++
          },
        ];
      }}

      // Other props
      // ...
    >
      {/* children */}
    </LiveblocksProvider>
  );
}
```

##### Accessing user data

You can access any values set within `resolveUsers` with the
[`useUser`](/docs/api-reference/liveblocks-react#useUser) hook.

```tsx
import { useUser } from "@liveblocks/react/suspense";

function Component() {
  const user = useUser("marc@example.com");

  // { name: "Marc", avatar: "https://...", ... }
  console.log(user);
}
```

#### resolveRoomsInfo [#LiveblocksProviderResolveRoomsInfo]

When using
[Notifications](/docs/ready-made-features/comments/email-notifications) with
[Comments](/docs/ready-made-features/comments), room IDs will be used to
contextualize notifications (e.g. “Chris mentioned you in _room-id_”) in the
[`InboxNotification`](/docs/api-reference/liveblocks-react-ui#InboxNotification)
component. To replace room IDs with more fitting names (e.g. document names,
“Chris mentioned you in _Document A_”), you can provide a resolver function to
the `resolveRoomsInfo` option in [`LiveblocksProvider`](#LiveblocksProvider).

This resolver function will receive a list of room IDs and should return a list
of room info objects of the same size and in the same order.

```tsx
import { LiveblocksProvider } from "@liveblocks/react/suspense";

function App() {
  return (
    <LiveblocksProvider
      resolveRoomsInfo={async ({ roomIds }) => {
        const documentsData = await __getDocumentsFromDB__(roomIds);

        return documentsData.map((documentData) => ({
          name: documentData.name,
          // url: documentData.url,
        }));
      }}

      // Other props
      // ...
    >
      {/* children */}
    </LiveblocksProvider>
  );
}
```

In addition to the room’s name, you can also provide a room’s URL as the `url`
property. If you do so, the
[`InboxNotification`](/docs/api-reference/liveblocks-react-ui#InboxNotification)
component will automatically use it. It’s possible to use an inbox
notification’s `roomId` property to construct a room’s URL directly in React and
set it on
[`InboxNotification`](/docs/api-reference/liveblocks-react-ui#InboxNotification)
via `href`, but the room ID might not be enough for you to construct the URL ,
you might need to call your backend for example. In that case, providing it via
`resolveRoomsInfo` is the preferred way.

#### resolveGroupsInfo [#LiveblocksProviderResolveGroupsInfo]

When using group mentions with [Comments](/docs/ready-made-features/comments)
and [Text Editor](/docs/ready-made-features/text-editor), group IDs will be used
instead of user IDs. Similarly to
[`resolveUsers`](#LiveblocksProviderResolveUsers), you can provide a resolver
function to the `resolveGroupsInfo` option in
[`LiveblocksProvider`](#LiveblocksProvider) to assign information like names and
avatars to group IDs.

```tsx
import { LiveblocksProvider } from "@liveblocks/react/suspense";

function App() {
  return (
    <LiveblocksProvider
      resolveGroupsInfo={async ({ groupIds }) => {
        const groupsData = await __getGroupsFromDB__(groupIds);

        return groupsData.map((groupData) => ({
          name: groupData.name,
          avatar: groupData.avatar.src,
          // description: groupData.description,
        }));
      }}

      // Other props
      // ...
    >
      {/* children */}
    </LiveblocksProvider>
  );
}
```

##### Accessing group info

You can access any values set within `resolveGroupsInfo` with the
[`useGroupInfo`](/docs/api-reference/liveblocks-react#useGroupInfo) hook.

```tsx
import { useGroupInfo } from "@liveblocks/react/suspense";

function Component() {
  const group = useGroupInfo("group-engineering");

  // { name: "Engineering", avatar: "https://...", ... }
  console.log(group);
}
```

#### resolveMentionSuggestions [#LiveblocksProviderResolveMentionSuggestions]

To enable creating mentions in [Comments](/docs/ready-made-features/comments)
and [Text Editor](/docs/ready-made-features/text-editor), you can provide a
resolver function to the `resolveMentionSuggestions` option in
[`LiveblocksProvider`](#LiveblocksProvider). These mentions will be displayed in
the [`Composer`](/docs/api-reference/liveblocks-react-ui#Composer) component and
in text editors.

This resolver function will receive the mention currently being typed (e.g. when
writing “@jane”, `text` will be `jane`) and should return a list of user IDs
matching that text. This function will be called every time the text changes but
with some debouncing.

```tsx
import { LiveblocksProvider } from "@liveblocks/react/suspense";

function App() {
  return (
    <LiveblocksProvider
      resolveMentionSuggestions={async ({ text, roomId }) => {
        const workspaceUsers = await __getWorkspaceUsersFromDB__(roomId);

        if (!text) {
          // Show all workspace users by default
          return __getUserIds__(workspaceUsers);
        } else {
          const matchingUsers = __findUsers__(workspaceUsers, text);
          return __getUserIds__(matchingUsers);
        }
      }}

      // Other props
      // ...
    >
      {/* children */}
    </LiveblocksProvider>
  );
}
```

#### Group mentions

To support group mentions in [Comments](/docs/ready-made-features/comments) and
[Text Editor](/docs/ready-made-features/text-editor), you can return a list of
mention objects instead of user IDs to suggest a mix of user and group mentions.

```tsx
import { LiveblocksProvider } from "@liveblocks/react/suspense";

function App() {
  return (
    <LiveblocksProvider
      resolveMentionSuggestions={async ({ text, roomId }) => {
        const dbUsers = await __findUsersFromDB__(roomId);
        const dbGroups = await __findGroupsFromDB__(roomId);

        // Show groups and users matching the text being typed
        return [
          ...dbGroups.map((group) => ({
            kind: "group",
            id: group.id,
          })),
          ...dbUsers.map((user) => ({
            kind: "user",
            id: user.id,
          })),
        ];
      }}

      // Other props
      // ...
    >
      {/* children */}
    </LiveblocksProvider>
  );
}
```

The mention objects specify which kind of mention it is, the ID to mention (user
ID or group ID), etc.

```tsx
// A user mention suggestion
{
  kind: "user",
  id: "user-1",
}

// A group mention suggestion
{
  kind: "group",
  id: "group-1",
}

// A group mention suggestion with fixed group members
// When using fixed group members via `userIds`, they will take precedence
// if the group ID exists on Liveblocks.
{
  kind: "group",
  id: "here",
  members: ["user-1", "user-2"],
}
```

#### LiveblocksProvider for Node.js [#LiveblocksProviderNode]

To use `@liveblocks/client` in Node.js, you need to provide [`WebSocket`][] and
[`fetch`][] polyfills. As polyfills, we recommend installing [`ws`][] and
[`node-fetch`][].

```bash
npm install ws node-fetch
```

Then, pass them to the `LiveblocksProvider` polyfill option as below.

```tsx
import { LiveblocksProvider } from "@liveblocks/react/suspense";
import fetch from "node-fetch";
import WebSocket from "ws";

function App() {
  return (
    <LiveblocksProvider
      polyfills={{
        fetch,
        WebSocket,
      }}

      // Other props
      // ...
    >
      {/* children */}
    </LiveblocksProvider>
  );
}
```

Note that `node-fetch` v3+
[does not support CommonJS](https://github.com/node-fetch/node-fetch/blob/main/docs/v3-UPGRADE-GUIDE.md#converted-to-es-module).
If you are using CommonJS, downgrade `node-fetch` to v2.

#### LiveblocksProvider for React Native [#LiveblocksProviderReactNative]

To use `@liveblocks/client` with [React Native](https://reactnative.dev/), you
need to add an [`atob`][] polyfill. As a polyfill, we recommend installing
[`base-64`][].

```bash
npm install base-64
```

Then you can pass the `decode` function to our `atob` polyfill option when you
create the client.

```ts
import { LiveblocksProvider } from "@liveblocks/react/suspense";
import { decode } from "base-64";

function App() {
  return (
    <LiveblocksProvider
      polyfills={{
        atob: decode,
      }}

      // Other props
      // ...
    >
      {/* children */}
    </LiveblocksProvider>
  );
}
```

### createLiveblocksContext

<Banner title="Not recommended" type="warning">

This used to be the default way to start your app, but now it’s recommended for
advanced usage only. We generally recommend using [`LiveblocksProvider`][] and
following [typing your data with the Liveblocks interface](#Typing-your-data),
unless you need to define multiple room types in your application.

</Banner>

Creates a [`LiveblocksProvider`][] and a set of typed hooks. Note that any
`LiveblocksProvider` created in this way takes no props, because it uses
settings from the `client` instead. We recommend using it in
`liveblocks.config.ts` and re-exporting your typed hooks like below.

While [`createRoomContext`](#createRoomContext) offers APIs for interacting with
rooms (e.g. Presence, Storage, and Comments),
[`createLiveblocksContext`](#createLiveblocksContext) offers APIs for
interacting with Liveblocks features that are not tied to a specific room (e.g.
Notifications).

```tsx file="liveblocks.config.ts"
import { createClient } from "@liveblocks/client";
import { createRoomContext, createLiveblocksContext } from "@liveblocks/react";

const client = createClient({
  // publicApiKey: "",
  // authEndpoint: "/api/liveblocks-auth",
  // throttle: 100,
});

// ...

export const { RoomProvider } = createRoomContext(client);

export const {
  LiveblocksProvider,
  useInboxNotifications,

  // Other hooks
  // ...
} = createLiveblocksContext(client);
```

### useClient [@badge=LiveblocksProvider]

Returns the [`client`](/docs/api-reference/liveblocks-client#createClient) of
the nearest [`LiveblocksProvider`][] above in the React component tree.

```ts
import { useClient } from "@liveblocks/react/suspense";

const client = useClient();
```

<PropertiesListEmpty title="Arguments">_None_</PropertiesListEmpty>

<PropertiesList title="Returns">
  <PropertiesListItem name="client" type="Client">
    The [Liveblocks client](/docs/api-reference/liveblocks-client#createClient)
    instance from the nearest [`LiveblocksProvider`][].
  </PropertiesListItem>
</PropertiesList>

### useErrorListener [@badge=LiveblocksProvider]

Listen to potential Liveblocks errors. Examples of errors include room
connection errors, errors creating threads, and errors deleting notifications.
Each error has a `message` string, and a `context` object which has different
values for each error type. `context` always contains an error `type` and
`roomId`.

```ts
import { useErrorListener } from "@liveblocks/react/suspense";

useErrorListener((error) => {
  // { message: "You don't have access to this room", context: { ... }}
  console.error(error);
});
```

There are many different errors, and each can be handled separately by checking
the value of `error.context.type`. Below we’ve listed each error and the context
it provides.

```ts title="All error types" isCollapsable isCollapsed
import { useErrorListener } from "@liveblocks/react/suspense";

useErrorListener((error) => {
  switch (error.context.type) {
    // Can happen if you use Presence, Storage, or Yjs
    case "ROOM_CONNECTION_ERROR": {
      const { code } = error.context;
      // -1   = Authentication error
      // 4001 = You don't have access to this room
      // 4005 = Room was full
      // 4006 = Room ID has changed
      break;
    }

    // Can happen if you use Comments or Notifications
    case "CREATE_THREAD_ERROR":
      const { roomId, threadId, commentId, body, metadata } = error.context;
      break;

    case "DELETE_THREAD_ERROR":
      const { roomId, threadId } = error.context;
      break;

    case "EDIT_THREAD_METADATA_ERROR":
      const { roomId, threadId, metadata } = error.context;
      break;

    case "MARK_THREAD_AS_RESOLVED_ERROR":
    case "MARK_THREAD_AS_UNRESOLVED_ERROR":
      const { roomId, threadId } = error.context;
      break;

    case "CREATE_COMMENT_ERROR":
    case "EDIT_COMMENT_ERROR":
      const { roomId, threadId, commentId, body } = error.context;
      break;

    case "DELETE_COMMENT_ERROR":
      const { roomId, threadId, commentId } = error.context;
      break;

    case "ADD_REACTION_ERROR":
    case "REMOVE_REACTION_ERROR":
      const { roomId, threadId, commentId, emoji } = error.context;
      break;

    case "MARK_INBOX_NOTIFICATION_AS_READ_ERROR":
      const { inboxNotificationId, roomId } = error.context;
      break;

    case "DELETE_INBOX_NOTIFICATION_ERROR":
      const { roomId } = error.context;
      break;

    case "MARK_ALL_INBOX_NOTIFICATIONS_AS_READ_ERROR":
    case "DELETE_ALL_INBOX_NOTIFICATIONS_ERROR":
      break;

    case "UPDATE_ROOM_SUBSCRIPTION_SETTINGS_ERROR":
      const { roomId } = error.context;
      break;

    default:
      // Ignore any error from the future
      break;
  }
});
```

<PropertiesList title="Arguments">
  <PropertiesListItem name="callback" type="(error: LiveblocksError) => void">
    A callback function that will be called when a Liveblocks error occurs. The
    error object contains a message and context with error-specific information.
  </PropertiesListItem>
</PropertiesList>

## AI Copilots

### useAiChats [@badge=LiveblocksProvider]

Returns a paginated list of AI chats created by the current user. Initially
fetches the latest 50 chats.
[Suspense](/docs/api-reference/liveblocks-react#Suspense-hooks) and
[regular](/docs/api-reference/liveblocks-react#Regular-hooks) versions of this
hook are available.

```tsx
import { useAiChats } from "@liveblocks/react";

const { chats, error, isLoading } = useAiChats();
```

<PropertiesList title="Options">
  <PropertiesListItem name="query" type="AiChatsQuery">
    Optional query to filter chats by metadata values or absence of metadata
    keys. [Learn more](/docs/api-reference/liveblocks-react#useAiChats-query)
  </PropertiesListItem>
</PropertiesList>

<PropertiesList title="Returns">
  <PropertiesListItem name="chats" type="AiChat[]">
    An array of AI chats created by the current user.
  </PropertiesListItem>
  <PropertiesListItem name="isLoading" type="boolean">
    Whether the chats are currently being loaded.
  </PropertiesListItem>
  <PropertiesListItem name="error" type="Error | null">
    Any error that occurred while loading the chats. [Learn
    more](/docs/api-reference/liveblocks-react#useAiChats-error-handling).
  </PropertiesListItem>
  <PropertiesListItem name="hasFetchedAll" type="boolean">
    Whether all available chats have been fetched. [Learn
    more](/docs/api-reference/liveblocks-react#useAiChats-pagination).
  </PropertiesListItem>
  <PropertiesListItem name="fetchMore" type="() => void">
    A function to fetch more chats. [Learn
    more](/docs/api-reference/liveblocks-react#useAiChats-pagination).
  </PropertiesListItem>
  <PropertiesListItem name="isFetchingMore" type="boolean">
    Whether more chats are currently being fetched. [Learn
    more](/docs/api-reference/liveblocks-react#useAiChats-pagination).
  </PropertiesListItem>
  <PropertiesListItem name="fetchMoreError" type="Error | null">
    Any error that occurred while fetching more chats. [Learn
    more](/docs/api-reference/liveblocks-react#useAiChats-pagination).
  </PropertiesListItem>
</PropertiesList>

##### List the user's chats and switch between them

You can use the [`AiChat`](/docs/api-reference/liveblocks-react-ui#AiChat)
component alongside the hook to create an AI chat switcher. Below, each button
displays the chat's automatically generated title, and chats can be deleted with
[`useDeleteAiChat`](#useDeleteAiChat).

```tsx
import { useState } from "react";
import { AiChat } from "@liveblocks/react-ui";
import { useAiChats } from "@liveblocks/react";

function Chats() {
  // +++
  const { chats, error, isLoading } = useAiChats();
  const [chatId, setChatId] = useState();
  const deleteChat = useDeleteAiChat();
  // +++

  if (isLoading) {
    return <div>Loading...</div>;
  }

  if (error) {
    return <div>Error: {error.message}</div>;
  }

  return (
    <div style={{ display: "flex" }}>
      <ul>
        // +++
        {chats.map((chat) => (
          <li key={chat.id}>
            <button onClick={() => setChatId(chat.id)}>
              {chat.title || "Untitled"}
            </button>
            <button onClick={() => deleteChat(chat.id)}>❌</button>
          </li>
        ))}
        // +++
      </ul>
      // +++
      <AiChat chatId={chatId} />
      // +++
    </div>
  );
}
```

#### Querying chats [#useAiChats-query]

It’s possible to return chats that match a certain query with the `query`
option. You can filter by metadata values, or by the absence of a metadata key.
Returned chats must match the entire query.

```tsx
import { useAiChats } from "@liveblocks/react";

// Filter by metadata values and by absence of a key
const { chats } = useAiChats({
  query: {
    metadata: {
      // Match chats that are of type 'temporary'
      type: "temporary",

      // Match chats that have all of these tags
      tag: ["urgent", "billing"],

      // Match chats where the "archived" key does not exist
      archived: null,
    },
  },
});
```

#### Pagination [#useAiChats-pagination]

By default, the `useAiChats` hook returns up to 50 chats. To fetch more, the
hook provides additional fields for pagination, similar to [`useThreads`][].

```tsx
import { useAiChats } from "@liveblocks/react";

const {
  chats,
  isLoading,
  error,

  +++
  hasFetchedAll,
  fetchMore,
  isFetchingMore,
  fetchMoreError,
  +++
} = useAiChats();
```

- `hasFetchedAll` indicates whether all available AI chats have been fetched.
- `fetchMore` loads up to 50 more AI chats, and is always safe to call.
- `isFetchingMore` indicates whether more AI chats are being fetched.
- `fetchMoreError` returns error statuses resulting from fetching more.

##### Pagination example [#useAiChats-pagination-example]

The following example demonstrates how to use the `fetchMore` function to
implement a “Load More” button, which fetches additional AI chats when clicked.
The button is disabled while fetching is in progress.

```tsx
import { AiChat } from "@liveblocks/react-ui";
import { useAiChats } from "@liveblocks/react";

function Inbox() {
  const { chats, hasFetchedAll, fetchMore, isFetchingMore } = useAiChats();

  return (
    <div>
      {chats.map((chat) => (
        <AiChat key={chat.id} chatId={chat.id} />
      ))}
      // +++
      {hasFetchedAll ? (
        <div>🎉 All chats loaded!</div>
      ) : (
        <button disabled={isFetchingMore} onClick={fetchMore}>
          Load more
        </button>
      )}
      // +++
    </div>
  );
}
```

#### Error handling [#useAiChats-error-handling]

Error handling is another important aspect to consider when using the
`useAiChats` hook. The `error` and `fetchMoreError` fields provide information
about any errors that occurred during the initial fetch or subsequent fetch
operations, respectively. You can use these fields to display appropriate error
messages to the user and implement retry mechanisms if needed.

The following example shows how to display error messages for both initial
loading errors and errors that occur when fetching more inbox notifications.

```tsx
import { AiChat } from "@liveblocks/react-ui";
import { useAiChats } from "@liveblocks/react";

function Inbox() {
  const { chats, error, fetchMore, fetchMoreError } = useAiChats();

  // Handle error if the initial load failed.
  // The `error` field is not returned by the Suspense hook as the error is thrown to nearest ErrorBoundary
  // +++
  if (error) {
    return (
      <div>
        <p>Error loading AI chats: {error.message}</p>
      </div>
    );
  }
  // +++

  return (
    <div>
      {chats.map((chat) => (
        <AiChat key={chat.id} chatId={chat.id} />
      ))}

      {fetchMoreError && (
        <div>
          <p>Error loading more AI chats: {fetchMoreError.message}</p>
          <button onClick={fetchMore}>Retry</button>
        </div>
      )}
    </div>
  );
}
```

### useAiChat

Returns information about an AI chat, for example its title and metadata. Titles
are automatically generated from the content of the first user message in a
chat, and the AI’s response.
[Suspense](/docs/api-reference/liveblocks-react#Suspense-hooks) and
[regular](/docs/api-reference/liveblocks-react#Regular-hooks) versions of this
hook are available.

```tsx
import { useAiChat } from "@liveblocks/react/suspense";

const { chat, error, isLoading } = useAiChat("my-chat-id");
```

<PropertiesList title="Arguments">
  <PropertiesListItem name="chatId" type="string">
    The ID of the AI chat to retrieve information for.
  </PropertiesListItem>
</PropertiesList>

<PropertiesList title="Returns">
  <PropertiesListItem name="chat" type="AiChat | null">
    The AI chat object containing title, metadata, and other properties.
  </PropertiesListItem>
  <PropertiesListItem name="isLoading" type="boolean">
    Whether the chat information is currently being loaded.
  </PropertiesListItem>
  <PropertiesListItem name="error" type="Error | null">
    Any error that occurred while loading the chat information.
  </PropertiesListItem>
</PropertiesList>

#### Displaying a default title

If `chat.title` is `undefined` after an `isLoading` check, that means the title
has not been set yet. You can display a default title in this case, and the
title will be displayed once generated.

```tsx
import { useAiChat } from "@liveblocks/react/suspense";

function ChatTitle() {
  const { chat, error, isLoading } = useAiChat("my-chat-id");

  if (isLoading || error) {
    return null;
  }

  // +++
  return <div>{chat.title || "Untitled chat"}</div>;
  // +++
}
```

### useCreateAiChat

Returns a function that creates an AI chat.

```tsx
import { useCreateAiChat } from "@liveblocks/react/suspense";

const createAiChat = useCreateAiChat();
createAiChat("my-ai-chat");
```

<PropertiesListEmpty title="Arguments">_None_</PropertiesListEmpty>

<PropertiesList title="Returns">
  <PropertiesListItem
    name="createAiChat"
    type="(chatIdOrOptions: string | CreateAiChatOptions) => AiChat"
  >
    A function that creates an AI chat. Can be called with either a string ID or
    an options object containing `id`, optional `title`, and optional
    `metadata`.
  </PropertiesListItem>
</PropertiesList>

#### Create a chat with a custom title and metadata

You can optionally set a `title` with `useCreateAiChat`, which prevents the AI
auto-generating a title from the first messages. Additionally, you can choose to
set custom `metadata` for the chat, strings or arrays of strings.

```tsx
import { useCreateAiChat } from "@liveblocks/react/suspense";

const createAiChat = useCreateAiChat();
createAiChat({
  id: "my-ai-chat",
  // +++
  title: "My AI Chat",
  metadata: {
    color: "red",
    tags: ["product", "engineering"],
  },
  // +++
});
```

### useDeleteAiChat

Returns a function that deletes an AI chat by its ID. Use in conjunction with
[`useAiChats`](#useAiChats) to
[loop through each chat](/docs/api-reference/liveblocks-react#List-the-user's-chats-and-switch-between-them)
and add a delete button.

```tsx
import { useDeleteAiChat } from "@liveblocks/react/suspense";

const deleteAiChat = useDeleteAiChat();
deleteAiChat("my-chat-id");
```

<PropertiesListEmpty title="Arguments">_None_</PropertiesListEmpty>

<PropertiesList title="Returns">
  <PropertiesListItem name="deleteAiChat" type="(chatId: string) => void">
    A function that deletes an AI chat by its ID.
  </PropertiesListItem>
</PropertiesList>

### useSendAiMessage

Returns a function that sends a message to an AI chat, identified by its ID.
Useful for
[creating suggestions in empty inside chats](/docs/api-reference/liveblocks-react-ui#AiChat-placeholder)
and sending messages on behalf of the user.

```tsx
import { useSendAiMessage } from "@liveblocks/react";

const sendAiMessage = useSendAiMessage("my-chat-id");
sendAiMessage("Hello!");
```

Remember to [set your copilot ID]() otherwise the default copilot will be used.

```tsx
const sendAiMessage = useSendAiMessage("my-chat-id", {
  // +++
  copilotId: "co_h7GBa3...",
  // +++
});
```

<PropertiesList title="Arguments">
  <PropertiesListItem name="chatId" type="string">
    Optional. The ID of the AI chat to send messages to. Can also be provided
    when calling the returned function.
  </PropertiesListItem>
  <PropertiesListItem name="options" type="object">
    Optional configuration object.
  </PropertiesListItem>
  <PropertiesListItem name="options.copilotId" type="string">
    Optional. The ID of the copilot to use for sending the message.
  </PropertiesListItem>
</PropertiesList>

<PropertiesList title="Returns">
  <PropertiesListItem
    name="sendAiMessage"
    type="(messageOrOptions: string | SendAiMessageOptions) => AiChatMessage"
  >
    A function that sends a message to an AI chat. Can be called with either a
    string message or an options object containing `text`, optional `chatId`,
    and optional `copilotId`.
  </PropertiesListItem>
</PropertiesList>

#### Setting options when sending a message

Optionally you can set options when sending a message, instead of when creating
the hook. Alternatively, you can also override or complete the hook’s options
when calling the function by passing an object to it.

```tsx
import { useSendAiMessage } from "@liveblocks/react";

// Setting a `chatId` and `copilotId`
const sendAiMessage = useSendAiMessage("my-chat-id", {
  copilotId: "co_shSm8f...",
});

// Sends to initial `chatId` and `copilotId`
sendAiMessage("Hello!");

// Overwrites the `copilotId` just for this message
sendAiMessage({
  text: "Hello world",
  // +++
  copilotId: "co_Xpksa9...",
  // +++
});

// Overwrites the `chatId` just for this message
sendAiMessage({
  text: "Hello world",
  // +++
  chatId: "my-other-chat-id",
  // +++
});
```

You can even skip setting the `chatId` and `copilotId` in the hook, and just
pass them in the function.

```tsx
// +++
const sendAiMessage = useSendAiMessage();
// +++

sendAiMessage({
  text: "Hello world",
  chatId: "my-other-chat-id",
});
```

#### Get the created message object

If necessary, you can also access the newly created message object.

```tsx
import { useSendAiMessage } from "@liveblocks/react";

const sendAiMessage = useSendAiMessage("my-chat-id");
const message = sendAiMessage("Hello world");
```

### useAiChatMessages

Returns a list of every message in an AI chat, identified by its ID. Updates in
realtime using WebSockets.

```tsx
import { useAiChatMessages } from "@liveblocks/react";

const { messages, error, isLoading } = useAiChatMessages("my-chat-id");
```

<<<<<<< HEAD
<PropertiesList title="Arguments">
  <PropertiesListItem name="chatId" type="string">
    The ID of the AI chat to retrieve messages from.
  </PropertiesListItem>
</PropertiesList>

<PropertiesList title="Returns">
  <PropertiesListItem name="messages" type="AiChatMessage[]">
    An array of messages in the AI chat.
  </PropertiesListItem>
  <PropertiesListItem name="isLoading" type="boolean">
    Whether the messages are currently being loaded.
  </PropertiesListItem>
  <PropertiesListItem name="error" type="Error | null">
    Any error that occurred while loading the messages.
  </PropertiesListItem>
</PropertiesList>
=======
### useAiChatStatus

Returns the status of an AI chat, indicating whether it’s idle or actively
generating content. This is a convenience hook that derives its state from the
latest assistant message in the chat.

```tsx
import { useAiChatStatus } from "@liveblocks/react";

const { status, partType, toolName } = useAiChatStatus("my-chat-id");
```

The hook returns an object with the following properties:

- `status`: The current status (`"loading"` | `"idle"` | `"generating"`)
- `partType`: The type of content being generated (`"text"` |
  `"tool-invocation"` | etc.)
- `toolName`: The name of the tool being invoked (if applicable)
>>>>>>> f2c016eb

### RegisterAiKnowledge

Adds knowledge to all AI features on the page. AI will understand the
information you pass, and will answer questions or call tools based on it. This
is particularly helpful for passing user info, app state, and other small
contextual knowledge.

```tsx
<RegisterAiKnowledge
  description="The current user's payment plan"
  value="Enterprise"
/>
```

Each knowledge source has a `description` string, and a `value` which can be
either a string, object, array or JSON-serializable value that provides
meaningful context for your use case. The AI uses this data, along with the
accompanying description, to better understand and respond to user queries or
perform actions based on the supplied context. These components can be placed
anywhere in your app, so long as they’re under
[`LiveblocksProvider`](/docs/api-reference/liveblocks-react#LiveblocksProvider).

```tsx
import { AiChat } from "@liveblocks/react-ui";
import { RegisterAiKnowledge } from "@liveblocks/react";

function Chat() {
  return (
    <>
      // +++
      <RegisterAiKnowledge
        description="The current user's payment plan"
        value="Enterprise"
      />
      <RegisterAiKnowledge
        description="The current user's info"
        value={{
          name: "Jody Hekla",
          email: "jody@liveblocks.io",
          teams: ["Engineering", "Product"],
        }}
      />
      // +++
      <AiChat chatId="my-chat-id" />
    </>
  );
}
```

#### Pass in assorted context [#RegisterAiKnowledge-context]

Passing the AI context about the current datetime, the user’s language, the page
the user’s visiting, and navigable pages on your website, is an effective method
for improving your chat’s replies.

```tsx
import { RegisterAiKnowledge } from "@liveblocks/react";

function Chat() {
  return (
    <>
      // +++
      <RegisterAiKnowledge
        description="The current date and time"
        value={new Date()}
      />
      <RegisterAiKnowledge
        description="The user's preferred language"
        value={navigator.language}
      />
      <RegisterAiKnowledge
        description="The current URL"
        value={window.location.href}
      />
      <RegisterAiKnowledge
        description="URLs on this website"
        value={["/dashboard", "/billing", "/settings"]}
      />
      // +++
    </>
  );
}
```

When building your app, it’s worth considering which app-specific context will
be helpful, for example the user’s payment plan, or a list of their projects.

#### Pass in user data from your auth provider [#RegisterAiKnowledge-user]

You can pass in knowledge from your auth provider, for example with
[`useUser`](https://clerk.com/docs/hooks/use-user) from
[Clerk](https://clerk.com). You can tell AI that the state is loading in a
simple string, and it will understand.

```tsx
import { RegisterAiKnowledge } from "@liveblocks/react";
import { useUser } from "@clerk/clerk-react";

function Chat() {
  // +++
  const { isSignedIn, user, isLoaded } = useUser();
  // +++

  return (
    // +++
    <RegisterAiKnowledge
      description="The current user's info"
      value={isLoaded ? (isSignedIn ? user : "Not signed in") : "Loading..."}
    />
    // +++
  );
}
```

#### Pass in assorted data from fetching hooks [#RegisterAiKnowledge-fetching]

You can pass in knowledge from data fetching hooks such as with
[`useSWR`](https://swr.vercel.app/docs/getting-started) from
[SWR](https://swr.vercel.app/). You can tell AI that the state is loading in a
simple string, and it will understand.

```tsx
import { RegisterAiKnowledge } from "@liveblocks/react";
import useSWR from "swr";

function Chat() {
  // +++
  const { data, error, isLoading } = useSWR(`/important-data`, fetcher);
  // +++

  return (
    // +++
    <RegisterAiKnowledge
      description="Important data"
      value={isLoading ? "Loading..." : error ? "Problem fetching data" : data}
    />
    // +++
  );
}

const fetcher = (...args) => fetch(...args).then((res) => res.json());
```

#### Pass in text editor document data [#RegisterAiKnowledge-text-editor]

You can pass in knowledge from your text editor, for example when using
[Liveblocks Tiptap](/docs/api-reference/liveblocks-react-tiptap).

```tsx
import { RegisterAiKnowledge } from "@liveblocks/react-ui";
import { useLiveblocksExtension } from "@liveblocks/react-tiptap";
import { useEditor, EditorContent } from "@tiptap/react";

function TextEditor() {
  const liveblocks = useLiveblocksExtension();

  // +++
  const editor = useEditor({
    extensions: [
      liveblocks,
      // ...
    ],
  });
  // +++

  return (
    <div>
      // +++
      <RegisterAiKnowledge
        description="The current document's Tiptap state"
        value={editor.getHTML()}
      />
      // +++
      <EditorContent editor={editor} />
    </div>
  );
}
```

As well as `editor.getHTML()`, `editor.getJSON()` and `editor.getText()` are
also available when using Tiptap. Its worth trying them all, in case your AI
model understands one of them better than the others.

{/* TODO how to make tools where you can write to the text editor */}

#### Pass in comment data [#RegisterAiKnowledge-storage]

You can also pass in knowledge from your custom Liveblocks Comments app with
[`useThreads`](/docs/api-reference/liveblocks-react#useThreads). This way, your
AI chat will understand the context in the current room.

```tsx
import { RegisterAiKnowledge, useThreads } from "@liveblocks/react";

function Comments() {
  // +++
  const { threads, isLoading, error } = useThreads();
  // +++

  return (
    <div>
      // +++
      <RegisterAiKnowledge
        description="The comment threads in the current document"
        value={
          isLoading
            ? "Loading..."
            : error
              ? "Problem fetching threads"
              : threads
        }
      />
      // +++
      {threads.map((thread) => (
        <Thread key={thread.id} thread={thread} />
      )}
    </div>
  );
}
```

#### Pass in storage data [#RegisterAiKnowledge-storage]

You can also pass in knowledge from your custom Liveblocks storage app with
[`useStorage`](/docs/api-reference/liveblocks-react#useStorage). This way, your
AI chat will understand the context in the current room.

```tsx
import { RegisterAiKnowledge, useStorage } from "@liveblocks/react/suspense";

function Whiteboard() {
  // +++
  const shapes = useStorage((root) => root.shapes);
  // +++

  return (
    <div>
      // +++
      <RegisterAiKnowledge
        description="The current shapes on the whiteboard"
        value={shapes}
      />
      // +++
      {shapes.map((shape) => (
        // ...
      )}
    </div>
  );
}
```

#### Props [#RegisterAiKnowledge-props]

<PropertiesList>
  <PropertiesListItem name="description" type="string" isRequired>
    A clear description of what this knowledge represents. This helps the AI
    understand the context and relevance of the provided information.
  </PropertiesListItem>
  <PropertiesListItem name="value" type="Json" isRequired>
    The actual data or information to share with the AI. Can be a string,
    object, array, or any JSON-serializable information that offers context
    relevant to your application or user.
  </PropertiesListItem>
  <PropertiesListItem name="id" type="string">
    Optional unique identifier for this knowledge source. If provided,
    subsequent updates with the same ID will replace the previous knowledge.
  </PropertiesListItem>
</PropertiesList>

### RegisterAiTool

Registers a tool that can be used by
[AI chats](/docs/api-reference/liveblocks-react-ui#AiChat) on the page. Tools
allow AI to autonomously run actions, render custom components, and show
confirmation or human-in-the-loop UIs within the chat.

```tsx
import { RegisterAiTool } from "@liveblocks/react";
import { defineAiTool } from "@liveblocks/client";

<RegisterAiTool
  name="my-tool"
  tool={defineAiTool()({
    // Tool definition
    // ...
  })}
/>;
```

{/* TODO lots more info */}

[`defineAiTool`](/docs/api-reference/liveblocks-client#defineAiTool) is used to
create a tool definition, and you can supply `parameters` as a
[JSON Schema](https://json-schema.org/) that the AI can fill in. If you supply
an `execute` function the AI will call it. `render` is used to show UI inside
the chat. Below is an example of a tool that lets AI get the current weather in
a given location, then renders a component in the chat.

{/* TODO this all needs to be explained better */}

```tsx
function App() {
  return (
    <>
      // +++
      <RegisterAiTool
        name="get-weather"
        tool={defineAiTool()({
          description: "Get current weather information",
          parameters: {
            type: "object",
            properties: {
              location: { type: "string", description: "City name" },
            },
            required: ["location"],
            additionalProperties: false,
          },
          execute: async (args) => {
            const { temperature, condition } = await __getWeather__(
              args.location
            );
            return { data: { temperature, condition } };
          },
          render: ({ result }) => (
            <AiTool title="Weather Lookup" icon="🌤️">
              {result.data ? (
                <div>
                  {result.data.temperature}°F - {result.data.condition}
                </div>
              ) : null}
            </AiTool>
          ),
        })}
      />
      // +++
      <AiChat chatId="my-chat" />
    </>
  );
}
```

#### Tool that sends a toast notification

The following snippet shows a tool that lets AI send a toast notification with
[Sonner](https://sonner.emilkowal.ski/), then adds a message in the chat with
[`AiTool`](/docs/api-reference/liveblocks-react-ui#AiTool), letting the user
know that a toast was sent.

```tsx
import { AiChat } from "@liveblocks/react-ui";
import { RegisterAiTool } from "@liveblocks/react";
import { defineAiTool } from "@liveblocks/client";
import { toast, Toaster } from "sonner";

function Chat() {
  return (
    <>
      <RegisterAiTool
        name="send-toast-notification"
        tool={defineAiTool()({
          description: "Send a toast notification",

          parameters: {
            type: "object",
            properties: {
              message: {
                type: "string",
                description: "The message to display in the toast",
              },
            },
            required: ["message"],
            additionalProperties: false,
          },

          execute: async ({ message }) => {
            toast(message);
            return {
              data: { message },
              description: "You sent a toast",
            };
          },

          render: () => <AiTool title="Toast sent" icon="🍞" />,
        })}
      />
      <AiChat chatId="my-chat-id" />
      <Toaster />
    </>
  );
}
```

#### Scoping a tool to a specific chat

Tools can be scoped to specific chats by providing a `chatId` prop. When scoped,
the tool will only be available to that specific chat.

```tsx
import { AiChat } from "@liveblocks/react-ui";
import { RegisterAiTool } from "@liveblocks/react";
import { defineAiTool } from "@liveblocks/client";

function Chat() {
  return (
    <>
      <RegisterAiTool
        name="private-tool"
        tool={defineAiTool()({
          // Tool definition
          // ...
        })}
        // +++
        chatId="my-chat"
        // +++
      />
      // +++
      <AiChat chatId="my-chat" />
      // +++
    </>
  );
}
```

#### Props [#RegisterAiTool-props]

<PropertiesList>
  <PropertiesListItem name="name" type="string" isRequired>
    Unique name for the tool. This is used internally to identify and manage the
    tool.
  </PropertiesListItem>
  <PropertiesListItem name="tool" type="AiOpaqueToolDefinition" isRequired>
    The tool definition created with
    [`defineAiTool`](/docs/api-reference/liveblocks-client#defineAiTool).
  </PropertiesListItem>
  <PropertiesListItem name="chatId" type="string">
    Optional chat ID to scope this tool to a specific chat. If provided, the
    tool will only be available to that chat.
  </PropertiesListItem>
  <PropertiesListItem name="enabled" type="boolean">
    Whether this tool should be enabled. When set to `false`, the tool will not
    be made available to the AI copilot for any new/future chat messages, but
    will still allow existing tool invocations to be rendered that are part of
    the historic chat record. When provided as a prop to `RegisterAiTool`, it
    will take precedence over the value of the tool’s `enabled` value in
    `defineAiTool`.
  </PropertiesListItem>
</PropertiesList>

## Room

### RoomProvider

Makes a [`Room`][] available in the component hierarchy below. Joins the room
when the component is mounted, and automatically leaves the room when the
component is unmounted. When using
[Sync Datastore](/docs/platform/sync-datastore), initial Presence values for
each user, and Storage values for the room can be set.

```tsx
import { RoomProvider } from "@liveblocks/react/suspense";

function App() {
  return <RoomProvider id="my-room-id">{/* children */}</RoomProvider>;
}
```

<PropertiesList title="Props">
  <PropertiesListItem name="id" type="string" required>
    The unique ID for the current room. `RoomProvider` will join this room when
    it loads. If the room doesn’t exist already it will automatically create the
    room first then join. After setting up
    [authentication](/docs/authentication) for your app, it can helpful to
    decide on a naming pattern for your room IDs.
  </PropertiesListItem>
  <PropertiesListItem name="initialPresence" type="JsonObject">
    The initial Presence of the user entering the room. Each user has their own
    presence, and this is readable for all other connected users. A user’s
    Presence resets every time they disconnect. This object must be
    JSON-serializable. This value is ignored after the first render. [Learn
    more](#setting-initial-presence).
  </PropertiesListItem>
  <PropertiesListItem name="initialStorage" type="LsonObject">
    The initial Storage structure for the room when it’s joined for the first
    time. This is only set a single time, when the room has not yet been
    populated. This object must contain [conflict-free live
    structures](/docs/api-reference/liveblocks-client#Storage). This value is
    ignored after the first render, and if Storage for the current room has
    already been created. [Learn more](#setting-initial-storage).
  </PropertiesListItem>
  <PropertiesListItem name="autoConnect" type="boolean" defaultValue="true">
    Whether the room immediately connects to Liveblocks servers. This value is
    ignored after the first render.
  </PropertiesListItem>
</PropertiesList>

#### Setting initial Presence [#setting-initial-presence]

Presence is used for storing temporary user-based values, such as a user’s
cursor coordinates, or their current selection. Each user has their own
presence, and this is readable for all other connected users. Set your initial
Presence value by using `initialPresence`.

```tsx
import { RoomProvider } from "@liveblocks/react/suspense";

function App() {
  return (
    <RoomProvider
      id="my-room"
      // +++
      initialPresence={{
        cursor: null,
        colors: ["red", "purple"],
        selection: {
          id: 72426,
        },
      }}
      // +++
    >
      {/* children */}
    </RoomProvider>
  );
}
```

Each user’s Presence resets every time they disconnect, as this is only meant
for temporary data. Any JSON-serializable object is allowed (the `JsonObject`
type).

#### Setting initial Storage [#setting-initial-storage]

Storage is used to store permanent data that’s used in your application, such as
shapes on a whiteboard, nodes on a flowchart, or text in a form. The first time
a room is entered, you can set an initial value by using `initialStorage`.
`initialStorage` is only read and set a single time, unless a new top-level
property is added.

```tsx
import { LiveList, LiveObject, LiveMap } from "@liveblocks/client";
import { RoomProvider } from "@liveblocks/react/suspense";

function App() {
  return (
    <RoomProvider
      id="my-room"
      initialPresence={}
      // +++
      initialStorage={{
        title: "Untitled",
        names: new LiveList(["Steven", "Guillaume"]),
        shapes: new LiveMap([
          ["g9shu0", new LiveObject({ type: "rectangle", color: "red" })],
          ["djs3g5", new LiveObject({ type: "circle", color: "yellow" })],
        ]),
      }}
      // +++
    >
      {/* children */}
    </RoomProvider>
  );
}
```

If a new top-level property is added to `initialStorage`, the next time a user
connects, the new property will be created. Other properties will be unaffected.
Any
[conflict-free live structures](/docs/api-reference/liveblocks-client#Storage)
and JSON-serializable objects are allowed (the `LsonObject` type).

#### Speed up connecting to a room [#speed-up-connecting-to-a-room]

To speed up connecting to a room, you can call
[`Liveblocks.prewarmRoom`](/docs/api-reference/liveblocks-node#get-rooms-roomId-prewarm)
on the server, which will warm up a room for the next 10 seconds. Triggering
this directly before a user navigates to a room is an easy to way use this API.
Here’s a Next.js server actions example, showing how to trigger prewarming with
`onPointerDown`.

```ts title="actions.ts"
"use server";

import { Liveblocks } from "@liveblocks/node";

const liveblocks = new Liveblocks({
  secret: "{{SECRET_KEY}}",
});

export async function prewarmRoom(roomId: string) {
  // +++
  await liveblocks.prewarmRoom(roomId);
  // +++
}
```

```tsx title="RoomLink.tsx"
"use client";

import { prewarmRoom } from "../actions";
import Link from "next/link";

export function JoinButton({ roomId }: { roomId: string }) {
  return (
    // +++
    <Link href={`/rooms/${roomId}`} onPointerDown={() => prewarmRoom(roomId)}>
      // +++
      {roomId}
    </Link>
  );
}
```

`onPointerDown` is slightly quicker than `onClick` because it triggers before
the user releases their pointer.

### createRoomContext

<Banner>

This used to be the default way to start your app, but now it’s recommend for
advanced usage only. We generally recommend using [`LiveblocksProvider`][] and
following [typing your data with the Liveblocks interface](#Typing-your-data),
unless you need to define multiple room types in your application.

</Banner>

Creates a [`RoomProvider`][] and a set of typed hooks to use in your app. Note
that any `RoomProvider` created in this way does not need to be nested in
[`LiveblocksProvider`][], as it already has access to the `client`. We generally
recommend typing your app using the newer method instead. When using
`createRoomContext` it can be helpful to use it in `liveblocks.config.ts` and
re-export your typed hooks as below.

```tsx file="liveblocks.config.ts"
import { createClient } from "@liveblocks/client";
import { createRoomContext } from "@liveblocks/react";

const client = createClient({
  // publicApiKey: "",
  // authEndpoint: "/api/liveblocks-auth",
});

type Presence = {};
type Storage = {};
type UserMeta = {};
type RoomEvent = {};
type ThreadMetadata = {};

// +++
export const {
  RoomProvider,
  useMyPresence,

  // Other hooks
  // ...
} = createRoomContext<Presence, Storage, UserMeta, RoomEvent, ThreadMetadata>(
  client
);
// +++
```

#### Suspense with createRoomContext [#createRoomContext-Suspense]

To use the React suspense version of our hooks with `createRoomContext`, you can
export from the `suspense` property instead.

```tsx file="liveblocks.config.ts"
import { createClient } from "@liveblocks/client";
import { createRoomContext } from "@liveblocks/react";

const client = createClient({
  // publicApiKey: "",
  // authEndpoint: "/api/liveblocks-auth",
});

type Presence = {};
type Storage = {};
type UserMeta = {};
type RoomEvent = {};
type ThreadMetadata = {};

export const {
  // +++
  suspense: {
    RoomProvider,
    useMyPresence,

    // Other suspense hooks
    // ...
  },
  // +++
} = createRoomContext<Presence, Storage, UserMeta, RoomEvent, ThreadMetadata>(
  client
);
```

#### Typing createRoomContext

To type your hooks, you can pass multiple different types to
`createRoomContext`. A full explanation is in the code snippet below.

```tsx file="liveblocks.config.ts" isCollapsable isCollapsed
import { createClient } from "@liveblocks/client";
import { createRoomContext } from "@liveblocks/react";

const client = createClient({
  // publicApiKey: "",
  // authEndpoint: "/api/liveblocks-auth",
});

// Presence represents the properties that exist on every user in the Room
// and that will automatically be kept in sync. Accessible through the
// `user.presence` property. Must be JSON-serializable.
type Presence = {
  // cursor: { x: number, y: number } | null,
  // ...
};

// Optionally, Storage represents the shared document that persists in the
// Room, even after all users leave. Fields under Storage typically are
// LiveList, LiveMap, LiveObject instances, for which updates are
// automatically persisted and synced to all connected clients.
type Storage = {
  // animals: LiveList<string>,
  // ...
};

// Optionally, UserMeta represents static/readonly metadata on each user, as
// provided by your own custom auth back end (if used). Useful for data that
// will not change during a session, like a user’s name or avatar.
// type UserMeta = {
//   id?: string,  // Accessible through `user.id`
//   info?: Json,  // Accessible through `user.info`
// };

// Optionally, the type of custom events broadcast and listened to in this
// room. Use a union for multiple events. Must be JSON-serializable.
// type RoomEvent = {};

// Optionally, when using Comments, ThreadMetadata represents metadata on
// each thread. Can only contain booleans, strings, and numbers.
// export type ThreadMetadata = {
//   pinned: boolean;
//   quote: string;
//   time: number;
// };

export const {
  RoomProvider,
  useMyPresence,
  useStorage,

  // Other hooks
  // ...
} = createRoomContext<
  Presence,
  Storage
  /* UserMeta, RoomEvent, ThreadMetadata */
>(client);
```

### useRoom [@badge=RoomProvider]

Returns the [`Room`][] of the nearest [`RoomProvider`][] above in the React
component tree.

```ts
import { useRoom } from "@liveblocks/react/suspense";

const room = useRoom();
```

Will throw when used outside of a [`RoomProvider`][]. If you don’t want this
hook to throw when used outside of a Room context (for example to write
components in a way that they can be used both inside and outside of a
Liveblocks room), you can use the `{ allowOutsideRoom }` option:

```ts
import { useRoom } from "@liveblocks/react/suspense";

const room = useRoom({ allowOutsideRoom: true }); // Possibly `null`
```

<PropertiesList title="Options">
  <PropertiesListItem
    name="allowOutsideRoom"
    type="boolean"
    defaultValue="false"
  >
    Whether the hook should return `null` instead of throwing when used outside
    of a [`RoomProvider`][] context.
  </PropertiesListItem>
</PropertiesList>

<PropertiesList title="Returns">
  <PropertiesListItem name="room" type="Room">
    The Room instance from the nearest [`RoomProvider`][]. Returns `null` if
    `allowOutsideRoom` is `true` and the hook is used outside of a room.
  </PropertiesListItem>
</PropertiesList>

### useIsInsideRoom [@badge=Both]

Returns a boolean, `true` if the hook was called inside a [`RoomProvider`][]
context, and `false` otherwise.

```ts
import { useIsInsideRoom } from "@liveblocks/react/suspense";

const isInsideRoom = useIsInsideRoom();
```

<PropertiesListEmpty title="Arguments">_None_</PropertiesListEmpty>

<PropertiesList title="Returns">
  <PropertiesListItem name="isInsideRoom" type="boolean">
    `true` if the hook was called inside a [`RoomProvider`][] context, `false`
    otherwise.
  </PropertiesListItem>
</PropertiesList>

#### Displaying different components inside rooms

`useIsInsideRoom` is helpful for rendering different components depending on
whether they’re inside a room, or not. One example is a header component that
only displays a live avatar stack when users are connected to the room.

```tsx
import { useIsInsideRoom, useOthers } from "@liveblocks/react/suspense";

function Header() {
  // +++
  const isInsideRoom = useIsInsideRoom();
  // +++

  return (
    <div>
      // +++
      {isInsideRoom ? <LiveAvatars /> : null}
      // +++
      <MyAvatar />
    </div>
  );
}

function LiveAvatars() {
  const others = useOthers();
  return others.map((other) => <img src={other.info.picture} />);
}
```

Here’s how the example above would render in three different
[`LiveblocksProvider`](/docs/api-reference/liveblocks-react#LiveblocksProvider)
and [`RoomProvider`](/docs/api-reference/liveblocks-react#RoomProvider)
contexts.

```tsx
// 👥👤 Live avatar stack and your avatar
<LiveblocksProvider /* ... */>
  <RoomProvider /* ... */>
    <Header />
  </RoomProvider>
</LiveblocksProvider>


// 👤 Just your avatar
<LiveblocksProvider /* ... */>
  <Header />
</LiveblocksProvider>

// 👤 Just your avatar
<Header />
```

### useStatus [@badge=RoomProvider]

Returns the current WebSocket connection status of the room, and will re-render
your component whenever it changes.

```ts
import { useStatus } from "@liveblocks/react/suspense";

const status = useStatus();
```

<PropertiesListEmpty title="Arguments">_None_</PropertiesListEmpty>

<PropertiesList title="Returns">
  <PropertiesListItem
    name="status"
    type="'initial' | 'connecting' | 'connected' | 'reconnecting' | 'disconnected'"
  >
    The current WebSocket connection status of the room.
  </PropertiesListItem>
</PropertiesList>

### useSyncStatus [@badge=Both]

Returns the current synchronization status of Liveblocks, and will re-render
your component whenever it changes. This includes any part of Liveblocks that
may be synchronizing local changes to the server, including (any room’s)
Storage, text editors, threads, or notifications.

A `{ smooth: true }` option is also available, which prevents quick changes
between states, making it ideal for
[rendering a synchronization badge in your app](#display-synchronization-badge).
[Suspense](/docs/api-reference/liveblocks-react#Suspense-hooks) and
[regular](/docs/api-reference/liveblocks-react#Regular-hooks) versions of this
hook are available.

```ts
import { useSyncStatus } from "@liveblocks/react/suspense";

// "synchronizing" | "synchronized"
const syncStatus = useSyncStatus();
```

<PropertiesList title="Arguments">
  <PropertiesListItem name="options" type="object">
    Optional configuration object.
  </PropertiesListItem>
  <PropertiesListItem name="options.smooth" type="boolean" defaultValue="false">
    When `true`, prevents quick changes between states by delaying the
    transition from "synchronizing" to "synchronized" until 1 second has passed
    after the final change.
  </PropertiesListItem>
</PropertiesList>

<PropertiesList title="Returns">
  <PropertiesListItem name="syncStatus" type="'synchronizing' | 'synchronized'">
    The current synchronization status of Liveblocks.
  </PropertiesListItem>
</PropertiesList>

#### Display a synchronization badge [#display-synchronization-badge]

Passing `{ smooth: true }` prevents the status changing from `"synchronizing"`
to `"synchronized"` until 1 second has passed after the final change. This means
it’s ideal for rendering a synchronization status badge, as it won’t flicker in
a distracting manner when changes are made in quick succession.

```tsx
import { useSyncStatus } from "@liveblocks/react/suspense";

function StorageStatusBadge() {
  const syncStatus = useSyncStatus({ smooth: true });

  return <div>{syncStatus === "synchronized" ? "✅ Saved" : "🔄 Saving"}</div>;
}
```

#### Prevent users losing unsaved changes [#use-sync-status-prevent-users-losing-unsaved-changes]

Liveblocks usually synchronizes milliseconds after a local change, but if a user
immediately closes their tab, or if they have a slow connection, it may take
longer for changes to synchronize. Enabling `preventUnsavedChanges` will stop
tabs with unsaved changes closing, by opening a dialog that warns users. In
usual circumstances, it will very rarely trigger.

```tsx
function Page() {
  return (
    <LiveblocksProvider
      // highlight-next-line
      preventUnsavedChanges

      // Other options
      // ...
    >
      ...
    </LiveblocksProvider>
  );
}
```

More specifically, this option triggers when:

- There are unsaved changes after calling any hooks or methods, in all of our
  products.
- There are unsaved changes in a
  [Text Editor](/docs/ready-made-features/text-editor).
- There’s an unsubmitted comment in the
  [Composer](/docs/api-reference/liveblocks-react-ui#Composer).
- The user has made changes and is currently offline.

Internally, this option uses the
[beforeunload event](https://developer.mozilla.org/en-US/docs/Web/API/Window/beforeunload_event).

### useOthersListener [@badge=RoomProvider]

Calls the given callback when an “others” event occurs, when a user enters,
leaves, or updates their presence.

```ts
function App() {
  useOthersListener(({ type, user, others }) => {
    switch (type) {
      case "enter":
        // `user` has entered the room
        break;

      case "leave":
        // `user` has left the room
        break;

      case "update":
        // Presence for `user` has updated
        break;

      case "reset":
        // Others list has been emptied
        break;
    }
  });
}
```

<PropertiesList title="Arguments">
  <PropertiesListItem name="callback" type="(event: OthersEvent) => void">
    A callback function that is called when an "others" event occurs. The event
    object contains the error `type`,  the `user` that triggered it, and the current
    `others` in the room. Possible event types are:

      - `enter` – A user has entered the room.
      - `leave` – A user has left the room.
      - `reset` – The others list has been emptied. This is the first event that
        occurs when the room is entered. It also occurs when you’ve lost connection to
        the room.
      - `update` – A user’s presence data has been updated.

    </PropertiesListItem>

</PropertiesList>

### useLostConnectionListener [@badge=RoomProvider]

Calls the given callback in the exceptional situation that a connection is lost
and reconnecting does not happen quickly enough.

This event allows you to build high-quality UIs by warning your users that the
app is still trying to re-establish the connection, for example through a toast
notification. You may want to take extra care in the mean time to ensure their
changes won’t go unsaved.

When this happens, this callback is called with the event `lost`. Then, once the
connection restores, the callback will be called with the value `restored`. If
the connection could definitively not be restored, it will be called with
`failed` (uncommon).

The [`lostConnectionTimeout`][] client option will determine how quickly this
event will fire after a connection loss (default: 5 seconds).

```ts
import { toast } from "my-preferred-toast-library";

function App() {
  useLostConnectionListener((event) => {
    switch (event) {
      case "lost":
        toast.warn("Still trying to reconnect...");
        break;

      case "restored":
        toast.success("Successfully reconnected again!");
        break;

      case "failed":
        toast.error("Could not restore the connection");
        break;
    }
  });
}
```

Automatically unsubscribes when the component is unmounted. For a demonstration
of this behavior, see our [connection status example][].

<PropertiesList title="Arguments">
  <PropertiesListItem
    name="callback"
    type="(event: 'lost' | 'restored' | 'failed') => void"
  >
    A callback function that is called when a connection loss event occurs. The
    event can be "lost", "restored", or "failed".
  </PropertiesListItem>
</PropertiesList>

## Presence

<Banner title="Need help troubleshooting presence?">

Try the [Liveblocks DevTools extension](/devtools) to visualize your
collaborative experiences as you build them, in realtime.

</Banner>

### useMyPresence [@badge=RoomProvider]

Return the presence of the current user, and a function to update it.
Automatically subscribes to updates to the current user’s presence. Setting a
property will not replace the whole state, but will instead merge the property
into the existing state.

```ts
import { useMyPresence } from "@liveblocks/react/suspense";

const [myPresence, updateMyPresence] = useMyPresence();

updateMyPresence({ x: 0 });
updateMyPresence({ y: 0 });

// At the next render, "myPresence" will be equal to "{ x: 0, y: 0 }"
```

<PropertiesList title="Returns">
  <PropertiesListItem name="myPresence" type="TPresence">
    The current user’s presence data.
  </PropertiesListItem>
  <PropertiesListItem
    name="updateMyPresence"
    type="(patch: Partial<Presence>, options?: { addToHistory?: boolean }) => void"
  >
    A function to update the current user’s presence. Accepts a partial presence
    object and optional history options.
  </PropertiesListItem>
</PropertiesList>

#### Adding presence to history

`updateMyPresence` accepts an optional argument to add a new item to the
undo/redo stack. See [`room.history`][] for more information.

```ts
updateMyPresence({ selectedId: "xxx" }, { addToHistory: true });
```

#### Other ways to use presence

`useMyPresence` is a more convenient way to update and view presence, reather
than using [`useSelf`][] and [`useUpdateMyPresence`][] in combination.

```tsx
const myPresence = useSelf((me) => me.presence);
const updateMyPresence = useUpdateMyPresence();
```

### useUpdateMyPresence [@badge=RoomProvider]

Returns a setter function to update the current user’s presence. Setting a
property will not replace the whole state, but will instead merge the property
into the existing state. Will trigger fewer renders than [`useMyPresence`][], as
it doesn’t update when presence changes.

```ts
import { useUpdateMyPresence } from "@liveblocks/react/suspense";

const updateMyPresence = useUpdateMyPresence();

updateMyPresence({ y: 0 });
updateMyPresence({ x: 0 });

// Presence will be { x: 0, y: 0 }
```

<PropertiesListEmpty title="Arguments">_None_</PropertiesListEmpty>

<PropertiesList title="Returns">
  <PropertiesListItem
    name="updateMyPresence"
    type="(patch: Partial<Presence>, options?: { addToHistory?: boolean }) => void"
  >
    A function to update the current user's presence. Accepts a partial presence
    object and optional history options.
  </PropertiesListItem>
</PropertiesList>

#### Adding presence to history

`updateMyPresence` accepts an optional argument to add a new item to the
undo/redo stack. See [`room.history`][] for more information.

```ts
updateMyPresence({ selectedId: "xxx" }, { addToHistory: true });
```

### useSelf [@badge=RoomProvider]

Returns the current user once it is connected to the room, and automatically
subscribes to updates to the current user.
[Suspense](/docs/api-reference/liveblocks-react#Suspense-hooks) and
[regular](/docs/api-reference/liveblocks-react#Regular-hooks) versions of this
hook are available.

```ts
import { useSelf } from "@liveblocks/react/suspense";

const currentUser = useSelf();
// {
//   connectionId: 1,
//   presence: { cursor: { x: 27, y: -8 } },
// }

const currentUser = useSelf((me) => me.presence.cursor);
// { x: 27, y: -8 }
```

The benefit of using a selector is that it will only update your component if
that particular selection changes. For full details, see [how selectors work][].

<PropertiesList title="Arguments">
  <PropertiesListItem name="selector" type="(me: User) => T">
    Optional selector function to extract specific data from the current user.
    If not provided, returns the entire user object.
  </PropertiesListItem>
</PropertiesList>

<PropertiesList title="Returns">
  <PropertiesListItem name="currentUser" type="User | T | null">
    The current user object or the selected data from the user. Returns `null`
    if not connected to the room (in non-Suspense version).
  </PropertiesListItem>
</PropertiesList>

### useOthers [@badge=RoomProvider]

Extracts data from the list of other users currently in the same Room, and
automatically subscribes to updates on the selected data. For full details, see
[how selectors work][].
[Suspense](/docs/api-reference/liveblocks-react#Suspense-hooks) and
[regular](/docs/api-reference/liveblocks-react#Regular-hooks) versions of this
hook are available.

The `others` argument to the `useOthers` selector function is an _immutable_
array of Users.

```tsx
// ✅ Rerenders only if the number of users changes
const numOthers = useOthers((others) => others.length);

// ✅ Rerenders only if someone starts or stops typing
const isSomeoneTyping = useOthers((others) =>
  others.some((other) => other.presence.isTyping)
);

// ✅ Rerenders only if actively typing users are updated
const typingUsers = useOthers(
  (others) => others.filter((other) => other.presence.isTyping),
  shallow // 👈
);
```

One caveat with this API is that selecting a subset of data for each user
quickly becomes tricky. When you want to select and get updates for only a
particular subset of each user’s data, we recommend using the
[`useOthersMapped`][] hook instead, which is optimized for this use case.

```tsx
// ❌ Mapping is hard to get right with this hook
const cursors = useOthers(
  (others) => others.map((other) => other.presence.cursor),
  shallow
);

// ✅ Better to use useOthersMapped
const cursors = useOthersMapped((other) => other.presence.cursor);
```

When called without arguments, returns the user list and updates your component
whenever _anything_ in it changes. This might be way more often than you want!

```tsx
const others = useOthers(); // ⚠️ Caution, might rerender often!
// [
//   { connectionId: 2, presence: { cursor: { x: 27, y: -8 } } },
//   { connectionId: 3, presence: { cursor: { x: 0, y: 19 } } },
// ]
```

<Banner type="error" title="Caution">

In production-ready apps, you likely want to avoid calling `useOthers` without
arguments.

</Banner>

<PropertiesList title="Arguments">
  <PropertiesListItem name="selector" type="(others: readonly User[]) => T">
    Optional selector function to extract specific data from the others array.
    If not provided, returns the entire others array.
  </PropertiesListItem>
  <PropertiesListItem name="isEqual" type="(prev: T, curr: T) => boolean">
    Optional equality function to determine if the selected data has changed.
    Defaults to strict equality comparison.
  </PropertiesListItem>
</PropertiesList>

<PropertiesList title="Returns">
  <PropertiesListItem name="others" type="readonly TUser[] | null">
    The others array or the selected data from the others array. Returns `null`
    if not connected to the room (in non-Suspense version).
  </PropertiesListItem>
</PropertiesList>

### useOthersMapped [@badge=RoomProvider]

Extract data using a [selector][] for every user in the room, and subscribe to
all changes to the selected data. A [Suspense version][] of this hook is also
available. The key difference with [`useOthers`][] is that the selector (and the
optional comparison function) work at the _item_ level, like doing a `.map()`
over the others array.

```tsx
// Example 1
const others = useOthersMapped((other) => other.presence.cursor);
// [
//   [2, { x: 27, y: -8 }],
//   [3, { x: 0, y: 19 }],
// ]

// Example 2
const others = useOthersMapped(
  (other) => ({
    avatar: other.info.avatar,
    isTyping: other.presence.isTyping,
  }),
  shallow // 👈
);

// [
//   [2, { avatar: 'https://...', isTyping: true }],
//   [3, { avatar: null, isTyping: false }],
// ]
```

Returns an array where each item is a pair of `[connectionId, data]`. For
pragmatic reasons, the results are keyed by the `connectionId`, because in most
cases you’ll want to iterate over the results and draw some UI for each, which
in React requires you to use a `key={connectionId}` prop.

```tsx
const others = useOthersMapped((other) => other.presence.cursor);

// In JSX
return (
  <>
    {others.map(([connectionId, cursor]) => (
      <Cursor key={connectionId} x={cursor.x} y={cursor.y} />
    ))}
  </>
);
```

<PropertiesList title="Arguments">
  <PropertiesListItem name="selector" type="(other: User) => T">
    A selector function to extract specific data from each user in the others
    array.
  </PropertiesListItem>
  <PropertiesListItem name="isEqual" type="(prev: T, curr: T) => boolean">
    Optional equality function to determine if the selected data for a user has
    changed. Defaults to strict equality comparison.
  </PropertiesListItem>
</PropertiesList>

<PropertiesList title="Returns">
  <PropertiesListItem
    name="others"
    type="readonly [connectionId: number, data: T][] | null"
  >
    An array of tuples where each item is a pair of `[connectionId,
    selectedData]`. Returns `null` if not connected to the room (in non-Suspense
    version).
  </PropertiesListItem>
</PropertiesList>

### useOthersConnectionIds [@badge=RoomProvider]

Returns an array of connection IDs (numbers), and rerenders automatically when
users join or leave. This hook is useful in particular in combination with the
[`useOther`][] (singular) hook, to implement high-frequency rerendering of
components for each user in the room, e.g. cursors. See the [`useOther`][]
(singular) documentation below for a full usage example.
[Suspense](/docs/api-reference/liveblocks-react#Suspense-hooks) and
[regular](/docs/api-reference/liveblocks-react#Regular-hooks) versions of this
hook are available.

```tsx
import { useOthersConnectionIds } from "@liveblocks/react/suspense";

// [2, 4, 7]
const connectionIds = useOthersConnectionIds();
```

<PropertiesList title="Returns">
  <PropertiesListItem name="connectionIds" type="readonly number[] | null">
    An array of connection IDs for all other users in the room. Returns `null`
    if not connected to the room (in non-Suspense version).
  </PropertiesListItem>
</PropertiesList>

#### Another way to fetch connection IDs

This hook is similar to using [`useOthers`][] and calling `.map()` on the
result.

```tsx
import { useOthers, shallow } from "@liveblocks/react/suspense";

// [2, 4, 7]
const connectionIds = useOthers(
  (others) => others.map((other) => other.connectionId),
  shallow
);
```

### useOther [@badge=RoomProvider]

Extract data using a [selector][] for one specific user in the room, and
subscribe to all changes to the selected data.
[Suspense](/docs/api-reference/liveblocks-react#Suspense-hooks) and
[regular](/docs/api-reference/liveblocks-react#Regular-hooks) versions of this
hook are available.

```tsx
import { useOther } from "@liveblocks/react/suspense";

// ✅ Rerenders when this specific user’s isTyping changes (but not when their cursor changes)
const isTyping = useOther(
  3, // User with connectionId 3
  (user) => user.presence.isTyping
);
```

The reason this hook exists is to enable the most efficient rerendering model
for high-frequency updates to other’s presences, which is the following
structure:

```tsx file="Cursors.tsx"
const Cursors =
  // +++
  // (1) Wrap parent component in a memo and make sure it takes no props
  React.memo(function () {
    const othersConnectionIds = useOthersConnectionIds(); // (2)
    // +++
    return (
      <>
        {othersConnectionIds.map((connectionId) => (
          <Cursor
            // +++
            key={connectionId} // (3)
            // +++
            connectionId={connectionId}
          />
        ))}
      </>
    );
  });
```

```tsx file="Cursor.tsx"
function Cursor({ connectionId }) {
  // +++
  const { x, y } = useOther(connectionId, (other) => other.presence.cursor); // (4)
  // +++
  return <Cursor x={x} y={y} />;
}
```

1. Makes sure this whole component tree will never rerender beyond the first
   time.
2. Makes sure the parent component only rerenders when users join/leave.
3. Makes sure each cursor remains associated to the same connection.
4. Makes sure each cursor rerenders whenever _its_ data changes only.

👉 A [Suspense version][] of this hook is also available, which will never
return `null`.

<PropertiesList title="Arguments">
  <PropertiesListItem name="connectionId" type="number">
    The connection ID of the specific user to extract data from.
  </PropertiesListItem>
  <PropertiesListItem name="selector" type="(other: User) => T">
    A selector function to extract specific data from the user.
  </PropertiesListItem>
  <PropertiesListItem name="isEqual" type="(prev: T, curr: T) => boolean">
    Optional equality function to determine if the selected data has changed.
    Defaults to strict equality comparison.
  </PropertiesListItem>
</PropertiesList>

<PropertiesList title="Returns">
  <PropertiesListItem name="data" type="T | null">
    The selected data from the specified user. Returns `null` if the user is not
    found or not connected to the room (in non-Suspense version).
  </PropertiesListItem>
</PropertiesList>

## Broadcast

### useBroadcastEvent [@badge=RoomProvider]

Returns a callback that lets you broadcast custom events to other users in the
room.

```ts
import { useBroadcastEvent } from "@liveblocks/react/suspense";

// +++
// On client A
const broadcast = useBroadcastEvent();
broadcast({ type: "EMOJI", emoji: "🔥" });
// +++

// On client B
useEventListener(({ event, user, connectionId }) => {
  //                       ^^^^ Will be Client A
  if (event.type === "EMOJI") {
    // Do something
  }
});
```

<PropertiesListEmpty title="Arguments">_None_</PropertiesListEmpty>

<PropertiesList title="Returns">
  <PropertiesListItem name="broadcast" type="(event: TBroadcastEvent) => void">
    A function that broadcasts custom events to other users in the room.
  </PropertiesListItem>
</PropertiesList>

### useEventListener [@badge=RoomProvider]

Listen to custom events sent by other people in the room via
[`useBroadcastEvent`][]. Provides the `event` along with the `connectionId` of
the user that sent the message. If an event was sent from the
[Broadcast to a room](/docs/api-reference/rest-api-endpoints#post-broadcast-event)
REST API, `connectionId` will be `-1`.

```ts
import { useEventListener } from "@liveblocks/react/suspense";

// On client A
const broadcast = useBroadcastEvent();
broadcast({ type: "EMOJI", emoji: "🔥" });

// +++
// On client B
useEventListener(({ event, user, connectionId }) => {
  //                       ^^^^ Will be Client A
  if (event.type === "EMOJI") {
    // Do something
  }
});
// +++
```

The `user` property will indicate which User instance sent the message. This
will typically be equal to one of the others in the room, but it can also be
`null` in case this event was broadcasted from the server, using the
[Broadcast Event API](https://liveblocks.io/docs/api-reference/rest-api-endpoints#post-broadcast-event).

Automatically unsubscribes when the component is unmounted.

<PropertiesList title="Arguments">
  <PropertiesListItem
    name="callback"
    type="(event: { event: TBroadcastEvent; user: User | null; connectionId: number }) => void"
  >
    A callback function that is called when a custom event is received. The
    callback receives an object with the event data, user information, and
    connection ID. Connection ID is always `-1` when receiving an event sent
    from the server.
  </PropertiesListItem>
</PropertiesList>

## Storage

Each room contains Storage, a conflict-free data store that multiple users can
edit at the same time. When users make edits simultaneously, conflicts are
resolved automatically, and each user will see the same state. Storage is ideal
for storing permanent document state, such as shapes on a canvas, notes on a
whiteboard, or cells in a spreadsheet.

### Data structures

Storage provides three different conflict-free data structures, which you can
use to build your application. All structures are permanent and persist when all
users have left the room, unlike [Presence](/docs/ready-made-features/presence)
which is temporary.

- [`LiveObject`][] - Similar to JavaScript object. Use this for storing records
  with fixed key names and where the values don’t necessarily have the same
  types. For example, a `Person` with a `name: string` and an `age: number`
  field. If multiple clients update the same property simultaneously, the last
  modification received by the Liveblocks servers is the winner.

- [`LiveList`][] - An ordered collection of items synchronized across clients.
  Even if multiple users add/remove/move elements simultaneously, LiveList will
  solve the conflicts to ensure everyone sees the same collection of items.

- [`LiveMap`][] - Similar to a JavaScript Map. Use this for indexing values that
  all have the same structure. For example, to store an index of `Person` values
  by their name. If multiple users update the same property simultaneously, the
  last modification received by the Liveblocks servers is the winner.

### Typing Storage [#typing-storage]

To type the Storage values you receive, make sure to set your `Storage` type.

```ts
import { LiveList } from "@liveblocks/client";

declare global {
  interface Liveblocks {
    Storage: {
      animals: LiveList<string>;
    };
  }
}
```

You can then set an initial value in [`RoomProvider`][].

```tsx
import { LiveList } from "@liveblocks/client";
import { RoomProvider } from "@liveblocks/react/suspense";

function App() {
  return (
    <RoomProvider
      id="my-room-name"
      // +++
      initialStorage={{ animals: new LiveList(["Fido"]) }}
      // +++
    >
      {/* children */}
    </RoomProvider>
  );
}
```

The type received in your Storage will match the type passed. Learn more under
[typing your data](#typing-your-data).

```tsx
import { useMutation } from "@liveblocks/react/suspense";

function App() {
  const addAnimal = useMutation(({ storage }) => {
    const animals = storage.get("animals");

    // LiveList<["Fido"]>
    console.log(animals);

    animals.push("Felix");

    // LiveList<["Fido", "Felix"]>
    console.log(animals);
  });

  return <button onClick={addAnimal}>Add animal</button>;
}
```

[`useStorage`][] will return an immutable copy of the data, for example a
`LiveList` is converted to an `array`, which makes it easy to render.

```tsx
import { useStorage } from "@liveblocks/react/suspense";

function App() {
  const animals = useStorage((root) => root.animals);

  // ["Fido", "Felix"]
  console.log(animals);

  return (
    <ul>
      {animals.map((animal) => (
        <li key={animal}>{animal}</li>
      ))}
    </ul>
  );
}
```

### Nesting data structures

All Storage data structures can be nested, allowing you to create complex trees
of conflict-free data.

```ts
import { LiveObject, LiveList, LiveMap } from "@liveblocks/client";

type Person = LiveObject<{
  name: string;
  pets: LiveList<string>;
}>;

declare global {
  interface Liveblocks {
    Storage: {
      people: LiveMap<string, Person>;
    };
  }
}
```

Here’s an example of setting `initialStorage` for this type.

```tsx
import { LiveObject, LiveList, LiveMap } from "@liveblocks/client";
import { RoomProvider } from "@liveblocks/react/suspense";

function App() {
  return (
    <RoomProvider
      id="my-room-name"
      initialStorage={{
        // +++
        people: new LiveMap([
          [
            "alicia",
            new LiveObject({
              name: "Alicia",
              pets: new LiveList(["Fido", "Felix"]),
            }),
          ],
        ]),
        // +++
      }}
    >
      {/* children */}
    </RoomProvider>
  );
}
```

<Banner title="Need help troubleshooting Storage?">

Get the [Liveblocks DevTools extension](/devtools) to develop and debug your
application as you build it.

</Banner>

### useStorage [@badge=RoomProvider]

Extracts data from Liveblocks Storage state and automatically subscribes to
updates to that selected data. For full details, see [how selectors work][].

```tsx
// ✅ Rerenders if todos (or their children) change
const items = useStorage((root) => root.todos);

// ✅ Rerenders when todos are added or deleted
const numTodos = useStorage((root) => root.todos.length);

// ✅ Rerenders when the value of allDone changes
const allDone = useStorage((root) => root.todos.every((item) => item.done));

// ✅ Rerenders if any _unchecked_ todo items change
const uncheckedItems = useStorage(
  (root) => root.todos.filter((item) => !item.done),
  shallow // 👈
);
```

The `root` argument to the `useStorage` selector function is an _immutable_ copy
of your entire Liveblocks Storage tree. Think of it as the value you provided in
the `initialStorage` prop at the [`RoomProvider`][] level, but then
(recursively) converted to their “normal” JavaScript equivalents (objects,
arrays, maps) that are read-only.

From that immutable `root`, you can select or compute any value you like. Your
component will automatically get rerendered if the value you return differs from
the last rendered value.

This hook returns `null` while storage is still loading. To avoid that, use the
[Suspense version][].

<Banner type="success" title="Avoiding unnecessary rerenders">

It’s recommended to select only the subset of Storage data that your component
needs. This will avoid unnecessary rerenders that happen with overselection.

In order to select one item from a LiveMap within the storage tree with the
`useStorage` method, you can use the example below:

```ts
const key = "errands";
const myTodos = useStorage((root) => root.todoMap.get(key));
```

In order to query a LiveMap, and filter for specific values:

```ts
const myTodos = useStorage(
  root => Array.from(root.todoMap.values()).filter(...),
  shallow,
);
```

</Banner>

<PropertiesList title="Arguments">
  <PropertiesListItem name="selector" type="(root: ToImmutable<TStorage>) => T">
    A selector function to extract specific data from the storage root. The root
    is an immutable copy of your entire Liveblocks Storage tree.
  </PropertiesListItem>
  <PropertiesListItem name="isEqual" type="(prev: T, curr: T) => boolean">
    Optional equality function to determine if the selected data has changed.
    Defaults to strict equality comparison.
  </PropertiesListItem>
</PropertiesList>

<PropertiesList title="Returns">
  <PropertiesListItem name="data" type="T | null">
    The selected data from storage. Returns `null` while storage is still
    loading (in non-Suspense version).
  </PropertiesListItem>
</PropertiesList>

### useHistory [@badge=RoomProvider]

Returns the room’s history. See [`Room.history`][] for more information.

```ts
import { useHistory } from "@liveblocks/react/suspense";

const { undo, redo, pause, resume } = useHistory();
```

<PropertiesListEmpty title="Arguments">_None_</PropertiesListEmpty>

<PropertiesList title="Returns">
  <PropertiesListItem name="history" type="History">
    The room's history object containing methods for undo, redo, pause, and
    resume operations.
  </PropertiesListItem>
</PropertiesList>

### useUndo [@badge=RoomProvider]

Returns a function that undoes the last operation executed by the current
client. It does not impact operations made by other clients.

```ts
import { useUndo } from "@liveblocks/react/suspense";

const undo = useUndo();
```

<PropertiesListEmpty title="Arguments">_None_</PropertiesListEmpty>

<PropertiesList title="Returns">
  <PropertiesListItem name="undo" type="() => void">
    A function that undoes the last operation executed by the current client.
  </PropertiesListItem>
</PropertiesList>

### useRedo [@badge=RoomProvider]

Returns a function that redoes the last operation executed by the current
client. It does not impact operations made by other clients.

```ts
import { useRedo } from "@liveblocks/react/suspense";

const redo = useRedo();
```

<PropertiesListEmpty title="Arguments">_None_</PropertiesListEmpty>

<PropertiesList title="Returns">
  <PropertiesListItem name="redo" type="() => void">
    A function that redoes the last operation executed by the current client.
  </PropertiesListItem>
</PropertiesList>

### useCanUndo [@badge=RoomProvider]

Returns whether there are any operations to undo.

```ts
import { useCanUndo, useUpdateMyPresence } from "@liveblocks/react/suspense";

const updateMyPresence = useUpdateMyPresence();
const canUndo = useCanUndo();

updateMyPresence({ y: 0 });

// At the next render, "canUndo" will be true
```

<PropertiesListEmpty title="Arguments">_None_</PropertiesListEmpty>

<PropertiesList title="Returns">
  <PropertiesListItem name="canUndo" type="boolean">
    Whether there are any operations to undo.
  </PropertiesListItem>
</PropertiesList>

### useCanRedo [@badge=RoomProvider]

Returns whether there are any operations to redo.

```ts
import {
  useCanRedo,
  useUndo,
  useUpdateMyPresence,
} from "@liveblocks/react/suspense";

const updateMyPresence = useUpdateMyPresence();
const undo = useUndo();
const canRedo = useCanRedo();

updateMyPresence({ y: 0 });
undo();

// At the next render, "canRedo" will be true
```

<PropertiesListEmpty title="Arguments">_None_</PropertiesListEmpty>

<PropertiesList title="Returns">
  <PropertiesListItem name="canRedo" type="boolean">
    Whether there are any operations to redo.
  </PropertiesListItem>
</PropertiesList>

### useMutation [@badge=RoomProvider]

Creates a callback function that lets you mutate Liveblocks state.

```tsx
import { useMutation } from "@liveblocks/react/suspense";

const fillWithRed = useMutation(
  // Mutation context is passed as the first argument
  ({ storage, setMyPresence }) => {
    // Mutate Storage
    storage.get("shapes").get("circle1").set("fill", "red");
    //                                   ^^^

    // ...or Presence
    setMyPresence({ lastUsedColor: "red" });
  },
  []
);

// JSX
return <button onClick={fillWithRed} />;
```

To make the example above more flexible and work with _any_ color, you have two
options:

1. Close over a local variable and
   [adding it to the dependency array](#useMutation-dep-arrays), or
2. Have it take [an extra callback parameter](#useMutation-extra-params).

Both are equally fine, just a matter of preference.

<PropertiesList title="Arguments">
  <PropertiesListItem
    name="mutationFn"
    type="(context: MutationContext, ...args: TArgs) => void"
  >
    A function that performs mutations on Liveblocks state. The context provides
    access to `storage`, `setMyPresence`, `self`, and `others`.
  </PropertiesListItem>
  <PropertiesListItem name="deps" type="React.DependencyList">
    A dependency array that determines when the mutation function should be
    recreated, similar to `useCallback`.
  </PropertiesListItem>
</PropertiesList>

#### With dependency arrays [#useMutation-dep-arrays]

```tsx
// Local state maintained outside Liveblocks
const [currentColor, setCurrentColor] = useState("red");

const fillWithCurrentColor = useMutation(
  ({ storage, setMyPresence }) => {
    storage.get("shapes").get("circle1").set("fill", currentColor);
    setMyPresence({ lastUsedColor: currentColor });
  },
  // +++
  [currentColor] // Works just like it would in useCallback
  // +++
);

// JSX
return <button onClick={fillWithCurrentColor} />;
```

<Banner type="success" title="Tip! Let ESLint check your dependencies">

If you use ESLint, we recommend to
[configure it to enforce](/docs/api-reference/liveblocks-react#useMutation-lint-rule)
the correct use of your dependency arrays.

</Banner>

#### With extra callback parameters [#useMutation-extra-params]

Alternatively, you can add extra parameters to your callback function:

```tsx
const fill = useMutation(
  // +++
  // Note the second argument
  ({ storage, setMyPresence }, color: string) => {
    // +++
    storage.get("shapes").get("circle1").set("fill", color);
    setMyPresence({ lastUsedColor: color });
  },
  []
);

// JSX
// +++
return <button onClick={() => fill("red")} />;
//                            ^^^^^^^^^^^ Now fill takes a color argument
// +++
```

#### Depending on current presence [#useMutation-presence]

For convenience, the mutation context also receives `self` and `others`
arguments, which are _immutable_ values reflecting the current Presence state,
in case your mutation depends on it.

For example, here’s a mutation that will delete all the shapes selected by the
current user.

```tsx
const deleteSelectedShapes = useMutation(
  // You can use current "self" or "others" state in the mutation
  // +++
  ({ storage, self, others, setMyPresence }) => {
    // +++
    // Delete the selected shapes
    const shapes = storage.get("shapes");
    // +++
    for (const shapeId of self.presence.selectedShapeIds) {
      // +++
      shapes.delete(shapeId);
    }

    // Clear the current selection
    setMyPresence({ selectedShapeIds: [] });
  },
  []
);

// JSX
return <button onClick={deleteSelectedShapes} />;
```

Mutations are automatically batched, so when using `useMutation` there’s no need
to use `useBatch`, or call `room.batch()` manually.

#### ESLint rule [#useMutation-lint-rule] [@keywords=["exhaustive-deps", "additionalHooks", "eslint-plugin-react-hooks"]]

If you are using ESLint in your project, and are using
[the React hooks plugin](https://reactjs.org/docs/hooks-rules.html#eslint-plugin),
we recommend to add a check for "additional hooks", so that it will also check
the dependency arrays of your `useMutation` calls:

```js
{
  "rules": {
    // ...
    "react-hooks/exhaustive-deps": ["warn", {
      "additionalHooks": "useMutation"
    }]
  }
}
```

<PropertiesList title="Returns">
  <PropertiesListItem name="mutate" type="(...args: TArgs) => void">
    A memoized callback function that executes the mutation. Can accept
    additional arguments that are passed to the mutation function.
  </PropertiesListItem>
</PropertiesList>

## Comments

### useThreads [@badge=RoomProvider]

Returns a paginated list of threads within the current room. Initially fetches
the latest 50 threads.
[Suspense](/docs/api-reference/liveblocks-react#Suspense-hooks) and
[regular](/docs/api-reference/liveblocks-react#Regular-hooks) versions of this
hook are available.

```tsx
import { useThreads } from "@liveblocks/react/suspense";

const { threads, error, isLoading } = useThreads();
```

Use the [`Thread`](/docs/api-reference/liveblocks-react-ui#Thread) component to
render the latest 50 threads with our default UI.

```tsx
import { Thread } from "@liveblocks/react-ui";
import { useThreads } from "@liveblocks/react/suspense";

function Component() {
  // +++
  const { threads } = useThreads();
  // +++

  return (
    <div>
      // +++
      {threads.map((thread) => (
        <Thread key={thread.id} thread={thread} />
      ))}
      // +++
    </div>
  );
}
```

<PropertiesList title="Arguments">
  <PropertiesListItem name="options" type="object">
    Optional configuration object.
  </PropertiesListItem>
  <PropertiesListItem name="option.query" type="ThreadsQuery">
    Optional query to filter threads by resolved status and metadata values.
    [Learn more](/docs/api-reference/liveblocks-react#useThreads-query).
  </PropertiesListItem>
  <PropertiesListItem name="option.scrollOnLoad" type="boolean">
    Whether to scroll to a comment if the URL's hash is set to a comment ID.
    Defaults to `true`. [Learn
    more](/docs/api-reference/liveblocks-react#useThreads-scroll).
  </PropertiesListItem>
</PropertiesList>

<PropertiesList title="Returns">
  <PropertiesListItem name="threads" type="ThreadData[]">
    An array of threads within the current room.
  </PropertiesListItem>
  <PropertiesListItem name="isLoading" type="boolean">
    Whether the threads are currently being loaded.
  </PropertiesListItem>
  <PropertiesListItem name="error" type="Error | null">
    Any error that occurred while loading the threads.
  </PropertiesListItem>
  <PropertiesListItem name="hasFetchedAll" type="boolean">
    Whether all available threads have been fetched. [Learn
    more](/docs/api-reference/liveblocks-react#useThreads-pagination).
  </PropertiesListItem>
  <PropertiesListItem name="fetchMore" type="() => void">
    A function to fetch more threads. [Learn
    more](/docs/api-reference/liveblocks-react#useThreads-pagination).
  </PropertiesListItem>
  <PropertiesListItem name="isFetchingMore" type="boolean">
    Whether more threads are currently being fetched. [Learn
    more](/docs/api-reference/liveblocks-react#useThreads-pagination).
  </PropertiesListItem>
  <PropertiesListItem name="fetchMoreError" type="Error | null">
    Any error that occurred while fetching more threads. [Learn
    more](/docs/api-reference/liveblocks-react#useThreads-pagination).
  </PropertiesListItem>
</PropertiesList>

#### Querying threads [#useThreads-query]

It’s possible to return threads that match a certain query with the `query`
option. You can filter threads based on their resolved status, and metadata.
Additionally, you can filter for metadata strings that being with certain
characters using `startsWith` and you can filter for metadata numbers using
`gt`, `lt`, `gte`, and `lte`. Returned threads match the entire query.

```tsx
// Returns threads that match the entire `query`, e.g. { color: "blue", pinned: true, ... }
const { threads } = useThreads({
  query: {
    // Filter for unresolved threads
    resolved: false,

    metadata: {
      // Filter for threads that contain specific string, boolean, and number data
      color: "blue",
      pinned: true,
      priority: 3,

      // Filter for threads with string metadata that starts with a certain value
      organization: {
        startsWith: "liveblocks:",
      },

      // Filter for threads with number metadata that is greater than 50 and lower than 100
      posX: {
        gt: 50,
        lt: 100,
      },

      // Filter for threads with number metadata that is greater than or equal to 5
      level: {
        gte: 5,
      },
    },
  },
});
```

#### Pagination [#useThreads-pagination]

By default, the `useThreads` hook returns up to 50 threads. To fetch more, the
hook provides additional fields for pagination, similar to
[`useInboxNotifications`][].

```tsx
import { useThreads } from "@liveblocks/react";

const {
  isLoading,
  error,
  threads,

  +++
  fetchMore,
  isFetchingMore,
  hasFetchedAll,
  fetchMoreError,
  +++
} = useThreads();
```

- `hasFetchedAll` indicates whether all available threads have been fetched.
- `fetchMore` loads up to 50 more threads, and is always safe to call.
- `isFetchingMore` indicates whether more threads are being fetched.
- `fetchMoreError` returns error statuses resulting from fetching more.

##### Pagination example [#useThreads-pagination-example]

The following example demonstrates how to use the `fetchMore` function to
implement a “Load More” button, which fetches additional threads when clicked.
The button is disabled while fetching is in progress.

```tsx
import { Thread } from "@liveblocks/react-ui";
import { useThreads } from "@liveblocks/react/suspense";

function Threads() {
  const { threads, hasFetchedAll, fetchMore, isFetchingMore } = useThreads();

  return (
    <div>
      {threads.map((thread) => (
        <Thread key={thread.id} thread={thread} />
      ))}
      // +++
      {hasFetchedAll ? (
        <div>🎉 You've loaded all threads!</div>
      ) : (
        <button disabled={isFetchingMore} onClick={fetchMore}>
          Load more
        </button>
      )}
      // +++
    </div>
  );
}
```

#### Error handling [#useThreads-error-handling]

Error handling is another important aspect to consider when using the
`useThreads` hook. The `error` and `fetchMoreError` fields provide information
about any errors that occurred during the initial fetch or subsequent fetch
operations, respectively. You can use these fields to display appropriate error
messages to the user and implement retry mechanisms if needed.

The following example shows how to display error messages for both initial
loading errors and errors that occur when fetching more threads.

```tsx
import { Thread } from "@liveblocks/react-ui";
import { useThreads } from "@liveblocks/react/suspense";

function Inbox() {
  const { threads, error, fetchMore, fetchMoreError } = useThreads();

  // Handle error if the initial load failed.
  // The `error` field is not returned by the Suspense hook as the error is thrown to nearest ErrorBoundary
  // +++
  if (error) {
    return (
      <div>
        <p>Error loading threads: {error.message}</p>
      </div>
    );
  }
  // +++

  return (
    <div>
      {threads.map((thread) => (
        <Thread key={thread.id} thread={thread} />
      ))}

      {fetchMoreError && (
        <div>
          <p>Error loading more threads: {fetchMoreError.message}</p>
          <button onClick={fetchMore}>Retry</button>
        </div>
      )}
    </div>
  );
}
```

#### Avoid scrolling to a comment [#useThreads-scroll]

By default, `scrollOnLoad`, is enabled. This options scrolls to a comment if the
URL’s hash is set to a comment ID (e.g.
`https://example.com/my-room#cm_nNJs9sb...`), the page will scroll to that
comment once the threads are loaded. To avoid scrolling to a comment, set
`scrollOnLoad` to `false`.

```tsx
const { threads } = useThreads({ scrollOnLoad: false });
```

### useCreateThread [@badge=RoomProvider]

Returns a function that optimistically creates a thread with an initial comment,
and optionally some metadata.

```tsx
import { useCreateThread } from "@liveblocks/react/suspense";

const createThread = useCreateThread();
const thread = createThread({ body: {}, attachments: [], metadata: {} });
```

<PropertiesList title="Returns">
  <PropertiesListItem
    name="createThread"
    type="(options: CreateThreadOptions) => ThreadData"
  >
    A function that creates a thread with an initial comment and optional
    metadata. Returns the optimistic thread object.
  </PropertiesListItem>
</PropertiesList>

#### Error handling [#useCreateThread-error-handling]

`useCreateThread` creates threads optimistically, meaning that a thread object
is returned instantly, before Liveblocks has confirmed a successful thread
creation. To catch any errors that occur, add [`useErrorListener`][] and look
for the `CREATE_THREAD_ERROR` type.

```tsx
import { useErrorListener } from "@liveblocks/react/suspense";

useErrorListener((error) => {
  if (error.context.case === "CREATE_THREAD_ERROR") {
    const { roomId, threadId, commentId, body, metadata } = error.context;
    console.log(`Problem creating thread ${threadId}`);
  }
});
```

### useDeleteThread [@badge=RoomProvider]

Returns a function that deletes a thread and all its associated comments by ID.
Only the thread creator can delete the thread.

```tsx
import { useDeleteThread } from "@liveblocks/react/suspense";

const deleteThread = useDeleteThread();
deleteThread("th_xxx");
```

<PropertiesList title="Returns">
  <PropertiesListItem name="deleteThread" type="(threadId: string) => void">
    A function that deletes a thread and all its associated comments by ID.
  </PropertiesListItem>
</PropertiesList>

#### Error handling [#useDeleteThread-error-handling]

`useDeleteThread` deletes threads optimistically, meaning that the thread
appears deleted instantly, before Liveblocks has confirmed a successful thread
deletion. To catch any errors that occur, add [`useErrorListener`][] and look
for the `DELETE_THREAD_ERROR` type.

```tsx
import { useErrorListener } from "@liveblocks/react/suspense";

useErrorListener((error) => {
  if (error.context.case === "DELETE_THREAD_ERROR") {
    const { roomId, threadId } = error.context;
    console.log(`Problem deleting thread ${threadId}`);
  }
});
```

### useEditThreadMetadata [@badge=RoomProvider]

Returns a function that edits a thread’s metadata. To delete an existing
metadata property, set its value to `null`. Passing `undefined` for a metadata
property will ignore it.

```tsx
import { useEditThreadMetadata } from "@liveblocks/react/suspense";

const editThreadMetadata = useEditThreadMetadata();
editThreadMetadata({ threadId: "th_xxx", metadata: {} });
```

<PropertiesList title="Returns">
  <PropertiesListItem
    name="editThreadMetadata"
    type="(options: { threadId: string; metadata: ThreadMetadata }) => void"
  >
    A function that edits a thread’s metadata. To delete an existing metadata
    property, set its value to `null`.
  </PropertiesListItem>
</PropertiesList>

#### Error handling [#useEditThreadMetadata-error-handling]

`useEditThreadMetadata` edits thread metadata optimistically, meaning that the
metadata appears updated instantly, before Liveblocks has confirmed a successful
metadata update. To catch any errors that occur, add [`useErrorListener`][] and
look for the `EDIT_THREAD_METADATA_ERROR` type.

```tsx
import { useErrorListener } from "@liveblocks/react/suspense";

useErrorListener((error) => {
  if (error.context.case === "EDIT_THREAD_METADATA_ERROR") {
    const { roomId, threadId, metadata } = error.context;
    console.log(`Problem editing thread metadata ${threadId}`);
  }
});
```

### useMarkThreadAsResolved [@badge=RoomProvider]

Returns a function that marks a thread as resolved.

```tsx
import { useMarkThreadAsResolved } from "@liveblocks/react/suspense";

const markThreadAsResolved = useMarkThreadAsResolved();
markThreadAsResolved("th_xxx");
```

<PropertiesList title="Returns">
  <PropertiesListItem
    name="markThreadAsResolved"
    type="(threadId: string) => void"
  >
    A function that marks a thread as resolved.
  </PropertiesListItem>
</PropertiesList>

#### Error handling [#useMarkThreadAsResolved-error-handling]

`useMarkThreadAsResolved` marks threads as resolved optimistically, meaning that
the thread appears resolved instantly, before Liveblocks has confirmed the
successful status change. To catch any errors that occur, add
[`useErrorListener`][] and look for the `MARK_THREAD_AS_RESOLVED_ERROR` type.

```tsx
import { useErrorListener } from "@liveblocks/react/suspense";

useErrorListener((error) => {
  if (error.context.case === "MARK_THREAD_AS_RESOLVED_ERROR") {
    const { roomId, threadId } = error.context;
    console.log(`Problem marking thread as resolved ${threadId}`);
  }
});
```

### useMarkThreadAsUnresolved [@badge=RoomProvider]

Returns a function that marks a thread as unresolved.

```tsx
import { useMarkThreadAsUnresolved } from "@liveblocks/react/suspense";

const markThreadAsUnresolved = useMarkThreadAsUnresolved();
markThreadAsUnresolved("th_xxx");
```

<PropertiesList title="Returns">
  <PropertiesListItem
    name="markThreadAsUnresolved"
    type="(threadId: string) => void"
  >
    A function that marks a thread as unresolved.
  </PropertiesListItem>
</PropertiesList>

#### Error handling [#useMarkThreadAsUnresolved-error-handling]

`useMarkThreadAsUnresolved` marks threads as unresolved optimistically, meaning
that the thread appears unresolved instantly, before Liveblocks has confirmed
the successful status change. To catch any errors that occur, add
[`useErrorListener`][] and look for the `MARK_THREAD_AS_UNRESOLVED_ERROR` type.

```tsx
import { useErrorListener } from "@liveblocks/react/suspense";

useErrorListener((error) => {
  if (error.context.case === "MARK_THREAD_AS_UNRESOLVED_ERROR") {
    const { roomId, threadId } = error.context;
    console.log(`Problem marking thread as unresolved ${threadId}`);
  }
});
```

### useMarkThreadAsRead [@badge=RoomProvider]

Returns a function that marks a thread as read.

```tsx
import { useMarkThreadAsRead } from "@liveblocks/react/suspense";

const markThreadAsRead = useMarkThreadAsRead();
markThreadAsRead("th_xxx");
```

<PropertiesList title="Returns">
  <PropertiesListItem name="markThreadAsRead" type="(threadId: string) => void">
    A function that marks a thread as read.
  </PropertiesListItem>
</PropertiesList>

### useThreadSubscription [@badge=RoomProvider]

Returns the subscription status of a thread, methods to update it, and when the
thread was last read. The subscription status affects whether the current user
receives inbox notifications when new comments are posted.

```tsx
import { useThreadSubscription } from "@liveblocks/react/suspense";

const { status, subscribe, unsubscribe, unreadSince } =
  useThreadSubscription("th_xxx");
```

`subscribe` and `unsubscribe` work similarly to
[`useSubscribeToThread`](#useSubscribeToThread) and
[`useUnsubscribeFromThread`](#useUnsubscribeFromThread), but they only affect
the current thread.

<PropertiesList title="Arguments">
  <PropertiesListItem name="threadId" type="string">
    The ID of the thread to get subscription status for.
  </PropertiesListItem>
</PropertiesList>

<PropertiesList title="Returns">
  <PropertiesListItem name="status" type="ThreadSubscriptionStatus">
    The subscription status of the thread ('subscribed', 'unsubscribed', or
    'not_subscribed').
  </PropertiesListItem>
  <PropertiesListItem name="subscribe" type="() => void">
    A function to subscribe to the thread.
  </PropertiesListItem>
  <PropertiesListItem name="unsubscribe" type="() => void">
    A function to unsubscribe from the thread.
  </PropertiesListItem>
  <PropertiesListItem name="unreadSince" type="Date | null">
    The date when the thread was last read, or null if it has been read.
  </PropertiesListItem>
</PropertiesList>

### useSubscribeToThread [@badge=RoomProvider]

Returns a function that subscribes the current user to a thread, meaning they
will receive inbox notifications when new comments are posted.

```tsx
import { useSubscribeToThread } from "@liveblocks/react/suspense";

const subscribeToThread = useSubscribeToThread();
subscribeToThread("th_xxx");
```

<<<<<<< HEAD
=======
#### Error handling [#useSubscribeToThread-error-handling]

`useSubscribeToThread` subscribes to threads optimistically, meaning that the
subscription appears active instantly, before Liveblocks has confirmed a
successful subscription. To catch any errors that occur, add
[`useErrorListener`][] and look for the `SUBSCRIBE_TO_THREAD_ERROR` type.

```tsx
import { useErrorListener } from "@liveblocks/react/suspense";

useErrorListener((error) => {
  if (error.context.case === "SUBSCRIBE_TO_THREAD_ERROR") {
    const { roomId, threadId } = error.context;
    console.log(`Problem subscribing to thread ${threadId}`);
  }
});
```

>>>>>>> f2c016eb
Subscribing will replace any existing subscription for the current thread
[set at room-level](#useRoomSubscriptionSettings). This value can also be
overridden by a room-level call that is run afterwards.

```ts
const subscribeToThread = useSubscribeToThread();
const [{ settings }, updateSettings] = useRoomSubscriptionSettings();

// 1. Disables notifications for all threads
updateSettings({
  threads: "none",
});

// 2. Enables notifications just for this thread, "th_d75sF3..."
subscribeToThread("th_d75sF3...");

// 3. Disables notifications for all threads, including "th_d75sF3..."
updateSettings({
  threads: "none",
});
```

<PropertiesList title="Returns">
  <PropertiesListItem
    name="subscribeToThread"
    type="(threadId: string) => void"
  >
    A function that subscribes the current user to a thread for inbox
    notifications.
  </PropertiesListItem>
</PropertiesList>

#### Error handling [#useSubscribeToThread-error-handling]

<<<<<<< HEAD
`useSubscribeToThread` subscribes to threads optimistically, meaning that the
subscription appears active instantly, before Liveblocks has confirmed a
successful subscription. To catch any errors that occur, add
[`useErrorListener`][] and look for the `SUBSCRIBE_TO_THREAD_ERROR` type.
=======
`useUnsubscribeFromThread` unsubscribes from threads optimistically, meaning
that the subscription appears inactive instantly, before Liveblocks has
confirmed a successful unsubscription. To catch any errors that occur, add
[`useErrorListener`][] and look for the `UNSUBSCRIBE_FROM_THREAD_ERROR` type.
>>>>>>> f2c016eb

```tsx
import { useErrorListener } from "@liveblocks/react/suspense";

useErrorListener((error) => {
  if (error.context.case === "SUBSCRIBE_TO_THREAD_ERROR") {
    const { roomId, threadId } = error.context;
    console.log(`Problem subscribing to thread ${threadId}`);
  }
});
```

### useUnsubscribeFromThread [@badge=RoomProvider]

Returns a function that unsubscribes the current user from a thread, meaning
they will no longer receive inbox notifications when new comments are posted.

```tsx
import { useUnsubscribeFromThread } from "@liveblocks/react/suspense";

const unsubscribeFromThread = useUnsubscribeFromThread();
unsubscribeFromThread("th_xxx");
```

Unsubscribing will replace any existing subscription for the current thread
[set at room-level](#useRoomSubscriptionSettings). This value can also be
overridden by a room-level call that is run afterwards.

```ts
const subscribeToThread = useSubscribeToThread();
const [{ settings }, updateSettings] = useRoomSubscriptionSettings();

// 1. Enables notifications for all threads
updateSettings({
  threads: "all",
});

// 2. Disables notifications just for this thread, "th_d75sF3..."
subscribeToThread("th_d75sF3...");

// 3. Enables notifications for all threads, including "th_d75sF3..."
updateSettings({
  threads: "all",
});
```

<PropertiesList title="Returns">
  <PropertiesListItem
    name="unsubscribeFromThread"
    type="(threadId: string) => void"
  >
    A function that unsubscribes the current user from a thread, stopping inbox
    notifications.
  </PropertiesListItem>
</PropertiesList>

#### Error handling [#useUnsubscribeFromThread-error-handling]

`useUnsubscribeFromThread` unsubscribes from threads optimistically, meaning
that the subscription appears inactive instantly, before Liveblocks has
confirmed a successful unsubscription. To catch any errors that occur, add
[`useErrorListener`][] and look for the `UNSUBSCRIBE_FROM_THREAD_ERROR` type.

```tsx
import { useErrorListener } from "@liveblocks/react/suspense";

useErrorListener((error) => {
  if (error.context.case === "UNSUBSCRIBE_FROM_THREAD_ERROR") {
    const { roomId, threadId } = error.context;
    console.log(`Problem unsubscribing from thread ${threadId}`);
  }
});
```

### useCreateComment [@badge=RoomProvider]

Returns a function that adds a comment to a thread.

```tsx
import { useCreateComment } from "@liveblocks/react/suspense";

const createComment = useCreateComment();
const comment = createComment({
  threadId: "th_xxx",
  body: {},
  attachments: [],
});
```

<PropertiesList title="Returns">
  <PropertiesListItem
    name="createComment"
    type="(options: CreateCommentOptions) => CommentData"
  >
    A function that adds a comment to a thread. Returns the optimistic comment
    object.
  </PropertiesListItem>
</PropertiesList>

#### Error handling [#useCreateComment-error-handling]

`useCreateComment` creates comments optimistically, meaning that a comment
object is returned instantly, before Liveblocks has confirmed a successful
comment creation. To catch any errors that occur, add [`useErrorListener`][] and
look for the `CREATE_COMMENT_ERROR` type.

```tsx
import { useErrorListener } from "@liveblocks/react/suspense";

useErrorListener((error) => {
  if (error.context.case === "CREATE_COMMENT_ERROR") {
    const { roomId, threadId, commentId, body } = error.context;
    console.log(`Problem creating comment ${commentId}`);
  }
});
```

### useEditComment[@badge=RoomProvider]

Returns a function that edits a comment’s body.

```tsx
import { useEditComment } from "@liveblocks/react/suspense";

const editComment = useEditComment();
editComment({
  threadId: "th_xxx",
  commentId: "cm_xxx",
  body: {},
  attachments: [],
});
```

<PropertiesList title="Returns">
  <PropertiesListItem
    name="editComment"
    type="(options: EditCommentOptions) => void"
  >
    A function that edits a comment’s body and attachments.
  </PropertiesListItem>
</PropertiesList>

#### Error handling [#useEditComment-error-handling]

`useEditComment` edits comments optimistically, meaning that the comment appears
updated instantly, before Liveblocks has confirmed a successful comment edit. To
catch any errors that occur, add [`useErrorListener`][] and look for the
`EDIT_COMMENT_ERROR` type.

```tsx
import { useErrorListener } from "@liveblocks/react/suspense";

useErrorListener((error) => {
  if (error.context.case === "EDIT_COMMENT_ERROR") {
    const { roomId, threadId, commentId, body } = error.context;
    console.log(`Problem editing comment ${commentId}`);
  }
});
```

### useDeleteComment [@badge=RoomProvider]

Returns a function that deletes a comment. If it is the last non-deleted
comment, the thread also gets deleted.

```tsx
import { useDeleteComment } from "@liveblocks/react/suspense";

const deleteComment = useDeleteComment();
deleteComment({ threadId: "th_xxx", commentId: "cm_xxx" });
```

<PropertiesList title="Returns">
  <PropertiesListItem
    name="deleteComment"
    type="(options: { threadId: string; commentId: string }) => void"
  >
    A function that deletes a comment. If it is the last non-deleted comment,
    the thread also gets deleted.
  </PropertiesListItem>
</PropertiesList>

#### Error handling [#useDeleteComment-error-handling]

`useDeleteComment` deletes comments optimistically, meaning that the comment
appears deleted instantly, before Liveblocks has confirmed a successful comment
deletion. To catch any errors that occur, add [`useErrorListener`][] and look
for the `DELETE_COMMENT_ERROR` type.

```tsx
import { useErrorListener } from "@liveblocks/react/suspense";

useErrorListener((error) => {
  if (error.context.case === "DELETE_COMMENT_ERROR") {
    const { roomId, threadId, commentId } = error.context;
    console.log(`Problem deleting comment ${commentId}`);
  }
});
```

### useAddReaction [@badge=RoomProvider]

Returns a function that adds a reaction to a comment. Can be used to create an
[emoji picker](/docs/api-reference/liveblocks-react-ui#emoji-picker) or
[emoji reactions](/docs/api-reference/liveblocks-react-ui#emoji-reactions).

```tsx
import { useAddReaction } from "@liveblocks/react/suspense";

const addReaction = useAddReaction();
addReaction({ threadId: "th_xxx", commentId: "cm_xxx", emoji: "👍" });
```

<PropertiesList title="Returns">
  <PropertiesListItem
    name="addReaction"
    type="(options: { threadId: string; commentId: string; emoji: string }) => void"
  >
    A function that adds a reaction to a comment.
  </PropertiesListItem>
</PropertiesList>

#### Error handling [#useAddReaction-error-handling]

`useAddReaction` adds reactions optimistically, meaning that the reaction
appears instantly, before Liveblocks has confirmed a successful reaction
addition. To catch any errors that occur, add [`useErrorListener`][] and look
for the `ADD_REACTION_ERROR` type.

```tsx
import { useErrorListener } from "@liveblocks/react/suspense";

useErrorListener((error) => {
  if (error.context.case === "ADD_REACTION_ERROR") {
    const { roomId, threadId, commentId, emoji } = error.context;
    console.log(`Problem adding reaction ${emoji} to comment ${commentId}`);
  }
});
```

### useRemoveReaction [@badge=RoomProvider]

Returns a function that removes a reaction from a comment. Can be used to create
an [emoji picker](/docs/api-reference/liveblocks-react-ui#emoji-picker) or
[emoji reactions](/docs/api-reference/liveblocks-react-ui#emoji-reactions)

```tsx
import { useRemoveReaction } from "@liveblocks/react/suspense";

const removeReaction = useRemoveReaction();
removeReaction({ threadId: "th_xxx", commentId: "cm_xxx", emoji: "👍" });
```

<PropertiesList title="Returns">
  <PropertiesListItem
    name="removeReaction"
    type="(options: { threadId: string; commentId: string; emoji: string }) => void"
  >
    A function that removes a reaction from a comment.
  </PropertiesListItem>
</PropertiesList>

#### Error handling [#useRemoveReaction-error-handling]

`useRemoveReaction` removes reactions optimistically, meaning that the reaction
disappears instantly, before Liveblocks has confirmed a successful reaction
removal. To catch any errors that occur, add [`useErrorListener`][] and look for
the `REMOVE_REACTION_ERROR` type.

```tsx
import { useErrorListener } from "@liveblocks/react/suspense";

useErrorListener((error) => {
  if (error.context.case === "REMOVE_REACTION_ERROR") {
    const { roomId, threadId, commentId, emoji } = error.context;
    console.log(`Problem removing reaction ${emoji} from comment ${commentId}`);
  }
});
```

### useAttachmentUrl [@badge=RoomProvider]

Returns a presigned URL for an attachment by its ID.
[Suspense](/docs/api-reference/liveblocks-react#Suspense-hooks) and
[regular](/docs/api-reference/liveblocks-react#Regular-hooks) versions of this
hook are available.

```tsx
import { useAttachmentUrl } from "@liveblocks/react/suspense";

const { url, error, isLoading } = useAttachmentUrl("at_xxx");
```

<PropertiesList title="Arguments">
  <PropertiesListItem name="attachmentId" type="string">
    The ID of the attachment to get a presigned URL for.
  </PropertiesListItem>
</PropertiesList>

<PropertiesList title="Returns">
  <PropertiesListItem name="url" type="string | null">
    The presigned URL for the attachment, or null if not yet loaded.
  </PropertiesListItem>
  <PropertiesListItem name="isLoading" type="boolean">
    Whether the URL is currently being loaded.
  </PropertiesListItem>
  <PropertiesListItem name="error" type="Error | null">
    Any error that occurred while loading the URL.
  </PropertiesListItem>
</PropertiesList>

## Notifications

### useInboxNotifications [@badge=LiveblocksProvider]

Returns a paginated list of inbox notifications for the current user. Initially
fetches the latest 50 items. Inbox notifications are
[project-based](/docs/ready-made-features/notifications/concepts#Project-based),
meaning notifications from outside the current room are received.

```tsx
import { useInboxNotifications } from "@liveblocks/react/suspense";

const { inboxNotifications, error, isLoading } = useInboxNotifications();
```

Use the
[`InboxNotification`](/docs/api-reference/liveblocks-react-ui#InboxNotification)
component to render the latest 50 inbox notifications with our default UI.

```tsx
import { InboxNotification } from "@liveblocks/react-ui";
import { useInboxNotifications } from "@liveblocks/react/suspense";

function Inbox() {
  // +++
  const { inboxNotifications } = useInboxNotifications();
  // +++

  return (
    <div>
      // +++
      {inboxNotifications.map((notification) => (
        <InboxNotification
          key={notification.id}
          inboxNotification={notification}
        />
      ))}
      // +++
    </div>
  );
}
```

<PropertiesList title="Arguments">
  <PropertiesListItem name="options" type="object">
    Optional configuration object.
  </PropertiesListItem>
  <PropertiesListItem name="option.query" type="InboxNotificationsQuery">
    Optional query to filter notifications by room ID or kind. [Learn
    more](/docs/api-reference/liveblocks-react#useInboxNotifications-query).
  </PropertiesListItem>
</PropertiesList>

<PropertiesList title="Returns">
  <PropertiesListItem name="inboxNotifications" type="InboxNotificationData[]">
    An array of inbox notifications for the current user.
  </PropertiesListItem>
  <PropertiesListItem name="isLoading" type="boolean">
    Whether the notifications are currently being loaded.
  </PropertiesListItem>
  <PropertiesListItem name="error" type="Error | null">
    Any error that occurred while loading the notifications.
  </PropertiesListItem>
  <PropertiesListItem name="hasFetchedAll" type="boolean">
    Whether all available notifications have been fetched. [Learn
    more](/docs/api-reference/liveblocks-react#useInboxNotifications-pagination).
  </PropertiesListItem>
  <PropertiesListItem name="fetchMore" type="() => void">
    A function to fetch more notifications. [Learn
    more](/docs/api-reference/liveblocks-react#useInboxNotifications-pagination).
  </PropertiesListItem>
  <PropertiesListItem name="isFetchingMore" type="boolean">
    Whether more notifications are currently being fetched. [Learn
    more](/docs/api-reference/liveblocks-react#useInboxNotifications-pagination).
  </PropertiesListItem>
  <PropertiesListItem name="fetchMoreError" type="Error | null">
    Any error that occurred while fetching more notifications. [Learn
    more](/docs/api-reference/liveblocks-react#useInboxNotifications-pagination).
  </PropertiesListItem>
</PropertiesList>

#### Querying inbox notifications [#useInboxNotifications-query]

It’s possible to return inbox notifications that match a certain query with the
`query` option. You can filter inbox notifications based on their associated
room ID or kind.

```tsx
// Returns inbox notifications that match the entire `query`, e.g. { roomId: "room1", ... }
const { inboxNotifications } = useInboxNotifications({
  query: {
    // Filter for roomId
    roomId: "room1",
    // Filter for kind
    kind: "thread",
  },
});
```

#### Pagination [#useInboxNotifications-pagination]

By default, the `useInboxNotifications` hook returns up to 50 notifications. To
fetch more, the hook provides additional fields for pagination, similar to
[`useThreads`][].

```tsx
import { useInboxNotifications } from "@liveblocks/react";

const {
  inboxNotifications,
  isLoading,
  error,

  +++
  hasFetchedAll,
  fetchMore,
  isFetchingMore,
  fetchMoreError,
  +++
} = useInboxNotifications();
```

- `hasFetchedAll` indicates whether all available inbox notifications have been
  fetched.
- `fetchMore` loads up to 50 more notifications, and is always safe to call.
- `isFetchingMore` indicates whether more notifications are being fetched.
- `fetchMoreError` returns error statuses resulting from fetching more.

##### Pagination example [#useInboxNotifications-pagination-example]

The following example demonstrates how to use the `fetchMore` function to
implement a “Load More” button, which fetches additional inbox notifications
when clicked. The button is disabled while fetching is in progress.

```tsx
import { InboxNotification } from "@liveblocks/react-ui";
import { useInboxNotifications } from "@liveblocks/react/suspense";

function Inbox() {
  const { inboxNotifications, hasFetchedAll, fetchMore, isFetchingMore } =
    useInboxNotifications();

  return (
    <div>
      {inboxNotifications.map((notification) => (
        <InboxNotification
          key={notification.id}
          inboxNotification={notification}
        />
      ))}
      // +++
      {hasFetchedAll ? (
        <div>🎉 You're all caught up!</div>
      ) : (
        <button disabled={isFetchingMore} onClick={fetchMore}>
          Load more
        </button>
      )}
      // +++
    </div>
  );
}
```

#### Error handling [#useInboxNotifications-error-handling]

Error handling is another important aspect to consider when using the
`useInboxNotifications` hook. The `error` and `fetchMoreError` fields provide
information about any errors that occurred during the initial fetch or
subsequent fetch operations, respectively. You can use these fields to display
appropriate error messages to the user and implement retry mechanisms if needed.

The following example shows how to display error messages for both initial
loading errors and errors that occur when fetching more inbox notifications.

```tsx
import { InboxNotification } from "@liveblocks/react-ui";
import { useInboxNotifications } from "@liveblocks/react/suspense";

function Inbox() {
  const { inboxNotifications, error, fetchMore, fetchMoreError } =
    useInboxNotifications();

  // Handle error if the initial load failed.
  // The `error` field is not returned by the Suspense hook as the error is thrown to nearest ErrorBoundary
  // +++
  if (error) {
    return (
      <div>
        <p>Error loading inbox notifications: {error.message}</p>
      </div>
    );
  }
  // +++

  return (
    <div>
      {inboxNotifications.map((notification) => (
        <InboxNotification
          key={notification.id}
          inboxNotification={notification}
        />
      ))}

      {fetchMoreError && (
        <div>
          <p>
            Error loading more inbox notifications: {fetchMoreError.message}
          </p>
          <button onClick={fetchMore}>Retry</button>
        </div>
      )}
    </div>
  );
}
```

### useUnreadInboxNotificationsCount [@badge=LiveblocksProvider]

Returns the number of unread inbox notifications for the current user.
[Suspense](/docs/api-reference/liveblocks-react#Suspense-hooks) and
[regular](/docs/api-reference/liveblocks-react#Regular-hooks) versions of this
hook are available.

```tsx
import { useUnreadInboxNotificationsCount } from "@liveblocks/react/suspense";

const { count, error, isLoading } = useUnreadInboxNotificationsCount();
```

<PropertiesList title="Arguments">
  <PropertiesListItem
    name="options"
    type="UseUnreadInboxNotificationsCountOptions"
  >
    Optional configuration object.
  </PropertiesListItem>
</PropertiesList>

<PropertiesList title="Options">
  <PropertiesListItem name="query" type="InboxNotificationsQuery">
    Optional query to filter notifications count by room ID or kind.
  </PropertiesListItem>
</PropertiesList>

<PropertiesList title="Returns">
  <PropertiesListItem name="count" type="number">
    The number of unread inbox notifications for the current user.
  </PropertiesListItem>
</PropertiesList>

#### Querying unread inbox notifications count

It’s possible to return the count of unread inbox notifications that match a
certain query with the `query` option. You can filter unread inbox notifications
count based on their associated room ID or kind.

```tsx
// Returns the count that match the entire `query`, e.g. { roomId: "room1", ... }
const { count } = useUnreadInboxNotificationsCount({
  query: {
    // Filter for roomId
    roomId: "room1",
    // Filter for kind
    kind: "thread",
  },
});
```

### useMarkInboxNotificationAsRead [@badge=LiveblocksProvider]

Returns a function that marks an inbox notification as read for the current
user.

```tsx
import { useMarkInboxNotificationAsRead } from "@liveblocks/react/suspense";

const markInboxNotificationAsRead = useMarkInboxNotificationAsRead();
markInboxNotificationAsRead("in_xxx");
```

<PropertiesList title="Returns">
  <PropertiesListItem
    name="markInboxNotificationAsRead"
    type="(inboxNotificationId: string) => void"
  >
    A function that marks an inbox notification as read for the current user.
  </PropertiesListItem>
</PropertiesList>

#### Error handling [#useMarkInboxNotificationAsRead-error-handling]

`useMarkInboxNotificationAsRead` marks notifications as read optimistically,
meaning that the notification appears read instantly, before Liveblocks has
confirmed a successful status change. To catch any errors that occur, add
[`useErrorListener`][] and look for the `MARK_INBOX_NOTIFICATION_AS_READ_ERROR`
type.

```tsx
import { useErrorListener } from "@liveblocks/react/suspense";

useErrorListener((error) => {
  if (error.context.case === "MARK_INBOX_NOTIFICATION_AS_READ_ERROR") {
    const { inboxNotificationId, roomId } = error.context;
    console.log(`Problem marking notification as read ${inboxNotificationId}`);
  }
});
```

### useMarkAllInboxNotificationsAsRead [@badge=LiveblocksProvider]

Returns a function that marks all of the current user‘s inbox notifications as
read.

```tsx
import { useMarkAllInboxNotificationsAsRead } from "@liveblocks/react/suspense";

const markAllInboxNotificationsAsRead = useMarkAllInboxNotificationsAsRead();
markAllInboxNotificationsAsRead();
```

<PropertiesList title="Returns">
  <PropertiesListItem name="markAllInboxNotificationsAsRead" type="() => void">
    A function that marks all of the current user's inbox notifications as read.
  </PropertiesListItem>
</PropertiesList>

#### Error handling [#useMarkAllInboxNotificationsAsRead-error-handling]

`useMarkAllInboxNotificationsAsRead` marks all notifications as read
optimistically, meaning that the notifications appear read instantly, before
Liveblocks has confirmed a successful status change. To catch any errors that
occur, add [`useErrorListener`][] and look for the
`MARK_ALL_INBOX_NOTIFICATIONS_AS_READ_ERROR` type.

```tsx
import { useErrorListener } from "@liveblocks/react/suspense";

useErrorListener((error) => {
  if (error.context.case === "MARK_ALL_INBOX_NOTIFICATIONS_AS_READ_ERROR") {
    console.log("Problem marking all notifications as read");
  }
});
```

### useDeleteInboxNotification [@badge=LiveblocksProvider]

Returns a function that deletes an inbox notification for the current user.

```tsx
import { useDeleteInboxNotification } from "@liveblocks/react/suspense";

const deleteInboxNotification = useDeleteInboxNotification();
deleteInboxNotification("in_xxx");
```

<PropertiesList title="Returns">
  <PropertiesListItem
    name="deleteInboxNotification"
    type="(inboxNotificationId: string) => void"
  >
    A function that deletes an inbox notification for the current user.
  </PropertiesListItem>
</PropertiesList>

#### Error handling [#useDeleteInboxNotification-error-handling]

`useDeleteInboxNotification` deletes notifications optimistically, meaning that
the notification appears deleted instantly, before Liveblocks has confirmed a
successful deletion. To catch any errors that occur, add [`useErrorListener`][]
and look for the `DELETE_INBOX_NOTIFICATION_ERROR` type.

```tsx
import { useErrorListener } from "@liveblocks/react/suspense";

useErrorListener((error) => {
  if (error.context.case === "DELETE_INBOX_NOTIFICATION_ERROR") {
    const { inboxNotificationId } = error.context;
    console.log(`Problem deleting notification ${inboxNotificationId}`);
  }
});
```

### useDeleteAllInboxNotifications [@badge=LiveblocksProvider]

Returns a function that deletes all of the current user‘s inbox notifications.

```tsx
import { useDeleteAllInboxNotifications } from "@liveblocks/react/suspense";

const deleteAllInboxNotifications = useDeleteAllInboxNotifications();
deleteAllInboxNotifications();
```

<PropertiesList title="Returns">
  <PropertiesListItem name="deleteAllInboxNotifications" type="() => void">
    A function that deletes all of the current user’s inbox notifications.
  </PropertiesListItem>
</PropertiesList>

#### Error handling [#useDeleteAllInboxNotifications-error-handling]

`useDeleteAllInboxNotifications` deletes all notifications optimistically,
meaning that the notifications appear deleted instantly, before Liveblocks has
confirmed a successful deletion. To catch any errors that occur, add
[`useErrorListener`][] and look for the `DELETE_ALL_INBOX_NOTIFICATIONS_ERROR`
type.

```tsx
import { useErrorListener } from "@liveblocks/react/suspense";

useErrorListener((error) => {
  if (error.context.case === "DELETE_ALL_INBOX_NOTIFICATIONS_ERROR") {
    console.log("Problem deleting all notifications");
  }
});
```

### useInboxNotificationThread [@badge=LiveblocksProvider]

Returns the thread associated with a `"thread"` inbox notification.

```tsx
import { useInboxNotificationThread } from "@liveblocks/react/suspense";

const thread = useInboxNotificationThread("in_xxx");
```

It can **only** be called with IDs of `"thread"` inbox notifications, so we
recommend only using it
[when customizing the rendering](/docs/api-reference/liveblocks-react-ui#Rendering-notification-kinds-differently)
or in other situations where you can guarantee the kind of the notification.

<Banner type="info" title="No fetching and waterfalls">

When `useInboxNotifications` returns `"thread"` inbox notifications, it also
receives the associated threads and caches them behind the scenes. When you call
`useInboxNotificationThread`, it simply returns the cached thread for the inbox
notification ID you passed to it, without any fetching or waterfalls.

</Banner>

<PropertiesList title="Arguments">
  <PropertiesListItem name="inboxNotificationId" type="string">
    The ID of the inbox notification to get the associated thread for. Must be a
    "thread" type notification.
  </PropertiesListItem>
</PropertiesList>

<PropertiesList title="Returns">
  <PropertiesListItem name="thread" type="ThreadData | null">
    The thread associated with the inbox notification, or null if not found.
  </PropertiesListItem>
</PropertiesList>

### useRoomSubscriptionSettings [@badge=RoomProvider]

Returns the user’s subscription settings for the current room and a function to
update them. Updating this setting will change which
[`inboxNotifications`](#useInboxNotifications) the current user receives in the
current room.

```tsx
import { useRoomSubscriptionSettings } from "@liveblocks/react/suspense";

const [{ settings }, updateSettings] = useRoomSubscriptionSettings();

// { threads: "replies_and_mentions", textMentions: "mine" }
console.log(settings);

// No longer receive thread subscriptions in this room
updateSettings({
  threads: "none",
});
```

For `"threads"`, these are the three possible values that can be set:

- `"all"` Receive notifications for every activity in every thread.
- `"replies_and_mentions"` Receive notifications for mentions and threads you’re
  participating in.
- `"none"` No notifications are received.

For `"textMentions"`, these are the two possible values that can be set:

- `"mine"` Receive notifications for mentions of you.
- `"none"` No notifications are received.

<PropertiesList title="Returns">
  <PropertiesListItem name="settings" type="RoomSubscriptionSettings">
    The current subscription settings for the room.
  </PropertiesListItem>
  <PropertiesListItem
    name="updateSettings"
    type="(settings: Partial<RoomSubscriptionSettings>) => void"
  >
    A function to update the subscription settings.
  </PropertiesListItem>
</PropertiesList>

### useUpdateRoomSubscriptionSettings [@badge=RoomProvider]

Returns a function that updates the user’s notification settings for the current
room. Updating this setting will change which
[`inboxNotifications`](#useInboxNotifications) the current user receives in the
current room.

```tsx
import { useUpdateRoomSubscriptionSettings } from "@liveblocks/react/suspense";

const updateRoomSubscriptionSettings = useUpdateRoomSubscriptionSettings();

// No longer receive thread notifications in this room
updateSettings({
  threads: "none",
});
```

<<<<<<< HEAD
=======
#### Error handling [#useUpdateRoomSubscriptionSettings-error-handling]

`useUpdateRoomSubscriptionSettings` updates subscription settings
optimistically, meaning that the settings appear updated instantly, before
Liveblocks has confirmed a successful update. To catch any errors that occur,
add [`useErrorListener`][] and look for the
`UPDATE_ROOM_SUBSCRIPTION_SETTINGS_ERROR` type.

```tsx
import { useErrorListener } from "@liveblocks/react/suspense";

useErrorListener((error) => {
  if (error.context.case === "UPDATE_ROOM_SUBSCRIPTION_SETTINGS_ERROR") {
    const { roomId } = error.context;
    console.log(`Problem updating subscription settings for room ${roomId}`);
  }
});
```

>>>>>>> f2c016eb
For `"threads"`, these are the three possible values that can be set:

- `"all"` Receive notifications for every activity in every thread.
- `"replies_and_mentions"` Receive notifications for mentions and threads you're
  participating in.
- `"none"` No notifications are received.

For `"textMentions"`, these are the two possible values that can be set:

- `"mine"` Receive notifications for mentions of you.
- `"none"` No notifications are received.

Works the same as `updateSettings` in
[`useRoomSubscriptionSettings`](#useRoomSubscriptionSettings).

<PropertiesList title="Returns">
  <PropertiesListItem
    name="updateRoomSubscriptionSettings"
    type="(settings: Partial<RoomSubscriptionSettings>) => void"
  >
    A function that updates the user's notification settings for the current
    room.
  </PropertiesListItem>
</PropertiesList>

##### Replacing individual thread subscriptions

Subscribing will replace any
[existing thread subscriptions](#useSubscribeToThread) in the current room. This
value can also be overridden by a room-level call that is run afterwards.

```ts
const subscribeToThread = useSubscribeToThread();
const [{ settings }, updateSettings] = useRoomSubscriptionSettings();

// 1. Enables notifications just for this thread, "th_d75sF3..."
subscribeToThread("th_d75sF3...");

// 2. Disables notifications for all threads, including "th_d75sF3..."
updateSettings({
  threads: "none",
});
```

#### Error handling [#useUpdateRoomSubscriptionSettings-error-handling]

`useUpdateRoomSubscriptionSettings` updates subscription settings
optimistically, meaning that the settings appear updated instantly, before
Liveblocks has confirmed a successful update. To catch any errors that occur,
add [`useErrorListener`][] and look for the
`UPDATE_ROOM_SUBSCRIPTION_SETTINGS_ERROR` type.

```tsx
import { useErrorListener } from "@liveblocks/react/suspense";

useErrorListener((error) => {
  if (error.context.case === "UPDATE_ROOM_SUBSCRIPTION_SETTINGS_ERROR") {
    const { roomId } = error.context;
    console.log(`Problem updating subscription settings for room ${roomId}`);
  }
});
```

### useNotificationSettings [@badge=LiveblocksProvider]

<Banner>

Notification settings is currently in beta.

</Banner>

Returns the user’s notification settings in the current project, in other words
which [notification webhook events](/docs/platform/webhooks#NotificationEvent)
will be sent for the current user. Notification settings are project-based,
which means that `settings` and `updateSettings` are for the current user’s
settings in every room. Useful for creating a
[notification settings panel](/docs/guides/how-to-create-a-notification-settings-panel).

```tsx
import { useNotificationSettings } from "@liveblocks/react";

const [{ isLoading, error, settings }, updateSettings] =
  useNotificationSettings();

// Current user receives thread notifications on the email channel
// { email: { thread: true, ... }, ... }
console.log(settings);

// Disabling thread notifications on the email channel
updateSettings({
  email: {
    thread: false,
  },
});
```

A user’s initial settings are set in the dashboard, and different kinds should
be enabled there. If no kind is enabled on the current channel, `null` will be
returned. For example, with the email channel:

```ts
const [{ isLoading, error, settings }, updateSettings] =
  useNotificationSettings();

// { email: null, ... }
console.log(settings);
```

#### Updating notification settings [#useNotificationSettings-updating-notification-settings]

The `updateSettings` function can be used to update the current user’s
notification settings, changing their settings for every room in the project.
Each notification `kind` must first be enabled on your project’s notification
dashboard page before settings can be used.
[Suspense](/docs/api-reference/liveblocks-react#Suspense-hooks) and
[regular](/docs/api-reference/liveblocks-react#Regular-hooks) versions of this
hook are available.

```tsx
// You only need to pass partials
updateSettings({
  email: { thread: true },
});

// Enabling a custom notification on the slack channel
updateSettings({
  slack: { $myCustomNotification: true },
});

// Setting complex settings
updateSettings({
  email: {
    thread: true,
    textMention: false,
    $newDocument: true,
  },
  slack: {
    thread: false,
    $fileUpload: false,
  },
  teams: {
    thread: true,
  },
});
```

Subscribing will replace any
[existing thread subscriptions](#useSubscribeToThread) in the current room. This
value can also be overridden by a room-level call that is run afterwards.

```ts
const subscribeToThread = useSubscribeToThread();
const [{ settings }, updateSettings] = useRoomSubscriptionSettings();

// 1. Enables notifications just for this thread, "th_d75sF3..."
subscribeToThread("th_d75sF3...");

// 2. Disables notifications for all threads, including "th_d75sF3..."
updateSettings({
  threads: "none",
});
```

<PropertiesList title="Returns">
  <PropertiesListItem name="settings" type="NotificationSettings | null">
    The current notification settings for the user, or null if no settings are
    configured.
  </PropertiesListItem>
  <PropertiesListItem
    name="updateSettings"
    type="(settings: Partial<NotificationSettings>) => void"
  >
    A function to update the notification settings.
  </PropertiesListItem>
  <PropertiesListItem name="isLoading" type="boolean">
    Whether the notification settings are currently being loaded.
  </PropertiesListItem>
  <PropertiesListItem name="error" type="Error | null">
    Any error that occurred while loading the notification settings.
  </PropertiesListItem>
</PropertiesList>

#### Error handling [#useNotificationSettings-error-handling]

Error handling is an important aspect to consider when using the
`useNotificationSettings` hook. The `error` fields provides information about
any error that occurred during the fetch operation.

The following example shows how to display error messages for both initial
loading errors and errors that occur when fetching more inbox notifications.

```tsx
import { useNotificationSettings } from "@liveblocks/react";

const [{ isLoading, error, settings }, updateSettings] =
  useNotificationSettings();

if (error) {
  return (
    <div>
      <p>Error loading notification settings: {error.message}</p>
    </div>
  );
}
```

### useUpdateNotificationSettings [@badge=LiveblocksProvider]

<Banner>

Notification settings is currently in beta.

</Banner>

Returns a function that updates user’s notification settings, which affects
which [notification webhook events](/docs/platform/webhooks#NotificationEvent)
will be sent for the current user. Notification settings are project-based,
which means that `updateSettings` modifies the current user’s settings in every
room. Each notification `kind` must first be enabled on your project’s
notification dashboard page before settings can be used. Useful for creating a
[notification settings panel](/docs/guides/how-to-create-a-notification-settings-panel).

```tsx
import { useUpdateNotificationSettings } from "@liveblocks/react";

const updateSettings = useUpdateNotificationSettings();

// Disabling thread notifications on the email channel
updateSettings({
  email: { thread: false },
});
```

Works the same as `updateSettings` in
[`useNotificationSettings`](#useNotificationSettings). You can pass a partial
object, or many settings at once.

```tsx
// You only need to pass partials
updateSettings({
  email: { thread: true },
});

// Enabling a custom notification on the slack channel
updateSettings({
  slack: { $myCustomNotification: true },
});

// Setting complex settings
updateSettings({
  email: {
    thread: true,
    textMention: false,
    $newDocument: true,
  },
  slack: {
    thread: false,
    $fileUpload: false,
  },
  teams: {
    thread: true,
  },
});
```

<PropertiesList title="Returns">
  <PropertiesListItem
    name="updateNotificationSettings"
    type="(settings: Partial<NotificationSettings>) => void"
  >
    A function that updates the user's notification settings for the current
    project.
  </PropertiesListItem>
</PropertiesList>

## Version History

<Banner title="Contact support for access">

Version History is an add-on feature, available by contacting support. Please
<<<<<<< HEAD
[contact us](https://liveblocks.io/contact/sales) and we’d love to help you get
=======
[contact us](https://liveblocks.io/contact/sales) and we'd love to help you get
>>>>>>> f2c016eb
started.

</Banner>

### useHistoryVersions [@badge=RoomProvider]

Returns the versions of the room. See
[Version History Components](/docs/api-reference/liveblocks-react-ui#Version-history-components)
for more information on how to display versions.

```tsx
import { useHistoryVersions } from "@liveblocks/react";

const { versions, error, isLoading } = useHistoryVersions();
```

<PropertiesList title="Returns">
  <PropertiesListItem name="versions" type="HistoryVersion[]">
    An array of history versions for the room.
  </PropertiesListItem>
</PropertiesList>

## Miscellaneous

### useUser [@badge=Both]

Returns user info from a given user ID. To use `useUser`, you should provide a
resolver function to the [`resolveUsers`][] option in [`createClient`][] or
[`LiveblocksProvider`][].
[Suspense](/docs/api-reference/liveblocks-react#Suspense-hooks) and
[regular](/docs/api-reference/liveblocks-react#Regular-hooks) versions of this
hook are available.

```tsx
import { useUser } from "@liveblocks/react/suspense";

const { user, error, isLoading } = useUser("user-id");
```

<PropertiesList title="Arguments">
  <PropertiesListItem name="userId" type="string">
    The ID of the user to get information for.
  </PropertiesListItem>
</PropertiesList>

<PropertiesList title="Returns">
  <PropertiesListItem name="user" type="User | null">
    The user information, or null if not found.
  </PropertiesListItem>
</PropertiesList>

### useRoomInfo [@badge=Both]

Returns room info from a given room ID. To use `useRoomInfo`, you should provide
a resolver function to the [`resolveRoomsInfo`][] option in [`createClient`][]
or [`LiveblocksProvider`][].
[Suspense](/docs/api-reference/liveblocks-react#Suspense-hooks) and
[regular](/docs/api-reference/liveblocks-react#Regular-hooks) versions of this
hook are available.

```tsx
import { useRoomInfo } from "@liveblocks/react/suspense";

const { info, error, isLoading } = useRoomInfo("room-id");
```

<PropertiesList title="Arguments">
  <PropertiesListItem name="roomId" type="string">
    The ID of the room to get information for.
  </PropertiesListItem>
</PropertiesList>

<PropertiesList title="Returns">
  <PropertiesListItem name="info" type="RoomInfo | null">
    The room information, or null if not found.
  </PropertiesListItem>
</PropertiesList>

### useGroupInfo [@badge=Both]

Returns group info from a given group ID. To use `useGroupInfo`, you should
provide a resolver function to the [`resolveGroupsInfo`][] option in
[`createClient`][] or [`LiveblocksProvider`][].
[Suspense](/docs/api-reference/liveblocks-react#Suspense-hooks) and
[regular](/docs/api-reference/liveblocks-react#Regular-hooks) versions of this
hook are available.

```tsx
import { useGroupInfo } from "@liveblocks/react/suspense";

const { info, error, isLoading } = useGroupInfo("group-id");
```

<PropertiesList title="Arguments">
  <PropertiesListItem name="groupId" type="string">
    The ID of the group to get information for.
  </PropertiesListItem>
</PropertiesList>

<PropertiesList title="Returns">
  <PropertiesListItem name="info" type="GroupInfo | null">
    The group information, or null if not found.
  </PropertiesListItem>
</PropertiesList>

## TypeScript

### Typing your data

It’s possible to have automatic types flow through your application by defining
a global `Liveblocks` interface. We recommend doing this in a
`liveblocks.config.ts` file in the root of your app, so it’s easy to keep track
of your types. Each type (`Presence`, `Storage`, etc.), is optional, but it’s
recommended to make use of them.

```ts file="liveblocks.config.ts"
declare global {
  interface Liveblocks {
    // Each user's Presence, for useMyPresence, useOthers, etc.
    Presence: {};

    // The Storage tree for the room, for useMutation, useStorage, etc.
    Storage: {};

    UserMeta: {
      id: string;
      // Custom user info set when authenticating with a secret key
      info: {};
    };

    // Custom events, for useBroadcastEvent, useEventListener
    RoomEvent: {};

    // Custom metadata set on threads, for useThreads, useCreateThread, etc.
    ThreadMetadata: {};

    // Custom room info set with resolveRoomsInfo, for useRoomInfo
    RoomInfo: {};

    // Custom group info set with resolveGroupsInfo, for useGroupInfo
    GroupInfo: {};

    // Custom activities data for custom notification kinds
    ActivitiesData: {};
  }
}

// Necessary if you have no imports/exports
export {};
```

Here are some example values that might be used.

```ts file="liveblocks.config.ts"
import { LiveList } from "@liveblocks/client";

declare global {
  interface Liveblocks {
    // Each user's Presence, for useMyPresence, useOthers, etc.
    Presence: {
      // Example, real-time cursor coordinates
      cursor: { x: number; y: number };
    };

    // The Storage tree for the room, for useMutation, useStorage, etc.
    Storage: {
      // Example, a conflict-free list
      animals: LiveList<string>;
    };

    UserMeta: {
      id: string;
      // Custom user info set when authenticating with a secret key
      info: {
        // Example properties, for useSelf, useUser, useOthers, etc.
        name: string;
        avatar: string;
      };
    };

    // Custom events, for useBroadcastEvent, useEventListener
    // Example has two events, using a union
    RoomEvent: { type: "PLAY" } | { type: "REACTION"; emoji: "🔥" };

    // Custom metadata set on threads, for useThreads, useCreateThread, etc.
    ThreadMetadata: {
      // Example, attaching coordinates to a thread
      x: number;
      y: number;
    };

    // Custom room info set with resolveRoomsInfo, for useRoomInfo
    RoomInfo: {
      // Example, rooms with a title and url
      title: string;
      url: string;
    };

    // Custom group info set with resolveGroupsInfo, for useGroupInfo
    GroupInfo: {
      // Example, groups with a name and a badge
      name: string;
      badge: string;
    };

    // Custom activities data for custom notification kinds
    ActivitiesData: {
      // Example, a custom $alert kind
      $alert: {
        title: string;
        message: string;
      };
    };
  }
}

// Necessary if you have no imports/exports
export {};
```

### Typing with createRoomContext

Before Liveblocks 2.0, it was recommended to create your hooks using
[`createRoomContext`][], and manually pass your types to this function. This is
no longer [the recommended method](#Typing-your-data) for setting up Liveblocks,
but it can still be helpful, for example you can use `createRoomContext`
multiple times to create different room types, each with their own correctly
typed hooks.

```tsx file="liveblocks.config.ts" isCollapsable isCollapsed
import { createClient } from "@liveblocks/client";
import { createRoomContext } from "@liveblocks/react";

const client = createClient({
  // publicApiKey: "",
  // authEndpoint: "/api/liveblocks-auth",
});

// Presence represents the properties that exist on every user in the Room
// and that will automatically be kept in sync. Accessible through the
// `user.presence` property. Must be JSON-serializable.
type Presence = {
  // cursor: { x: number, y: number } | null,
  // ...
};

// Optionally, Storage represents the shared document that persists in the
// Room, even after all users leave. Fields under Storage typically are
// LiveList, LiveMap, LiveObject instances, for which updates are
// automatically persisted and synced to all connected clients.
type Storage = {
  // animals: LiveList<string>,
  // ...
};

// Optionally, UserMeta represents static/readonly metadata on each user, as
// provided by your own custom auth back end (if used). Useful for data that
// will not change during a session, like a user’s name or avatar.
// type UserMeta = {
//   id?: string,  // Accessible through `user.id`
//   info?: Json,  // Accessible through `user.info`
// };

// Optionally, the type of custom events broadcast and listened to in this
// room. Use a union for multiple events. Must be JSON-serializable.
// type RoomEvent = {};

// Optionally, when using Comments, ThreadMetadata represents metadata on
// each thread. Can only contain booleans, strings, and numbers.
// export type ThreadMetadata = {
//   pinned: boolean;
//   quote: string;
//   time: number;
// };

export const {
  RoomProvider,
  useMyPresence,
  useStorage,

  // Other hooks
  // ...
} = createRoomContext<
  Presence,
  Storage
  /* UserMeta, RoomEvent, ThreadMetadata */
>(client);
```

To upgrade to Liveblocks 2.0 and the new typing system, follow the
[2.0 migration guide](/docs/platform/upgrading/2.0).

## Helpers

### shallow

Compares two values shallowly. This can be used as the second argument to
selector based functions to loosen the equality check:

```tsx
const redShapes = useStorage(
  (root) => root.shapes.filter((shape) => shape.color === "red"),
  shallow // 👈 here
);
```

The default way [selector results](#selectors-return-arbitrary-values) are
compared is by checking referential equality (`===`). If your selector returns
computed arrays (like in the example above) or objects, this will not work.

By passing `shallow` as the second argument, you can “loosen” this check. This
is because `shallow` will shallowly compare the members of an array (or values
in an object):

```tsx
// Comparing arrays
shallow([1, 2, 3], [1, 2, 3]); // true

// Comparison objects
shallow({ a: 1 }, { a: 1 }); // true
```

Please note that this will only do a shallow (one level deep) check. Hence the
name. If you need to do an arbitrarily deep equality check, you’ll have to write
a custom equality function or use a library like Lodash for that.

## How selectors work [#selectors] [@keywords=["useStorage", "useSelf", "useOthers", "useOther", "useOthersMapped", "useOthersConnectionIds", "selectors", "comparison"]]

The concepts and behaviors described in this section apply to all of our
selector hooks: [`useStorage`][] , [`useSelf`][] , [`useOthers`][] ,
[`useOthersMapped`][], and [`useOther`][] (singular).

```tsx file="Component.tsx"
const child = useStorage((root) => root.child);
const nested = useStorage((root) => root.child.nested);
const total = useStorage((root) => root.x + root.y);
const merged = useStorage((root) => [...root.items, ...root.more], shallow);
```

<Banner title="Examples are illustrated via useStorage">

In this section, `useStorage` is used as the canonical example. This is for
illustration purposes only. The described concepts and behaviors apply equally
to the other selector hooks.

</Banner>

In a nutshell, the key behaviors for all selector APIs are:

- They [receive immutable data](#selectors-receive-immutable-data)
- They [return arbitrary values](#selectors-return-arbitrary-values)
- They [auto-subscribe to updates](#selectors-subscribe-to-updates)

Let’s go over these traits and responsibilities in the next few sections.

### Selectors receive immutable data [#selectors-receive-immutable-data]

The received input to all selector functions is a **read-only** and
**immutable** top level context value that differs for each hook:

- `useStorage((root) => ...)` receives the Storage root
- `useSelf((me) => ...)` receives the current user
- `useOthers((others) => ...)` receives a list of other users in the room
- `useOthersMapped((other) => ...)` receives each individual other user in the
  room
- `useOther(connectionId, (other) => ...)` receives a specific user in the room

For example, suppose you have set up Storage in the typical way by setting
`initialStorage` in your [`RoomProvider`][] to a tree that describes your app’s
data model using `LiveList`, `LiveObject`, and `LiveMap`. The "root" argument
for your selector function, however, will receive **an immutable and read-only
representation** of that Storage tree, consisting of "normal" JavaScript
datastructures. This makes consumption much easier.

```tsx file="Component.tsx"
function Component() {
  useStorage((root) => ...);
  //          ^^^^
  //          Read-only. No mutable Live structures in here.
  //
  //          {
  //            animals: ["🦁", "🦊", "🐵"],
  //            mathematician: { firstName: "Ada", lastName: "Lovelace" },
  //            fruitsByName: new Map([
  //              ["apple", "🍎"],
  //              ["banana", "🍌"],
  //              ["cherry", "🍒"],
  //            ])
  //          }
  //
}
```

Internally, these read-only trees use a technique called **structural sharing**.
This means that between rerenders, if nodes in the tree did not change, they
will **guarantee** to return the same memory instance. Selecting and returning
these nodes directly is therefore safe and considered a good practice, because
they are stable references by design.

### Selectors return arbitrary values [#selectors-return-arbitrary-values] [@keywords=["shallow"]]

```tsx file="Component.tsx"
const animals = useStorage((root) => root.animals);
// ["🦁", "🦊", "🐵"]

const ada = useStorage((root) => root.mathematician);
// { firstName: "Ada", lastName: "Lovelace" }

const fullname = useStorage(
  (root) => `${root.mathematician.firstName} ${root.mathematician.lastName}`
);
// "Ada Lovelace"

const fruits = useStorage((root) => [...root.fruitsByName.values()], shallow);
// ["🍎", "🍌", "🍒"]
```

Selectors you write can return _any_ value. You can use it to “just” select
nodes from the root tree (first two examples above), but you can also return
computed values, like in the last two examples.

#### Selector functions must return a stable result

One important rule is that selector functions **must return a stable result** to
be efficient. This means calling the same selector twice with the same argument
should return two results that are _referentially equal_. Special care needs to
be taken when filtering or mapping over arrays, or when returning object
literals, because those operations create new array or object instances on every
call (the reason why is detailed
[in the next section](#selectors-subscribe-to-updates)).

#### Examples of stable results

<dl>
  <dt>✅ `(root) => root.animals` is stable</dt>
  <dd>
    Liveblocks guarantees this. All nodes in the Storage tree are stable
    references as long as their contents don’t change.
  </dd>
  <dt>️️⚠️ `(root) => root.animals.map(...)` is not stable</dt>
  <dd>
    Because `.map()` creates a new array instance every time. You’ll need to use
    [`shallow`][] here.
  </dd>
  <dt>✅ `(root) => root.animals.map(...).join(", ")` is stable</dt>
  <dd>
    Because `.join()` ultimately returns a string and all primitive values are
    always stable.
  </dd>
</dl>

#### Use a shallow comparison if the result isn’t stable

If your selector function doesn’t return a stable result, it will lead to an
explosion of unnecessary rerenders. In most cases, you can use a [`shallow`][]
comparison function to loosen the check:

```tsx
import { shallow } from "@liveblocks/react";

// ❌ Bad - many unnecessary rerenders
const uncheckedItems = useStorage((root) =>
  root.todos.filter((item) => !item.done)
);

// ✅ Great
const uncheckedItems = useStorage(
  (root) => root.todos.filter((item) => !item.done),
  shallow // 👈 The fix!
);
```

If your selector function constructs complex objects, then a [`shallow`][]
comparison may not suffice. In those advanced cases, you can provide your own
custom comparison function, or use `_.isEqual` from Lodash.

### Selectors auto-subscribe to updates [#selectors-subscribe-to-updates]

Selectors effectively automatically subscribe your components to updates to the
selected or computed values. This means that your component will **automatically
rerender** when the selected value changes.

Using **multiple selector hooks** within a single React component is perfectly
fine. Each such hook will individually listen for data changes. The component
will rerender if _at least one_ of the hooks requires it. If more than one
selector returns a new value, the component _still only rerenders once_.

Technically, deciding if a rerender is needed works by re-running your selector
function `(root) => root.child` every time something changes inside Liveblocks
storage. Anywhere. That happens often in a busy multiplayer app! The reason why
this is still no problem is that even though `root` will be a different value on
every change, `root.child` will not be if it didn’t change (due to how
Liveblocks internally uses structural sharing).

Only once the returned value is different from the previously returned value,
the component will get rerendered. Otherwise, your component will just remain
idle.

Consider the case:

```tsx
function Component() {
  const animals = useStorage((root) => root.animals);
}
```

And the following timeline:

- First render, `root.animals` initially is `["🦁", "🦊", "🐵"]`.
- Then, something unrelated elsewhere in Storage is changed. In response to the
  change, `root.animals` gets re-evaluated, but it still returns the same
  (unchanged) array instance.
- Since the value didn’t change, no rerender is needed.
- Then, someone removes an animal from the list. In response to the change,
  `root.animals` gets re-evaluated, and now it returns `["🦁", "🦊"]`.
- Because the previous value and this value are different, the component will
  rerender, seeing the updated value.

## Deprecated

### useStorageStatus [@badge=RoomProvider]

<Banner title="Deprecated" type="error">

This is no longer supported. Starting with 2.12, we recommend using
[`useSyncStatus`][] instead for tracking sync status, because it will reflect
sync status of all parts of Liveblocks, not just Storage.

</Banner>

Returns the current storage status of the room, and will re-render your
component whenever it changes. A `{ smooth: true }` option is also available,
which prevents quick changes between states, making it ideal for
[rendering a synchronization badge in your app](#display-synchronization-badge).

```ts
import { useStorageStatus } from "@liveblocks/react";

const storageStatus = useStorageStatus();

// "not-loaded" | "loading" | "synchronizing" | "synchronized"
console.log(storageStatus);
```

👉 A [Suspense version][] of this hook is also available.

```ts
import { useStorageStatus } from "@liveblocks/react/suspense";

const storageStatus = useStorageStatus();

// "synchronizing" | "synchronized"
console.log(storageStatus);
```

### useBatch [@badge=RoomProvider]

<Banner title="Deprecated" type="error">

This is no longer supported. Starting with 0.18, we recommend using
[`useMutation`][] for writing to Storage, which will automatically batch all
mutations.

</Banner>

Returns a function that batches Storage and Presence modifications made during
the given function. Each modification is grouped together, which means that
other clients receive the changes as a single message after the batch function
has run. Every modification made during the batch is merged into a single
history item (undo/redo).

```tsx
import { useBatch } from "@liveblocks/react/suspense";

const batch = useBatch();
batch(() => {
  // All modifications made in this callback are batched
});
```

Note that `batch` cannot take an `async` function.

```tsx
// ❌ Won't work
batch(async () => /* ... */);

// ✅ Will work
batch(() => /*... */);
```

### useRoomNotificationSettings [@badge=RoomProvider]

<Banner title="Deprecated" type="error">

This hook was renamed to [`useRoomSubscriptionSettings`][] in 2.24 and removed
in 3.0, read more in our [migration guide](/docs/platform/upgrading/2.24).

</Banner>

Returns the user’s subscription settings for the current room and a function to
update them. Updating this setting will change which
[`inboxNotifications`](#useInboxNotifications) the current user receives in the
current room.

### useUpdateRoomNotificationSettings [@badge=RoomProvider]

<Banner title="Deprecated" type="error">

This hook was renamed to [`useUpdateRoomSubscriptionSettings`][] in 2.24 and
removed in 3.0, read more in our
[migration guide](/docs/platform/upgrading/2.24).

</Banner>

Returns a function that updates the user’s subscription settings for the current
room. Updating this setting will change which
[`inboxNotifications`](#useInboxNotifications) the current user receives in the
current room.

[`createclient`]: /docs/api-reference/liveblocks-client#createClient
[`createroomcontext`]: /docs/api-reference/liveblocks-react#createRoomContext
[`livelist`]: /docs/api-reference/liveblocks-client#LiveList
[`livemap`]: /docs/api-reference/liveblocks-client#LiveMap
[`liveobject`]: /docs/api-reference/liveblocks-client#LiveObject
[`lostconnectiontimeout`]:
  /docs/api-reference/liveblocks-client#createClientLostConnectionTimeout
[`room.history`]: /docs/api-reference/liveblocks-client#Room.history
[`roomprovider`]: /docs/api-reference/liveblocks-react#RoomProvider
[`liveblocksprovider`]: /docs/api-reference/liveblocks-react#LiveblocksProvider
[`usemutation`]: /docs/api-reference/liveblocks-react#useMutation
[`usestorage`]: /docs/api-reference/liveblocks-react#useStorage
[`useself`]: /docs/api-reference/liveblocks-react#useSelf
[`useothers`]: /docs/api-reference/liveblocks-react#useOthers
[`useothersmapped`]: /docs/api-reference/liveblocks-react#useOthersMapped
[`useothersconnectionids`]:
  /docs/api-reference/liveblocks-react#useOthersConnectionIds
[`useother`]: /docs/api-reference/liveblocks-react#useOther
[`uselostconnectionlistener`]:
  /docs/api-reference/liveblocks-react#useLostConnectionListener
[`clientsidesuspense`]: /docs/api-reference/liveblocks-react#ClientSideSuspsnse
[`usebroadcastevent`]: /docs/api-reference/liveblocks-react#useBroadcastEvent
[`useupdatemypresence`]:
  /docs/api-reference/liveblocks-react#useUpdateMyPresence
[`usethreads`]: /docs/api-reference/liveblocks-react#useThreads
[`useinboxnotifications`]:
  /docs/api-reference/liveblocks-react#useInboxNotifications
[`usemypresence`]: /docs/api-reference/liveblocks-react#useMyPresence
[`usesyncstatus`]: /docs/api-reference/liveblocks-react#useSyncStatus
[`useerrorlistener`]: /docs/api-reference/liveblocks-react#useErrorListener
[`room`]: /docs/api-reference/liveblocks-client#Room
[`shallow`]: /docs/api-reference/liveblocks-react#shallow
[`resolveusers`]: /docs/api-reference/liveblocks-client#resolveUsers
[`resolveroomsinfo`]: /docs/api-reference/liveblocks-client#resolveRoomsInfo
[selector]: /docs/api-reference/liveblocks-react#selectors
[how selectors work]: /docs/api-reference/liveblocks-react#selectors
[suspense version]: /docs/api-reference/liveblocks-react#Suspense
[connection status example]:
  https://liveblocks.io/examples/connection-status/nextjs
[`atob`]: https://developer.mozilla.org/en-US/docs/Web/API/atob
[`base-64`]: https://www.npmjs.com/package/base-64
[`websocket`]: https://developer.mozilla.org/en-US/docs/Web/API/WebSocket
[`ws`]: https://www.npmjs.com/package/ws
[`fetch`]: https://developer.mozilla.org/en-US/docs/Web/API/Fetch_API
[`node-fetch`]: https://npmjs.com/package/node-fetch<|MERGE_RESOLUTION|>--- conflicted
+++ resolved
@@ -1724,7 +1724,6 @@
 const { messages, error, isLoading } = useAiChatMessages("my-chat-id");
 ```
 
-<<<<<<< HEAD
 <PropertiesList title="Arguments">
   <PropertiesListItem name="chatId" type="string">
     The ID of the AI chat to retrieve messages from.
@@ -1742,7 +1741,7 @@
     Any error that occurred while loading the messages.
   </PropertiesListItem>
 </PropertiesList>
-=======
+
 ### useAiChatStatus
 
 Returns the status of an AI chat, indicating whether it’s idle or actively
@@ -1755,13 +1754,24 @@
 const { status, partType, toolName } = useAiChatStatus("my-chat-id");
 ```
 
-The hook returns an object with the following properties:
-
-- `status`: The current status (`"loading"` | `"idle"` | `"generating"`)
-- `partType`: The type of content being generated (`"text"` |
-  `"tool-invocation"` | etc.)
-- `toolName`: The name of the tool being invoked (if applicable)
->>>>>>> f2c016eb
+<PropertiesList title="Arguments">
+  <PropertiesListItem name="chatId" type="string">
+    The ID of the AI chat.
+  </PropertiesListItem>
+</PropertiesList>
+
+<PropertiesList title="Returns">
+  <PropertiesListItem name="status" type={`"loading" | "idle" | "generating"`}>
+    The current synchronization status of the chat.
+  </PropertiesListItem>
+  <PropertiesListItem name="partType" type={`"text" | "tool-invocation"`}>
+    The type of content being generated.
+  </PropertiesListItem>
+  <PropertiesListItem name="toolName" type="string | undefined">
+    The name of the tool being invoked. If no tool is currently being called,
+    returns `undefined`.
+  </PropertiesListItem>
+</PropertiesList>
 
 ### RegisterAiKnowledge
 
@@ -4356,8 +4366,6 @@
 subscribeToThread("th_xxx");
 ```
 
-<<<<<<< HEAD
-=======
 #### Error handling [#useSubscribeToThread-error-handling]
 
 `useSubscribeToThread` subscribes to threads optimistically, meaning that the
@@ -4376,7 +4384,6 @@
 });
 ```
 
->>>>>>> f2c016eb
 Subscribing will replace any existing subscription for the current thread
 [set at room-level](#useRoomSubscriptionSettings). This value can also be
 overridden by a room-level call that is run afterwards.
@@ -4411,17 +4418,10 @@
 
 #### Error handling [#useSubscribeToThread-error-handling]
 
-<<<<<<< HEAD
-`useSubscribeToThread` subscribes to threads optimistically, meaning that the
-subscription appears active instantly, before Liveblocks has confirmed a
-successful subscription. To catch any errors that occur, add
-[`useErrorListener`][] and look for the `SUBSCRIBE_TO_THREAD_ERROR` type.
-=======
 `useUnsubscribeFromThread` unsubscribes from threads optimistically, meaning
 that the subscription appears inactive instantly, before Liveblocks has
 confirmed a successful unsubscription. To catch any errors that occur, add
 [`useErrorListener`][] and look for the `UNSUBSCRIBE_FROM_THREAD_ERROR` type.
->>>>>>> f2c016eb
 
 ```tsx
 import { useErrorListener } from "@liveblocks/react/suspense";
@@ -5251,8 +5251,6 @@
 });
 ```
 
-<<<<<<< HEAD
-=======
 #### Error handling [#useUpdateRoomSubscriptionSettings-error-handling]
 
 `useUpdateRoomSubscriptionSettings` updates subscription settings
@@ -5272,7 +5270,6 @@
 });
 ```
 
->>>>>>> f2c016eb
 For `"threads"`, these are the three possible values that can be set:
 
 - `"all"` Receive notifications for every activity in every thread.
@@ -5553,11 +5550,7 @@
 <Banner title="Contact support for access">
 
 Version History is an add-on feature, available by contacting support. Please
-<<<<<<< HEAD
-[contact us](https://liveblocks.io/contact/sales) and we’d love to help you get
-=======
 [contact us](https://liveblocks.io/contact/sales) and we'd love to help you get
->>>>>>> f2c016eb
 started.
 
 </Banner>
