---
meta:
  title: "@liveblocks/client"
  parentTitle: "API Reference"
  description: "API Reference for the @liveblocks/client package"
alwaysShowAllNavigationLevels: false
---

## createClient

Create a client that will be responsible to communicate with Liveblocks servers.

### createClient with public key [#createClientPublicKey]

When creating a client with a public key, you don’t need to setup an
authorization endpoint:

```ts
import { createClient } from "@liveblocks/client";

const client = createClient({
  publicApiKey: "{{PUBLIC_KEY}}",
});
```

### createClient with auth endpoint [#createClientAuthEndpoint]

If you are not using a public key, you need to setup your own `authEndpoint`.
Please refer to our [Authentication guide](/docs/guides/authentication).

```ts
import { createClient } from "@liveblocks/client";

const client = createClient({ authEndpoint: "/api/auth" });
```

### createClient with callback [#createClientCallback]

If you need to add additional headers or use your own function to call the
endpoint, `authEndpoint` also supports a callback.

```ts
import { createClient } from "@liveblocks/client";

const client = createClient({
  authEndpoint: async (room) => {
    const response = await fetch("/api/auth", {
      method: "POST",
      headers: {
        Authentication: "token",
        "Content-Type": "application/json",
      },
      body: JSON.stringify({ room }),
    });
    return await response.json();
  },
});
```

### createClient for React Native [#createClientReactNative]

If you want to use `@liveblocks/client` with
[React Native](https://reactnative.dev/), you need to add an [`atob`][]
polyfill.

As a polyfill, we recommend installing the package [`base-64`][].

```bash
npm install base-64
```

Then you can pass the `decode` function to our `atob` polyfill option when you
create the client.

```ts
import { createClient } from "@liveblocks/client";
import { decode } from "base-64";

const client = createClient({
  /* ... other options ... */
  polyfills: {
    atob: decode,
  },
});
```

### createClient for Node.js [#createClientNode]

If you want to use `@liveblocks/client` in a Node.js environment, you need to
provide [`WebSocket`][] and [`fetch`][] polyfills.

As polyfills, we recommend installing the packages [`ws`][] and
[`node-fetch`][].

```bash
npm install ws node-fetch
```

Then, pass them to the `createClient` function as below.

```ts
import { createClient } from "@liveblocks/client";
import fetch from "node-fetch";
import WebSocket from "ws";

const client = createClient({
  /* ... other options ... */
  polyfills: {
    fetch,
    WebSocket,
  },
});
```

Note that `node-fetch` v3+
[does not support CommonJS](https://github.com/node-fetch/node-fetch/blob/main/docs/v3-UPGRADE-GUIDE.md#converted-to-es-module).
If you are using CommonJS, downgrade `node-fetch` to v2.

### WebSocket throttle [#createClientThrottle]

By default, the client throttle the WebSocket messages sent to 100 milliseconds.

It is possible to override that configuration with the `throttle` option.

`throttle` should be between 16 and 1000 milliseconds.

```ts
import { createClient } from "@liveblocks/client";

const client = createClient({
  /* ... other options ... */
  throttle: 16,
});
```

## Client

Client returned by [`createClient`][].

### Client.enter

Enters a room and returns it. The authentication endpoint is called as soon as
you call this function.

The second argument is a configuration for the presence and storage.

- `initialPresence` - The initial Presence to use for the User currently
  entering the Room. Presence data belongs to the current User and is readable
  to all other Users in the room while the current User is connected to the
  Room. Must be serializable to JSON.
- `initialStorage` (optional) - The initial Storage structure to create when a
  new Room is entered for the first time. Storage data is shared and belongs to
  the Room itself. It persists even after all Users leave the room, and is
  mutable by every client. Must either contain Live structures (e.g.
  `new LiveList()`, `new LiveObject({ a: 1 })`, etc.) or be serializable to
  JSON.
- `shouldInitiallyConnect` (optional) - Whether or not the room connects to
  Liveblocks servers. Default is `true`. Usually set to `false` when the client
  is used from the server to not call the authentication endpoint or connect via
  WebSocket.

```ts
const room = client.enter("my-room", {
  initialPresence: { cursor: null },
  initialStorage: { todos: new LiveList() },
});
```

### Client.leave

Leaves a room.

### Client.getRoom

Gets a room by id. Returns `null` if [`client.enter`][] has not been called
previously.

```ts
const room = client.getRoom("my-room");
```

## Room

Room returned by [`client.enter`][] or [`client.getRoom`][].

### Room.getPresence

Gets the presence of the current user.

```ts
const presence = room.getPresence();
```

### Room.updatePresence

Updates the presence of the current user. Only pass the properties you want to
update. No need to send the full presence.

```ts
room.updatePresence({ x: 0 });
room.updatePresence({ y: 0 });

const presence = room.getPresence();
// presence is equivalent to { x: 0, y: 0 }
```

`updatePresence` accepts an optional argument to add a new item to the undo/redo
stack. See [`room.history`][] for more information.

```ts
room.updatePresence({ selectedId: "xxx" }, { addToHistory: true });
room.updatePresence({ selectedId: "yyy" }, { addToHistory: true });
room.history.undo();
// room.getPresence() equals { selectedId: "xxx" }
```

### Room.getOthers

Gets all the other users in the Room.

```ts
const others = room.getOthers();

for (const { connectionId, id, info, presence, isReadOnly } of others) {
  // Do things
}
```

### Room.broadcastEvent

Broadcast an event to other users in the Room. Event broadcasted to the room can
be listened with [`Room.subscribe("event")`][]. Takes a payload as first
argument. Should be serializable to JSON.

By default, broadcasting an event acts as a “fire and forget”. If the user is
not currently in the room, the event is simply discarded. With the option
`shouldQueueEventIfNotReady` , the event will be queued and sent once the
connection is established.

<Banner title="Notice">

We are not sure if we want to support this option in the future so it might be
deprecated to be replaced by something else.

</Banner>

```ts
// On client A
room.broadcastEvent({ type: "EMOJI", emoji: "🔥" });

// On client B
room.subscribe("event", ({ event }) => {
  if (event.type === "EMOJI") {
    // Do something
  }
});
```

### Room.getSelf

Gets the current user. Returns `null` if it is not yet connected to the room.

```ts
const { connectionId, presence, id, info, isReadOnly } = room.getSelf();
```

### Room.subscribe(storageItem)

Subscribe to updates for a particular storage item.

Takes a callback that is called when the storage item is updated.

Returns an unsubscribe function.

```ts
const { root } = await room.getStorage();
const unsubscribe = room.subscribe(root, (root) => {
  // Do something
});
```

It’s also possible to subscribe to a storage item and its children by passing an
optional `isDeep` parameter. In that case, the callback will get called with a
list of updates instead. Each such update is a `{ type, node }` object.

```ts
const { root } = await room.getStorage();
const unsubscribe = room.subscribe(
  root,
  (updates) => {
    for (const update of updates) {
      const {
        type, // "update" or "delete"
        node,
      } = update;
      switch (node.type) {
        case "LiveObject": {
          // update.node is the LiveObject that has been updated/deleted
          break;
        }
        case "LiveMap": {
          // update.node is the LiveMap that has been updated/deleted
          break;
        }
        case "LiveList": {
          // update.node is the LiveList that has been updated/deleted
          break;
        }
      }
    }
  },
  { isDeep: true }
);
```

### Room.subscribe("event") [#Room.subscribe.event]

Subscribe to events broadcasted by [`Room.broadcastEvent`][].

Takes a callback that is called when a user calls [`Room.broadcastEvent`][].

Returns an unsubscribe function.

```ts
const unsubscribe = room.subscribe("event", ({ event, connectionId }) => {
  // Do something
});
```

### Room.subscribe("my-presence") [#Room.subscribe.my-presence]

Subscribe to the current user presence updates.

Takes a callback that is called every time the current user presence is updated
with [`Room.updatePresence`][].

Returns an unsubscribe function.

```ts
const unsubscribe = room.subscribe("my-presence", (presence) => {
  // Do something
});
```

### Room.subscribe("others") [#Room.subscribe.others]

Subscribe to the other users updates.

Takes a callback that is called when a user enters or leaves the room or when a
user update its presence.

Returns an unsubscribe function.

```ts
const unsubscribe = room.subscribe("others", (others) => {
  // Do something
});
```

### Room.subscribe("connection") [#Room.subscribe.connection]

Subscribe to the WebSocket connection status updates.

Takes a callback that is called when the connection status changes.

The value can be : `authenticating`, `connecting`, `open`, `failed`, `closed` or
`unavailable`.

Returns an unsubscribe function.

```ts
const unsubscribe = room.subscribe("connection", (status) => {
  // Do something
});
```

### Room.subscribe("error") [#Room.subscribe.error]

Subscribe to potential room connection errors.

Returns an unsubscribe function.

```ts
const unsubscribe = room.subscribe("error", (error) => {
  if (error.code === 4005) {
    // Maximum concurrent connections per room exceeded.
  }
});
```

### Room.subscribe("history") [#Room.subscribe.history]

Subscribe to the current user’s history changes.

Returns an unsubscribe function.

```ts
room.subscribe("history", ({ canUndo, canRedo }) => {
  // Do something
});
```

### Room.subscribe("storage-status") [#Room.subscribe.storage-status]

Subscribe to storage status changes.

Returns an unsubscribe function.

```typescript
room.subscribe("storage-status", (status) => {
  switch (status) {
    case "not-loaded":
      break;
    case "loading":
      break;
    case "synchronizing":
      break;
    case "synchronized":
      break;
    default:
      break;
  }
});
```

### Room.batch

Batches modifications made during the given function.

All the modifications are sent to other clients in a single message.

All the subscribers are called only after the batch is over.

All the modifications are merged in a single history item (undo/redo).

```ts
const { root } = await room.getStorage();
room.batch(() => {
  root.set("x", 0);
  room.updatePresence({ cursor: { x: 100, y: 100 } });
});
```

### Room.history

Room’s history contains functions that let you undo and redo operation made on
by the current client on the presence and storage.

```ts
const { undo, redo, pause, resume } = room.history;
```

### Room.history.undo

Undoes the last operation executed by the current client. It does not impact
operations made by other clients.

```ts
room.updatePresence({ selectedId: "xxx" }, { addToHistory: true });
room.updatePresence({ selectedId: "yyy" }, { addToHistory: true });
room.history.undo();
// room.getPresence() equals { selectedId: "xxx" }
```

### Room.history.redo

Redoes the last operation executed by the current client. It does not impact
operations made by other clients.

```ts
room.updatePresence({ selectedId: "xxx" }, { addToHistory: true });
room.updatePresence({ selectedId: "yyy" }, { addToHistory: true });
room.history.undo();
// room.getPresence() equals { selectedId: "xxx" }
room.history.redo();
// room.getPresence() equals { selectedId: "yyy" }
```

### Room.history.canUndo

Returns whether there are any operations to undo.

```ts
room.updatePresence({ selectedId: "xx" }, { addToHistory: true });
// room.history.canUndo() is true
room.history.undo();
// room.history.canUndo() is false
```

### Room.history.canRedo

Returns whether there are any operations to redo.

```ts
room.updatePresence({ selectedId: "xx" }, { addToHistory: true });
room.history.undo();
// room.history.canRedo() is true
room.history.redo();
// room.history.canRedo() is false
```

### Room.history.pause

All future modifications made on the Room will be merged together to create a
single history item until resume is called.

```ts
room.updatePresence({ cursor: { x: 0, y: 0 } }, { addToHistory: true });
room.history.pause();
room.updatePresence({ cursor: { x: 1, y: 1 } }, { addToHistory: true });
room.updatePresence({ cursor: { x: 2, y: 2 } }, { addToHistory: true });
room.history.resume();
room.history.undo();
// room.getPresence() equals { cursor: { x: 0, y: 0 } }
```

### Room.history.resume

Resumes history. Modifications made on the Room are not merged into a single
history item anymore.

```ts
room.updatePresence({ cursor: { x: 0, y: 0 } }, { addToHistory: true });
room.history.pause();
room.updatePresence({ cursor: { x: 1, y: 1 } }, { addToHistory: true });
room.updatePresence({ cursor: { x: 2, y: 2 } }, { addToHistory: true });
room.history.resume();
room.history.undo();
// room.getPresence() equals { cursor: { x: 0, y: 0 } }
```

### Room.getStorageStatus

Get the storage status.

- `not-loaded`: Initial state when entering the room.
- `loading`: Once the storage has been requested via room.getStorage().
- `synchronizing`: When some local updates have not been acknowledged by
  Liveblocks servers.
- `synchronized`: Storage is in sync with Liveblocks servers.

```ts
const status = room.getStorageStatus();
```

### Room.reconnect

Close the room connection and try to reconnect.

```ts
room.reconnect();
```

## Storage

<<<<<<< HEAD
<Banner title="Need help troubleshooting storage?">

Try the [Liveblocks DevTools extension](/devtools) to visualize your
collaborative experiences as you build them, in real-time.

</Banner>

=======
>>>>>>> 61465053
The room’s storage is a conflicts-free state that multiple users can edit at the
same time. It persists even after everyone leaves the room. Liveblocks provides
3 data structures that can be nested to create the state that you want.

- [`LiveObject`][] - Similar to JavaScript object. Use this for storing records
  with fixed key names and where the values don’t necessarily have the same
  types. For example, a `Person` with a `name` (string) and an `age` (number)
  field.

  If multiple clients update the same property simultaneously, the last
  modification received by the Liveblocks servers is the winner.

- [`LiveList`][] - An ordered collection of items synchronized across clients.
  Even if multiple users add/remove/move elements simultaneously, LiveList will
  solve the conflicts to ensure everyone sees the same collection of items.

- [`LiveMap`][] - Similar to a JavaScript Map. Use this for indexing values that
  all have the same structure. For example, to store an index of `Person` values
  by their name. If multiple users update the same property simultaneously, the
  last modification received by the Liveblocks servers is the winner.

### Room.getStorage

Get the room’s storage asynchronously (returns a Promise). The storage’s root is
a [`LiveObject`][].

```ts
const { root } = await room.getStorage();
```

## LiveObject

The `LiveObject` class is similar to a JavaScript object that is synchronized on
all clients. Use this for storing records with fixed key names and where the
values don’t necessarily have the same types. For example, a Person with a
`name` (string) and an `age` (number) field.

Keys should be strings, and values should be serializable to JSON.

If multiple clients update the same property simultaneously, the last
modification received by the Liveblocks servers is the winner.

### new LiveObject [#LiveObject.constructor]

Create an empty `LiveObject`

```ts
const object = new LiveObject();
```

Create a `LiveObject` with initial data.

```ts
const object = new LiveObject({ firstName: "Margaret", lastName: "Hamilton" });
```

### delete [#LiveObject.delete]

Delete a property from the `LiveObject`

```ts
const object = new LiveObject({ firstName: "Ada", lastName: "Lovelace" });
object.delete("lastName");
object.toObject(); // equals to { firstName: "Ada" }
```

### get [#LiveObject.get]

Get a property from the `LiveObject`

```ts
const object = new LiveObject({ firstName: "Ada", lastName: "Lovelace" });
object.get("firstName"); // equals to "Ada"
```

### set [#LiveObject.set]

Adds or updates a property with the specified key and a value.

```ts
const object = new LiveObject({ firstName: "Marie" });
object.set("lastName", "Curie");
```

### update [#LiveObject.update]

Adds or updates multiple properties at once.

```ts
const object = new LiveObject({ firstName: "Grace", lastName: "Hopper" });
object.update({ job: "Computer Scientist", birthDate: "December 9, 1906" });
```

### toObject [#LiveObject.toObject]

<Banner title="Will be deprecated in the future">

Starting with 0.18, we recommend [`toImmutable`][] instead. It’s faster, cached,
and leads to fewer surprises.

</Banner>

Transform the `LiveObject` into a normal JavaScript object.

```ts
const liveObject = new LiveObject({ firstName: "Grace", lastName: "Hopper" });
// { firstName: "Grace", lastName: "Hopper" }
```

Please note that this method won’t recursively convert Live structures, which
may be surprising:

```ts
const liveObject = new LiveObject({
  animals: new LiveList(["🦁", "🦊", "🐵"]),
});
liveObject.toObject();
// { animals: <LiveList instance> } // ❗️
```

### toImmutable [#LiveObject.toImmutable]

Returns an immutable JavaScript object that is equivalent to the `LiveObject`.
Nested values will also be immutable.

```ts
const liveObject = new LiveObject({
  firstName: "Grace",
  lastName: "Hopper",
  hobbies: new LiveList(["needlepoint", "reading", "playing piano"]),
});
liveObject.toImmutable();
// {
//   firstName: "Grace",
//   lastName: "Hopper",
//   hobbies: ["needlepoint", "reading", "playing piano"]
// }
```

## LiveMap

The `LiveMap` class is similar to a
[JavaScript Map](https://developer.mozilla.org/en-US/docs/Web/JavaScript/Reference/Global_Objects/Map)
that is synchronized on all clients.

Use this for indexing values that all have the same structure. For example, to
store an index of `Person` values by their name. Keys should be strings, and
values should be serializable to JSON. If multiple clients update the same
property simultaneously, the last modification received by the Liveblocks
servers is the winner.

### new LiveMap [#LiveMap.constructor]

Create an empty `LiveMap`.

```ts
const map = new LiveMap();
```

Create a `LiveMap` with initial data.

```ts
const map = new LiveMap([
  ["keyA", "valueA"],
  ["keyB", "valueB"],
]);
```

### delete [#LiveMap.delete]

Removes the specified element by key. Returns true if an element existed and has
been removed, or false if the element does not exist.

```ts
const map = new LiveMap([
  ["keyA", "valueA"],
  ["keyB", "valueB"],
]);
map.delete("keyA"); // equals true
map.get("keyA"); // equals undefined
map.delete("unknownKey"); // equals false
```

### entries [#LiveMap.entries]

Returns a new
[Iterator](https://developer.mozilla.org/en-US/docs/Web/JavaScript/Guide/Iterators_and_Generators)
object that contains the `[key, value]` pairs for each element.

```ts
for (const [key, value] of map.entries()) {
  // Iterate over all the keys and values of the map
}
```

<Banner title="Iteration with TypeScript">

If your TypeScript project targets <code>es5</code> or lower, you’ll need to
enable the <code>--downlevelIteration</code> option to use this API.

</Banner>

### forEach [#LiveMap.forEach]

Executes a provided function once per each key/value pair in the Map object.

```ts
const map = new LiveMap([
  ["keyA", "valueA"],
  ["keyB", "valueB"],
]);
map.forEach((value, key) => console.log(value));
// prints to the console "valueA", "valueB"
```

### get [#LiveMap.get]

Returns a specified element from the LiveMap or undefined if the key can’t be
found.

```ts
const map = new LiveMap([
  ["keyA", "valueA"],
  ["keyB", "valueB"],
]);
map.get("keyA"); // equals "valueA"
map.get("unknownKey"); // equals undefined
```

### has [#LiveMap.has]

Returns a boolean indicating whether an element with the specified key exists or
not.

```ts
const map = new LiveMap([
  ["keyA", "valueA"],
  ["keyB", "valueB"],
]);
map.has("keyA"); // equals true
map.has("unknownKey"); // equals false
```

### keys [#LiveMap.keys]

Returns a new
[Iterator](https://developer.mozilla.org/en-US/docs/Web/JavaScript/Guide/Iterators_and_Generators)
object that contains the keys for each element.

```ts
for (const key of map.keys()) {
  // Iterate over all the keys and values of the map
}
```

<Banner title="Iteration with TypeScript">

If your TypeScript project targets <code>es5</code> or lower, you’ll need to
enable the <code>--downlevelIteration</code> option to use this API.

</Banner>

### set [#LiveMap.set]

Adds or updates an element with a specified key and a value.

```ts
const map = new LiveMap();
map.set("keyA", "valueA");
```

### size [#LiveMap.size]

Returns the number of elements in the `LiveMap`.

```ts
const map = new LiveMap([
  ["keyA", "valueA"],
  ["keyB", "valueB"],
]);
map.size; // equals 2
```

### values [#LiveMap.values]

Returns a new
[Iterator](https://developer.mozilla.org/en-US/docs/Web/JavaScript/Guide/Iterators_and_Generators)
object that contains the the values for each element.

```ts
for (const value of map.values()) {
  // Iterate over all the values of the map
}
```

<Banner title="Iteration with TypeScript">

If your TypeScript project targets <code>es5</code> or lower, you’ll need to
enable the <code>--downlevelIteration</code> option to use this API.

</Banner>

### toImmutable [#LiveMap.toImmutable]

Returns an immutable ES6 Map that is equivalent to the `LiveMap`. Nested values
will also be immutable.

```ts
const map = new LiveMap([
  ["abc", new LiveObject({ firstName: "Grace", lastName: "Hopper" })],
  ["pqr", new LiveObject({ firstName: "Ada", lastName: "Lovelace" })],
]);
map.toImmutable();
// equal to:
// Map(2) {
//   'abc' => { firstName: 'Grace', lastName: 'Hopper' },
//   'pqr' => { firstName: 'Ada', lastName: 'Lovelace' }
// }
```

## LiveList

The `LiveList` class represents an ordered collection of items that is
synchorinized across clients. Items should be serializable to JSON or another
Live data structure.

### new LiveList [#LiveList.constructor]

Create an empty `LiveList`

```ts
const list = new LiveList();
```

Create a `LiveList` with initial data

```ts
const list = new LiveList(["🦁", "🦊", "🐵"]);
```

### clear [#LiveList.clear]

Removes all the elements.

```ts
const list = new LiveList(["🦁", "🦊", "🐵"]);
list.clear();
list.toArray(); // equals []
```

### delete [#LiveList.delete]

Deletes an element at the specified index.

```ts
const list = new LiveList(["🦁", "🦊", "🐵"]);
list.delete(1);
list.toArray(); // equals ["🦁", "🐵"]
```

### every [#LiveList.every]

Tests whether all elements pass the test implemented by the provided function.
Returns true if the predicate function returns a truthy value for every element.
Otherwise, false.

```ts
const list = new LiveList([0, 2, 4]);
list.every((i) => i % 2 === 0); // equals true
list.push(5);
list.every((i) => i % 2 === 0); // equals false
```

### filter [#LiveList.filter]

Creates an array with all elements that pass the test implemented by the
provided function.

```ts
const list = new LiveList([0, 1, 2, 3, 4]);
list.filter((i) => i % 2 === 0); // equals [0, 2, 4]
```

### find [#LiveList.find]

Returns the first element that satisfies the provided testing function.

```ts
const list = new LiveList(["apple", "lemon", "tomato"]);
list.find((fruit) => fruit.startsWith("l")); // equals "lemon"
```

### findIndex [#LiveList.findIndex]

Returns the index of the first element in the `LiveList` that satisfies the
provided testing function.

```ts
const list = new LiveList(["apple", "lemon", "tomato"]);
list.findIndex((fruit) => fruit.startsWith("l")); // equals 1
```

### forEach [#LiveList.forEach]

Executes a provided function once for each element.

```ts
const list = new LiveList(["🦁", "🦊", "🐵"]);
list.forEach((item) => console.log(item)); // prints to the console "🦁", "🦊", "🐵"
```

### get [#LiveList.get]

Get the element at the specified index.

```ts
const list = new LiveList(["🦁", "🦊", "🐵"]);
list.get(2); // equals "🐵"
```

### indexOf [#LiveList.indexOf]

Returns the first index at which a given element can be found in the `LiveList`,
or -1 if it is not present.

```ts
const list = new LiveList(["🦁", "🦊", "🐵"]);
list.indexOf("🐵"); // equals 2
list.indexOf("🐺"); // equals -1
```

### insert [#LiveList.insert]

Inserts one element at a specified index.

```ts
const list = new LiveList(["🦁", "🦊", "🐵"]);
list.insert("🐺", 1);
list.toArray(); // equals ["🦁", "🐺", "🦊", "🐵"]
```

### lastIndexOf [#LiveList.lastIndexOf]

Returns the last index at which a given element can be found in the `LiveList`,
or -1 if it is not present. The `LiveList` is searched backwards, starting at
fromIndex.

```ts
const list = new LiveList(["🦁", "🦊", "🐵", "🦊"]);
list.lastIndexOf("🦊"); // equals 3
list.lastIndexOf("🐺"); // equals -1
```

### length [#LiveList.length]

Returns the number of elements.

```ts
const list = new LiveList(["🦁", "🦊", "🐵"]);
list.length; // equals 3
```

### map [#LiveList.map]

Creates an array populated with the results of calling a provided function on
every element.

```ts
const list = new LiveList(["apple", "lemon", "tomato"]);
list.map((fruit) => fruit.toUpperCase()); // equals ["APPLE", "LEMON", "TOMATO"]
```

### move [#LiveList.move]

Moves one element at a specified index.

```ts
const list = new LiveList(["🦁", "🦊", "🐵"]);
list.move(2, 0); // move the "🐵" at index 0
list.toArray(); // equals ["🐵", "🦁", "🦊"]
```

### push [#LiveList.push]

Adds one element to the end of the `LiveList`.

```ts
const list = new LiveList(["🦁", "🦊", "🐵"]);
list.push("🐺");
list.toArray(); // equals ["🦁", "🦊", "🐵", "🐺"]
```

### set [#LiveList.set]

Replace one element at the specified index.

```ts
const list = new LiveList(["🦁", "🦊", "🐵"]);
list.set(1, "🐺");
list.toArray(); // equals ["🦁", "🐺", "🐵"]
```

### some [#LiveList.some]

Tests whether at least one element in the `LiveList` passes the test implemented
by the provided function.

```ts
const list = new LiveList(["apple", "lemon", "tomato"]);
list.some((fruit) => fruit.startsWith("l")); // equals true
list.some((fruit) => fruit.startsWith("x")); // equals false
```

### toArray [#LiveList.toArray]

<Banner title="Will be deprecated in the future">

Starting with 0.18, we recommend [`toImmutable`][] instead. It’s faster, cached,
and leads to fewer surprises.

</Banner>

Transforms the `LiveList` into a normal JavaScript array.

```ts
const list = new LiveList(["🦁", "🦊", "🐵"]);
list.toArray();
// ["🦁", "🦊", "🐵"]
```

Please note that this method won’t recursively convert Live structures, which
may be surprising:

```ts
const list = new LiveList([
  new LiveObject({ firstName: "Grace", lastName: "Hopper" }),
]);
list.toArray();
// [ <LiveObject instance> ]  // ❗️
```

### toImmutable [#LiveList.toImmutable]

Returns an immutable JavaScript array that is equivalent to the `LiveList`.
Nested values will also be immutable.

```ts
const list = new LiveList([
  new LiveObject({ firstName: "Grace", lastName: "Hopper" }),
]);
list.toImmutable();
// [ { firstName: "Grace", lastName: "Hopper" } ]
```

[`atob`]: https://developer.mozilla.org/en-US/docs/Web/API/atob
[`base-64`]: https://www.npmjs.com/package/base-64
[`client.enter`]: /docs/api-reference/liveblocks-client#Client.enter
[`client.getroom`]: /docs/api-reference/liveblocks-client#Client.getRoom
[`createclient`]: /docs/api-reference/liveblocks-client#createClient
[`fetch`]: https://developer.mozilla.org/en-US/docs/Web/API/Fetch_API
[`livelist`]: /docs/api-reference/liveblocks-client#LiveList
[`livemap`]: /docs/api-reference/liveblocks-client#LiveMap
[`liveobject`]: /docs/api-reference/liveblocks-client#LiveObject
[`toimmutable`]: /docs/api-reference/liveblocks-client#LiveObject.toImmutable
[`node-fetch`]: npmjs.com/package/node-fetch
[`room.broadcastevent`]:
  /docs/api-reference/liveblocks-client#Room.broadcastEvent
[`room.history`]: /docs/api-reference/liveblocks-client#Room.history
[`room.subscribe("event")`]:
  /docs/api-reference/liveblocks-client#Room.subscribe.event
[`room.updatepresence`]:
  /docs/api-reference/liveblocks-client#Room.updatePresence
[`websocket`]: https://developer.mozilla.org/en-US/docs/Web/API/WebSocket
[`ws`]: https://www.npmjs.com/package/ws<|MERGE_RESOLUTION|>--- conflicted
+++ resolved
@@ -553,7 +553,6 @@
 
 ## Storage
 
-<<<<<<< HEAD
 <Banner title="Need help troubleshooting storage?">
 
 Try the [Liveblocks DevTools extension](/devtools) to visualize your
@@ -561,8 +560,6 @@
 
 </Banner>
 
-=======
->>>>>>> 61465053
 The room’s storage is a conflicts-free state that multiple users can edit at the
 same time. It persists even after everyone leaves the room. Liveblocks provides
 3 data structures that can be nested to create the state that you want.
