---
meta:
  title: "Get started"
  description:
    "Select your preferred technology to learn how to install and configure
    Liveblocks into your project"
---

Select your preferred technology to learn how to install and configure
Liveblocks into your project.

<ListGrid>
  <DocsCard
    title="Next.js"
    href="/docs/get-started/nextjs"
    visual={<DocsNextjsIcon />}
  />
  
  <DocsCard
    title="React"
    href="/docs/get-started/react"
    visual={<DocsReactIcon />}
  />
  
  <DocsCard
    title="Redux"
    href="/docs/get-started/redux"
    visual={<DocsReduxIcon />}
  />
  <DocsCard
    title="Zustand"
    href="/docs/get-started/zustand"
    visual={
      <img
        alt="Zustand"
        src="/assets/zustand.png"
        width={30}
        height={24}
        loading="lazy"
      />
    }
  />
  
  <DocsCard
    title="Svelte"
    href="/docs/get-started/svelte"
    visual={<DocsReduxIcon />}
  />
  
  <DocsCard title="Vue" href="/docs/get-started/vue" visual={<DocsVueIcon />} />
  
  <DocsCard
    title="JavaScript"
    href="/docs/get-started/javascript"
    visual={<DocsJavascriptIcon />}
  />
<<<<<<< HEAD
  <DocsCard title="Vue" href="/docs/get-started/vue" visual={<DocsVueIcon />} />
  {/* <DocsCard
    title="Svelte"
    href="/docs/get-started/svelte"
    visual={
      <img
        alt="Svelte"
        src="/assets/svelte.svg"
        width={20}
        height={24}
        loading="lazy"
      />
    }
  />
  <DocsCard
    title="SolidJS"
    href="/docs/get-started/solidjs"
    visual={
      <img
        alt="SolidJS"
        src="/assets/solidjs.svg"
        width={20}
        height={24}
        loading="lazy"
      />
    }
  />
  <DocsCard
    title="Astro"
    href="/docs/get-started/astro"
    visual={<DocsAstroIcon />}
  />
  <DocsCard
    title="Remix"
    href="/docs/get-started/remix"
    visual={<DocsRemixIcon />}
  /> */}
=======
  
  
>>>>>>> 28a77084
</ListGrid>

<MissingTechnologyBanner /><|MERGE_RESOLUTION|>--- conflicted
+++ resolved
@@ -15,13 +15,11 @@
     href="/docs/get-started/nextjs"
     visual={<DocsNextjsIcon />}
   />
-  
   <DocsCard
     title="React"
     href="/docs/get-started/react"
     visual={<DocsReactIcon />}
   />
-  
   <DocsCard
     title="Redux"
     href="/docs/get-started/redux"
@@ -40,62 +38,17 @@
       />
     }
   />
-  
   <DocsCard
     title="Svelte"
     href="/docs/get-started/svelte"
     visual={<DocsReduxIcon />}
   />
-  
   <DocsCard title="Vue" href="/docs/get-started/vue" visual={<DocsVueIcon />} />
-  
   <DocsCard
     title="JavaScript"
     href="/docs/get-started/javascript"
     visual={<DocsJavascriptIcon />}
   />
-<<<<<<< HEAD
-  <DocsCard title="Vue" href="/docs/get-started/vue" visual={<DocsVueIcon />} />
-  {/* <DocsCard
-    title="Svelte"
-    href="/docs/get-started/svelte"
-    visual={
-      <img
-        alt="Svelte"
-        src="/assets/svelte.svg"
-        width={20}
-        height={24}
-        loading="lazy"
-      />
-    }
-  />
-  <DocsCard
-    title="SolidJS"
-    href="/docs/get-started/solidjs"
-    visual={
-      <img
-        alt="SolidJS"
-        src="/assets/solidjs.svg"
-        width={20}
-        height={24}
-        loading="lazy"
-      />
-    }
-  />
-  <DocsCard
-    title="Astro"
-    href="/docs/get-started/astro"
-    visual={<DocsAstroIcon />}
-  />
-  <DocsCard
-    title="Remix"
-    href="/docs/get-started/remix"
-    visual={<DocsRemixIcon />}
-  /> */}
-=======
-  
-  
->>>>>>> 28a77084
 </ListGrid>
 
 <MissingTechnologyBanner />