---
meta:
  title: "How Liveblocks works"
  parentTitle: "Concepts"
  description:
    "Liveblocks is a real-time collaboration infrastructure for building
    performant collaborative experiences."
---

Liveblocks is a real-time collaboration infrastructure for building performant
collaborative experiences. The foundations of Liveblocks are built upon four
core concepts: products, rooms, integrations, and platform.

## Products

Liveblocks is a fully integrated solution built around core products, each
enabling a different facet of collaborative experiences:
[Presence](/docs/products/presence), [Broadcast](/docs/products/broadcast),
<<<<<<< HEAD
[Storage](https://liveblocks.io/docs/products/storage), and
[Comments (private beta)](https://liveblocks.io/docs/products/comments). You can
decide which products you’d like to use based on the requirements of the
collaborative experiences you’re building.
=======
[Document](/docs/products/document), and [Comments](/docs/products/comments).
You can decide what products you want to use based on your requirements and
collaborative experiences you’re looking to build.
>>>>>>> bd352a07

<Figure highlight>
  <Image
    src="/assets/concepts/products.png"
    alt="How Liveblocks works - Products"
    width={768}
    height={440}
  />
</Figure>

## Rooms

A room is the digital space in which people collaborate. You can require your
users to be [authenticated](/docs/rooms/authentication) to interact with rooms,
and each room can have specific [permissions](/docs/rooms/permissions) and
[metadata](/docs/rooms/metadata) associated with them.

<Figure highlight>
  <Image
    src="/assets/concepts/rooms.png"
    alt="How Liveblocks works - Rooms"
    width={768}
    height={440}
  />
</Figure>

## Integrations

Integrations for specific libraries and frameworks to add Liveblocks-powered
collaborative experiences to your product:
[JavaScript](/docs/api-reference/liveblocks-client),
[React](/docs/api-reference/liveblocks-react),
[Redux](/docs/api-reference/liveblocks-redux),
[Zustand](/docs/api-reference/liveblocks-zustand), and
[Yjs](/docs/api-reference/liveblocks-yjs). Integrations are designed to serve
various collaboration use cases such as text editors, comments, creative tools,
forms, and more.

- [`@liveblocks/client`](https://liveblocks.io/docs/api-reference/liveblocks-client)
- [`@liveblocks/react`](https://liveblocks.io/docs/api-reference/liveblocks-react)
- [`@liveblocks/redux`](https://liveblocks.io/docs/api-reference/liveblocks-redux)
- [`@liveblocks/zustand`](https://liveblocks.io/docs/api-reference/liveblocks-zustand)
- `@liveblocks/react-comments` (private beta)

<Figure highlight>
  <Image
    src="/assets/concepts/integrations.png"
    alt="How Liveblocks works - Integrations"
    width={768}
    height={440}
  />
</Figure>

## Platform

Liveblocks provides a fully-hosted platform built around a
[WebSocket infrastructure](/docs/platform/websocket-infrastructure) that scales
effortlessly to millions of users. The platform equips you with a set of
powerful tools such as our [REST API](/docs/api-reference/rest-api-endpoints),
[webhooks](/docs/platform/webhooks),
[schema validation](/docs/platform/schema-validation),
[analytics](/docs/platform/analytics), and more.

<Figure highlight>
  <Image
    src="/assets/concepts/platform.png"
    alt="How Liveblocks works - platform"
    width={768}
    height={440}
  />
</Figure><|MERGE_RESOLUTION|>--- conflicted
+++ resolved
@@ -16,16 +16,10 @@
 Liveblocks is a fully integrated solution built around core products, each
 enabling a different facet of collaborative experiences:
 [Presence](/docs/products/presence), [Broadcast](/docs/products/broadcast),
-<<<<<<< HEAD
-[Storage](https://liveblocks.io/docs/products/storage), and
-[Comments (private beta)](https://liveblocks.io/docs/products/comments). You can
-decide which products you’d like to use based on the requirements of the
-collaborative experiences you’re building.
-=======
-[Document](/docs/products/document), and [Comments](/docs/products/comments).
-You can decide what products you want to use based on your requirements and
-collaborative experiences you’re looking to build.
->>>>>>> bd352a07
+
+[Document](/docs/products/document), and [Comments](/docs/products/comments)
+(private beta). You can decide what products you want to use based on your
+requirements and collaborative experiences you’re looking to build.
 
 <Figure highlight>
   <Image
