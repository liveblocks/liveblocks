---
meta:
  title: "Webhooks"
  parentTitle: "Platform"
  description: "Learn Liveblocks webhooks concepts and implementation."
---

Webhooks enable developers to extend the Liveblocks platform. From your system,
you can listen to events that get automatically triggered as users interact with
collaborative rooms.

## Configuring webhooks

To set up webhooks for your project, you’ll need to create an endpoint,
subscribe to events, and secure your endpoint.

- [Creating an endpoint](#creating-an-endpoint)
- [Subscribing to events](#subscribing-to-events)
- [Security verification](#security-verification)
- [Replaying events](#replaying-events)

### Creating an endpoint [#creating-an-endpoint]

If you would like to create an endpoint to receive webhook events, you will do
so from within the webhooks dashboard for your project.

1. From the <a href="/dashboard" target="_blank">dashboard</a> overview,
   navigate to the project you would like to add webhooks to
2. Click on the webhooks tab from the lefthand menu
3. Click the “Add Endpoint” button
4. Enter the URL of the endpoint you would like to use and a description of it
5. Select the events you would like to subscribe to (if you make no selections,
   all events will be sent to the endpoint)

<Figure>
  <video autoPlay loop muted playsInline>
    <source src="/assets/webhooks/create-endpoint.mp4" type="video/mp4" />
  </video>
</Figure>

<Banner title="CSRF Protection">

Before sending events, disable CSRF protection for the endpoint if it is enabled
by default. Additionally, follow the steps outlined in the security verification
section before sending any events.

</Banner>

### Subscribing to events [#subscribing-to-events]

By default, each endpoint provided in the webhooks dashboard listens to all
events. However, you can easily configure it to only listen to a subset of
events by updating the "Subscribed events" section after creating the endpoint

1. Select the endpoint you would like to edit from the list of webhooks in the
   dashboard
2. Click the “Edit” button next to the “Subscribed events” section
3. Update event selections and click “Save”

<Figure>
  <video autoPlay loop muted playsInline>
    <source src="/assets/webhooks/edit-events.mp4" type="video/mp4" />
  </video>
</Figure>

### Replaying events [#replaying-events]

If your service is unreachable, message retries are automatically re-attempted.
If your service incurs considerable downtime (over 8 hours), you can replay
individual messages from the Endpoints portion of the dashboard by clicking the
kebab menu on an individual message, or you can opt to bulk replay events by
clicking the main menu and selecting “Replay Failed Messages.”

<Figure>
  <video autoPlay loop muted playsInline>
    <source src="/assets/webhooks/replay-events.mp4" type="video/mp4" />
  </video>
</Figure>

Each message is attempted based on a schedule that follows the failure of the
preceding attempt. If an endpoint is removed or disabled, delivery attempts will
also be disabled. The schedule for retries is as follows:

- Immediately
- 5 seconds
- 5 minutes
- 30 minutes
- 2 hours
- 5 hours
- 10 hours
- 10 hours (in addition to the previous)

For example, an attempt that fails three times before eventually succeeding will
be delivered roughly 35 minutes and 5 seconds following the first attempt.

## Security verification [#security-verification]

Verifying webhooks prevents security vulnerabilities by safeguarding against
man-in-the-middle, CSRF, and replay attacks. Because of this, it is essential to
prioritize verification in your integration.

There are two ways to verify your webhooks, either manually or by using the
`@liveblocks/node` package. We highly recommend using the `@liveblocks/node`
package to verify and return fully typed events.

### With `@liveblocks/node`

#### 1. Install the package [@hidden]

```bash
npm install @liveblocks/node
```

#### 2. Setup the webhook handler [@hidden]

```ts
import { WebhookHandler } from "@liveblocks/node";

const webhookHandler = new WebhookHandler(process.env.SECRET); // "whsec_..." obtained from the webhook dashboard
```

#### 3. Verify an event request [@hidden]

```ts
const event = webhookHandler.verifyRequest({
  headers: req.headers,
  rawBody: req.body,
});
```

The method will return a `WebhookEvent` object that is fully typed. You can then
use the event to perform actions based on the event type.

If the request is not valid, an error will be thrown.

#### Example [@hidden]

```ts
import { WebhookHandler } from "@liveblocks/node";

// Will fail if not properly initialized with a secret
const webhookHandler = new WebhookHandler(process.env.WEBHOOK_SECRET);

export default function webhookRequestHandler(req, res) {
  try {
    const event = webhookHandler.verifyRequest({
      headers: req.headers,
      rawBody: req.body,
    });

    // do things with the event
  } catch (error) {
    console.error(error);
    return res.status(400).end();
  }

  res.status(200).end();
}
```

### Manual process

#### 1. Construct the signed content [@hidden]

The content to sign is composed by concatenating the request’s id, timestamp,
and payload, separated by the full-stop character (`.`). In code, it will look
something like:

```ts
const crypto = require("crypto");

// webhookId comes from the `webhook-id` header
// webhookTimestamp comes from the `webhook-timestamp` header
// body is the request body
signedContent = `${webhookId}.${webhookTimestamp}.${body}`;
```

#### 2. Generate the signature [@hidden]

Liveblocks uses an HMAC with SHA-256 to sign its webhooks.

So to calculate the expected signature, you should HMAC the `signedContent` from
above using the base64 portion of your signing secret (this is the part after
the `whsec_` prefix) as the key. For example, given the secret
`whsec_MfKQ9r8GKYqrTwjUPD8ILPZIo2LaLaSw` you will want to use
`MfKQ9r8GKYqrTwjUPD8ILPZIo2LaLaSw`.

For example, this is how you can calculate the signature in Node.js:

```ts
// Your endpoint’s signing secret
const secret = "whsec_MfKQ9r8GKYqrTwjUPD8ILPZIo2LaLaSw";

// Need to base64 decode the secret
const secretBytes = new Buffer(secret.split("_")[1], "base64");
// This is the signature you will compare against the signature header
const signature = crypto
  .createHmac("sha256", secretBytes)
  .update(signedContent)
  .digest("base64");
```

#### 3. Validate the signature [@hidden]

The generated signature should match one of the signatures sent in the
`webhook-signature` header.

The `webhook-signature` header comprises a list of space-delimited signatures
and their corresponding version identifiers. The signature list is most commonly
of length one. Though there could be any number of signatures. For example:

```
v1,g0hM9SsE+OTPJTGt/tmIKtSyZlE3uFJELVlNIOLJ1OE= v1,bm9ldHUjKzFob2VudXRob2VodWUzMjRvdWVvdW9ldQo= v2,MzJsNDk4MzI0K2VvdSMjMTEjQEBAQDEyMzMzMzEyMwo=
```

Make sure to remove the version prefix and delimiter (e.g., `v1`) before
verifying the signature.

#### 4. Verify the timestamp [@hidden]

As mentioned above, Liveblocks also sends the timestamp of the attempt in the
`webhook-timestamp` header. You should compare this timestamp against your
system timestamp and make sure it’s within your tolerance to prevent timestamp
attacks.

<Banner title="Comparing signatures">

We recommend implementing a constant-time string comparison method when
comparing signatures to prevent timing attacks.

</Banner>

## Liveblocks events

An event occurs when a change is made to Liveblocks data. Each endpoint you
provide in the webhooks dashboard listens to all events by default but can be
easily configured to only listen to a subset by updating the Message Filtering
section.

The Event Catalog in the webhooks dashboard provides a list of events available
for subscription, along with their schema.

Events available for use include:

- `StorageUpdated`
- `UserEntered/UserLeft`
- `RoomCreated/RoomDeleted`

More events will come later, such as:

- `MaxConnectionsReached`

#### UserEnteredEvent

When a user connects to a room, an event is triggered, indicating that the user
has entered. The `numActiveUsers` field shows the number of users in the room
after the user has joined. This event is not throttled.

```ts
// Schema
type UserEnteredEvent = {
  type: "userEntered";
  data: {
    appId: string;
    roomId: string;
    connectionId: number;
    userId: string | null;
    userInfo: Record<string, any> | null;
    enteredAt: string;
    numActiveUsers: number;
  };
};

// Example
const userEnteredEvent = {
  type: "userEntered",
  data: {
    appId: "my-app-id",
    roomId: "my-room-id",
    connectionId: 4,
    userId: "a-user-id",
    userInfo: null,
    enteredAt: "2021-10-06T01:45:56.558Z",
    numActiveUsers: 8,
  },
};
```

#### UserLeftEvent

A user leaves a room when they disconnect from a room, which is when this event
is triggered. The `numActiveUsers` field represents the number of users in the
room after the user has left. This event, like `UserEntered`, is not throttled.

```ts
// Schema
type UserLeftEvent = {
  type: "userLeft";
  data: {
    appId: string;
    roomId: string;
    connectionId: number;
    userId: string | null;
    userInfo: Record<string, any> | null;
    leftAt: string;
    numActiveUsers: number;
  };
};

// Example
const userLeftEvent = {
  type: "userLeft",
  data: {
    appId: "my-app-id",
    roomId: "my-room-id",
    connectionId: 4,
    userId: "a-user-id",
    userInfo: {
      name: "John Doe",
    },
    leftAt: "2021-10-06T01:45:56.558Z",
    numActiveUsers: 7,
  },
};
```

#### StorageUpdatedEvent

Storage is updated when a user writes to storage. This event is throttled at
five minutes and, as such, may not be triggered for every write.

For example, if a user writes to storage at 1:00 pm, the `StorageUpdatedEvent`
event will be triggered shortly after. If the user writes to storage again at
1:01 pm, the `StorageUpdatedEvent` event will be triggered 5 minutes after the
first event was sent, around 1:05 pm.

```ts
// Schema
type StorageUpdatedEvent = {
  type: "storageUpdated";
  data: {
    roomId: string;
    appId: string;
    updatedAt: string;
  };
};

// Example
const storageUpdatedEvent = {
  type: "storageUpdated",
  data: {
    appId: "my-app-id",
    roomId: "my-room-id",
    updatedAt: "2021-10-06T01:45:56.558Z", // 👈 time of the last write
  },
};
```

#### RoomCreatedEvent

An event is triggered when a room is created. This event is not throttled. There
are two ways for rooms to be created:

- By calling the
  [create room API](/docs/api-reference/rest-api-endpoints#post-rooms)
- When a user connects to a room that does not exist

```ts
// Schema
type RoomCreatedEvent = {
  type: "roomCreated";
  data: {
    appId: string;
    roomId: string;
    createdAt: string;
  };
};

// Example
const roomCreatedEvent = {
  type: "roomCreated",
  data: {
    appId: "my-app-id",
    roomId: "my-room-id",
    createdAt: "2021-10-06T01:45:56.558Z",
  },
};
```

#### RoomDeletedEvent

An event is triggered when a room is deleted. This event is not throttled.

```ts
// Schema
type RoomDeletedEvent = {
  type: "roomDeleted";
  data: {
    appId: string;
    roomId: string;
    deletedAt: string;
  };
};

// Example
const roomDeletedEvent = {
  type: "roomDeleted",
  data: {
    appId: "my-app-id",
    roomId: "my-room-id",
    deletedAt: "2021-10-06T01:45:56.558Z",
  },
};
```

<<<<<<< HEAD
#### YDocUpdatedEvent

Yjs document is updated when a user makes a change to a Yjs doc connected to a room.
This event is throttled at five minutes and, as such, may not be triggered for every write.

For example, if a user updates a yjs document at 1:00 pm, the `YDocUpdatedEvent`
event will be triggered shortly after. If the user writes to storage again at
1:01 pm, the `YDocUpdatedEvent` event will be triggered 5 minutes after the
first event was sent, around 1:05 pm.

```ts
// Schema
type YDocUpdatedEvent = {
  type: "ydocUpdated";
  data: {
    appId: string;
    roomId: string;
    deletedAt: string;
  };
};

// Example
const ydocUpdatedEvent = {
  type: "ydocUpdated",
  data: {
    "appId": "my-app-id",
    "roomId": "my-room-id",
    "updatedAt": "2013-06-26T19:10:19Z"
  },
};
```

## Use Cases
=======
## Use cases
>>>>>>> 4ac30aee

With webhooks, you can subscribe to the events you are interested in, and be
alerted of the change when it happens. Powerful ways to leverage webhooks with
Liveblocks include:

- Storage synchronization between room(s) and an internal database
- Monitoring user activity in a room
- Notifying the client if maximum concurrency has been reached

Webhooks are an excellent way to reduce development time and the need for
polling. By following the steps outlined in this guide, you’ll be able to
configure, subscribe to, secure, and replay webhook events with Liveblocks.

If you have any questions or need help using webhooks, please let us know
[by email](mailto:support@liveblocks.io) or by joining our
[Discord community](/discord)! We’re here to help!<|MERGE_RESOLUTION|>--- conflicted
+++ resolved
@@ -413,7 +413,6 @@
 };
 ```
 
-<<<<<<< HEAD
 #### YDocUpdatedEvent
 
 Yjs document is updated when a user makes a change to a Yjs doc connected to a room.
@@ -447,9 +446,6 @@
 ```
 
 ## Use Cases
-=======
-## Use cases
->>>>>>> 4ac30aee
 
 With webhooks, you can subscribe to the events you are interested in, and be
 alerted of the change when it happens. Powerful ways to leverage webhooks with
