---
meta:
  title: "Webhooks"
  parentTitle: "Platform"
  description: "Learn Liveblocks webhooks concepts and implementation."
---

Webhooks enable developers to extend the Liveblocks platform. From your system,
you can listen to events that get automatically triggered as users interact with
collaborative rooms.

## Configuring webhooks

To set up webhooks for your project, you’ll need to create an endpoint,
subscribe to events, and secure your endpoint.

- [Creating an endpoint](#creating-an-endpoint)
- [Subscribing to events](#subscribing-to-events)
- [Security verification](#security-verification)
- [Replaying events](#replaying-events)

### Creating an endpoint [#creating-an-endpoint]

If you would like to create an endpoint to receive webhook events, you will do
so from within the webhooks dashboard for your project.

1. From the <a href="/dashboard" target="_blank">dashboard</a> overview,
   navigate to the project you would like to add webhooks to
2. Click on the webhooks tab from the lefthand menu
3. Click the “Add Endpoint” button
4. Enter the URL of the endpoint you would like to use and a description of it
5. Select the events you would like to subscribe to (if you make no selections,
   all events will be sent to the endpoint)

<Figure>
  <video autoPlay loop muted playsInline>
    <source src="/assets/webhooks/create-endpoint.mp4" type="video/mp4" />
  </video>
</Figure>

<Banner title="CSRF Protection">

Before sending events, disable CSRF protection for the endpoint if it is enabled
by default. Additionally, follow the steps outlined in the security verification
section before sending any events.

</Banner>

### Subscribing to events [#subscribing-to-events]

By default, each endpoint provided in the webhooks dashboard listens to all
events. However, you can easily configure it to only listen to a subset of
events by updating the "Subscribed events" section after creating the endpoint

1. Select the endpoint you would like to edit from the list of webhooks in the
   dashboard
2. Click the “Edit” button next to the “Subscribed events” section
3. Update event selections and click “Save”

<Figure>
  <video autoPlay loop muted playsInline>
    <source src="/assets/webhooks/edit-events.mp4" type="video/mp4" />
  </video>
</Figure>

### Replaying events [#replaying-events]

If your service is unreachable, message retries are automatically re-attempted.
If your service incurs considerable downtime (over 8 hours), you can replay
individual messages from the Endpoints portion of the dashboard by clicking the
kebab menu on an individual message, or you can opt to bulk replay events by
clicking the main menu and selecting “Replay Failed Messages.”

<Figure>
  <video autoPlay loop muted playsInline>
    <source src="/assets/webhooks/replay-events.mp4" type="video/mp4" />
  </video>
</Figure>

Each message is attempted based on a schedule that follows the failure of the
preceding attempt. If an endpoint is removed or disabled, delivery attempts will
also be disabled. The schedule for retries is as follows:

- Immediately
- 5 seconds
- 5 minutes
- 30 minutes
- 2 hours
- 5 hours
- 10 hours
- 10 hours (in addition to the previous)

For example, an attempt that fails three times before eventually succeeding will
be delivered roughly 35 minutes and 5 seconds following the first attempt.

## Security verification [#security-verification]

Verifying webhooks prevents security vulnerabilities by safeguarding against
man-in-the-middle, CSRF, and replay attacks. Because of this, it is essential to
prioritize verification in your integration.

There are two ways to verify your webhooks, either manually or by using the
`@liveblocks/node` package. We highly recommend using the `@liveblocks/node`
package to verify and return fully typed events.

### With `@liveblocks/node`

#### 1. Install the package [@hidden]

```bash
npm install @liveblocks/node
```

#### 2. Setup the webhook handler [@hidden]

```ts
import { WebhookHandler } from "@liveblocks/node";

const webhookHandler = new WebhookHandler(process.env.SECRET); // "whsec_..." obtained from the webhook dashboard
```

#### 3. Verify an event request [@hidden]

```ts
const event = webhookHandler.verifyRequest({
  headers: req.headers,
  rawBody: req.body,
});
```

The method will return a `WebhookEvent` object that is fully typed. You can then
use the event to perform actions based on the event type.

If the request is not valid, an error will be thrown.

#### Example [@hidden]

```ts
import { WebhookHandler } from "@liveblocks/node";

// Will fail if not properly initialized with a secret
const webhookHandler = new WebhookHandler(process.env.WEBHOOK_SECRET);

export default function webhookRequestHandler(req, res) {
  try {
    const event = webhookHandler.verifyRequest({
      headers: req.headers,
      rawBody: req.body,
    });

    // do things with the event
  } catch (error) {
    console.error(error);
    return res.status(400).end();
  }

  res.status(200).end();
}
```

### Manual process

#### 1. Construct the signed content [@hidden]

The content to sign is composed by concatenating the request’s id, timestamp,
and payload, separated by the full-stop character (`.`). In code, it will look
something like:

```ts
const crypto = require("crypto");

// webhookId comes from the `webhook-id` header
// webhookTimestamp comes from the `webhook-timestamp` header
// body is the request body
signedContent = `${webhookId}.${webhookTimestamp}.${body}`;
```

#### 2. Generate the signature [@hidden]

Liveblocks uses an HMAC with SHA-256 to sign its webhooks.

So to calculate the expected signature, you should HMAC the `signedContent` from
above using the base64 portion of your signing secret (this is the part after
the `whsec_` prefix) as the key. For example, given the secret
`whsec_MfKQ9r8GKYqrTwjUPD8ILPZIo2LaLaSw` you will want to use
`MfKQ9r8GKYqrTwjUPD8ILPZIo2LaLaSw`.

For example, this is how you can calculate the signature in Node.js:

```ts
// Your endpoint’s signing secret
const secret = "whsec_MfKQ9r8GKYqrTwjUPD8ILPZIo2LaLaSw";

// Need to base64 decode the secret
const secretBytes = new Buffer(secret.split("_")[1], "base64");
// This is the signature you will compare against the signature header
const signature = crypto
  .createHmac("sha256", secretBytes)
  .update(signedContent)
  .digest("base64");
```

#### 3. Validate the signature [@hidden]

The generated signature should match one of the signatures sent in the
`webhook-signature` header.

The `webhook-signature` header comprises a list of space-delimited signatures
and their corresponding version identifiers. The signature list is most commonly
of length one. Though there could be any number of signatures. For example:

```
v1,g0hM9SsE+OTPJTGt/tmIKtSyZlE3uFJELVlNIOLJ1OE= v1,bm9ldHUjKzFob2VudXRob2VodWUzMjRvdWVvdW9ldQo= v2,MzJsNDk4MzI0K2VvdSMjMTEjQEBAQDEyMzMzMzEyMwo=
```

Make sure to remove the version prefix and delimiter (e.g., `v1`) before
verifying the signature.

#### 4. Verify the timestamp [@hidden]

As mentioned above, Liveblocks also sends the timestamp of the attempt in the
`webhook-timestamp` header. You should compare this timestamp against your
system timestamp and make sure it’s within your tolerance to prevent timestamp
attacks.

<Banner title="Comparing signatures">

We recommend implementing a constant-time string comparison method when
comparing signatures to prevent timing attacks.

</Banner>

## Liveblocks events

An event occurs when a change is made to Liveblocks data. Each endpoint you
provide in the webhooks dashboard listens to all events by default but can be
easily configured to only listen to a subset by updating the Message Filtering
section.

The Event Catalog in the webhooks dashboard provides a list of events available
for subscription, along with their schema.

Events available for use include:

- `StorageUpdated`
- `UserEntered/UserLeft`
- `RoomCreated/RoomDeleted`

More events will come later, such as:

- `MaxConnectionsReached`

#### UserEnteredEvent

When a user connects to a room, an event is triggered, indicating that the user
has entered. The `numActiveUsers` field shows the number of users in the room
after the user has joined. This event is not throttled.

```ts
// Schema
type UserEnteredEvent = {
  type: "userEntered";
  data: {
    projectId: string;
    roomId: string;
    connectionId: number;
    userId: string | null;
    userInfo: Record<string, any> | null;
    enteredAt: string;
    numActiveUsers: number;
  };
};

// Example
const userEnteredEvent = {
  type: "userEntered",
  data: {
    projectId: "my-project-id",
    roomId: "my-room-id",
    connectionId: 4,
    userId: "a-user-id",
    userInfo: null,
    enteredAt: "2021-10-06T01:45:56.558Z",
    numActiveUsers: 8,
  },
};
```

#### UserLeftEvent

A user leaves a room when they disconnect from a room, which is when this event
is triggered. The `numActiveUsers` field represents the number of users in the
room after the user has left. This event, like `UserEntered`, is not throttled.

```ts
// Schema
type UserLeftEvent = {
  type: "userLeft";
  data: {
    projectId: string;
    roomId: string;
    connectionId: number;
    userId: string | null;
    userInfo: Record<string, any> | null;
    leftAt: string;
    numActiveUsers: number;
  };
};

// Example
const userLeftEvent = {
  type: "userLeft",
  data: {
    projectId: "my-project-id",
    roomId: "my-room-id",
    connectionId: 4,
    userId: "a-user-id",
    userInfo: {
      name: "John Doe",
    },
    leftAt: "2021-10-06T01:45:56.558Z",
    numActiveUsers: 7,
  },
};
```

#### StorageUpdatedEvent

Storage is updated when a user writes to storage. This event is throttled at
five minutes and, as such, may not be triggered for every write.

For example, if a user writes to storage at 1:00 pm, the `StorageUpdatedEvent`
event will be triggered shortly after. If the user writes to storage again at
1:01 pm, the `StorageUpdatedEvent` event will be triggered 5 minutes after the
first event was sent, around 1:05 pm.

```ts
// Schema
type StorageUpdatedEvent = {
  type: "storageUpdated";
  data: {
    roomId: string;
    projectId: string;
    updatedAt: string;
  };
};

// Example
const storageUpdatedEvent = {
  type: "storageUpdated",
  data: {
    projectId: "my-project-id",
    roomId: "my-room-id",
    updatedAt: "2021-10-06T01:45:56.558Z", // 👈 time of the last write
  },
};
```

#### RoomCreatedEvent

An event is triggered when a room is created. This event is not throttled. There
are two ways for rooms to be created:

- By calling the
  [create room API](/docs/api-reference/rest-api-endpoints#post-rooms)
- When a user connects to a room that does not exist

```ts
// Schema
type RoomCreatedEvent = {
  type: "roomCreated";
  data: {
    projectId: string;
    roomId: string;
    createdAt: string;
  };
};

// Example
const roomCreatedEvent = {
  type: "roomCreated",
  data: {
    projectId: "my-project-id",
    roomId: "my-room-id",
    createdAt: "2021-10-06T01:45:56.558Z",
  },
};
```

#### RoomDeletedEvent

An event is triggered when a room is deleted. This event is not throttled.

```ts
// Schema
type RoomDeletedEvent = {
  type: "roomDeleted";
  data: {
    projectId: string;
    roomId: string;
    deletedAt: string;
  };
};

// Example
const roomDeletedEvent = {
  type: "roomDeleted",
  data: {
    projectId: "my-project-id",
    roomId: "my-room-id",
    deletedAt: "2021-10-06T01:45:56.558Z",
  },
};
```

<<<<<<< HEAD
#### CommentCreatedEvent

An event is triggered when a comment is created. This event is not throttled.

```ts
// Schema
type CommentCreatedEvent = {
  type: "commentCreated";
  data: {
    projectId: string;
    roomId: string;
    threadId: string;
    commentId: string;
    createdAt: string;
    createdBy: string;
  };
};

// Example
const commentCreatedEvent = {
  type: "commentCreated",
  data: {
    projectId: "my-project-id",
    roomId: "my-room-id",
    threadId: "my-thread-id",
    commentId: "my-comment-id",
    createdAt: "2021-10-06T01:45:56.558Z",
    createdBy: "my-user-id",
  },
};
```

#### CommentEditedEvent

An event is triggered when a comment is edited. This event is not throttled.

```ts
// Schema
type CommentEditedEvent = {
  type: "commentEdited";
  data: {
    projectId: string;
    roomId: string;
    threadId: string;
    commentId: string;
    editedAt: string;
  };
};

// Example
const commentEditedEvent = {
  type: "commentEdited",
  data: {
    projectId: "my-project-id",
    roomId: "my-room-id",
    threadId: "my-thread-id",
    commentId: "my-comment-id",
    editedAt: "2021-10-06T01:45:56.558Z",
  },
};
```

#### CommentDeletedEvent

An event is triggered when a comment is deleted. This event is not throttled.

```ts
// Schema
type CommentDeletedEvent = {
  type: "commentDeleted";
  data: {
    projectId: string;
    roomId: string;
    threadId: string;
    commentId: string;
=======
#### YDocUpdatedEvent

Yjs document is updated when a user makes a change to a Yjs doc connected to a room.
This event is throttled at five minutes and, as such, may not be triggered for every write.

For example, if a user updates a yjs document at 1:00 pm, the `YDocUpdatedEvent`
event will be triggered shortly after. If the user writes to storage again at
1:01 pm, the `YDocUpdatedEvent` event will be triggered 5 minutes after the
first event was sent, around 1:05 pm.

```ts
// Schema
type YDocUpdatedEvent = {
  type: "ydocUpdated";
  data: {
    appId: string;
    roomId: string;
>>>>>>> 10d8e716
    deletedAt: string;
  };
};

// Example
<<<<<<< HEAD
const commentDeletedEvent = {
  type: "commentDeleted",
  data: {
    projectId: "my-project-id",
    roomId: "my-room-id",
    threadId: "my-thread-id",
    commentId: "my-comment-id",
    deletedAt: "2021-10-06T01:45:56.558Z",
  },
};
```

#### ThreadCreatedEvent

An event is triggered when a thread is created. This event is not throttled.

```ts
// Schema
type ThreadCreatedEvent = {
  type: "threadCreated";
  data: {
    projectId: string;
    roomId: string;
    threadId: string;
    createdAt: string;
    createdBy: string;
  };
};

// Example
const threadCreatedEvent = {
  type: "threadCreated",
  data: {
    projectId: "my-project-id",
    roomId: "my-room-id",
    threadId: "my-thread-id",
    createdAt: "2021-10-06T01:45:56.558Z",
    createdBy: "my-user-id",
  },
};
```

#### ThreadMetadaUpdatedEvent

An event is triggered when a thread metadata is updated. This event is not
throttled.

```ts
// Schema
type ThreadMetadataUpdatedEvent = {
  type: "threadMetadataUpdated";
  data: {
    projectId: string;
    roomId: string;
    threadId: string;
    updatedAt: string;
    updatedBy: string;
  };
};

// Example
const threadMetadataUpdatedEvent = {
  type: "threadMetadataUpdated",
  data: {
    projectId: "my-project-id",
    roomId: "my-room-id",
    threadId: "my-thread-id",
    updatedAt: "2021-10-06T01:45:56.558Z",
    updatedBy: "my-user-id",
=======
const ydocUpdatedEvent = {
  type: "ydocUpdated",
  data: {
    "appId": "my-app-id",
    "roomId": "my-room-id",
    "updatedAt": "2013-06-26T19:10:19Z"
>>>>>>> 10d8e716
  },
};
```

## Use Cases

With webhooks, you can subscribe to the events you are interested in, and be
alerted of the change when it happens. Powerful ways to leverage webhooks with
Liveblocks include:

- Storage synchronization between room(s) and an internal database
- Monitoring user activity in a room
- Notifying the client if maximum concurrency has been reached

Webhooks are an excellent way to reduce development time and the need for
polling. By following the steps outlined in this guide, you’ll be able to
configure, subscribe to, secure, and replay webhook events with Liveblocks.

If you have any questions or need help using webhooks, please let us know
[by email](mailto:support@liveblocks.io) or by joining our
[Discord community](/discord)! We’re here to help!<|MERGE_RESOLUTION|>--- conflicted
+++ resolved
@@ -413,7 +413,6 @@
 };
 ```
 
-<<<<<<< HEAD
 #### CommentCreatedEvent
 
 An event is triggered when a comment is created. This event is not throttled.
@@ -489,31 +488,11 @@
     roomId: string;
     threadId: string;
     commentId: string;
-=======
-#### YDocUpdatedEvent
-
-Yjs document is updated when a user makes a change to a Yjs doc connected to a room.
-This event is throttled at five minutes and, as such, may not be triggered for every write.
-
-For example, if a user updates a yjs document at 1:00 pm, the `YDocUpdatedEvent`
-event will be triggered shortly after. If the user writes to storage again at
-1:01 pm, the `YDocUpdatedEvent` event will be triggered 5 minutes after the
-first event was sent, around 1:05 pm.
-
-```ts
-// Schema
-type YDocUpdatedEvent = {
-  type: "ydocUpdated";
-  data: {
-    appId: string;
-    roomId: string;
->>>>>>> 10d8e716
     deletedAt: string;
   };
 };
 
 // Example
-<<<<<<< HEAD
 const commentDeletedEvent = {
   type: "commentDeleted",
   data: {
@@ -583,14 +562,6 @@
     threadId: "my-thread-id",
     updatedAt: "2021-10-06T01:45:56.558Z",
     updatedBy: "my-user-id",
-=======
-const ydocUpdatedEvent = {
-  type: "ydocUpdated",
-  data: {
-    "appId": "my-app-id",
-    "roomId": "my-room-id",
-    "updatedAt": "2013-06-26T19:10:19Z"
->>>>>>> 10d8e716
   },
 };
 ```
