--- conflicted
+++ resolved
@@ -65,11 +65,6 @@
 
 Real-time APIs is free up to <Limits.StarterMauMax /> monthly active users and
 
-<<<<<<< HEAD
-=======
-Custom app is free up to <Limits.StarterMauMax /> monthly active users and
-
->>>>>>> f86d90ae
 <Limits.StarterTotalCustomAppStored /> data stored. You can get higher limits
 for an additional <Limits.ProStartingPriceCustomApp />.
 
