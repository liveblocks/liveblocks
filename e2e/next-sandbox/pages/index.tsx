--- conflicted
+++ resolved
@@ -82,7 +82,6 @@
         </li>
 
         <li>
-<<<<<<< HEAD
           <div>Channels Notification Settings</div>
           <ul>
             <li>
@@ -101,12 +100,25 @@
         </li>
 
         <li>
-          <Link href="/offline?room=e2e-offline">
-            <a>Offline</a>
-          </Link>
-=======
+          <div>Channels Notification Settings</div>
+          <ul>
+            <li>
+              <Link href="/channels-notification-settings?room=e2e-channels-notif-settings&user=13">
+                Classic (as user 13)
+              </Link>
+            </li>
+          </ul>
+          <ul>
+            <li>
+              <Link href="/channels-notification-settings/with-suspense?room=e2e-channels-notif-settings-sus&user=13">
+                With suspense (as user 13)
+              </Link>
+            </li>
+          </ul>
+        </li>
+
+        <li>
           <Link href="/offline?room=e2e-offline">Offline</Link>
->>>>>>> 9d2a09dc
         </li>
         <li>
           <Link href="/batching?room=e2e-batching-presence-storage">
