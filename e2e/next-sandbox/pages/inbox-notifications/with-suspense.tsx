--- conflicted
+++ resolved
@@ -203,10 +203,6 @@
     store._subscribeOptimisticUpdates,
     getter
   );
-<<<<<<< HEAD
-  return React.useSyncExternalStore(store.subscribe, getter, getter);
-=======
->>>>>>> 89deb930
 }
 
 function LeftSide() {
