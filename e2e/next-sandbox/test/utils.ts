import { chromium, expect, Page } from "@playwright/test";

import randomNumber from "../utils/randomNumber";

const WIDTH = 640;
const HEIGHT = 800;

export async function preparePage(url: string, windowPositionX: number = 0) {
  let page: Page;
  const browser = await chromium.launch({
    args: [
      `--no-sandbox`,
      `--disable-setuid-sandbox`,
      `--window-size=${WIDTH},${HEIGHT}`,
      `--window-position=${windowPositionX},0`,
      "--disable-dev-shm-usage",
    ],
  });
  const context = await browser.newContext({
    viewport: { width: 640, height: 800 },
  });
  page = await context.newPage();
  await page.goto(url);

  return page;
}

export async function preparePages(url: string) {
  const firstPage = await preparePage(url, 0);
  const secondPage = await preparePage(url, WIDTH);

  return [firstPage, secondPage];
}

export async function assertContainText(
  pages: Page[],
  value: string,
  id: string = "itemsCount"
) {
  for (let i = 0; i < pages.length; i++) {
    await expect(pages[i].locator(`#${id}`)).toContainText(value);
  }
}

export async function getTextContent(page: Page, id: string) {
  const element = await page.locator(`#${id}`).innerText();
  if (!element) {
    return null;
  }
  return element;
}

export async function getJsonContent(page: Page, id: string) {
  const content = await getTextContent(page, id);
  if (!content) {
    return null;
  }
  return JSON.parse(content);
}

export async function assertJsonContentAreEquals(
  pages: Page[],
  id: string = "items"
) {
  const firstPageContent = await getJsonContent(pages[0], id);
  pages.forEach(async (page) => {
    expect(firstPageContent).toEqual(await getJsonContent(page, id));
  });
}

export function delay(ms: number) {
  return new Promise((resolve) => setTimeout(resolve, ms));
}

export async function waitForContentToBeEquals(
  pages: Page[],
  id: string = "items"
) {
  for (let i = 0; i < 20; i++) {
    const firstPageContent = await getTextContent(pages[0], id);

    let allEquals = true;
    for (let pI = 1; i < pages.length; i++) {
      const otherPageContent = await getTextContent(pages[pI], id);
      if (firstPageContent !== otherPageContent) {
        allEquals = false;
      }
    }

    if (allEquals) {
      return;
    }

    await delay(100);
  }

<<<<<<< HEAD
  expect(await getJsonContent(firstPage, id)).toEqual(
    await getJsonContent(secondPage, id)
  );
}

export async function waitForContentToEqual(
  firstPage: Page,
  secondPage: Page,
  json: any,
  id: string = "items"
) {
  const jsonStr = JSON.stringify(json);

  for (let i = 0; i < 20; i++) {
    const firstPageContent = await getTextContent(firstPage, id);
    const secondPageContent = await getTextContent(secondPage, id);

    if (
      JSON.stringify(firstPageContent) === jsonStr &&
      JSON.stringify(secondPageContent) === jsonStr
    ) {
      return;
    }

    await delay(100);
  }

  await assertItems([firstPage, secondPage], json, id);
}

export async function assertJsonContentAreEquals(
  firstPage: Page,
  secondPage: Page,
  id: string = "items"
) {
  expect(await getJsonContent(firstPage, id)).toEqual(
    await getJsonContent(secondPage, id)
  );
=======
  await assertJsonContentAreEquals(pages, id);
>>>>>>> c4c5cd0a
}

export async function assertItems(
  pages: Page[],
  json: any,
  id: string = "items"
) {
  for (const page of pages) {
    await expect(getJsonContent(page, id)).toEqual(json);
  }
}

export function pickRandomItem<T>(array: T[]) {
  return array[randomNumber(array.length)];
}

export function pickNumberOfUnderRedo() {
  const undoRedoProb = randomNumber(100);

  if (undoRedoProb > 75) {
    return randomNumber(5);
  }

  return 0;
}<|MERGE_RESOLUTION|>--- conflicted
+++ resolved
@@ -94,10 +94,7 @@
     await delay(100);
   }
 
-<<<<<<< HEAD
-  expect(await getJsonContent(firstPage, id)).toEqual(
-    await getJsonContent(secondPage, id)
-  );
+  await assertJsonContentAreEquals(pages, id);
 }
 
 export async function waitForContentToEqual(
@@ -133,9 +130,6 @@
   expect(await getJsonContent(firstPage, id)).toEqual(
     await getJsonContent(secondPage, id)
   );
-=======
-  await assertJsonContentAreEquals(pages, id);
->>>>>>> c4c5cd0a
 }
 
 export async function assertItems(
