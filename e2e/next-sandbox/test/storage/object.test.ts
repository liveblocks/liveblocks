<<<<<<< HEAD
/**
 * @jest-environment ./puppeteer_environment
 */

import { Page, Browser } from "puppeteer";
import {
  delay,
  assertJsonContentAreEquals,
  assertItems,
  pickRandomItem,
  waitForContentToBeEquals,
  waitForContentToEqual,
  pickNumberOfUnderRedo,
} from "../utils";

function pickRandomAction() {
  return pickRandomItem(["#set", "#delete"]);
}

function pickRandomActionNested() {
  return pickRandomItem(["#set-nested", "#delete"]);
}

const TEST_URL = "http://localhost:3007/storage/object";

declare const browserA: Browser;
declare const browserB: Browser;

describe("Storage - LiveObject", () => {
  let firstPage: Page, secondPage: Page;
  beforeAll(async () => {
    firstPage = await browserA.newPage();
    secondPage = await browserB.newPage();

    await Promise.all([firstPage.goto(TEST_URL), secondPage.goto(TEST_URL)]);

    await Promise.all([
      firstPage.waitForSelector("#clear"),
      secondPage.waitForSelector("#clear"),
    ]);
  });

  afterAll(async () => {
    await firstPage.close();
    await secondPage.close();
  });

  it("fuzzy", async () => {
    await firstPage.click("#clear");
    await waitForContentToEqual(firstPage, secondPage, {});

    await assertJsonContentAreEquals(firstPage, secondPage);

    for (let i = 0; i < 20; i++) {
      firstPage.click("#set");
      await delay(50);
    }

    await waitForContentToBeEquals(firstPage, secondPage);

    for (let i = 0; i < 100; i++) {
      // no await to create randomness
      firstPage.click(pickRandomAction());
      secondPage.click(pickRandomAction());
      await delay(50);
    }

    await waitForContentToBeEquals(firstPage, secondPage);

    await firstPage.click("#clear");
    await waitForContentToEqual(firstPage, secondPage, {});
  });

  it("fuzzy with nested objects", async () => {
    await firstPage.click("#clear");
    await waitForContentToEqual(firstPage, secondPage, {});

    await assertJsonContentAreEquals(firstPage, secondPage);

    for (let i = 0; i < 20; i++) {
      firstPage.click("#set-nested");
      await delay(50);
    }

    await waitForContentToBeEquals(firstPage, secondPage);

    for (let i = 0; i < 50; i++) {
      // no await to create randomness
      firstPage.click(pickRandomActionNested());
      secondPage.click(pickRandomActionNested());
      await delay(50);
    }

    await waitForContentToBeEquals(firstPage, secondPage);

    await firstPage.click("#clear");
    await waitForContentToEqual(firstPage, secondPage, {});
  });

  it("fuzzy with nested objects and undo/redo", async () => {
    await firstPage.click("#clear");
    await waitForContentToEqual(firstPage, secondPage, {});

    await assertJsonContentAreEquals(firstPage, secondPage);

    for (let i = 0; i < 20; i++) {
      firstPage.click("#set-nested");
      await delay(50);
    }

    await waitForContentToBeEquals(firstPage, secondPage);

    for (let i = 0; i < 50; i++) {
      const nbofUndoRedo = pickNumberOfUnderRedo();

      if (nbofUndoRedo > 0) {
        for (let y = 0; y < nbofUndoRedo; y++) {
          firstPage.click("#undo");
        }
        for (let y = 0; y < nbofUndoRedo; y++) {
          firstPage.click("#redo");
        }
      } else {
        firstPage.click(pickRandomActionNested());
        secondPage.click(pickRandomActionNested());
      }

      await delay(50);
    }

    await waitForContentToBeEquals(firstPage, secondPage);

    await firstPage.click("#clear");
    await waitForContentToEqual(firstPage, secondPage, {});
  });
});
=======
// /**
//  * @jest-environment ./puppeteer_environment
//  */

// import { Page, Browser } from "puppeteer";
// import {
//   CONNECT_DELAY,
//   delay,
//   assertJsonContentAreEquals,
//   assertItems,
//   pickRandomItem,
// } from "../utils";

// function pickRandomAction() {
//   return pickRandomItem(["#set", "#delete"]);
// }

// const TEST_URL = "http://localhost:3007/storage/object";

// declare const browserA: Browser;
// declare const browserB: Browser;

// describe.skip("Storage - LiveObject", () => {
//   let firstPage: Page, secondPage: Page;
//   beforeEach(async () => {
//     firstPage = await browserA.newPage();
//     secondPage = await browserB.newPage();

//     await Promise.all([firstPage.goto(TEST_URL), secondPage.goto(TEST_URL)]);

//     await delay(CONNECT_DELAY);
//   });

//   afterEach(async () => {
//     await firstPage.close();
//     await secondPage.close();
//   });

//   it("fuzzy", async () => {
//     await firstPage.click("#clear");
//     await delay(1000);
//     await assertItems([firstPage, secondPage], {});

//     await assertJsonContentAreEquals(firstPage, secondPage);

//     for (let i = 0; i < 100; i++) {
//       // no await to create randomness
//       firstPage.click(pickRandomAction());
//       secondPage.click(pickRandomAction());
//       await delay(50);
//     }

//     await delay(5000);
//     await assertJsonContentAreEquals(firstPage, secondPage);

//     await firstPage.click("#clear");
//     await delay(1000);
//     await assertItems([firstPage, secondPage], {});
//   });
// });
>>>>>>> c4c5cd0a
<|MERGE_RESOLUTION|>--- conflicted
+++ resolved
@@ -1,7 +1,6 @@
-<<<<<<< HEAD
-/**
- * @jest-environment ./puppeteer_environment
- */
+// /**
+//  * @jest-environment ./puppeteer_environment
+//  */
 
 import { Page, Browser } from "puppeteer";
 import {
@@ -14,9 +13,9 @@
   pickNumberOfUnderRedo,
 } from "../utils";
 
-function pickRandomAction() {
-  return pickRandomItem(["#set", "#delete"]);
-}
+// function pickRandomAction() {
+//   return pickRandomItem(["#set", "#delete"]);
+// }
 
 function pickRandomActionNested() {
   return pickRandomItem(["#set-nested", "#delete"]);
@@ -24,8 +23,8 @@
 
 const TEST_URL = "http://localhost:3007/storage/object";
 
-declare const browserA: Browser;
-declare const browserB: Browser;
+// declare const browserA: Browser;
+// declare const browserB: Browser;
 
 describe("Storage - LiveObject", () => {
   let firstPage: Page, secondPage: Page;
@@ -33,7 +32,7 @@
     firstPage = await browserA.newPage();
     secondPage = await browserB.newPage();
 
-    await Promise.all([firstPage.goto(TEST_URL), secondPage.goto(TEST_URL)]);
+//     await Promise.all([firstPage.goto(TEST_URL), secondPage.goto(TEST_URL)]);
 
     await Promise.all([
       firstPage.waitForSelector("#clear"),
@@ -50,7 +49,7 @@
     await firstPage.click("#clear");
     await waitForContentToEqual(firstPage, secondPage, {});
 
-    await assertJsonContentAreEquals(firstPage, secondPage);
+//     await assertJsonContentAreEquals(firstPage, secondPage);
 
     for (let i = 0; i < 20; i++) {
       firstPage.click("#set");
@@ -134,66 +133,4 @@
     await firstPage.click("#clear");
     await waitForContentToEqual(firstPage, secondPage, {});
   });
-});
-=======
-// /**
-//  * @jest-environment ./puppeteer_environment
-//  */
-
-// import { Page, Browser } from "puppeteer";
-// import {
-//   CONNECT_DELAY,
-//   delay,
-//   assertJsonContentAreEquals,
-//   assertItems,
-//   pickRandomItem,
-// } from "../utils";
-
-// function pickRandomAction() {
-//   return pickRandomItem(["#set", "#delete"]);
-// }
-
-// const TEST_URL = "http://localhost:3007/storage/object";
-
-// declare const browserA: Browser;
-// declare const browserB: Browser;
-
-// describe.skip("Storage - LiveObject", () => {
-//   let firstPage: Page, secondPage: Page;
-//   beforeEach(async () => {
-//     firstPage = await browserA.newPage();
-//     secondPage = await browserB.newPage();
-
-//     await Promise.all([firstPage.goto(TEST_URL), secondPage.goto(TEST_URL)]);
-
-//     await delay(CONNECT_DELAY);
-//   });
-
-//   afterEach(async () => {
-//     await firstPage.close();
-//     await secondPage.close();
-//   });
-
-//   it("fuzzy", async () => {
-//     await firstPage.click("#clear");
-//     await delay(1000);
-//     await assertItems([firstPage, secondPage], {});
-
-//     await assertJsonContentAreEquals(firstPage, secondPage);
-
-//     for (let i = 0; i < 100; i++) {
-//       // no await to create randomness
-//       firstPage.click(pickRandomAction());
-//       secondPage.click(pickRandomAction());
-//       await delay(50);
-//     }
-
-//     await delay(5000);
-//     await assertJsonContentAreEquals(firstPage, secondPage);
-
-//     await firstPage.click("#clear");
-//     await delay(1000);
-//     await assertItems([firstPage, secondPage], {});
-//   });
-// });
->>>>>>> c4c5cd0a
+});