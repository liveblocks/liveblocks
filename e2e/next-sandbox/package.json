--- conflicted
+++ resolved
@@ -7,21 +7,12 @@
     "test": "playwright test"
   },
   "dependencies": {
-<<<<<<< HEAD
-    "@liveblocks/client": "^0.18.5",
-    "@liveblocks/core": "^0.18.5",
-    "@liveblocks/node": "^0.18.5",
-    "@liveblocks/react": "^0.18.5",
-    "@liveblocks/redux": "^0.18.5",
-    "@liveblocks/zustand": "^0.18.5",
-=======
     "@liveblocks/client": "0.18.5",
     "@liveblocks/core": "0.18.5",
     "@liveblocks/node": "0.18.5",
     "@liveblocks/react": "0.18.5",
     "@liveblocks/redux": "0.18.5",
     "@liveblocks/zustand": "0.18.5",
->>>>>>> cc7a9852
     "@reduxjs/toolkit": "^1.8.4",
     "encoding": "^0.1.13",
     "next": "^12.2.5",
