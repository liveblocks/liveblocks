--- conflicted
+++ resolved
@@ -10,17 +10,11 @@
     "test-ci": "export CI=true && jest --runInBand"
   },
   "dependencies": {
-<<<<<<< HEAD
     "@liveblocks/client": "0.15.0-alpha.1",
     "@liveblocks/node": "0.3.0",
     "@liveblocks/react": "0.15.0-alpha.1",
     "@liveblocks/zustand": "0.15.0-alpha.1",
     "zustand": "^3.6.8",
-=======
-    "@liveblocks/client": "^0.14.0",
-    "@liveblocks/node": "0.3.0",
-    "@liveblocks/react": "^0.14.0",
->>>>>>> ce87db76
     "next": "11.0.1",
     "react": "17.0.2",
     "react-dom": "17.0.2",
