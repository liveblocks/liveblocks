--- conflicted
+++ resolved
@@ -24,10 +24,6 @@
     "@types/react": "17.0.14",
     "jest": "^27.0.6",
     "jest-environment-node": "^27.0.6",
-<<<<<<< HEAD
-    "puppeteer": "^13.3.2",
-=======
->>>>>>> c4c5cd0a
     "typescript": "4.3.5"
   }
 }