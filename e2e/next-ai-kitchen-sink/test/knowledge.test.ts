import { test, expect } from "@playwright/test";
import type { Page } from "@playwright/test";
import { createRandomChat, cleanupAllChats } from "./test-helpers";

async function setupAiChat(page: Page) {
  // The knowledge page has the chat trigger button with test ID
  const triggerButton = page.getByTestId("ai-chat-trigger");

  // Check if popover is already open
  const isOpen = (await triggerButton.getAttribute("data-state")) === "open";
  if (!isOpen) {
    await triggerButton.click();
  }

  // Wait for the AI chat popover to be visible
  await expect(page.locator(".lb-ai-composer")).toBeVisible({
    timeout: 10000,
  });

  // Find the text input and send button
  const textInput = page.locator(".lb-ai-composer-editor");
  const sendButton = page.locator(".lb-ai-composer-action");

  // Wait for the send button to be present and ready
  await expect(sendButton).toBeVisible({ timeout: 10000 });

  // Wait for the composer form to not be disabled
  const composerForm = page.locator(".lb-ai-composer-form");
  await expect(composerForm).not.toHaveAttribute("disabled", {
    timeout: 10000,
  });

  // If there's an ongoing operation (abort button is enabled), click it first to clear state
  if ((await sendButton.getAttribute("aria-label")) === "Abort response") {
    await sendButton.click();
    // Wait for it to return to send state
    await expect(sendButton).toHaveAttribute("aria-label", "Send", {
      timeout: 15000,
    });
  }

  // Clear any existing text
  await textInput.clear();

  return { textInput, sendButton };
}

async function sendAiMessage(page: Page, message: string) {
  const { textInput, sendButton } = await setupAiChat(page);

  await textInput.fill(message);

  // Wait for the button to be enabled after filling the text
  await expect(sendButton).toBeEnabled({ timeout: 10000 });

  await sendButton.click({ timeout: 5000 });

  // Verify the message was sent (appears in the chat)
  // Use a user message selector to be more specific and avoid duplicates
  await expect(page.locator(".lb-ai-chat-user-message").last()).toContainText(
    message
  );
}

test.describe("Knowledge Registration", () => {
  test.afterEach(async () => {
    await cleanupAllChats();
  });

  test("should use registered knowledge about current view and todos", async ({
    page,
  }) => {
    const chatId = createRandomChat(page);
<<<<<<< HEAD
    await page.goto(`/knowledge/${chatId}`, { waitUntil: "networkidle" });
=======
>>>>>>> 98241f85

    await test.step("Setup and verify todo app view", async () => {
      await page.goto(`/knowledge/${chatId}`, { waitUntil: "networkidle" });

      // Wait for the page to load - verify default tab is "Todo app"
      await expect(
        page.locator('button.font-bold:has-text("Todo app")')
      ).toBeVisible();

      // Verify the default todos are visible
      await expect(page.locator('li:has-text("Get groceries")')).toBeVisible();
      await expect(page.locator('li:has-text("Go to the gym")')).toBeVisible();
      await expect(page.locator('li:has-text("Cook dinner")')).toBeVisible();
    });

    await test.step("Test AI knowledge of current view", async () => {
      // Ask AI about the current view - it should know we're on the Todo list
      await sendAiMessage(page, "What is the current view in the app?");

      // Wait for AI response that should mention the todo view
      await expect(
        page.locator("text=Todo").or(page.locator("text=todo"))
      ).toBeVisible({ timeout: 30000 });
    });

    await test.step("Test AI knowledge of specific todos", async () => {
      // Ask AI about the todos - it should know the specific items
      await sendAiMessage(page, "What todos do I have?");

      // Wait for AI response that should include the todo items
      await page.waitForTimeout(10000);
      // The AI should mention the specific todos in its response - use first() to handle duplicates
      await expect(
        page
          .locator("text=groceries")
          .or(page.locator("text=Groceries"))
          .first()
      ).toBeVisible({ timeout: 20000 });
    });
  });

  test("should use nickname knowledge when enabled", async ({ page }) => {
    // Create unique test chat and go to knowledge page
    const chatId = createRandomChat(page);
    await page.goto(`/knowledge/${chatId}`, { waitUntil: "networkidle" });

    // Find the nickname checkbox specifically by its label text
    const nicknameCheckbox = page.locator(
      'label:has-text("Share my nickname") input[type="checkbox"]'
    );

    // Check its initial state (might be checked from previous test)
    const isChecked = await nicknameCheckbox.isChecked();
    if (isChecked) {
      await nicknameCheckbox.uncheck();
    }
    await expect(nicknameCheckbox).not.toBeChecked();

    // Ask AI about my name - it shouldn't know it
    await sendAiMessage(page, "What is my name or nickname?");
    await page.waitForTimeout(10000);

    // Now enable nickname sharing
    await nicknameCheckbox.check();
    await expect(nicknameCheckbox).toBeChecked();

    // Ask AI again about my name - now it should know "nvie"
    await sendAiMessage(page, "What is my nickname?");

    // Wait for AI response that should include "nvie"
    await expect(page.locator("text=nvie")).toBeVisible({ timeout: 30000 });
  });

  test("should use dark mode knowledge and tool", async ({ page }) => {
    // Create unique test chat and go to knowledge page
    const chatId = createRandomChat(page);
    await page.goto(`/knowledge/${chatId}`, { waitUntil: "networkidle" });

    // Find the expose dark mode checkbox by its label text
    const exposeCheckbox = page.locator(
      'label:has-text("Expose dark mode as knowledge & tool") input[type="checkbox"]'
    );

    // Ensure it's checked (default state according to code)
    const isChecked = await exposeCheckbox.isChecked();
    if (!isChecked) {
      await exposeCheckbox.check();
    }
    await expect(exposeCheckbox).toBeChecked();

    // Find the dark mode toggle checkbox (it has the sun/moon emoji in the label)
    const darkModeCheckbox = page
      .locator("label")
      .filter({ hasText: /Dark mode [☀️🌙]/ })
      .locator('input[type="checkbox"]');

    // Ensure we start in light mode
    const isDarkMode = await darkModeCheckbox.isChecked();
    if (isDarkMode) {
      await darkModeCheckbox.uncheck();
    }
    await expect(darkModeCheckbox).not.toBeChecked();
    await expect(page.locator("text=☀️")).toBeVisible();

    // Ask AI about current mode
    await sendAiMessage(page, "What is the current dark mode setting?");

    // Wait for AI response about light mode
    await expect(
      page.locator("text=light").or(page.locator("text=Light"))
    ).toBeVisible({ timeout: 30000 });

    // Ask AI to change to dark mode using the tool
    await sendAiMessage(page, "Change the app to dark mode");

    // Wait for the tool execution and verify dark mode is now enabled
    await page.waitForTimeout(10000);
    await expect(page.locator("text=🌙")).toBeVisible({ timeout: 15000 });
    await expect(darkModeCheckbox).toBeChecked();
  });

  test("should update knowledge when switching between tabs", async ({
    page,
  }) => {
    // Create unique test chat and go to knowledge page
    const chatId = createRandomChat(page);
    await page.goto(`/knowledge/${chatId}`, { waitUntil: "networkidle" });

    // Start on Todo app tab
    await expect(page.getByTestId("tab-todo-app")).toContainClass("font-bold");

    // Ask about current view
    await sendAiMessage(page, "What view am I currently in?");
    await expect(page.locator(".lb-ai-chat-messages")).toContainText(/todo/i, {
      timeout: 30000,
    });

    // Switch to "Another app" tab
    await page.getByTestId("tab-another-app").click();
    await expect(page.getByTestId("tab-another-app")).toContainClass(
      "font-bold"
    );
    await expect(page.locator("text=Another part of the app")).toBeVisible();

    // Ask about current view again - should now know it's "Another app"
    await sendAiMessage(page, "What is my current view now?");
    // Look for "Another" in the AI chat response, not in the UI
    await expect(page.locator(".lb-ai-chat-messages")).toContainText(
      /another/i,
      { timeout: 30000 }
    );

    // Switch to "Both" tab
    await page.getByTestId("tab-both").click();
    await expect(page.getByTestId("tab-both")).toContainClass("font-bold");

    // Ask about current view - should know it's "Both apps"
    await sendAiMessage(page, "What view am I in now?");
    // Look for "Both" in the AI chat response, not in the UI
    await expect(page.locator(".lb-ai-chat-messages")).toContainText(/both/i, {
      timeout: 30000,
    });
  });

  test("should handle knowledge being disabled", async ({ page }) => {
    // Create unique test chat and go to knowledge page
    const chatId = createRandomChat(page);
    await page.goto(`/knowledge/${chatId}`, { waitUntil: "networkidle" });

    // Find and disable dark mode knowledge exposure
    const exposeCheckbox = page.getByTestId("expose-dark-mode-checkbox");
    await exposeCheckbox.uncheck();
    await expect(exposeCheckbox).not.toBeChecked();

    // Ask AI about dark mode - it should not have access to this knowledge
    await sendAiMessage(page, "What is the current dark mode setting?");

    // Wait for response - AI should indicate it doesn't know or can't access this info
    await page.waitForTimeout(10000);

    // Try to use the dark mode tool - it should not be available
    await sendAiMessage(page, "Change to dark mode");

    // Wait for response - AI should indicate it can't perform this action
    await page.waitForTimeout(10000);

    // Verify dark mode checkbox is still unchecked (tool didn't work)
    const darkModeCheckbox = page
      .locator("label")
      .filter({ hasText: /Dark mode [☀️🌙]/ })
      .locator('input[type="checkbox"]');
    await expect(darkModeCheckbox).not.toBeChecked();
  });
});<|MERGE_RESOLUTION|>--- conflicted
+++ resolved
@@ -71,10 +71,7 @@
     page,
   }) => {
     const chatId = createRandomChat(page);
-<<<<<<< HEAD
-    await page.goto(`/knowledge/${chatId}`, { waitUntil: "networkidle" });
-=======
->>>>>>> 98241f85
+    await page.goto(`/knowledge/${chatId}`, { waitUntil: "networkidle" });
 
     await test.step("Setup and verify todo app view", async () => {
       await page.goto(`/knowledge/${chatId}`, { waitUntil: "networkidle" });
