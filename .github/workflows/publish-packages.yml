--- conflicted
+++ resolved
@@ -82,11 +82,7 @@
       - name: Setup Node.js environment
         uses: actions/setup-node@v4
         with:
-<<<<<<< HEAD
-          node-version: "22.9.0"
-=======
           node-version: "22.21.0"
->>>>>>> cd074460
           registry-url: "https://registry.npmjs.org"
       # Trusted publishing (https://docs.npmjs.com/trusted-publishers) requires npm v11.5.1 or later
       # Node.js v22.9.0 comes with v10.8, so we need to update it:
