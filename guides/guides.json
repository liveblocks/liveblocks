--- conflicted
+++ resolved
@@ -372,8 +372,7 @@
     "path": "/how-to-migrate-to-liveblocks-comments",
     "topics": ["comments", "rest-api"],
     "technologies": ["nodejs"],
-    "date": "2024-08-28",
-    "featured": true
+    "date": "2024-08-28"
   },
   {
     "title": "How to send email notifications for unread text editor mentions",
@@ -395,8 +394,7 @@
     "path": "/how-to-create-a-notification-settings-panel",
     "topics": ["notifications", "webhooks"],
     "technologies": ["nodejs"],
-    "date": "2025-02-20",
-    "featured": true
+    "date": "2025-02-20"
   },
   {
     "title": "How to use fallback AI models in AI Copilots",
@@ -414,7 +412,6 @@
     "date": "2025-10-15"
   },
   {
-<<<<<<< HEAD
     "title": "Yjs best practices and tips",
     "path": "/yjs-best-practices-and-tips",
     "topics": ["tutorials", "data-fetching"],
@@ -427,13 +424,14 @@
     "topics": ["tutorials", "text-editors"],
     "technologies": ["tiptap", "yjs"],
     "date": "2025-10-24",
-=======
+    "featured": true,
+  },
+  {
     "title": "Migrating from Tiptap 2 to 3",
     "path": "/migrating-from-tiptap-2-to-3",
     "topics": ["text-editors"],
     "technologies": ["tiptap", "react"],
     "date": "2025-10-22",
->>>>>>> 08e177d1
     "featured": true
   }
 ]