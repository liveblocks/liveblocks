--- conflicted
+++ resolved
@@ -412,13 +412,13 @@
     "date": "2025-10-15"
   },
   {
-<<<<<<< HEAD
     "title": "Migrating to Liveblocks Notifications",
     "path": "/migrating-to-liveblocks-notifications",
     "topics": ["notifications", "rest-api"],
     "technologies": ["nodejs"],
     "date": "2025-10-27"
-=======
+  },
+  {
     "title": "Yjs best practices and tips",
     "path": "/yjs-best-practices-and-tips",
     "topics": ["tutorials", "data-fetching"],
@@ -440,6 +440,5 @@
     "technologies": ["tiptap", "react"],
     "date": "2025-10-22",
     "featured": true
->>>>>>> d5b4b277
   }
 ]