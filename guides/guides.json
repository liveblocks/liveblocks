[
  {
    "title": "Adding Liveblocks to existing useState hooks",
    "path": "/adding-liveblocks-to-existing-usestate-hooks",
    "topics": [
      "state"
    ],
    "technologies": [
      "react"
    ],
    "date": "2023-06-09",
    "hidden": true
  },
  {
    "title": "How to use Liveblocks with Astro",
    "path": "/how-to-use-liveblocks-with-astro",
    "topics": [
      "frameworks"
    ],
    "technologies": [
      "astro"
    ],
    "date": "2023-06-05"
  },
  {
    "title": "How to use Liveblocks with Next.js app directory",
    "path": "/how-to-use-liveblocks-with-nextjs-app-directory",
    "topics": [
      "frameworks"
    ],
    "technologies": [
      "nextjs"
    ],
    "date": "2023-06-02",
    "featured": true
  },
  {
    "title": "Fixing Next.js server component errors",
    "path": "/fixing-nextjs-server-component-errors",
    "topics": [
      "frameworks"
    ],
    "technologies": [
      "nextjs"
    ],
    "date": "2023-06-01"
  },
  {
    "title": "Revalidate API data in real-time with SWR",
    "path": "/revalidate-api-data-with-swr",
    "topics": [
      "data-fetching"
    ],
    "technologies": [
      "react",
      "nextjs"
    ],
    "date": "2023-05-26",
    "featured": true
  },
  {
    "title": "How to create a collaborative to-do list with JavaScript and Liveblocks",
    "path": "/how-to-create-a-collaborative-to-do-list-with-javascript-and-liveblocks",
    "topics": [
      "tutorials"
    ],
    "technologies": [
      "javascript"
    ],
    "date": "2022-09-01"
  },
  {
    "title": "How to create a collaborative to-do list with React and Liveblocks",
    "path": "/how-to-create-a-collaborative-to-do-list-with-react-and-liveblocks",
    "topics": [
      "tutorials"
    ],
    "technologies": [
      "react"
    ],
    "date": "2022-09-01"
  },
  {
    "title": "How to create a collaborative to-do list with React, Redux, and Liveblocks",
    "path": "/how-to-create-a-collaborative-to-do-list-with-react-redux-and-liveblocks",
    "topics": [
      "tutorials"
    ],
    "technologies": [
      "react",
      "redux"
    ],
    "date": "2022-09-01"
  },
  {
    "title": "How to create a collaborative to-do list with React, Zustand, and Liveblocks",
    "path": "/how-to-create-a-collaborative-to-do-list-with-react-zustand-and-liveblocks",
    "topics": [
      "tutorials"
    ],
    "technologies": [
      "react",
      "zustand"
    ],
    "date": "2022-09-01"
  },
  {
    "title": "How to create a collaborative online whiteboard with React and Liveblocks",
    "path": "/how-to-create-a-collaborative-online-whiteboard-with-react-and-liveblocks",
    "topics": [
      "tutorials"
    ],
    "technologies": [
      "react",
      "zustand"
    ],
    "date": "2022-09-01"
  },
  {
    "title": "How to create a collaborative online whiteboard with React, Redux, and Liveblocks",
    "path": "/how-to-create-a-collaborative-online-whiteboard-with-react-redux-and-liveblocks",
    "topics": [
      "tutorials"
    ],
    "technologies": [
      "react",
      "redux"
    ],
    "date": "2022-09-01"
  },
  {
    "title": "How to create a collaborative online whiteboard with React, Zustand, and Liveblocks",
    "path": "/how-to-create-a-collaborative-online-whiteboard-with-react-zustand-and-liveblocks",
    "topics": [
      "tutorials"
    ],
    "technologies": [
      "react",
      "zustand"
    ],
    "date": "2022-09-01"
  },
  {
    "title": "How to use Liveblocks Presence with React",
    "path": "/how-to-use-liveblocks-presence-with-react",
    "topics": [
      "tutorials"
    ],
    "technologies": [
      "react"
    ],
    "date": "2023-06-27"
  },
  {
    "title": "How to use Liveblocks Storage with React",
    "path": "/how-to-use-liveblocks-storage-with-react",
    "topics": [
      "tutorials"
    ],
    "technologies": [
      "react"
    ],
    "date": "2023-06-27"
  },
  {
    "title": "How to use Liveblocks multiplayer undo/redo with React",
    "path": "/how-to-use-liveblocks-multiplayer-undo-redo-with-react",
    "topics": [
      "tutorials"
    ],
    "technologies": [
      "react"
    ],
    "date": "2023-06-27"
  },
  {
    "title": "Reauthenticate without reloading the page or losing state",
    "path": "/reauthenticate-without-reloading-the-page-or-losing-state",
    "topics": [
      "authentication",
      "state"
    ],
    "technologies": [
      "javascript",
      "react"
    ],
    "date": "2023-07-05"
  },
  {
<<<<<<< HEAD
    "title": "What happens when a user joins a room at maximum capacity?",
    "path": "/what-happens-when-a-user-joins-a-room-at-maximum-capacity",
    "topics": [
      "errors"
    ],
    "technologies": [
      "javascript",
      "react"
    ],
    "date": "2023-08-03"
=======
    "title": "How to modify Liveblocks Storage from the server",
    "path": "/how-to-modify-liveblocks-storage-from-the-server",
    "topics": [
      "tutorials"
    ],
    "technologies": [
      "node.js",
      "javascript"
    ],
    "date": "2023-08-04"
>>>>>>> 01c977dd
  },
  {
    "title": "How to create a collaborative text editor with Lexical, Yjs, Next.js, and Liveblocks",
    "path": "/how-to-create-a-collaborative-text-editor-with-lexical-yjs-nextjs-and-liveblocks",
    "topics": [
      "tutorials",
      "text-editors"
    ],
    "technologies": [
      "yjs",
      "react",
      "lexical"
    ],
    "date": "2023-06-28",
    "hidden": true
  },
  {
    "title": "How to create a collaborative code editor with CodeMirror, Yjs, React, and Liveblocks",
    "path": "/how-to-create-a-collaborative-code-editor-with-codemirror-yjs-react-and-liveblocks",
    "topics": [
      "tutorials",
      "code-editors"
    ],
    "technologies": [
      "yjs",
      "react",
      "codemirror"
    ],
    "date": "2023-06-28",
    "hidden": true
  },
  {
    "title": "How to create a collaborative text editor with Slate, Yjs, Next.js, and Liveblocks",
    "path": "/how-to-create-a-collaborative-text-editor-with-slate-yjs-nextjs-and-liveblocks",
    "topics": [
      "tutorials",
      "text-editors"
    ],
    "technologies": [
      "yjs",
      "react",
      "nextjs",
      "slate"
    ],
    "date": "2023-06-28",
    "hidden": true
  },
  {
    "title": "How to create a collaborative text editor with Tiptap, Yjs, Next.js, and Liveblocks",
    "path": "/how-to-create-a-collaborative-text-editor-with-tiptap-yjs-nextjs-and-liveblocks",
    "topics": [
      "tutorials",
      "text-editors"
    ],
    "technologies": [
      "yjs",
      "react",
      "nextjs",
      "tiptap"
    ],
    "date": "2023-06-28",
    "hidden": true
  }
]<|MERGE_RESOLUTION|>--- conflicted
+++ resolved
@@ -187,7 +187,6 @@
     "date": "2023-07-05"
   },
   {
-<<<<<<< HEAD
     "title": "What happens when a user joins a room at maximum capacity?",
     "path": "/what-happens-when-a-user-joins-a-room-at-maximum-capacity",
     "topics": [
@@ -198,7 +197,8 @@
       "react"
     ],
     "date": "2023-08-03"
-=======
+  },
+  {
     "title": "How to modify Liveblocks Storage from the server",
     "path": "/how-to-modify-liveblocks-storage-from-the-server",
     "topics": [
@@ -209,7 +209,6 @@
       "javascript"
     ],
     "date": "2023-08-04"
->>>>>>> 01c977dd
   },
   {
     "title": "How to create a collaborative text editor with Lexical, Yjs, Next.js, and Liveblocks",
