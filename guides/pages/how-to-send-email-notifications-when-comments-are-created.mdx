--- conflicted
+++ resolved
@@ -103,7 +103,7 @@
       </Figure>
     </StepContent>
   </Step>
-  
+
   <Step>
     <StepTitle>Go to the webhooks dashboard</StepTitle>
     <StepContent>
@@ -118,7 +118,7 @@
       </Figure>
     </StepContent>
   </Step>
-  
+
   <Step>
     <StepTitle>Create an endpoint</StepTitle>
     <StepContent>
@@ -134,7 +134,7 @@
       </Figure>
     </StepContent>
   </Step>
-  
+
   <Step>
     <StepTitle>Add your endpoint URL</StepTitle>
     <StepContent>
@@ -150,7 +150,7 @@
       </Figure>
     </StepContent>
   </Step>
-  
+
   <Step>
     <StepTitle>Get your webhook secret key</StepTitle>
     <StepContent>
@@ -166,7 +166,7 @@
       </Figure>
     </StepContent>
   </Step>
-  
+
   <Step lastStep>
     <StepTitle>Webhooks dashboard is set up!</StepTitle>
 
@@ -337,38 +337,6 @@
 
 Now that we have the comment data and a list of participants, we have one more
 step before sending the notifications—formatting the comment’s text, found
-<<<<<<< HEAD
-inside `comment.body`. The content of the comment is stored as an array of
-paragraphs each containing an array of elements. For example, here’s a
-single-paragraph comment, and its corresponding content:
-
-> Hello **world**
-
-```ts highlight="6-9"
-import { CommentBody } from "@liveblocks/client";
-
-const commentBody: CommentBody = {
-  version: 1,
-  content: [
-    {
-      type: "paragraph",
-      children: [{ text: "Hello " }, { text: "world", bold: true }],
-    },
-  ],
-};
-```
-
-We can loop through the paragraphs to create custom formatting for the comment,
-for example you may wish to transform this content into markdown, HTML, or a
-simple string of text.
-
-### Simple formatting
-
-Here’s a function to get us started with formatting. This transforms a comment’s
-body into a simple string of text. If you look closely, you can see we’re also
-handling mentions and links here. These elements correspondingly return the
-user’s ID, and the URL of the link:
-=======
 inside `comment.body`. Let’s take a look at how it works for an example comment,
 using
 [`stringifyCommentBody`](/docs/api-reference/liveblocks-node#stringify-comment-body)
@@ -382,7 +350,6 @@
     height={390}
   />
 </Figure>
->>>>>>> faa2c4bc
 
 ```ts
 import { stringifyCommentBody } from "@liveblocks/node";
